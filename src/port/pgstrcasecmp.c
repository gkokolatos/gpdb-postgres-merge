--- conflicted
+++ resolved
@@ -14,15 +14,9 @@
  * NB: this code should match downcase_truncate_identifier() in scansup.c.
  *
  *
-<<<<<<< HEAD
- * Portions Copyright (c) 1996-2010, PostgreSQL Global Development Group
- *
- * $PostgreSQL: pgsql/src/port/pgstrcasecmp.c,v 1.12 2010/01/02 16:58:13 momjian Exp $
-=======
  * Portions Copyright (c) 1996-2009, PostgreSQL Global Development Group
  *
  * $PostgreSQL: pgsql/src/port/pgstrcasecmp.c,v 1.11 2009/01/01 17:24:04 momjian Exp $
->>>>>>> b0a6ad70
  *
  *-------------------------------------------------------------------------
  */
