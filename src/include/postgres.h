--- conflicted
+++ resolved
@@ -7,11 +7,7 @@
  * Client-side code should include postgres_fe.h instead.
  *
  *
-<<<<<<< HEAD
- * Portions Copyright (c) 1996-2010, PostgreSQL Global Development Group
-=======
  * Portions Copyright (c) 1996-2009, PostgreSQL Global Development Group
->>>>>>> b0a6ad70
  * Portions Copyright (c) 1995, Regents of the University of California
  *
  * $PostgreSQL: pgsql/src/include/postgres.h,v 1.92 2009/01/01 17:23:55 momjian Exp $
