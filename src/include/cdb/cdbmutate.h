/*-------------------------------------------------------------------------
 *
 * cdbmutate.h
 *	  definitions for cdbmutate.c utilities
 *
 * Portions Copyright (c) 2005-2008, Greenplum inc
 * Portions Copyright (c) 2012-Present Pivotal Software, Inc.
 *
 *
 * IDENTIFICATION
 *	    src/include/cdb/cdbmutate.h
 *
 *-------------------------------------------------------------------------
 */
#ifndef CDBMUTATE_H
#define CDBMUTATE_H

#include "nodes/execnodes.h"
#include "nodes/plannodes.h"
#include "nodes/params.h"
#include "nodes/relation.h"
#include "optimizer/walkers.h"

extern Plan *apply_motion(struct PlannerInfo *root, Plan *plan, Query *query);

extern Motion *make_union_motion(Plan *lefttree,
								 int destSegIndex, bool useExecutorVarFormat,
								 int numsegments);
extern Motion *make_sorted_union_motion(PlannerInfo *root,
										Plan *lefttree,
										int numSortCols, AttrNumber *sortColIdx,
										Oid *sortOperators, Oid *collations, bool *nullsFirst,
										int destSegIndex,
										bool useExecutorVarFormat,
										int numsegments);
extern Motion *make_hashed_motion(Plan *lefttree,
								  List *hashExpr,
								  bool useExecutorVarFormat,
								  int numsegments);

extern Motion *make_broadcast_motion(Plan *lefttree,
									 bool useExecutorVarFormat,
									 int numsegments);

extern Motion *make_explicit_motion(Plan *lefttree, AttrNumber segidColIdx, bool useExecutorVarFormat);

void 
cdbmutate_warn_ctid_without_segid(struct PlannerInfo *root, struct RelOptInfo *rel);

extern Plan *apply_shareinput_dag_to_tree(PlannerInfo *root, Plan *plan);
extern void collect_shareinput_producers(PlannerInfo *root, Plan *plan);
extern Plan *replace_shareinput_targetlists(PlannerInfo *root, Plan *plan);
extern Plan *apply_shareinput_xslice(Plan *plan, PlannerInfo *root);
extern void assign_plannode_id(PlannedStmt *stmt);

extern List *getExprListFromTargetList(List *tlist, int numCols, AttrNumber *colIdx,
									   bool useExecutorVarFormat);
extern void remove_unused_initplans(Plan *plan, PlannerInfo *root);
extern void remove_unused_subplans(PlannerInfo *root, SubPlanWalkerContext *context);

extern int32 cdbhash_const(Const *pconst, int iSegments);
extern int32 cdbhash_const_list(List *plConsts, int iSegments);

extern Node *exec_make_plan_constant(struct PlannedStmt *stmt, EState *estate,
						bool is_SRI, List **cursorPositions);
extern void remove_subquery_in_RTEs(Node *node);
extern void fixup_subplans(Plan *plan, PlannerInfo *root, SubPlanWalkerContext *context);

extern void request_explicit_motion(Plan *plan, Index resultRelationIdx, List *rtable);
extern void sri_optimize_for_result(PlannerInfo *root, Plan *plan, RangeTblEntry *rte,
									GpPolicy **targetPolicy, List **hashExpr);
extern SplitUpdate *make_splitupdate(PlannerInfo *root, ModifyTable *mt, Plan *subplan,
									 RangeTblEntry *rte, Index result_relation);
<<<<<<< HEAD

=======
>>>>>>> faf0ec6b

#endif   /* CDBMUTATE_H */<|MERGE_RESOLUTION|>--- conflicted
+++ resolved
@@ -70,10 +70,6 @@
 extern void sri_optimize_for_result(PlannerInfo *root, Plan *plan, RangeTblEntry *rte,
 									GpPolicy **targetPolicy, List **hashExpr);
 extern SplitUpdate *make_splitupdate(PlannerInfo *root, ModifyTable *mt, Plan *subplan,
-									 RangeTblEntry *rte, Index result_relation);
-<<<<<<< HEAD
-
-=======
->>>>>>> faf0ec6b
+				 RangeTblEntry *rte);
 
 #endif   /* CDBMUTATE_H */