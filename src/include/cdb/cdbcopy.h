--- conflicted
+++ resolved
@@ -43,12 +43,7 @@
 
 /* global function declarations */
 extern CdbCopy *makeCdbCopy(struct CopyStateData *cstate, bool copy_in);
-extern void cdbCopyStart(CdbCopy *cdbCopy, CopyStmt *stmt,
-<<<<<<< HEAD
-			 List *ao_segnos, int file_encoding);
-=======
-			 PartitionNode *partitions, int file_encoding);
->>>>>>> 4f0a5ced
+extern void cdbCopyStart(CdbCopy *cdbCopy, CopyStmt *stmt, int file_encoding);
 extern void cdbCopySendDataToAll(CdbCopy *c, const char *buffer, int nbytes);
 extern void cdbCopySendData(CdbCopy *c, int target_seg, const char *buffer, int nbytes);
 extern bool cdbCopyGetData(CdbCopy *c, bool cancel, uint64 *rows_processed);
