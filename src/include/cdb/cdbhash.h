--- conflicted
+++ resolved
@@ -64,14 +64,11 @@
  * Add an attribute to the hash calculation.
  */
 extern void cdbhash(CdbHash *h, int attno, Datum datum, bool isnull);
-<<<<<<< HEAD
-=======
 
 /*
  * Reduce the hash to a segment number.
  */
 extern unsigned int cdbhashreduce(CdbHash *h);
->>>>>>> d1df28c1
 
 /*
  * Return a random segment number, for a randomly distributed policy.
