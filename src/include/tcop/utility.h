--- conflicted
+++ resolved
@@ -4,11 +4,7 @@
  *	  prototypes for utility.c.
  *
  *
-<<<<<<< HEAD
  * Portions Copyright (c) 1996-2009, PostgreSQL Global Development Group
-=======
- * Portions Copyright (c) 1996-2008, PostgreSQL Global Development Group
->>>>>>> d13f41d2
  * Portions Copyright (c) 1994, Regents of the University of California
  *
  * $PostgreSQL: pgsql/src/include/tcop/utility.h,v 1.34 2008/01/01 19:45:59 momjian Exp $
@@ -33,17 +29,9 @@
 
 extern LogStmtLevel GetCommandLogLevel(Node *parsetree);
 
-<<<<<<< HEAD
-extern LogStmtLevel GetQueryLogLevel(Query *parsetree);
-
+/* GPDB_83MERGE_FIXME Function is deprecated upstream but used in MPP code, replace */
 extern LogStmtLevel GetPlannedStmtLogLevel(PlannedStmt * stmt);
 
-extern bool QueryReturnsTuples(Query *parsetree); /* Obsolete? */
-
-extern bool QueryIsReadOnly(Query *parsetree);  /* Obsolete */
-
-=======
->>>>>>> d13f41d2
 extern bool CommandIsReadOnly(Node *parsetree);
 
 extern void CheckRelationOwnership(RangeVar *rel, bool noCatalogs);
