/*-------------------------------------------------------------------------
 *
 * xact.h
 *	  postgres transaction system definitions
 *
 *
 * Portions Copyright (c) 1996-2015, PostgreSQL Global Development Group
 * Portions Copyright (c) 1994, Regents of the University of California
 *
 * src/include/access/xact.h
 *
 *-------------------------------------------------------------------------
 */
#ifndef XACT_H
#define XACT_H

#include "access/xlogreader.h"
#include "lib/stringinfo.h"
#include "nodes/pg_list.h"
#include "storage/relfilenode.h"
#include "storage/sinval.h"
#include "utils/datetime.h"

#include "cdb/cdbpublic.h"
#include "cdb/cdbtm.h"

/*
 * Xact isolation levels
 */
#define XACT_READ_UNCOMMITTED	0
#define XACT_READ_COMMITTED		1
#define XACT_REPEATABLE_READ	2
#define XACT_SERIALIZABLE		3

extern int	DefaultXactIsoLevel;
extern PGDLLIMPORT int XactIsoLevel;

/*
 * We implement three isolation levels internally.
 * The two stronger ones use one snapshot per database transaction;
 * the others use one snapshot per statement.
 * Serializable uses predicate locks in addition to snapshots.
 * These macros should be used to check which isolation level is selected.
 */
#define IsolationUsesXactSnapshot() (XactIsoLevel >= XACT_REPEATABLE_READ)
#define IsolationIsSerializable() (XactIsoLevel == XACT_SERIALIZABLE)

/* Xact read-only state */
extern bool DefaultXactReadOnly;
extern bool XactReadOnly;

/*
 * Xact is deferrable -- only meaningful (currently) for read only
 * SERIALIZABLE transactions
 */
extern bool DefaultXactDeferrable;
extern bool XactDeferrable;

typedef enum
{
	SYNCHRONOUS_COMMIT_OFF,		/* asynchronous commit */
	SYNCHRONOUS_COMMIT_LOCAL_FLUSH,		/* wait for local flush only */
	SYNCHRONOUS_COMMIT_REMOTE_WRITE,	/* wait for local flush and remote
										 * write */
	SYNCHRONOUS_COMMIT_REMOTE_FLUSH		/* wait for local and remote flush */
}	SyncCommitLevel;

/* Define the default setting for synchronous_commit */
#define SYNCHRONOUS_COMMIT_ON	SYNCHRONOUS_COMMIT_REMOTE_FLUSH

/* Synchronous commit level */
extern int	synchronous_commit;

/* Disabled in GPDB as per comment in PrepareTransaction(). */
#if 0
/* Kluge for 2PC support */
extern bool MyXactAccessedTempRel;
#endif

/*
 *	start- and end-of-transaction callbacks for dynamically loaded modules
 */
typedef enum
{
	XACT_EVENT_COMMIT,
	XACT_EVENT_PARALLEL_COMMIT,
	XACT_EVENT_ABORT,
	XACT_EVENT_PARALLEL_ABORT,
	XACT_EVENT_PREPARE,
	XACT_EVENT_PRE_COMMIT,
	XACT_EVENT_PARALLEL_PRE_COMMIT,
	XACT_EVENT_PRE_PREPARE
} XactEvent;

typedef void (*XactCallback) (XactEvent event, void *arg);

typedef enum
{
	SUBXACT_EVENT_START_SUB,
	SUBXACT_EVENT_COMMIT_SUB,
	SUBXACT_EVENT_ABORT_SUB,
	SUBXACT_EVENT_PRE_COMMIT_SUB
} SubXactEvent;

typedef void (*SubXactCallback) (SubXactEvent event, SubTransactionId mySubid,
									SubTransactionId parentSubid, void *arg);


/* ----------------
 *		transaction-related XLOG entries
 * ----------------
 */

/*
 * XLOG allows to store some information in high 4 bits of log record xl_info
 * field. We use 3 for the opcode, and one about an optional flag variable.
 */
#define XLOG_XACT_COMMIT			0x00
#define XLOG_XACT_PREPARE			0x10
#define XLOG_XACT_ABORT				0x20
#define XLOG_XACT_COMMIT_PREPARED	0x30
#define XLOG_XACT_ABORT_PREPARED	0x40
#define XLOG_XACT_ASSIGNMENT		0x50
<<<<<<< HEAD
#define XLOG_XACT_COMMIT_COMPACT	0x60
#define XLOG_XACT_DISTRIBUTED_COMMIT 0x70
#define XLOG_XACT_DISTRIBUTED_FORGET 0x80
=======
/* free opcode 0x60 */
/* free opcode 0x70 */

/* mask for filtering opcodes out of xl_info */
#define XLOG_XACT_OPMASK			0x70

/* does this record have a 'xinfo' field or not */
#define XLOG_XACT_HAS_INFO			0x80

/*
 * The following flags, stored in xinfo, determine which information is
 * contained in commit/abort records.
 */
#define XACT_XINFO_HAS_DBINFO			(1U << 0)
#define XACT_XINFO_HAS_SUBXACTS			(1U << 1)
#define XACT_XINFO_HAS_RELFILENODES		(1U << 2)
#define XACT_XINFO_HAS_INVALS			(1U << 3)
#define XACT_XINFO_HAS_TWOPHASE			(1U << 4)
#define XACT_XINFO_HAS_ORIGIN			(1U << 5)

/*
 * Also stored in xinfo, these indicating a variety of additional actions that
 * need to occur when emulating transaction effects during recovery.
 *
 * They are named XactCompletion... to differentiate them from
 * EOXact... routines which run at the end of the original transaction
 * completion.
 */
#define XACT_COMPLETION_UPDATE_RELCACHE_FILE	(1U << 30)
#define XACT_COMPLETION_FORCE_SYNC_COMMIT		(1U << 31)

/* Access macros for above flags */
#define XactCompletionRelcacheInitFileInval(xinfo) \
	(!!(xinfo & XACT_COMPLETION_UPDATE_RELCACHE_FILE))
#define XactCompletionForceSyncCommit(xinfo) \
	(!!(xinfo & XACT_COMPLETION_FORCE_SYNC_COMMIT))
>>>>>>> ab93f90c

typedef struct xl_xact_assignment
{
	TransactionId xtop;			/* assigned XID's top-level XID */
	int			nsubxacts;		/* number of subtransaction XIDs */
	TransactionId xsub[FLEXIBLE_ARRAY_MEMBER];	/* assigned subxids */
} xl_xact_assignment;

#define MinSizeOfXactAssignment offsetof(xl_xact_assignment, xsub)

/*
 * Commit and abort records can contain a lot of information. But a large
 * portion of the records won't need all possible pieces of information. So we
 * only include what's needed.
 *
 * A minimal commit/abort record only consists of a xl_xact_commit/abort
 * struct. The presence of additional information is indicated by bits set in
 * 'xl_xact_xinfo->xinfo'. The presence of the xinfo field itself is signalled
 * by a set XLOG_XACT_HAS_INFO bit in the xl_info field.
 *
 * NB: All the individual data chunks should be sized to multiples of
 * sizeof(int) and only require int32 alignment. If they require bigger
 * alignment, they need to be copied upon reading.
 */

/* sub-records for commit/abort */

typedef struct xl_xact_xinfo
{
	/*
	 * Even though we right now only require 1 byte of space in xinfo we use
	 * four so following records don't have to care about alignment. Commit
	 * records can be large, so copying large portions isn't attractive.
	 */
	uint32		xinfo;
} xl_xact_xinfo;

typedef struct xl_xact_dbinfo
{
	Oid			dbId;			/* MyDatabaseId */
	Oid			tsId;			/* MyDatabaseTableSpace */
} xl_xact_dbinfo;

typedef struct xl_xact_subxacts
{
	int			nsubxacts;		/* number of subtransaction XIDs */
	TransactionId subxacts[FLEXIBLE_ARRAY_MEMBER];
} xl_xact_subxacts;
#define MinSizeOfXactSubxacts offsetof(xl_xact_subxacts, subxacts)

typedef struct xl_xact_relfilenodes
{
	int			nrels;			/* number of subtransaction XIDs */
	RelFileNode xnodes[FLEXIBLE_ARRAY_MEMBER];
} xl_xact_relfilenodes;
#define MinSizeOfXactRelfilenodes offsetof(xl_xact_relfilenodes, xnodes)

typedef struct xl_xact_invals
{
<<<<<<< HEAD
	TimestampTz xact_time;		/* time of commit */
	time_t		xtime;
	uint32		xinfo;			/* info flags */
	int			nrels;			/* number of RelFileNodes */
	int			ndeldbs;		/* number of DbDirNodes */
	int			nsubxacts;		/* number of subtransaction XIDs */
	int			nmsgs;			/* number of shared inval msgs */
	Oid			dbId;			/* MyDatabaseId */
	Oid			tsId;			/* MyDatabaseTableSpace */
	Oid			tablespace_oid_to_delete_on_commit;
	DistributedTransactionTimeStamp distribTimeStamp; /**/
	DistributedTransactionId        distribXid;       /**/
	/* Array of RelFileNode(s) to drop at commit */
	RelFileNodePendingDelete xnodes[1];		/* VARIABLE LENGTH ARRAY */
	/* ARRAY OF COMMITTED SUBTRANSACTION XIDs FOLLOWS */
	/* ARRAY OF SHARED INVALIDATION MESSAGES FOLLOWS */
	/* GPDB: ARRAY OF DbDirNodes to be dropped at commit FOLLOWS */
	/* DISTRIBUTED XACT STUFF FOLLOWS */
} xl_xact_commit;
=======
	int			nmsgs;			/* number of shared inval msgs */
	SharedInvalidationMessage msgs[FLEXIBLE_ARRAY_MEMBER];
} xl_xact_invals;
#define MinSizeOfXactInvals offsetof(xl_xact_invals, msgs)
>>>>>>> ab93f90c

typedef struct xl_xact_twophase
{
	TransactionId xid;
} xl_xact_twophase;
#define MinSizeOfXactInvals offsetof(xl_xact_invals, msgs)

typedef struct xl_xact_origin
{
	XLogRecPtr	origin_lsn;
	TimestampTz origin_timestamp;
} xl_xact_origin;

typedef struct xl_xact_commit
{
	TimestampTz xact_time;		/* time of commit */

	/* xl_xact_xinfo follows if XLOG_XACT_HAS_INFO */
	/* xl_xact_dbinfo follows if XINFO_HAS_DBINFO */
	/* xl_xact_subxacts follows if XINFO_HAS_SUBXACT */
	/* xl_xact_relfilenodes follows if XINFO_HAS_RELFILENODES */
	/* xl_xact_invals follows if XINFO_HAS_INVALS */
	/* xl_xact_twophase follows if XINFO_HAS_TWOPHASE */
	/* xl_xact_origin follows if XINFO_HAS_ORIGIN, stored unaligned! */
} xl_xact_commit;
#define MinSizeOfXactCommit (offsetof(xl_xact_commit, xact_time) + sizeof(TimestampTz))

typedef struct xl_xact_abort
{
	TimestampTz xact_time;		/* time of abort */
<<<<<<< HEAD
	time_t		xtime;
	int			nrels;			/* number of RelFileNodes */
	int			ndeldbs;		/* number of DbDirNodes */
	int			nsubxacts;		/* number of subtransaction XIDs */
	Oid         tablespace_oid_to_delete_on_abort;
	/* Array of RelFileNode(s) to drop at abort */
	RelFileNodePendingDelete xnodes[1];		/* VARIABLE LENGTH ARRAY */
	/* ARRAY OF ABORTED SUBTRANSACTION XIDs FOLLOWS */
	/* GPDB: ARRAY OF DbDirNodes to be dropped at abort FOLLOWS */
} xl_xact_abort;

/* Note the intentional lack of an invalidation message array c.f. commit */
=======
>>>>>>> ab93f90c

	/* xl_xact_xinfo follows if XLOG_XACT_HAS_INFO */
	/* No db_info required */
	/* xl_xact_subxacts follows if HAS_SUBXACT */
	/* xl_xact_relfilenodes follows if HAS_RELFILENODES */
	/* No invalidation messages needed. */
	/* xl_xact_twophase follows if XINFO_HAS_TWOPHASE */
} xl_xact_abort;
#define MinSizeOfXactAbort sizeof(xl_xact_abort)

/*
<<<<<<< HEAD
 * COMMIT_PREPARED and ABORT_PREPARED are identical to COMMIT/ABORT records
 * except that we have to store the XID of the prepared transaction explicitly
 * --- the XID in the record header will be invalid.
=======
 * Commit/Abort records in the above form are a bit verbose to parse, so
 * there's a deconstructed versions generated by ParseCommit/AbortRecord() for
 * easier consumption.
>>>>>>> ab93f90c
 */
typedef struct xl_xact_parsed_commit
{
<<<<<<< HEAD
	TransactionId xid;			/* XID of prepared xact */
	DistributedTransactionTimeStamp distribTimeStamp;
	DistributedTransactionId        distribXid;
	xl_xact_commit crec;		/* COMMIT record */
	/* MORE DATA FOLLOWS AT END OF STRUCT */
} xl_xact_commit_prepared;
=======
	TimestampTz xact_time;

	uint32		xinfo;

	Oid			dbId;			/* MyDatabaseId */
	Oid			tsId;			/* MyDatabaseTableSpace */

	int			nsubxacts;
	TransactionId *subxacts;

	int			nrels;
	RelFileNode *xnodes;

	int			nmsgs;
	SharedInvalidationMessage *msgs;
>>>>>>> ab93f90c

	TransactionId twophase_xid; /* only for 2PC */

	XLogRecPtr	origin_lsn;
	TimestampTz origin_timestamp;
} xl_xact_parsed_commit;

typedef struct xl_xact_parsed_abort
{
	TimestampTz xact_time;
	uint32		xinfo;

	int			nsubxacts;
	TransactionId *subxacts;

	int			nrels;
	RelFileNode *xnodes;

	TransactionId twophase_xid; /* only for 2PC */
} xl_xact_parsed_abort;

/* 
 * xl_xact_distributed_forget - moved to cdb/cdbtm.h 
 */
typedef struct xl_xact_distributed_forget
{
	TMGXACT_LOG gxact_log;
} xl_xact_distributed_forget;

/* ----------------
 *		extern definitions
 * ----------------
 */

/* Greenplum Database specific */ 
extern void SetSharedTransactionId_writer(DtxContext distributedTransactionContext);
extern void SetSharedTransactionId_reader(TransactionId xid, CommandId cid, DtxContext distributedTransactionContext);
extern bool IsTransactionState(void);
extern bool IsAbortInProgress(void);
extern bool IsTransactionPreparing(void);
extern bool IsAbortedTransactionBlockState(void);
extern bool TransactionDidWriteXLog(void);
extern bool ExecutorDidWriteXLog(void);
extern void GetAllTransactionXids(
	DistributedTransactionId	*distribXid,
	TransactionId				*localXid,
	TransactionId				*subXid);
extern DistributedTransactionId GetCurrentDistributedTransactionId(void);
extern void SetCurrentDistributedTransactionId(DistributedTransactionId gxid);
extern TransactionId GetTopTransactionId(void);
extern TransactionId GetTopTransactionIdIfAny(void);
extern TransactionId GetCurrentTransactionId(void);
extern TransactionId GetCurrentTransactionIdIfAny(void);
extern TransactionId GetStableLatestTransactionId(void);
extern SubTransactionId GetCurrentSubTransactionId(void);
extern void MarkCurrentTransactionIdLoggedIfAny(void);
extern void MarkCurrentTransactionWriteXLogOnExecutor(void);
extern bool SubTransactionIsActive(SubTransactionId subxid);
extern CommandId GetCurrentCommandId(bool used);
extern TimestampTz GetCurrentTransactionStartTimestamp(void);
extern TimestampTz GetCurrentStatementStartTimestamp(void);
extern TimestampTz GetCurrentTransactionStopTimestamp(void);
extern void SetCurrentStatementStartTimestamp(void);
extern int	GetCurrentTransactionNestLevel(void);
extern bool TransactionIdIsCurrentTransactionId(TransactionId xid);
extern void CommandCounterIncrement(void);
extern void ForceSyncCommit(void);
extern void StartTransactionCommand(void);
extern void CommitTransactionCommand(void);
extern void AbortCurrentTransaction(void);
extern void BeginTransactionBlock(void);
extern bool EndTransactionBlock(void);
extern bool PrepareTransactionBlock(char *gid);
extern void UserAbortTransactionBlock(void);
extern void ReleaseSavepoint(List *options);
extern void DefineSavepoint(char *name);
extern void DefineDispatchSavepoint(char *name);
extern void RollbackToSavepoint(List *options);
extern void BeginInternalSubTransaction(char *name);
extern void ReleaseCurrentSubTransaction(void);
extern void RollbackAndReleaseCurrentSubTransaction(void);
extern bool IsSubTransaction(void);
extern Size EstimateTransactionStateSpace(void);
extern void SerializeTransactionState(Size maxsize, char *start_address);
extern void StartParallelWorkerTransaction(char *tstatespace);
extern void EndParallelWorkerTransaction(void);
extern bool IsTransactionBlock(void);
extern bool IsTransactionOrTransactionBlock(void);
extern void ExecutorMarkTransactionUsesSequences(void);
extern void ExecutorMarkTransactionDoesWrites(void);
extern bool ExecutorSaysTransactionDoesWrites(void);
extern char TransactionBlockStatusCode(void);
extern void AbortOutOfAnyTransaction(void);
extern void CommitNotPreparedTransaction(void);
extern void PreventTransactionChain(bool isTopLevel, const char *stmtType);
extern void RequireTransactionChain(bool isTopLevel, const char *stmtType);
extern void WarnNoTransactionChain(bool isTopLevel, const char *stmtType);
extern bool IsInTransactionChain(bool isTopLevel);
extern void RegisterXactCallback(XactCallback callback, void *arg);
extern void UnregisterXactCallback(XactCallback callback, void *arg);
extern void RegisterXactCallbackOnce(XactCallback callback, void *arg);
extern void UnregisterXactCallbackOnce(XactCallback callback, void *arg);
extern void RegisterSubXactCallback(SubXactCallback callback, void *arg);
extern void UnregisterSubXactCallback(SubXactCallback callback, void *arg);

extern void RecordDistributedForgetCommitted(struct TMGXACT_LOG *gxact_log);

extern int	xactGetCommittedChildren(TransactionId **ptr);

<<<<<<< HEAD
extern void xact_redo(XLogRecPtr beginLoc, XLogRecPtr lsn, XLogRecord *record);
extern void xact_desc(StringInfo buf, XLogRecord *record);
extern const char *IsoLevelAsUpperString(int IsoLevel);
=======
extern XLogRecPtr XactLogCommitRecord(TimestampTz commit_time,
					int nsubxacts, TransactionId *subxacts,
					int nrels, RelFileNode *rels,
					int nmsgs, SharedInvalidationMessage *msgs,
					bool relcacheInval, bool forceSync,
					TransactionId twophase_xid);

extern XLogRecPtr XactLogAbortRecord(TimestampTz abort_time,
				   int nsubxacts, TransactionId *subxacts,
				   int nrels, RelFileNode *rels,
				   TransactionId twophase_xid);
extern void xact_redo(XLogReaderState *record);

/* xactdesc.c */
extern void xact_desc(StringInfo buf, XLogReaderState *record);
extern const char *xact_identify(uint8 info);

/* also in xactdesc.c, so they can be shared between front/backend code */
extern void ParseCommitRecord(uint8 info, xl_xact_commit *xlrec, xl_xact_parsed_commit *parsed);
extern void ParseAbortRecord(uint8 info, xl_xact_abort *xlrec, xl_xact_parsed_abort *parsed);

extern void EnterParallelMode(void);
extern void ExitParallelMode(void);
extern bool IsInParallelMode(void);
>>>>>>> ab93f90c

#endif   /* XACT_H */<|MERGE_RESOLUTION|>--- conflicted
+++ resolved
@@ -19,6 +19,7 @@
 #include "nodes/pg_list.h"
 #include "storage/relfilenode.h"
 #include "storage/sinval.h"
+#include "storage/dbdirnode.h"
 #include "utils/datetime.h"
 
 #include "cdb/cdbpublic.h"
@@ -121,13 +122,9 @@
 #define XLOG_XACT_COMMIT_PREPARED	0x30
 #define XLOG_XACT_ABORT_PREPARED	0x40
 #define XLOG_XACT_ASSIGNMENT		0x50
-<<<<<<< HEAD
-#define XLOG_XACT_COMMIT_COMPACT	0x60
-#define XLOG_XACT_DISTRIBUTED_COMMIT 0x70
-#define XLOG_XACT_DISTRIBUTED_FORGET 0x80
-=======
-/* free opcode 0x60 */
-/* free opcode 0x70 */
+/* GPDB takes the last available three opcodes */
+#define XLOG_XACT_DISTRIBUTED_COMMIT 0x60
+#define XLOG_XACT_DISTRIBUTED_FORGET 0x70
 
 /* mask for filtering opcodes out of xl_info */
 #define XLOG_XACT_OPMASK			0x70
@@ -145,6 +142,8 @@
 #define XACT_XINFO_HAS_INVALS			(1U << 3)
 #define XACT_XINFO_HAS_TWOPHASE			(1U << 4)
 #define XACT_XINFO_HAS_ORIGIN			(1U << 5)
+#define XACT_XINFO_HAS_DISTRIB			(1U << 6)
+#define XACT_XINFO_HAS_DELDBS			(1U << 7)
 
 /*
  * Also stored in xinfo, these indicating a variety of additional actions that
@@ -162,7 +161,6 @@
 	(!!(xinfo & XACT_COMPLETION_UPDATE_RELCACHE_FILE))
 #define XactCompletionForceSyncCommit(xinfo) \
 	(!!(xinfo & XACT_COMPLETION_FORCE_SYNC_COMMIT))
->>>>>>> ab93f90c
 
 typedef struct xl_xact_assignment
 {
@@ -200,6 +198,12 @@
 	uint32		xinfo;
 } xl_xact_xinfo;
 
+typedef struct xl_xact_distrib
+{
+	TimestampTz distrib_timestamp;
+	TransactionId distrib_xid;
+} xl_xact_distrib;
+
 typedef struct xl_xact_dbinfo
 {
 	Oid			dbId;			/* MyDatabaseId */
@@ -216,44 +220,28 @@
 typedef struct xl_xact_relfilenodes
 {
 	int			nrels;			/* number of subtransaction XIDs */
-	RelFileNode xnodes[FLEXIBLE_ARRAY_MEMBER];
+	RelFileNodePendingDelete xnodes[FLEXIBLE_ARRAY_MEMBER];
 } xl_xact_relfilenodes;
 #define MinSizeOfXactRelfilenodes offsetof(xl_xact_relfilenodes, xnodes)
 
 typedef struct xl_xact_invals
 {
-<<<<<<< HEAD
-	TimestampTz xact_time;		/* time of commit */
-	time_t		xtime;
-	uint32		xinfo;			/* info flags */
-	int			nrels;			/* number of RelFileNodes */
-	int			ndeldbs;		/* number of DbDirNodes */
-	int			nsubxacts;		/* number of subtransaction XIDs */
-	int			nmsgs;			/* number of shared inval msgs */
-	Oid			dbId;			/* MyDatabaseId */
-	Oid			tsId;			/* MyDatabaseTableSpace */
-	Oid			tablespace_oid_to_delete_on_commit;
-	DistributedTransactionTimeStamp distribTimeStamp; /**/
-	DistributedTransactionId        distribXid;       /**/
-	/* Array of RelFileNode(s) to drop at commit */
-	RelFileNodePendingDelete xnodes[1];		/* VARIABLE LENGTH ARRAY */
-	/* ARRAY OF COMMITTED SUBTRANSACTION XIDs FOLLOWS */
-	/* ARRAY OF SHARED INVALIDATION MESSAGES FOLLOWS */
-	/* GPDB: ARRAY OF DbDirNodes to be dropped at commit FOLLOWS */
-	/* DISTRIBUTED XACT STUFF FOLLOWS */
-} xl_xact_commit;
-=======
 	int			nmsgs;			/* number of shared inval msgs */
 	SharedInvalidationMessage msgs[FLEXIBLE_ARRAY_MEMBER];
 } xl_xact_invals;
 #define MinSizeOfXactInvals offsetof(xl_xact_invals, msgs)
->>>>>>> ab93f90c
+
+typedef struct xl_xact_deldbs
+{
+	int			ndeldbs;		/* number of DbDirNodes */
+	DbDirNode	deldbs[FLEXIBLE_ARRAY_MEMBER];
+} xl_xact_deldbs;
+#define MinSizeOfXactDelDbs offsetof(xl_xact_deldbs, deldbs)
 
 typedef struct xl_xact_twophase
 {
 	TransactionId xid;
 } xl_xact_twophase;
-#define MinSizeOfXactInvals offsetof(xl_xact_invals, msgs)
 
 typedef struct xl_xact_origin
 {
@@ -264,99 +252,85 @@
 typedef struct xl_xact_commit
 {
 	TimestampTz xact_time;		/* time of commit */
+	Oid	tablespace_oid_to_delete_on_commit;
 
 	/* xl_xact_xinfo follows if XLOG_XACT_HAS_INFO */
 	/* xl_xact_dbinfo follows if XINFO_HAS_DBINFO */
 	/* xl_xact_subxacts follows if XINFO_HAS_SUBXACT */
 	/* xl_xact_relfilenodes follows if XINFO_HAS_RELFILENODES */
 	/* xl_xact_invals follows if XINFO_HAS_INVALS */
+	/* xl_xact_deldbs follows if XACT_XINFO_HAS_DELDBS */
 	/* xl_xact_twophase follows if XINFO_HAS_TWOPHASE */
 	/* xl_xact_origin follows if XINFO_HAS_ORIGIN, stored unaligned! */
 } xl_xact_commit;
-#define MinSizeOfXactCommit (offsetof(xl_xact_commit, xact_time) + sizeof(TimestampTz))
+#define MinSizeOfXactCommit sizeof(xl_xact_commit) 
 
 typedef struct xl_xact_abort
 {
 	TimestampTz xact_time;		/* time of abort */
-<<<<<<< HEAD
-	time_t		xtime;
-	int			nrels;			/* number of RelFileNodes */
-	int			ndeldbs;		/* number of DbDirNodes */
-	int			nsubxacts;		/* number of subtransaction XIDs */
-	Oid         tablespace_oid_to_delete_on_abort;
-	/* Array of RelFileNode(s) to drop at abort */
-	RelFileNodePendingDelete xnodes[1];		/* VARIABLE LENGTH ARRAY */
-	/* ARRAY OF ABORTED SUBTRANSACTION XIDs FOLLOWS */
-	/* GPDB: ARRAY OF DbDirNodes to be dropped at abort FOLLOWS */
-} xl_xact_abort;
-
-/* Note the intentional lack of an invalidation message array c.f. commit */
-=======
->>>>>>> ab93f90c
+	Oid tablespace_oid_to_delete_on_abort;
 
 	/* xl_xact_xinfo follows if XLOG_XACT_HAS_INFO */
 	/* No db_info required */
 	/* xl_xact_subxacts follows if HAS_SUBXACT */
 	/* xl_xact_relfilenodes follows if HAS_RELFILENODES */
+	/* xl_xact_deldbs follows if HAS_DELDBS */
 	/* No invalidation messages needed. */
 	/* xl_xact_twophase follows if XINFO_HAS_TWOPHASE */
 } xl_xact_abort;
 #define MinSizeOfXactAbort sizeof(xl_xact_abort)
 
 /*
-<<<<<<< HEAD
- * COMMIT_PREPARED and ABORT_PREPARED are identical to COMMIT/ABORT records
- * except that we have to store the XID of the prepared transaction explicitly
- * --- the XID in the record header will be invalid.
-=======
  * Commit/Abort records in the above form are a bit verbose to parse, so
  * there's a deconstructed versions generated by ParseCommit/AbortRecord() for
  * easier consumption.
->>>>>>> ab93f90c
  */
 typedef struct xl_xact_parsed_commit
 {
-<<<<<<< HEAD
-	TransactionId xid;			/* XID of prepared xact */
+	TimestampTz xact_time;
+	uint32		xinfo;
+
+	Oid			tablespace_oid_to_delete_on_commit;
+
+	Oid			dbId;			/* MyDatabaseId */
+	Oid			tsId;			/* MyDatabaseTableSpace */
+
+	int			nsubxacts;
+	TransactionId *subxacts;
+
+	int			nrels;
+	RelFileNodePendingDelete *xnodes;
+
+	int			nmsgs;
+	SharedInvalidationMessage *msgs;
+
+	int			ndeldbs;
+	DbDirNode	*deldbs;
+
+	TransactionId twophase_xid; /* only for 2PC */
+
+	XLogRecPtr	origin_lsn;
+	TimestampTz origin_timestamp;
+
 	DistributedTransactionTimeStamp distribTimeStamp;
 	DistributedTransactionId        distribXid;
-	xl_xact_commit crec;		/* COMMIT record */
-	/* MORE DATA FOLLOWS AT END OF STRUCT */
-} xl_xact_commit_prepared;
-=======
+} xl_xact_parsed_commit;
+
+typedef struct xl_xact_parsed_abort
+{
 	TimestampTz xact_time;
-
 	uint32		xinfo;
 
-	Oid			dbId;			/* MyDatabaseId */
-	Oid			tsId;			/* MyDatabaseTableSpace */
+	Oid         tablespace_oid_to_delete_on_abort;
 
 	int			nsubxacts;
 	TransactionId *subxacts;
 
 	int			nrels;
-	RelFileNode *xnodes;
-
-	int			nmsgs;
-	SharedInvalidationMessage *msgs;
->>>>>>> ab93f90c
-
-	TransactionId twophase_xid; /* only for 2PC */
-
-	XLogRecPtr	origin_lsn;
-	TimestampTz origin_timestamp;
-} xl_xact_parsed_commit;
-
-typedef struct xl_xact_parsed_abort
-{
-	TimestampTz xact_time;
-	uint32		xinfo;
-
-	int			nsubxacts;
-	TransactionId *subxacts;
-
-	int			nrels;
-	RelFileNode *xnodes;
+	RelFileNodePendingDelete *xnodes;
+
+	int			ndeldbs;
+	DbDirNode	*deldbs;
 
 	TransactionId twophase_xid; /* only for 2PC */
 } xl_xact_parsed_abort;
@@ -449,21 +423,21 @@
 
 extern int	xactGetCommittedChildren(TransactionId **ptr);
 
-<<<<<<< HEAD
-extern void xact_redo(XLogRecPtr beginLoc, XLogRecPtr lsn, XLogRecord *record);
-extern void xact_desc(StringInfo buf, XLogRecord *record);
-extern const char *IsoLevelAsUpperString(int IsoLevel);
-=======
 extern XLogRecPtr XactLogCommitRecord(TimestampTz commit_time,
+					Oid tablespace_oid_to_delete_on_commit,
 					int nsubxacts, TransactionId *subxacts,
-					int nrels, RelFileNode *rels,
+					int nrels, RelFileNodePendingDelete *rels,
 					int nmsgs, SharedInvalidationMessage *msgs,
+					int ndeldbs, DbDirNode *deldbs,
 					bool relcacheInval, bool forceSync,
-					TransactionId twophase_xid);
-
-extern XLogRecPtr XactLogAbortRecord(TimestampTz abort_time,
+					TransactionId twophase_xid,
+					const char *gid);
+
+extern XLogRecPtr XactLogAbortRecord(TimestampTz abort_time, 
+				   Oid tablespace_oid_to_abort,
 				   int nsubxacts, TransactionId *subxacts,
-				   int nrels, RelFileNode *rels,
+				   int nrels, RelFileNodePendingDelete *rels,
+				   int ndeldbs, DbDirNode *deldbs,
 				   TransactionId twophase_xid);
 extern void xact_redo(XLogReaderState *record);
 
@@ -478,6 +452,8 @@
 extern void EnterParallelMode(void);
 extern void ExitParallelMode(void);
 extern bool IsInParallelMode(void);
->>>>>>> ab93f90c
+
+/* GPDB: Used for logging */
+extern const char *IsoLevelAsUpperString(int IsoLevel);
 
 #endif   /* XACT_H */