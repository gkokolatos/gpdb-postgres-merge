--- conflicted
+++ resolved
@@ -176,58 +176,4 @@
 	struct TupleTableSlot *slot;
 }			SysScanDescData;
 
-<<<<<<< HEAD
-/*
- * used for scan of external relations with the file protocol
- */
-typedef struct FileScanDescData
-{
-	/* scan parameters */
-	Relation	fs_rd;			/* target relation descriptor */
-	struct URL_FILE *fs_file;	/* the file pointer to our URI */
-	char	   *fs_uri;			/* the URI string */
-	bool		fs_noop;		/* no op. this segdb has no file to scan */
-	uint32      fs_scancounter;	/* copied from struct ExternalScan in plan */
-	
-	/* current file parse state */
-	struct CopyStateData *fs_pstate;
-
-	AttrNumber	num_phys_attrs;
-	Datum	   *values;
-	bool	   *nulls;
-	FmgrInfo   *in_functions;
-	Oid		   *typioparams;
-	Oid			in_func_oid;
-	
-	/* current file scan state */
-	TupleDesc	fs_tupDesc;
-	HeapTupleData fs_ctup;		/* current tuple in scan, if any */
-
-	/* custom data formatter */
-	FmgrInfo   *fs_custom_formatter_func; /* function to convert to custom format */
-	List	   *fs_custom_formatter_params; /* list of defelems that hold user's format parameters */
-	FormatterData *fs_formatter;
-
-	/* CHECK constraints and partition check quals, if any */
-	bool		fs_hasConstraints;
-	struct ExprState **fs_constraintExprs;
-	bool		fs_isPartition;
-	struct ExprState *fs_partitionCheckExpr;
-}	FileScanDescData;
-
-typedef FileScanDescData *FileScanDesc;
-
-#endif							/* RELSCAN_H */
-=======
-/* Struct for heap-or-index scans of system tables */
-typedef struct SysScanDescData
-{
-	Relation	heap_rel;		/* catalog being scanned */
-	Relation	irel;			/* NULL if doing heap scan */
-	HeapScanDesc scan;			/* only valid in heap-scan case */
-	IndexScanDesc iscan;		/* only valid in index-scan case */
-	Snapshot	snapshot;		/* snapshot to unregister at end of scan */
-}	SysScanDescData;
-
-#endif   /* RELSCAN_H */
->>>>>>> b22544fb
+#endif							/* RELSCAN_H */