/*-------------------------------------------------------------------------
 *
 * aocssegfiles.h
 *      AOCS segment files
 *
 * Portions Copyright (c) 2009, Greenplum INC.
 * Portions Copyright (c) 2012-Present Pivotal Software, Inc.
 *
 *
 * IDENTIFICATION
 *	    src/include/access/aocssegfiles.h
 *
 *-------------------------------------------------------------------------
 */

#ifndef AOCS_SEGFILES_H
#define AOCS_SEGFILES_H

#include "access/appendonly_visimap.h"
#include "access/aosegfiles.h"
#include "utils/snapshot.h"

#define Natts_pg_aocsseg 7
#define Anum_pg_aocs_segno 1
#define Anum_pg_aocs_tupcount 2
#define Anum_pg_aocs_varblockcount 3
#define Anum_pg_aocs_vpinfo 4
#define Anum_pg_aocs_modcount 5
#define Anum_pg_aocs_formatversion 6
#define Anum_pg_aocs_state 7


typedef struct AOCSVPInfoEntry
{
	int64		eof;
	int64		eof_uncompressed;
} AOCSVPInfoEntry;

typedef struct AOCSVPInfo
{
	/* total len.  Have to be the very first */
	int32		_len;
	int32		version;
	int32		nEntry;

	/* Var len array */
	AOCSVPInfoEntry entry[1];
} AOCSVPInfo;

static inline int
aocs_vpinfo_size(int nvp)
{
	return offsetof(AOCSVPInfo, entry) +
		sizeof(AOCSVPInfoEntry) * nvp;
}
static inline AOCSVPInfo *
create_aocs_vpinfo(int nvp)
{
	AOCSVPInfo *vpinfo = palloc0(aocs_vpinfo_size(nvp));

	SET_VARSIZE(vpinfo, aocs_vpinfo_size(nvp));
	vpinfo->nEntry = nvp;
	return vpinfo;
}

/*
 * Descriptor of a single AO Col relation file segment.
 *
 * Note that the first three variables should be the same as
 * the AO Row relation file segment (see FileSegInfo). This is
 * implicitly used by the block directory to obtain those info
 * using the same structure -- FileSegInfo.
 */
typedef struct AOCSFileSegInfo
{
	TupleVisibilitySummary tupleVisibilitySummary;

	int32		segno;

	/*
	 * total number of tuples in the segment. This number includes invisible
	 * tuples
	 */
	int64		total_tupcount;
	int64		varblockcount;

	/*
	 * Number of data modification operations
	 */
	int64		modcount;

	/*
	 * state of the segno. The state is only maintained on the segments.
	 */
	FileSegInfoState state;

	int16		formatversion;

	/* Must be last */
	AOCSVPInfo	vpinfo;
} AOCSFileSegInfo;

static inline int
aocsfileseginfo_size(int nvp)
{
	return offsetof(AOCSFileSegInfo, vpinfo) +
		aocs_vpinfo_size(nvp);
}

static inline AOCSVPInfoEntry *
getAOCSVPEntry(AOCSFileSegInfo *psinfo, int vp)
{
	if (vp >= psinfo->vpinfo.nEntry)
		elog(ERROR, "Index %d exceed size of vpinfo array size %d",
			 vp, psinfo->vpinfo.nEntry);

	return &(psinfo->vpinfo.entry[vp]);
}

struct AOCSInsertDescData;
struct AOCSAddColumnDescData;

/*
 * GetAOCSFileSegInfo.
 *
 * Get the catalog entry for an appendonly (column-oriented) relation from the
 * pg_aocsseg_* relation that belongs to the currently used
 * AppendOnly table.
 *
 * If a caller intends to append to this (logical) file segment entry they must
 * already hold a relation Append-Only segment file (transaction-scope) lock (tag
 * LOCKTAG_RELATION_APPENDONLY_SEGMENT_FILE) in order to guarantee
 * stability of the pg_aoseg information on this segment file and exclusive right
 * to append data to the segment file.
 */
extern AOCSFileSegInfo *GetAOCSFileSegInfo(Relation prel,
										   Snapshot appendOnlyMetaDataSnapshot,
										   int32 segno, bool locked);


extern AOCSFileSegInfo **GetAllAOCSFileSegInfo(Relation prel,
					  Snapshot appendOnlyMetaDataSnapshot,
<<<<<<< HEAD
					  int *totalseg,
					  Oid   segrelid);

=======
					  int *totalseg);
>>>>>>> 4f0a5ced
extern void FreeAllAOCSSegFileInfo(AOCSFileSegInfo **allAOCSSegInfo, int totalSegFiles);

extern int64 GetAOCSTotalBytes(
				  Relation parentrel,
				  Snapshot appendOnlyMetaDataSnapshot,
				  bool compressed);
extern FileSegTotals *GetAOCSSSegFilesTotals(Relation parentrel,
					   Snapshot appendOnlyMetaDataSnapshot);

extern AOCSFileSegInfo *NewAOCSFileSegInfo(int32 segno, int32 nvp);
extern void InsertInitialAOCSFileSegInfo(Relation prel, int32 segno, int32 nvp, Oid segrelid);
extern void UpdateAOCSFileSegInfo(struct AOCSInsertDescData *desc);
extern void AOCSFileSegInfoAddVpe(
					  Relation prel, int32 segno,
					  struct AOCSAddColumnDescData *desc, int num_newcols, bool empty);
extern void AOCSFileSegInfoAddCount(Relation prel, int32 segno, int64 tupadded, int64 varblockadded, int64 modcount_added);
<<<<<<< HEAD
extern void ClearAOCSFileSegInfo(Relation prel, int segno, FileSegInfoState newState, Snapshot snapshot, Oid segrelid);
extern void SetAOCSFileSegInfoState(Relation parentrel, int segno, FileSegInfoState newState, Snapshot snapshot, Oid segrelid);
extern int64 gp_update_aocol_master_stats_internal(Relation parentrel, Snapshot appendOnlyMetaDataSnapshot);
=======
extern void ClearAOCSFileSegInfo(Relation prel, int segno);
extern void MarkAOCSFileSegInfoAwaitingDrop(Relation parentrel, int segno);
>>>>>>> 4f0a5ced
extern float8 aocol_compression_ratio_internal(Relation parentrel);

#endif<|MERGE_RESOLUTION|>--- conflicted
+++ resolved
@@ -140,13 +140,7 @@
 
 extern AOCSFileSegInfo **GetAllAOCSFileSegInfo(Relation prel,
 					  Snapshot appendOnlyMetaDataSnapshot,
-<<<<<<< HEAD
-					  int *totalseg,
-					  Oid   segrelid);
-
-=======
 					  int *totalseg);
->>>>>>> 4f0a5ced
 extern void FreeAllAOCSSegFileInfo(AOCSFileSegInfo **allAOCSSegInfo, int totalSegFiles);
 
 extern int64 GetAOCSTotalBytes(
@@ -163,14 +157,8 @@
 					  Relation prel, int32 segno,
 					  struct AOCSAddColumnDescData *desc, int num_newcols, bool empty);
 extern void AOCSFileSegInfoAddCount(Relation prel, int32 segno, int64 tupadded, int64 varblockadded, int64 modcount_added);
-<<<<<<< HEAD
-extern void ClearAOCSFileSegInfo(Relation prel, int segno, FileSegInfoState newState, Snapshot snapshot, Oid segrelid);
-extern void SetAOCSFileSegInfoState(Relation parentrel, int segno, FileSegInfoState newState, Snapshot snapshot, Oid segrelid);
-extern int64 gp_update_aocol_master_stats_internal(Relation parentrel, Snapshot appendOnlyMetaDataSnapshot);
-=======
 extern void ClearAOCSFileSegInfo(Relation prel, int segno);
 extern void MarkAOCSFileSegInfoAwaitingDrop(Relation parentrel, int segno);
->>>>>>> 4f0a5ced
 extern float8 aocol_compression_ratio_internal(Relation parentrel);
 
 #endif