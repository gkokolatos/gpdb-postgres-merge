/*-------------------------------------------------------------------------
 *
 * be-fsstubs.h
 *
 *
 *
<<<<<<< HEAD
 * Portions Copyright (c) 1996-2010, PostgreSQL Global Development Group
=======
 * Portions Copyright (c) 1996-2009, PostgreSQL Global Development Group
>>>>>>> b0a6ad70
 * Portions Copyright (c) 1994, Regents of the University of California
 *
 * $PostgreSQL: pgsql/src/include/libpq/be-fsstubs.h,v 1.32 2009/01/01 17:23:59 momjian Exp $
 *
 *-------------------------------------------------------------------------
 */
#ifndef BE_FSSTUBS_H
#define BE_FSSTUBS_H

#include "fmgr.h"

/*
 * LO functions available via pg_proc entries
 */
extern Datum lo_import(PG_FUNCTION_ARGS);
extern Datum lo_import_with_oid(PG_FUNCTION_ARGS);
extern Datum lo_export(PG_FUNCTION_ARGS);

extern Datum lo_creat(PG_FUNCTION_ARGS);
extern Datum lo_create(PG_FUNCTION_ARGS);

extern Datum lo_open(PG_FUNCTION_ARGS);
extern Datum lo_close(PG_FUNCTION_ARGS);

extern Datum loread(PG_FUNCTION_ARGS);
extern Datum lowrite(PG_FUNCTION_ARGS);

extern Datum lo_lseek(PG_FUNCTION_ARGS);
extern Datum lo_tell(PG_FUNCTION_ARGS);
extern Datum lo_unlink(PG_FUNCTION_ARGS);
extern Datum lo_truncate(PG_FUNCTION_ARGS);

/*
 * compatibility option for access control
 */
extern bool lo_compat_privileges;

/*
 * These are not fmgr-callable, but are available to C code.
 * Probably these should have had the underscore-free names,
 * but too late now...
 */
extern int	lo_read(int fd, char *buf, int len);
extern int	lo_write(int fd, const char *buf, int len);

/*
 * Cleanup LOs at xact commit/abort
 */
extern void AtEOXact_LargeObject(bool isCommit);
extern void AtEOSubXact_LargeObject(bool isCommit, SubTransactionId mySubid,
						SubTransactionId parentSubid);

#endif   /* BE_FSSTUBS_H */<|MERGE_RESOLUTION|>--- conflicted
+++ resolved
@@ -4,11 +4,7 @@
  *
  *
  *
-<<<<<<< HEAD
- * Portions Copyright (c) 1996-2010, PostgreSQL Global Development Group
-=======
  * Portions Copyright (c) 1996-2009, PostgreSQL Global Development Group
->>>>>>> b0a6ad70
  * Portions Copyright (c) 1994, Regents of the University of California
  *
  * $PostgreSQL: pgsql/src/include/libpq/be-fsstubs.h,v 1.32 2009/01/01 17:23:59 momjian Exp $
