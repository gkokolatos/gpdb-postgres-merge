/*-------------------------------------------------------------------------
 *
 * pgtar.h
 *	  Functions for manipulating tarfile datastructures (src/port/tar.c)
 *
 *
 * Portions Copyright (c) 1996-2016, PostgreSQL Global Development Group
 * Portions Copyright (c) 1994, Regents of the University of California
 *
 * src/include/pgtar.h
 *
 *-------------------------------------------------------------------------
 */
enum tarError
{
	TAR_OK = 0,
	TAR_NAME_TOO_LONG,
	TAR_SYMLINK_TOO_LONG
};

<<<<<<< HEAD
extern enum tarError tarCreateHeader(char *h, const char *filename, const char *linktarget, size_t size, mode_t mode, uid_t uid, gid_t gid, time_t mtime);
extern int	tarChecksum(char *header);
extern uint64 read_tar_number(const char *s, int len);
=======
extern enum tarError tarCreateHeader(char *h, const char *filename, const char *linktarget,
			  pgoff_t size, mode_t mode, uid_t uid, gid_t gid, time_t mtime);
extern uint64 read_tar_number(const char *s, int len);
extern int	tarChecksum(char *header);
>>>>>>> b5bce6c1
<|MERGE_RESOLUTION|>--- conflicted
+++ resolved
@@ -18,13 +18,8 @@
 	TAR_SYMLINK_TOO_LONG
 };
 
-<<<<<<< HEAD
-extern enum tarError tarCreateHeader(char *h, const char *filename, const char *linktarget, size_t size, mode_t mode, uid_t uid, gid_t gid, time_t mtime);
-extern int	tarChecksum(char *header);
-extern uint64 read_tar_number(const char *s, int len);
-=======
 extern enum tarError tarCreateHeader(char *h, const char *filename, const char *linktarget,
 			  pgoff_t size, mode_t mode, uid_t uid, gid_t gid, time_t mtime);
 extern uint64 read_tar_number(const char *s, int len);
 extern int	tarChecksum(char *header);
->>>>>>> b5bce6c1
+extern uint64 read_tar_number(const char *s, int len);