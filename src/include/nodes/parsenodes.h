--- conflicted
+++ resolved
@@ -1174,20 +1174,8 @@
 	Bitmapset  *selectedCols;	/* columns needing SELECT permission */
 	Bitmapset  *insertedCols;	/* columns needing INSERT permission */
 	Bitmapset  *updatedCols;	/* columns needing UPDATE permission */
-<<<<<<< HEAD
 	Bitmapset  *extraUpdatedCols;	/* generated columns being updated */
 	List	   *securityQuals;	/* security barrier quals to apply, if any */
-
-    List       *pseudocols;     /* CDB: List of CdbRelColumnInfo nodes defining
-                                 *  pseudo columns for targetlist of scan node.
-                                 *  Referenced by Var nodes with varattno =
-                                 *  FirstLowInvalidHeapAttributeNumber minus
-                                 *  the 0-based position in the list.  Used
-                                 *  only in planner & EXPLAIN, not in executor.
-                                 */
-=======
-	List	   *securityQuals;	/* any security barrier quals to apply */
->>>>>>> 9628a332
 } RangeTblEntry;
 
 /*
