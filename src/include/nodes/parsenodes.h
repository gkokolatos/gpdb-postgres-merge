--- conflicted
+++ resolved
@@ -2179,12 +2179,6 @@
 	Node	   *whereClause;	/* WHERE condition (or NULL) */
 
 	Node	   *sreh;			/* Single row error handling info */
-	/* Convenient location for dispatch of misc meta data */
-<<<<<<< HEAD
-	List		*ao_segnos;		/* AO segno map */
-=======
-	PartitionNode *partitions;
->>>>>>> 4f0a5ced
 } CopyStmt;
 
 /* ----------------------
@@ -3616,25 +3610,6 @@
  * just one node type for both.
  * ----------------------
  */
-<<<<<<< HEAD
-
-typedef enum AOVacuumPhase
-{
-	AOVAC_NONE = 0,
-	AOVAC_PREPARE,
-	AOVAC_COMPACT,
-	AOVAC_DROP,
-	AOVAC_CLEANUP
-} AOVacuumPhase;
-
-/*
- * AOVacuumPhaseConfig is passed around in VacuumStmt to orchestrate vacuuming
- * an AO table through each AO vacuum phase.
- */
-typedef struct AOVacuumPhaseConfig
-{
-	NodeTag		type;
-=======
 typedef enum VacuumOption
 {
 	VACOPT_VACUUM = 1 << 0,		/* do VACUUM */
@@ -3648,7 +3623,6 @@
 
 	VACOPT_ROOTONLY = 1 << 8,	/* only ANALYZE root partition tables */
 	VACOPT_FULLSCAN = 1 << 9,	/* ANALYZE using full table scan */
->>>>>>> 4f0a5ced
 
 	/* AO vacuum phases. Mutually exclusive */
 	VACOPT_AO_PRE_CLEANUP_PHASE = 1 << 10,
@@ -3663,18 +3637,9 @@
 typedef struct VacuumStmt
 {
 	NodeTag		type;
-<<<<<<< HEAD
 	List	   *options;		/* list of DefElem nodes */
 	List	   *rels;			/* list of VacuumRelation, or NIL for all */
 	bool		is_vacuumcmd;	/* true for VACUUM, false for ANALYZE */
-
-	bool skip_twophase; /* GPDB */
-	AOVacuumPhaseConfig *ao_vacuum_phase_config; /* GPDB */
-=======
-	int			options;		/* OR of VacuumOption flags */
-	RangeVar   *relation;		/* single table to process, or NULL */
-	List	   *va_cols;		/* list of column names, or NIL for all */
->>>>>>> 4f0a5ced
 } VacuumStmt;
 
 /*
