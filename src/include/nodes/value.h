/*-------------------------------------------------------------------------
 *
 * value.h
 *	  interface for Value nodes
 *
 *
<<<<<<< HEAD
 * Copyright (c) 2003-2009, PostgreSQL Global Development Group
=======
 * Copyright (c) 2003-2008, PostgreSQL Global Development Group
>>>>>>> d13f41d2
 *
 * $PostgreSQL: pgsql/src/include/nodes/value.h,v 1.7 2008/01/01 19:45:58 momjian Exp $
 *
 *-------------------------------------------------------------------------
 */

#ifndef VALUE_H
#define VALUE_H

#include "nodes/nodes.h"

/*----------------------
 *		Value node
 *
 * The same Value struct is used for five node types: T_Integer,
 * T_Float, T_String, T_BitString, T_Null.
 *
 * Integral values are actually represented by a machine integer,
 * but both floats and strings are represented as strings.
 * Using T_Float as the node type simply indicates that
 * the contents of the string look like a valid numeric literal.
 *
 * (Before Postgres 7.0, we used a double to represent T_Float,
 * but that creates loss-of-precision problems when the value is
 * ultimately destined to be converted to NUMERIC.	Since Value nodes
 * are only used in the parsing process, not for runtime data, it's
 * better to use the more general representation.)
 *
 * Note that an integer-looking string will get lexed as T_Float if
 * the value is too large to fit in a 'long'.
 *
 * Nulls, of course, don't need the value part at all.
 *----------------------
 */
typedef struct Value
{
	NodeTag		type;			/* tag appropriately (eg. T_String) */
	union ValUnion
	{
		long		ival;		/* machine integer */
		char	   *str;		/* string */
	}			val;
} Value;

#define intVal(v)		(((Value *)(v))->val.ival)
#define floatVal(v)		atof(((Value *)(v))->val.str)
#define strVal(v)		(((Value *)(v))->val.str)

extern Value *makeInteger(long i);
extern Value *makeFloat(char *numericStr);
extern Value *makeString(char *str);
extern Value *makeBitString(char *str);

#endif   /* VALUE_H */<|MERGE_RESOLUTION|>--- conflicted
+++ resolved
@@ -4,11 +4,7 @@
  *	  interface for Value nodes
  *
  *
-<<<<<<< HEAD
  * Copyright (c) 2003-2009, PostgreSQL Global Development Group
-=======
- * Copyright (c) 2003-2008, PostgreSQL Global Development Group
->>>>>>> d13f41d2
  *
  * $PostgreSQL: pgsql/src/include/nodes/value.h,v 1.7 2008/01/01 19:45:58 momjian Exp $
  *
