--- conflicted
+++ resolved
@@ -20,13 +20,9 @@
 /* global state */
 extern bool am_walsender;
 extern bool am_cascading_walsender;
-<<<<<<< HEAD
+extern bool am_db_walsender;
+extern bool wake_wal_senders;
 extern volatile sig_atomic_t walsender_ready_to_stop;
-
-=======
-extern bool am_db_walsender;
->>>>>>> ab76208e
-extern bool wake_wal_senders;
 
 /* user-settable parameters */
 extern int	max_wal_senders;
