--- conflicted
+++ resolved
@@ -27,11 +27,7 @@
 				const char *prosrc,
 				const char *probin,
 				bool isAgg,
-<<<<<<< HEAD
-				bool isWin,
-=======
 				bool isWindowFunc,
->>>>>>> b0a6ad70
 				bool security_definer,
 				bool isStrict,
 				char volatility,
