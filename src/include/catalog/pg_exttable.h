--- conflicted
+++ resolved
@@ -17,52 +17,10 @@
 #define PG_EXTTABLE_H
 
 #include "catalog/genbki.h"
-#include "catalog/pg_exttable_d.h"
 #include "nodes/pg_list.h"
 
 /*
-<<<<<<< HEAD
- * pg_exttable definition.
- */
-
-/* ----------------
- *		pg_exttable definition.  cpp turns this into
- *		typedef struct FormData_pg_exttable
- * ----------------
- */
-CATALOG(pg_exttable,6040,ExtTableRelationId)
-{
-	Oid		reloid;				/* refers to this relation's oid in pg_class  */
-#ifdef CATALOG_VARLEN
-	text	urilocation[1];		/* array of URI strings */
-	text	execlocation[1];	/* array of ON locations */
-	char	fmttype;			/* 't' (text) or 'c' (csv) */
-	text	fmtopts;			/* the data format options */
-	text	options[1];			/* the array of external table options */
-	text	command;			/* the command string to EXECUTE */
-	int32	rejectlimit;		/* error count reject limit per segment */
-	char	rejectlimittype;	/* 'r' (rows) or 'p' (percent) */
-	char	logerrors;			/* 't' to log errors into file, 'f' to disable log error, 'p' means log errors persistently */
-	int32	encoding;			/* character encoding of this external table */
-	bool	writable;			/* 't' if writable, 'f' if readable */
-#endif
-} FormData_pg_exttable;
-
-/* GPDB added foreign key definitions for gpcheckcat. */
-FOREIGN_KEY(reloid REFERENCES pg_class(oid));
-
-/* ----------------
- *		Form_pg_exttable corresponds to a pointer to a tuple with
- *		the format of pg_exttable relation.
- * ----------------
- */
-typedef FormData_pg_exttable *Form_pg_exttable;
-
-/*
- * Descriptor of a single AO relation.
-=======
  * Descriptor of a single external relation.
->>>>>>> 11e40e80
  * For now very similar to the catalog row itself but may change in time.
  */
 typedef struct ExtTableEntry
