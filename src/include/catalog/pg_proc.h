--- conflicted
+++ resolved
@@ -2437,15 +2437,10 @@
 DESCR("aggregate final function");
 DATA(insert OID = 1833 (  numeric_accum    PGNSP PGUID 12 1 0 0 0 f f f f t f i 2 0 1231 "1231 1700" _null_ _null_ _null_ _null_ numeric_accum _null_ _null_ _null_ ));
 DESCR("aggregate transition function");
-<<<<<<< HEAD
-/* GPDB: numeric_avg_accum is moved to pg_proc.sql */
+/* GPDB: numeric_avg_accum first arg and rettype changed from _numeric (1231) to bytea (17) */
+DATA(insert OID = 2858 (  numeric_avg_accum    PGNSP PGUID 12 1 0 0 0 f f f f t f i 2 0 17 "17 1700" _null_ _null_ _null_ _null_ numeric_avg_accum _null_ _null_ _null_ ));
+DESCR("aggregate transition function");
 DATA(insert OID = 1834 (  int2_accum	   PGNSP PGUID 12 1 0 0 0 f f f f t f i 2 0 1231 "1231 21" _null_ _null_ _null_ _null_ int2_accum _null_ _null_ _null_ ));
-=======
-/* GPDB: numeric_avg_accum first arg and rettype changed from _numeric (1231) to bytea (17) */
-DATA(insert OID = 2858 (  numeric_avg_accum    PGNSP PGUID 12 1 0 0 f f f t f i 2 0 17 "17 1700" _null_ _null_ _null_ _null_ numeric_avg_accum _null_ _null_ _null_ ));
-DESCR("aggregate transition function");
-DATA(insert OID = 1834 (  int2_accum	   PGNSP PGUID 12 1 0 0 f f f t f i 2 0 1231 "1231 21" _null_ _null_ _null_ _null_ int2_accum _null_ _null_ _null_ ));
->>>>>>> 4d29b4a7
 DESCR("aggregate transition function");
 DATA(insert OID = 1835 (  int4_accum	   PGNSP PGUID 12 1 0 0 0 f f f f t f i 2 0 1231 "1231 23" _null_ _null_ _null_ _null_ int4_accum _null_ _null_ _null_ ));
 DESCR("aggregate transition function");
