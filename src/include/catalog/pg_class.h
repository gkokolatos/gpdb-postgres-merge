/*-------------------------------------------------------------------------
 *
 * pg_class.h
 *	  definition of the system "relation" relation (pg_class)
 *	  along with the relation's initial contents.
 *
 *
 * Portions Copyright (c) 1996-2015, PostgreSQL Global Development Group
 * Portions Copyright (c) 1994, Regents of the University of California
 *
 * src/include/catalog/pg_class.h
 *
 * NOTES
 *	  the genbki.pl script reads this file and generates .bki
 *	  information from the DATA() statements.
 *
 *-------------------------------------------------------------------------
 */
#ifndef PG_CLASS_H
#define PG_CLASS_H

#include "catalog/genbki.h"

/* ----------------
 *		postgres.h contains the system type definitions and the
 *		CATALOG(), BKI_BOOTSTRAP and DATA() sugar words so this file
 *		can be read by both genbki.sh and the C compiler.
 * ----------------
 */
#define RelationRelationId	1259
#define RelationRelation_Rowtype_Id  83

CATALOG(pg_class,1259) BKI_BOOTSTRAP BKI_ROWTYPE_OID(83) BKI_SCHEMA_MACRO
{
	NameData	relname;		/* class name */
	Oid			relnamespace;	/* OID of namespace containing this class */
	Oid			reltype;		/* OID of entry in pg_type for table's
								 * implicit row type */
	Oid			reloftype;		/* OID of entry in pg_type for underlying
								 * composite type */
	Oid			relowner;		/* class owner */
	Oid			relam;			/* index access method; 0 if not an index */
	Oid			relfilenode;	/* identifier of physical storage file */

	/* relfilenode == 0 means it is a "mapped" relation, see relmapper.c */
	Oid			reltablespace;	/* identifier of table space for relation */
	int32		relpages;		/* # of blocks (not always up-to-date) */
	float4		reltuples;		/* # of tuples (not always up-to-date) */
	int32		relallvisible;	/* # of all-visible blocks (not always
								 * up-to-date) */
	Oid			reltoastrelid;	/* OID of toast table; 0 if none */
	bool		relhasindex;	/* T if has (or has had) any indexes */
	bool		relisshared;	/* T if shared across databases */
	char		relpersistence; /* see RELPERSISTENCE_xxx constants below */
	char		relkind;		/* see RELKIND_xxx constants below */
	char		relstorage;		/* see RELSTORAGE_xxx constants below */
	int16		relnatts;		/* number of user attributes */

	/*
	 * Class pg_attribute must contain exactly "relnatts" user attributes
	 * (with attnums ranging from 1 to relnatts) for this class.  It may also
	 * contain entries with negative attnums for system attributes.
	 */
	int16		relchecks;		/* # of CHECK constraints for class */
	bool		relhasoids;		/* T if we generate OIDs for rows of rel */
	bool		relhaspkey;		/* has (or has had) PRIMARY KEY index */
	bool		relhasrules;	/* has (or has had) any rules */
	bool		relhastriggers; /* has (or has had) any TRIGGERs */
	bool		relhassubclass; /* has (or has had) derived classes */
	bool		relrowsecurity; /* row security is enabled or not */
	bool		relispopulated; /* matview currently holds query results */
	char		relreplident;	/* see REPLICA_IDENTITY_xxx constants  */
	TransactionId relfrozenxid; /* all Xids < this are frozen in this rel */
	TransactionId relminmxid;	/* all multixacts in this rel are >= this.
								 * this is really a MultiXactId */

#ifdef CATALOG_VARLEN			/* variable-length fields start here */
	/* NOTE: These fields are not present in a relcache entry's rd_rel field. */
	aclitem		relacl[1];		/* access permissions */
	text		reloptions[1];	/* access-method-specific options */
#endif
} FormData_pg_class;

/* GPDB added foreign key definitions for gpcheckcat. */
FOREIGN_KEY(relnamespace REFERENCES pg_namespace(oid));
FOREIGN_KEY(reltype REFERENCES pg_type(oid));
FOREIGN_KEY(relowner REFERENCES pg_authid(oid));
FOREIGN_KEY(relam REFERENCES pg_am(oid));
FOREIGN_KEY(reltablespace REFERENCES pg_tablespace(oid));
FOREIGN_KEY(reltoastrelid REFERENCES pg_class(oid));

/* Size of fixed part of pg_class tuples, not counting var-length fields */
#define CLASS_TUPLE_SIZE \
	 (offsetof(FormData_pg_class,relminmxid) + sizeof(TransactionId))

/* ----------------
 *		Form_pg_class corresponds to a pointer to a tuple with
 *		the format of pg_class relation.
 * ----------------
 */
typedef FormData_pg_class *Form_pg_class;

/* ----------------
 *		compiler constants for pg_class
 * ----------------
 */

#define Natts_pg_class					30
#define Anum_pg_class_relname			1
#define Anum_pg_class_relnamespace		2
#define Anum_pg_class_reltype			3
#define Anum_pg_class_reloftype			4
#define Anum_pg_class_relowner			5
#define Anum_pg_class_relam				6
#define Anum_pg_class_relfilenode		7
#define Anum_pg_class_reltablespace		8
#define Anum_pg_class_relpages			9
#define Anum_pg_class_reltuples			10
#define Anum_pg_class_relallvisible		11
#define Anum_pg_class_reltoastrelid		12
#define Anum_pg_class_relhasindex		13
#define Anum_pg_class_relisshared		14
#define Anum_pg_class_relpersistence	15
#define Anum_pg_class_relkind			16
<<<<<<< HEAD
#define Anum_pg_class_relstorage		17 /* GPDB specific */
GPDB_COLUMN_DEFAULT(relstorage, h);
#define Anum_pg_class_relnatts			18
#define Anum_pg_class_relchecks			19
#define Anum_pg_class_relhasoids		20
#define Anum_pg_class_relhaspkey		21
#define Anum_pg_class_relhasrules		22
#define Anum_pg_class_relhastriggers	23
#define Anum_pg_class_relhassubclass	24
=======
#define Anum_pg_class_relnatts			17
#define Anum_pg_class_relchecks			18
#define Anum_pg_class_relhasoids		19
#define Anum_pg_class_relhaspkey		20
#define Anum_pg_class_relhasrules		21
#define Anum_pg_class_relhastriggers	22
#define Anum_pg_class_relhassubclass	23
#define Anum_pg_class_relrowsecurity	24
>>>>>>> ab93f90c
#define Anum_pg_class_relispopulated	25
#define Anum_pg_class_relreplident		26
#define Anum_pg_class_relfrozenxid		27
#define Anum_pg_class_relminmxid		28
#define Anum_pg_class_relacl			29
#define Anum_pg_class_reloptions		30

/* ----------------
 *		initial contents of pg_class
 *
 * NOTE: only "bootstrapped" relations need to be declared here.  Be sure that
 * the OIDs listed here match those given in their CATALOG macros, and that
 * the relnatts values are correct.
 * ----------------
 */

/*
 * Note: "3" in the relfrozenxid column stands for FirstNormalTransactionId;
 * similarly, "1" in relminmxid stands for FirstMultiXactId
 */
DATA(insert OID = 1247 (  pg_type		PGNSP 71 0 PGUID 0 0 0 0 0 0 0 f f p r 30 0 t f f f f f t n 3 1 _null_ _null_ ));
DESCR("");
DATA(insert OID = 1249 (  pg_attribute	PGNSP 75 0 PGUID 0 0 0 0 0 0 0 f f p r 21 0 f f f f f f t n 3 1 _null_ _null_ ));
DESCR("");
<<<<<<< HEAD
DATA(insert OID = 1255 (  pg_proc		PGNSP 81 0 PGUID 0 0 0 0 0 0 0 f f p r 29 0 t f f f f t n 3 1 _null_ _null_ ));
DESCR("");
DATA(insert OID = 1259 (  pg_class		PGNSP 83 0 PGUID 0 0 0 0 0 0 0 f f p r 30 0 t f f f f t n 3 1 _null_ _null_ ));
=======
DATA(insert OID = 1255 (  pg_proc		PGNSP 81 0 PGUID 0 0 0 0 0 0 0 f f p r 28 0 t f f f f f t n 3 1 _null_ _null_ ));
DESCR("");
DATA(insert OID = 1259 (  pg_class		PGNSP 83 0 PGUID 0 0 0 0 0 0 0 f f p r 30 0 t f f f f f t n 3 1 _null_ _null_ ));
>>>>>>> ab93f90c
DESCR("");


#define		  RELKIND_RELATION		  'r'		/* ordinary table */
#define		  RELKIND_INDEX			  'i'		/* secondary index */
#define		  RELKIND_SEQUENCE		  'S'		/* sequence object */
#define		  RELKIND_TOASTVALUE	  't'		/* for out-of-line values */
#define		  RELKIND_VIEW			  'v'		/* view */
#define		  RELKIND_COMPOSITE_TYPE  'c'		/* composite type */
#define		  RELKIND_FOREIGN_TABLE   'f'		/* foreign table */
#define		  RELKIND_UNCATALOGED	  'u'		/* not yet cataloged */
#define		  RELKIND_MATVIEW		  'm'		/* materialized view */
#define		  RELKIND_AOSEGMENTS	  'o'		/* AO segment files and eof's */
#define		  RELKIND_AOBLOCKDIR	  'b'		/* AO block directory */
#define		  RELKIND_AOVISIMAP		  'M'		/* AO visibility map */

#define		  RELPERSISTENCE_PERMANENT	'p'		/* regular table */
#define		  RELPERSISTENCE_UNLOGGED	'u'		/* unlogged permanent table */
#define		  RELPERSISTENCE_TEMP		't'		/* temporary table */

/* default selection for replica identity (primary key or nothing) */
#define		  REPLICA_IDENTITY_DEFAULT	'd'
/* no replica identity is logged for this relation */
#define		  REPLICA_IDENTITY_NOTHING	'n'
/* all columns are logged as replica identity */
#define		  REPLICA_IDENTITY_FULL		'f'
/*
 * an explicitly chosen candidate key's columns are used as identity;
 * will still be set if the index has been dropped, in that case it
 * has the same meaning as 'd'
 */
#define		  REPLICA_IDENTITY_INDEX	'i'

/*
 * relstorage describes how a relkind is physically stored in the database.
 *
 * RELSTORAGE_HEAP    - stored on disk using heap storage.
 * RELSTORAGE_AOROWS  - stored on disk using append only storage.
 * RELSTORAGE_AOCOLS  - stored on dist using append only column storage.
 * RELSTORAGE_VIRTUAL - has virtual storage, meaning, relation has no
 *						data directly stored forit  (right now this
 *						relates to views and comp types).
 * RELSTORAGE_EXTERNAL-	stored externally using external tables.
 * RELSTORAGE_FOREIGN - stored in another server.  
 */
#define		  RELSTORAGE_HEAP	'h'
#define		  RELSTORAGE_AOROWS	'a'
#define 	  RELSTORAGE_AOCOLS	'c'
#define		  RELSTORAGE_VIRTUAL	'v'
#define		  RELSTORAGE_EXTERNAL 'x'
#define		  RELSTORAGE_FOREIGN 'f'

static inline bool relstorage_is_heap(char c)
{
	return (c == RELSTORAGE_HEAP);
}

static inline bool relstorage_is_ao(char c)
{
	return (c == RELSTORAGE_AOROWS || c == RELSTORAGE_AOCOLS);
}

static inline bool relstorage_is_external(char c)
{
	return (c == RELSTORAGE_EXTERNAL);
}

static inline bool relstorage_is_foreign(char c)
{
	return (c == RELSTORAGE_FOREIGN);
}

#endif   /* PG_CLASS_H */<|MERGE_RESOLUTION|>--- conflicted
+++ resolved
@@ -105,7 +105,7 @@
  * ----------------
  */
 
-#define Natts_pg_class					30
+#define Natts_pg_class					31
 #define Anum_pg_class_relname			1
 #define Anum_pg_class_relnamespace		2
 #define Anum_pg_class_reltype			3
@@ -122,7 +122,6 @@
 #define Anum_pg_class_relisshared		14
 #define Anum_pg_class_relpersistence	15
 #define Anum_pg_class_relkind			16
-<<<<<<< HEAD
 #define Anum_pg_class_relstorage		17 /* GPDB specific */
 GPDB_COLUMN_DEFAULT(relstorage, h);
 #define Anum_pg_class_relnatts			18
@@ -132,22 +131,13 @@
 #define Anum_pg_class_relhasrules		22
 #define Anum_pg_class_relhastriggers	23
 #define Anum_pg_class_relhassubclass	24
-=======
-#define Anum_pg_class_relnatts			17
-#define Anum_pg_class_relchecks			18
-#define Anum_pg_class_relhasoids		19
-#define Anum_pg_class_relhaspkey		20
-#define Anum_pg_class_relhasrules		21
-#define Anum_pg_class_relhastriggers	22
-#define Anum_pg_class_relhassubclass	23
-#define Anum_pg_class_relrowsecurity	24
->>>>>>> ab93f90c
-#define Anum_pg_class_relispopulated	25
-#define Anum_pg_class_relreplident		26
-#define Anum_pg_class_relfrozenxid		27
-#define Anum_pg_class_relminmxid		28
-#define Anum_pg_class_relacl			29
-#define Anum_pg_class_reloptions		30
+#define Anum_pg_class_relrowsecurity	25
+#define Anum_pg_class_relispopulated	26
+#define Anum_pg_class_relreplident		27
+#define Anum_pg_class_relfrozenxid		28
+#define Anum_pg_class_relminmxid		29
+#define Anum_pg_class_relacl			30
+#define Anum_pg_class_reloptions		31
 
 /* ----------------
  *		initial contents of pg_class
@@ -166,15 +156,9 @@
 DESCR("");
 DATA(insert OID = 1249 (  pg_attribute	PGNSP 75 0 PGUID 0 0 0 0 0 0 0 f f p r 21 0 f f f f f f t n 3 1 _null_ _null_ ));
 DESCR("");
-<<<<<<< HEAD
-DATA(insert OID = 1255 (  pg_proc		PGNSP 81 0 PGUID 0 0 0 0 0 0 0 f f p r 29 0 t f f f f t n 3 1 _null_ _null_ ));
-DESCR("");
-DATA(insert OID = 1259 (  pg_class		PGNSP 83 0 PGUID 0 0 0 0 0 0 0 f f p r 30 0 t f f f f t n 3 1 _null_ _null_ ));
-=======
-DATA(insert OID = 1255 (  pg_proc		PGNSP 81 0 PGUID 0 0 0 0 0 0 0 f f p r 28 0 t f f f f f t n 3 1 _null_ _null_ ));
-DESCR("");
-DATA(insert OID = 1259 (  pg_class		PGNSP 83 0 PGUID 0 0 0 0 0 0 0 f f p r 30 0 t f f f f f t n 3 1 _null_ _null_ ));
->>>>>>> ab93f90c
+DATA(insert OID = 1255 (  pg_proc		PGNSP 81 0 PGUID 0 0 0 0 0 0 0 f f p r 30 0 t f f f f f t n 3 1 _null_ _null_ ));
+DESCR("");
+DATA(insert OID = 1259 (  pg_class		PGNSP 83 0 PGUID 0 0 0 0 0 0 0 f f p r 31 0 t f f f f f t n 3 1 _null_ _null_ ));
 DESCR("");
 
 
