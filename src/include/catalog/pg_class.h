--- conflicted
+++ resolved
@@ -102,7 +102,7 @@
  * ----------------
  */
 
-#define Natts_pg_class					27
+#define Natts_pg_class					28
 #define Anum_pg_class_relname			1
 #define Anum_pg_class_relnamespace		2
 #define Anum_pg_class_reltype			3
@@ -113,15 +113,6 @@
 #define Anum_pg_class_reltablespace		8
 #define Anum_pg_class_relpages			9
 #define Anum_pg_class_reltuples			10
-<<<<<<< HEAD
-#define Anum_pg_class_reltoastrelid		11
-#define Anum_pg_class_reltoastidxid		12
-#define Anum_pg_class_relhasindex		13
-#define Anum_pg_class_relisshared		14
-#define Anum_pg_class_relpersistence	15
-#define Anum_pg_class_relkind			16
-#define Anum_pg_class_relstorage		17
-=======
 #define Anum_pg_class_relallvisible		11
 #define Anum_pg_class_reltoastrelid		12
 #define Anum_pg_class_reltoastidxid		13
@@ -129,17 +120,17 @@
 #define Anum_pg_class_relisshared		15
 #define Anum_pg_class_relpersistence	16
 #define Anum_pg_class_relkind			17
->>>>>>> 80edfd76
-#define Anum_pg_class_relnatts			18
-#define Anum_pg_class_relchecks			19
-#define Anum_pg_class_relhasoids		20
-#define Anum_pg_class_relhaspkey		21
-#define Anum_pg_class_relhasrules		22
-#define Anum_pg_class_relhastriggers	23
-#define Anum_pg_class_relhassubclass	24
-#define Anum_pg_class_relfrozenxid		25
-#define Anum_pg_class_relacl			26
-#define Anum_pg_class_reloptions		27
+#define Anum_pg_class_relstorage		18 /* GPDB specific */
+#define Anum_pg_class_relnatts			19
+#define Anum_pg_class_relchecks			20
+#define Anum_pg_class_relhasoids		21
+#define Anum_pg_class_relhaspkey		22
+#define Anum_pg_class_relhasrules		23
+#define Anum_pg_class_relhastriggers	24
+#define Anum_pg_class_relhassubclass	25
+#define Anum_pg_class_relfrozenxid		26
+#define Anum_pg_class_relacl			27
+#define Anum_pg_class_reloptions		28
 
 /* ----------------
  *		initial contents of pg_class
@@ -151,23 +142,13 @@
  */
 
 /* Note: "3" in the relfrozenxid column stands for FirstNormalTransactionId */
-<<<<<<< HEAD
-DATA(insert OID = 1247 (  pg_type		PGNSP 71 0 PGUID 0 0 0 0 0 0 0 f f p r h 29 0 t f f f f 3 _null_ _null_ ));
-DESCR("");
-DATA(insert OID = 1249 (  pg_attribute	PGNSP 75 0 PGUID 0 0 0 0 0 0 0 f f p r h 20 0 f f f f f 3 _null_ _null_ ));
-DESCR("");
-DATA(insert OID = 1255 (  pg_proc		PGNSP 81 0 PGUID 0 0 0 0 0 0 0 f f p r h 27 0 t f f f f 3 _null_ _null_ ));
-DESCR("");
-DATA(insert OID = 1259 (  pg_class		PGNSP 83 0 PGUID 0 0 0 0 0 0 0 f f p r h 27 0 t f f f f 3 _null_ _null_ ));
-=======
-DATA(insert OID = 1247 (  pg_type		PGNSP 71 0 PGUID 0 0 0 0 0 0 0 0 f f p r 30 0 t f f f f 3 _null_ _null_ ));
-DESCR("");
-DATA(insert OID = 1249 (  pg_attribute	PGNSP 75 0 PGUID 0 0 0 0 0 0 0 0 f f p r 21 0 f f f f f 3 _null_ _null_ ));
-DESCR("");
-DATA(insert OID = 1255 (  pg_proc		PGNSP 81 0 PGUID 0 0 0 0 0 0 0 0 f f p r 27 0 t f f f f 3 _null_ _null_ ));
-DESCR("");
-DATA(insert OID = 1259 (  pg_class		PGNSP 83 0 PGUID 0 0 0 0 0 0 0 0 f f p r 27 0 t f f f f 3 _null_ _null_ ));
->>>>>>> 80edfd76
+DATA(insert OID = 1247 (  pg_type		PGNSP 71 0 PGUID 0 0 0 0 0 0 0 0 f f p r h 30 0 t f f f f 3 _null_ _null_ ));
+DESCR("");
+DATA(insert OID = 1249 (  pg_attribute	PGNSP 75 0 PGUID 0 0 0 0 0 0 0 0 f f p r h 21 0 f f f f f 3 _null_ _null_ ));
+DESCR("");
+DATA(insert OID = 1255 (  pg_proc		PGNSP 81 0 PGUID 0 0 0 0 0 0 0 0 f f p r h 29 0 t f f f f 3 _null_ _null_ ));
+DESCR("");
+DATA(insert OID = 1259 (  pg_class		PGNSP 83 0 PGUID 0 0 0 0 0 0 0 0 f f p r h 28 0 t f f f f 3 _null_ _null_ ));
 DESCR("");
 
 
