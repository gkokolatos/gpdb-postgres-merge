/*-------------------------------------------------------------------------
 *
 * pg_opfamily.h
 *	  definition of the system "opfamily" relation (pg_opfamily)
 *	  along with the relation's initial contents.
 *
 *
 * Portions Copyright (c) 1996-2015, PostgreSQL Global Development Group
 * Portions Copyright (c) 1994, Regents of the University of California
 *
 * src/include/catalog/pg_opfamily.h
 *
 * NOTES
 *	  the genbki.pl script reads this file and generates .bki
 *	  information from the DATA() statements.
 *
 *-------------------------------------------------------------------------
 */
#ifndef PG_OPFAMILY_H
#define PG_OPFAMILY_H

#include "catalog/genbki.h"

/* ----------------
 *		pg_opfamily definition. cpp turns this into
 *		typedef struct FormData_pg_opfamily
 * ----------------
 */
#define OperatorFamilyRelationId  2753

CATALOG(pg_opfamily,2753)
{
	Oid			opfmethod;		/* index access method opfamily is for */
	NameData	opfname;		/* name of this opfamily */
	Oid			opfnamespace;	/* namespace of this opfamily */
	Oid			opfowner;		/* opfamily owner */
} FormData_pg_opfamily;

/* GPDB added foreign key definitions for gpcheckcat. */
FOREIGN_KEY(opfmethod REFERENCES pg_am(oid));
FOREIGN_KEY(opfnamespace REFERENCES pg_namespace(oid));
FOREIGN_KEY(opfowner REFERENCES pg_authid(oid));

/* ----------------
 *		Form_pg_opfamily corresponds to a pointer to a tuple with
 *		the format of pg_opfamily relation.
 * ----------------
 */
typedef FormData_pg_opfamily *Form_pg_opfamily;

/* ----------------
 *		compiler constants for pg_opfamily
 * ----------------
 */
#define Natts_pg_opfamily				4
#define Anum_pg_opfamily_opfmethod		1
#define Anum_pg_opfamily_opfname		2
#define Anum_pg_opfamily_opfnamespace	3
#define Anum_pg_opfamily_opfowner		4

/* ----------------
 *		initial contents of pg_opfamily
 * ----------------
 */

DATA(insert OID =  421 (	403		abstime_ops		PGNSP PGUID ));
DATA(insert OID =  397 (	403		array_ops		PGNSP PGUID ));
DATA(insert OID =  627 (	405		array_ops		PGNSP PGUID ));
DATA(insert OID =  423 (	403		bit_ops			PGNSP PGUID ));
DATA(insert OID =  424 (	403		bool_ops		PGNSP PGUID ));
#define BOOL_BTREE_FAM_OID 424
DATA(insert OID =  426 (	403		bpchar_ops		PGNSP PGUID ));
#define BPCHAR_BTREE_FAM_OID 426
DATA(insert OID =  427 (	405		bpchar_ops		PGNSP PGUID ));
DATA(insert OID =  428 (	403		bytea_ops		PGNSP PGUID ));
#define BYTEA_BTREE_FAM_OID 428
DATA(insert OID =  429 (	403		char_ops		PGNSP PGUID ));
DATA(insert OID =  431 (	405		char_ops		PGNSP PGUID ));
DATA(insert OID =  434 (	403		datetime_ops	PGNSP PGUID ));
DATA(insert OID =  435 (	405		date_ops		PGNSP PGUID ));
DATA(insert OID = 1970 (	403		float_ops		PGNSP PGUID ));
DATA(insert OID = 1971 (	405		float_ops		PGNSP PGUID ));
DATA(insert OID = 1974 (	403		network_ops		PGNSP PGUID ));
#define NETWORK_BTREE_FAM_OID 1974
DATA(insert OID = 1975 (	405		network_ops		PGNSP PGUID ));
DATA(insert OID = 3550 (	783		network_ops		PGNSP PGUID ));
DATA(insert OID = 1976 (	403		integer_ops		PGNSP PGUID ));
#define INTEGER_BTREE_FAM_OID 1976
DATA(insert OID = 1977 (	405		integer_ops		PGNSP PGUID ));
DATA(insert OID = 1982 (	403		interval_ops	PGNSP PGUID ));
DATA(insert OID = 1983 (	405		interval_ops	PGNSP PGUID ));
DATA(insert OID = 1984 (	403		macaddr_ops		PGNSP PGUID ));
DATA(insert OID = 1985 (	405		macaddr_ops		PGNSP PGUID ));
DATA(insert OID = 1986 (	403		name_ops		PGNSP PGUID ));
#define NAME_BTREE_FAM_OID 1986
DATA(insert OID = 1987 (	405		name_ops		PGNSP PGUID ));
DATA(insert OID = 1988 (	403		numeric_ops		PGNSP PGUID ));
DATA(insert OID = 1998 (	405		numeric_ops		PGNSP PGUID ));
DATA(insert OID = 1989 (	403		oid_ops			PGNSP PGUID ));
#define OID_BTREE_FAM_OID 1989
DATA(insert OID = 1990 (	405		oid_ops			PGNSP PGUID ));
DATA(insert OID = 1991 (	403		oidvector_ops	PGNSP PGUID ));
DATA(insert OID = 1992 (	405		oidvector_ops	PGNSP PGUID ));
DATA(insert OID = 2994 (	403		record_ops		PGNSP PGUID ));
DATA(insert OID = 3194 (	403		record_image_ops	PGNSP PGUID ));
DATA(insert OID = 1994 (	403		text_ops		PGNSP PGUID ));
#define TEXT_BTREE_FAM_OID 1994
DATA(insert OID = 1995 (	405		text_ops		PGNSP PGUID ));
DATA(insert OID = 1996 (	403		time_ops		PGNSP PGUID ));
DATA(insert OID = 1997 (	405		time_ops		PGNSP PGUID ));
DATA(insert OID = 1999 (	405		timestamptz_ops PGNSP PGUID ));
DATA(insert OID = 2000 (	403		timetz_ops		PGNSP PGUID ));
DATA(insert OID = 2001 (	405		timetz_ops		PGNSP PGUID ));
DATA(insert OID = 2002 (	403		varbit_ops		PGNSP PGUID ));
DATA(insert OID = 2040 (	405		timestamp_ops	PGNSP PGUID ));
DATA(insert OID = 2095 (	403		text_pattern_ops	PGNSP PGUID ));
#define TEXT_PATTERN_BTREE_FAM_OID 2095
DATA(insert OID = 2097 (	403		bpchar_pattern_ops	PGNSP PGUID ));
#define BPCHAR_PATTERN_BTREE_FAM_OID 2097
DATA(insert OID = 2099 (	403		money_ops		PGNSP PGUID ));
DATA(insert OID = 2222 (	405		bool_ops		PGNSP PGUID ));
#define BOOL_HASH_FAM_OID 2222
DATA(insert OID = 2223 (	405		bytea_ops		PGNSP PGUID ));
DATA(insert OID = 2224 (	405		int2vector_ops	PGNSP PGUID ));
DATA(insert OID = 2789 (	403		tid_ops			PGNSP PGUID ));
DATA(insert OID = 2225 (	405		xid_ops			PGNSP PGUID ));
DATA(insert OID = 2226 (	405		cid_ops			PGNSP PGUID ));
DATA(insert OID = 2227 (	405		abstime_ops		PGNSP PGUID ));
DATA(insert OID = 2228 (	405		reltime_ops		PGNSP PGUID ));
DATA(insert OID = 2229 (	405		text_pattern_ops	PGNSP PGUID ));
DATA(insert OID = 2231 (	405		bpchar_pattern_ops	PGNSP PGUID ));
DATA(insert OID = 2233 (	403		reltime_ops		PGNSP PGUID ));
DATA(insert OID = 2234 (	403		tinterval_ops	PGNSP PGUID ));
DATA(insert OID = 2235 (	405		aclitem_ops		PGNSP PGUID ));
DATA(insert OID = 2593 (	783		box_ops			PGNSP PGUID ));
DATA(insert OID = 2594 (	783		poly_ops		PGNSP PGUID ));
DATA(insert OID = 2595 (	783		circle_ops		PGNSP PGUID ));
DATA(insert OID = 1029 (	783		point_ops		PGNSP PGUID ));
DATA(insert OID = 2745 (	2742	array_ops		PGNSP PGUID ));
DATA(insert OID = 2968 (	403		uuid_ops		PGNSP PGUID ));
DATA(insert OID = 2969 (	405		uuid_ops		PGNSP PGUID ));
DATA(insert OID = 3253 (	403		pg_lsn_ops		PGNSP PGUID ));
DATA(insert OID = 3254 (	405		pg_lsn_ops		PGNSP PGUID ));
DATA(insert OID = 3522 (	403		enum_ops		PGNSP PGUID ));
DATA(insert OID = 3523 (	405		enum_ops		PGNSP PGUID ));
DATA(insert OID = 3626 (	403		tsvector_ops	PGNSP PGUID ));
DATA(insert OID = 3655 (	783		tsvector_ops	PGNSP PGUID ));
DATA(insert OID = 3659 (	2742	tsvector_ops	PGNSP PGUID ));
DATA(insert OID = 3683 (	403		tsquery_ops		PGNSP PGUID ));
DATA(insert OID = 3702 (	783		tsquery_ops		PGNSP PGUID ));
DATA(insert OID = 3901 (	403		range_ops		PGNSP PGUID ));
DATA(insert OID = 3903 (	405		range_ops		PGNSP PGUID ));
DATA(insert OID = 3919 (	783		range_ops		PGNSP PGUID ));
DATA(insert OID = 3474 (	4000	range_ops		PGNSP PGUID ));
DATA(insert OID = 4015 (	4000	quad_point_ops	PGNSP PGUID ));
DATA(insert OID = 4016 (	4000	kd_point_ops	PGNSP PGUID ));
DATA(insert OID = 4017 (	4000	text_ops		PGNSP PGUID ));
#define TEXT_SPGIST_FAM_OID 4017
DATA(insert OID = 4033 (	403		jsonb_ops		PGNSP PGUID ));
DATA(insert OID = 4034 (	405		jsonb_ops		PGNSP PGUID ));
DATA(insert OID = 4035 (	783		jsonb_ops		PGNSP PGUID ));
DATA(insert OID = 4036 (	2742	jsonb_ops		PGNSP PGUID ));
DATA(insert OID = 4037 (	2742	jsonb_path_ops	PGNSP PGUID ));

<<<<<<< HEAD
/* Complex Number type */
DATA(insert OID = 6221 (	403		complex_ops		PGNSP PGUID ));
DATA(insert OID = 6224 (	405		complex_ops		PGNSP PGUID ));

/*
 * on-disk bitmap index opfamilies.
 */
DATA(insert OID = 7014 (	7013	abstime_ops		PGNSP PGUID ));
DATA(insert OID = 7015 (	7013	array_ops		PGNSP PGUID ));
DATA(insert OID = 7016 (	7013	bit_ops			PGNSP PGUID ));
DATA(insert OID = 7017 (	7013	bool_ops		PGNSP PGUID ));
DATA(insert OID = 7018 (	7013	bpchar_ops		PGNSP PGUID ));
DATA(insert OID = 7019 (	7013	bytea_ops		PGNSP PGUID ));
DATA(insert OID = 7020 (	7013	char_ops		PGNSP PGUID ));
DATA(insert OID = 7022 (	7013	date_ops		PGNSP PGUID ));
DATA(insert OID = 7023 (	7013	float4_ops		PGNSP PGUID ));
DATA(insert OID = 7024 (	7013	float8_ops		PGNSP PGUID ));
DATA(insert OID = 7025 (	7013	inet_ops		PGNSP PGUID ));
DATA(insert OID = 7026 (	7013	int2_ops		PGNSP PGUID ));
DATA(insert OID = 7027 (	7013	int4_ops		PGNSP PGUID ));
DATA(insert OID = 7028 (	7013	int8_ops		PGNSP PGUID ));
DATA(insert OID = 7029 (	7013	interval_ops	PGNSP PGUID ));
DATA(insert OID = 7030 (	7013	macaddr_ops		PGNSP PGUID ));
DATA(insert OID = 7031 (	7013	name_ops		PGNSP PGUID ));
DATA(insert OID = 7032 (	7013	numeric_ops		PGNSP PGUID ));
DATA(insert OID = 7033 (	7013	oid_ops			PGNSP PGUID ));
DATA(insert OID = 7034 (	7013	oidvector_ops	PGNSP PGUID ));
DATA(insert OID = 7035 (	7013	text_ops		PGNSP PGUID ));
DATA(insert OID = 7036 (	7013	time_ops		PGNSP PGUID ));
DATA(insert OID = 7037 (	7013	timestamptz_ops	PGNSP PGUID ));
DATA(insert OID = 7038 (	7013	timetz_ops		PGNSP PGUID ));
DATA(insert OID = 7039 (	7013	varbit_ops		PGNSP PGUID ));
DATA(insert OID = 7041 (	7013	timestamp_ops	PGNSP PGUID ));
DATA(insert OID = 7042 (	7013	text_pattern_ops	PGNSP PGUID ));
DATA(insert OID = 7044 (	7013	bpchar_pattern_ops	PGNSP PGUID ));
DATA(insert OID = 7046 (	7013	money_ops		PGNSP PGUID ));
DATA(insert OID = 7047 (	7013	reltime_ops		PGNSP PGUID ));
DATA(insert OID = 7048 (	7013	tinterval_ops	PGNSP PGUID ));

/*
 * hash support for a few built-in datatypes that are missing it in upstream.
 */
DATA(insert OID = 7077 (	405		tid_ops		PGNSP PGUID ));
DATA(insert OID = 7078 (	405		bit_ops		PGNSP PGUID ));
DATA(insert OID = 7079 (	405		varbit_ops	PGNSP PGUID ));

/* Hash opfamilies to represent the legacy "cdbhash" function */
/* int2, int4, int8 */
DATA(insert OID = 7100 (	405		cdbhash_integer_ops	PGNSP PGUID ));
DATA(insert OID = 7101 (	405		cdbhash_float4_ops	PGNSP PGUID ));
DATA(insert OID = 7102 (	405		cdbhash_float8_ops	PGNSP PGUID ));
DATA(insert OID = 7103 (	405		cdbhash_numeric_ops	PGNSP PGUID ));
DATA(insert OID = 7104 (	405		cdbhash_char_ops	PGNSP PGUID ));
/* text is also for varchar */
DATA(insert OID = 7105 (	405		cdbhash_text_ops	PGNSP PGUID ));
/*
 * In the legacy hash functions, the hashing of 'text' and 'bpchar' are
 * actually compatible. But there are no cross-datatype operators between
 * them, we rely on casts. Better to put them in different operator families,
 * to avoid confusion.
 */
DATA(insert OID = 7106 (	405		cdbhash_bpchar_ops	PGNSP PGUID ));
DATA(insert OID = 7107 (	405		cdbhash_bytea_ops	PGNSP PGUID ));
DATA(insert OID = 7108 (	405		cdbhash_name_ops	PGNSP PGUID ));
DATA(insert OID = 7109 (	405		cdbhash_oid_ops		PGNSP PGUID ));
DATA(insert OID = 7110 (	405		cdbhash_tid_ops		PGNSP PGUID ));
DATA(insert OID = 7111 (	405		cdbhash_timestamp_ops	PGNSP PGUID ));
DATA(insert OID = 7112 (	405		cdbhash_timestamptz_ops	PGNSP PGUID ));
DATA(insert OID = 7113 (	405		cdbhash_date_ops	PGNSP PGUID ));
DATA(insert OID = 7114 (	405		cdbhash_time_ops	PGNSP PGUID ));
DATA(insert OID = 7115 (	405		cdbhash_timetz_ops	PGNSP PGUID ));
DATA(insert OID = 7116 (	405		cdbhash_interval_ops	PGNSP PGUID ));
DATA(insert OID = 7117 (	405		cdbhash_abstime_ops	PGNSP PGUID ));
DATA(insert OID = 7118 (	405		cdbhash_reltime_ops	PGNSP PGUID ));
DATA(insert OID = 7119 (	405		cdbhash_tinterval_ops	PGNSP PGUID ));
DATA(insert OID = 7120 (	405		cdbhash_inet_ops	PGNSP PGUID ));
DATA(insert OID = 7121 (	405		cdbhash_macaddr_ops	PGNSP PGUID ));
DATA(insert OID = 7122 (	405		cdbhash_bit_ops		PGNSP PGUID ));
DATA(insert OID = 7123 (	405		cdbhash_varbit_ops	PGNSP PGUID ));
DATA(insert OID = 7124 (	405		cdbhash_bool_ops	PGNSP PGUID ));
DATA(insert OID = 7125 (	405		cdbhash_array_ops	PGNSP PGUID ));
DATA(insert OID = 7126 (	405		cdbhash_oidvector_ops	PGNSP PGUID ));
DATA(insert OID = 7127 (	405		cdbhash_cash_ops	PGNSP PGUID ));
DATA(insert OID = 7128 (	405		cdbhash_complex_ops	PGNSP PGUID ));
DATA(insert OID = 7129 (	405		cdbhash_uuid_ops	PGNSP PGUID ));
DATA(insert OID = 7130 (	405		cdbhash_enum_ops	PGNSP PGUID ));
=======
DATA(insert OID = 4054 (	3580	integer_minmax_ops		PGNSP PGUID ));
DATA(insert OID = 4055 (	3580	numeric_minmax_ops		PGNSP PGUID ));
DATA(insert OID = 4056 (	3580	text_minmax_ops			PGNSP PGUID ));
DATA(insert OID = 4058 (	3580	timetz_minmax_ops		PGNSP PGUID ));
DATA(insert OID = 4059 (	3580	datetime_minmax_ops		PGNSP PGUID ));
DATA(insert OID = 4062 (	3580	char_minmax_ops			PGNSP PGUID ));
DATA(insert OID = 4064 (	3580	bytea_minmax_ops		PGNSP PGUID ));
DATA(insert OID = 4065 (	3580	name_minmax_ops			PGNSP PGUID ));
DATA(insert OID = 4068 (	3580	oid_minmax_ops			PGNSP PGUID ));
DATA(insert OID = 4069 (	3580	tid_minmax_ops			PGNSP PGUID ));
DATA(insert OID = 4070 (	3580	float_minmax_ops		PGNSP PGUID ));
DATA(insert OID = 4072 (	3580	abstime_minmax_ops		PGNSP PGUID ));
DATA(insert OID = 4073 (	3580	reltime_minmax_ops		PGNSP PGUID ));
DATA(insert OID = 4074 (	3580	macaddr_minmax_ops		PGNSP PGUID ));
DATA(insert OID = 4075 (	3580	network_minmax_ops		PGNSP PGUID ));
DATA(insert OID = 4102 (	3580	network_inclusion_ops	PGNSP PGUID ));
DATA(insert OID = 4076 (	3580	bpchar_minmax_ops		PGNSP PGUID ));
DATA(insert OID = 4077 (	3580	time_minmax_ops			PGNSP PGUID ));
DATA(insert OID = 4078 (	3580	interval_minmax_ops		PGNSP PGUID ));
DATA(insert OID = 4079 (	3580	bit_minmax_ops			PGNSP PGUID ));
DATA(insert OID = 4080 (	3580	varbit_minmax_ops		PGNSP PGUID ));
DATA(insert OID = 4081 (	3580	uuid_minmax_ops			PGNSP PGUID ));
DATA(insert OID = 4103 (	3580	range_inclusion_ops		PGNSP PGUID ));
DATA(insert OID = 4082 (	3580	pg_lsn_minmax_ops		PGNSP PGUID ));
DATA(insert OID = 4104 (	3580	box_inclusion_ops		PGNSP PGUID ));
>>>>>>> ab93f90c

#endif   /* PG_OPFAMILY_H */<|MERGE_RESOLUTION|>--- conflicted
+++ resolved
@@ -162,7 +162,32 @@
 DATA(insert OID = 4036 (	2742	jsonb_ops		PGNSP PGUID ));
 DATA(insert OID = 4037 (	2742	jsonb_path_ops	PGNSP PGUID ));
 
-<<<<<<< HEAD
+DATA(insert OID = 4054 (	3580	integer_minmax_ops		PGNSP PGUID ));
+DATA(insert OID = 4055 (	3580	numeric_minmax_ops		PGNSP PGUID ));
+DATA(insert OID = 4056 (	3580	text_minmax_ops			PGNSP PGUID ));
+DATA(insert OID = 4058 (	3580	timetz_minmax_ops		PGNSP PGUID ));
+DATA(insert OID = 4059 (	3580	datetime_minmax_ops		PGNSP PGUID ));
+DATA(insert OID = 4062 (	3580	char_minmax_ops			PGNSP PGUID ));
+DATA(insert OID = 4064 (	3580	bytea_minmax_ops		PGNSP PGUID ));
+DATA(insert OID = 4065 (	3580	name_minmax_ops			PGNSP PGUID ));
+DATA(insert OID = 4068 (	3580	oid_minmax_ops			PGNSP PGUID ));
+DATA(insert OID = 4069 (	3580	tid_minmax_ops			PGNSP PGUID ));
+DATA(insert OID = 4070 (	3580	float_minmax_ops		PGNSP PGUID ));
+DATA(insert OID = 4072 (	3580	abstime_minmax_ops		PGNSP PGUID ));
+DATA(insert OID = 4073 (	3580	reltime_minmax_ops		PGNSP PGUID ));
+DATA(insert OID = 4074 (	3580	macaddr_minmax_ops		PGNSP PGUID ));
+DATA(insert OID = 4075 (	3580	network_minmax_ops		PGNSP PGUID ));
+DATA(insert OID = 4102 (	3580	network_inclusion_ops	PGNSP PGUID ));
+DATA(insert OID = 4076 (	3580	bpchar_minmax_ops		PGNSP PGUID ));
+DATA(insert OID = 4077 (	3580	time_minmax_ops			PGNSP PGUID ));
+DATA(insert OID = 4078 (	3580	interval_minmax_ops		PGNSP PGUID ));
+DATA(insert OID = 4079 (	3580	bit_minmax_ops			PGNSP PGUID ));
+DATA(insert OID = 4080 (	3580	varbit_minmax_ops		PGNSP PGUID ));
+DATA(insert OID = 4081 (	3580	uuid_minmax_ops			PGNSP PGUID ));
+DATA(insert OID = 4103 (	3580	range_inclusion_ops		PGNSP PGUID ));
+DATA(insert OID = 4082 (	3580	pg_lsn_minmax_ops		PGNSP PGUID ));
+DATA(insert OID = 4104 (	3580	box_inclusion_ops		PGNSP PGUID ));
+
 /* Complex Number type */
 DATA(insert OID = 6221 (	403		complex_ops		PGNSP PGUID ));
 DATA(insert OID = 6224 (	405		complex_ops		PGNSP PGUID ));
@@ -249,32 +274,5 @@
 DATA(insert OID = 7128 (	405		cdbhash_complex_ops	PGNSP PGUID ));
 DATA(insert OID = 7129 (	405		cdbhash_uuid_ops	PGNSP PGUID ));
 DATA(insert OID = 7130 (	405		cdbhash_enum_ops	PGNSP PGUID ));
-=======
-DATA(insert OID = 4054 (	3580	integer_minmax_ops		PGNSP PGUID ));
-DATA(insert OID = 4055 (	3580	numeric_minmax_ops		PGNSP PGUID ));
-DATA(insert OID = 4056 (	3580	text_minmax_ops			PGNSP PGUID ));
-DATA(insert OID = 4058 (	3580	timetz_minmax_ops		PGNSP PGUID ));
-DATA(insert OID = 4059 (	3580	datetime_minmax_ops		PGNSP PGUID ));
-DATA(insert OID = 4062 (	3580	char_minmax_ops			PGNSP PGUID ));
-DATA(insert OID = 4064 (	3580	bytea_minmax_ops		PGNSP PGUID ));
-DATA(insert OID = 4065 (	3580	name_minmax_ops			PGNSP PGUID ));
-DATA(insert OID = 4068 (	3580	oid_minmax_ops			PGNSP PGUID ));
-DATA(insert OID = 4069 (	3580	tid_minmax_ops			PGNSP PGUID ));
-DATA(insert OID = 4070 (	3580	float_minmax_ops		PGNSP PGUID ));
-DATA(insert OID = 4072 (	3580	abstime_minmax_ops		PGNSP PGUID ));
-DATA(insert OID = 4073 (	3580	reltime_minmax_ops		PGNSP PGUID ));
-DATA(insert OID = 4074 (	3580	macaddr_minmax_ops		PGNSP PGUID ));
-DATA(insert OID = 4075 (	3580	network_minmax_ops		PGNSP PGUID ));
-DATA(insert OID = 4102 (	3580	network_inclusion_ops	PGNSP PGUID ));
-DATA(insert OID = 4076 (	3580	bpchar_minmax_ops		PGNSP PGUID ));
-DATA(insert OID = 4077 (	3580	time_minmax_ops			PGNSP PGUID ));
-DATA(insert OID = 4078 (	3580	interval_minmax_ops		PGNSP PGUID ));
-DATA(insert OID = 4079 (	3580	bit_minmax_ops			PGNSP PGUID ));
-DATA(insert OID = 4080 (	3580	varbit_minmax_ops		PGNSP PGUID ));
-DATA(insert OID = 4081 (	3580	uuid_minmax_ops			PGNSP PGUID ));
-DATA(insert OID = 4103 (	3580	range_inclusion_ops		PGNSP PGUID ));
-DATA(insert OID = 4082 (	3580	pg_lsn_minmax_ops		PGNSP PGUID ));
-DATA(insert OID = 4104 (	3580	box_inclusion_ops		PGNSP PGUID ));
->>>>>>> ab93f90c
 
 #endif   /* PG_OPFAMILY_H */