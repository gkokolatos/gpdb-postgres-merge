-- All GPDB-added functions are here, instead of pg_proc.h. pg_proc.h should
-- kept as close as possible to the upstream version, to make merging easier.
--
-- This file is translated into DATA rows by catullus.pl. See
-- README.add_catalog_function for instructions on how to run it.

 CREATE FUNCTION float4_decum(_float8, float4) RETURNS _float8 LANGUAGE internal IMMUTABLE STRICT AS 'float4_decum' WITH (OID=6024, DESCRIPTION="aggregate inverse transition function");
 CREATE FUNCTION float4_avg_accum(bytea, float4) RETURNS bytea LANGUAGE internal IMMUTABLE STRICT AS 'float4_avg_accum' WITH (OID=4106, DESCRIPTION="aggregate transition function");
 CREATE FUNCTION float4_avg_decum(bytea, float4) RETURNS bytea LANGUAGE internal IMMUTABLE STRICT AS 'float4_avg_decum' WITH (OID=4107, DESCRIPTION="aggregate inverse transition function");
 CREATE FUNCTION float8_decum(_float8, float8) RETURNS _float8 LANGUAGE internal IMMUTABLE STRICT AS 'float8_decum' WITH (OID=6025, DESCRIPTION="aggregate inverse transition function");
 CREATE FUNCTION float8_avg_accum(bytea, float8) RETURNS bytea LANGUAGE internal IMMUTABLE STRICT AS 'float8_avg_accum' WITH (OID=4108, DESCRIPTION="aggregate transition function");
 CREATE FUNCTION float8_avg_decum(bytea, float8) RETURNS bytea LANGUAGE internal IMMUTABLE STRICT AS 'float8_avg_decum' WITH (OID=4109, DESCRIPTION="aggregate inverse transition function");
 CREATE FUNCTION btgpxlogloccmp(gpxlogloc, gpxlogloc) RETURNS int4 LANGUAGE internal IMMUTABLE STRICT AS 'btgpxlogloccmp' WITH (OID=7081, DESCRIPTION="btree less-equal-greater");

-- MPP -- array_add -- special for prospective customer 
 CREATE FUNCTION array_add(_int4, _int4) RETURNS _int4 LANGUAGE internal IMMUTABLE STRICT AS 'array_int4_add' WITH (OID=6012, DESCRIPTION="itemwise add two integer arrays");

 CREATE FUNCTION int8dec(int8) RETURNS int8 LANGUAGE internal IMMUTABLE STRICT AS 'int8dec' WITH (OID=3546, DESCRIPTION="decrement");


 CREATE FUNCTION interval_interval_div("interval", "interval") RETURNS float8 LANGUAGE internal IMMUTABLE STRICT AS 'interval_interval_div' WITH (OID=6115, DESCRIPTION="divide");

 CREATE FUNCTION interval_interval_mod("interval", "interval") RETURNS "interval" LANGUAGE internal IMMUTABLE STRICT AS 'interval_interval_mod' WITH (OID=6116, DESCRIPTION="modulus");

-- System-view support functions 
 CREATE FUNCTION pg_get_partition_def(oid) RETURNS text LANGUAGE internal STABLE STRICT AS 'pg_get_partition_def' WITH (OID=5024, DESCRIPTION="partition configuration for a given relation");

 CREATE FUNCTION pg_get_partition_def(oid, bool) RETURNS text LANGUAGE internal STABLE STRICT AS 'pg_get_partition_def_ext' WITH (OID=5025, DESCRIPTION="partition configuration for a given relation");

 CREATE FUNCTION pg_get_partition_def(oid, bool, bool) RETURNS text LANGUAGE internal STABLE STRICT AS 'pg_get_partition_def_ext2' WITH (OID=5034, DESCRIPTION="partition configuration for a given relation");

 CREATE FUNCTION pg_get_partition_rule_def(oid) RETURNS text LANGUAGE internal STABLE STRICT AS 'pg_get_partition_rule_def' WITH (OID=5027, DESCRIPTION="partition configuration for a given rule");

 CREATE FUNCTION pg_get_partition_rule_def(oid, bool) RETURNS text LANGUAGE internal STABLE STRICT AS 'pg_get_partition_rule_def_ext' WITH (OID=5028, DESCRIPTION="partition configuration for a given rule");

 CREATE FUNCTION pg_get_partition_template_def(oid, bool, bool) RETURNS text LANGUAGE internal STABLE STRICT AS 'pg_get_partition_template_def' WITH (OID=5037, DESCRIPTION="ALTER statement to recreate subpartition templates for a give relation");

 CREATE FUNCTION numeric_dec("numeric") RETURNS "numeric" LANGUAGE internal IMMUTABLE STRICT AS 'numeric_dec' WITH (OID=6997, DESCRIPTION="increment by one");


-- Sequences and time series
 CREATE FUNCTION interval_bound(numeric, numeric) RETURNS numeric LANGUAGE internal IMMUTABLE STRICT AS 'numeric_interval_bound' WITH (OID=7082, DESCRIPTION="boundary of the interval containing the given value");

 CREATE FUNCTION interval_bound(numeric, numeric, int4) RETURNS numeric LANGUAGE internal IMMUTABLE AS 'numeric_interval_bound_shift' WITH (OID=7083, DESCRIPTION="boundary of the interval containing the given value");

 CREATE FUNCTION interval_bound(numeric, numeric, int4, numeric) RETURNS numeric LANGUAGE internal IMMUTABLE AS 'numeric_interval_bound_shift_rbound' WITH (OID=7084, DESCRIPTION="boundary of the interval containing the given value");

 CREATE FUNCTION interval_bound(timestamp, "interval") RETURNS timestamp LANGUAGE internal IMMUTABLE STRICT AS 'timestamp_interval_bound' WITH (OID=7085, DESCRIPTION="boundary of the interval containing the given value");

 CREATE FUNCTION interval_bound(timestamp, "interval", int4) RETURNS timestamp LANGUAGE internal IMMUTABLE AS 'timestamp_interval_bound_shift' WITH (OID=7086, DESCRIPTION="boundary of the interval containing the given value");

 CREATE FUNCTION interval_bound(timestamp, "interval", int4, timestamp) RETURNS timestamp LANGUAGE internal IMMUTABLE AS 'timestamp_interval_bound_shift_reg' WITH (OID=7087, DESCRIPTION="boundary of the interval containing the given value");

 CREATE FUNCTION interval_bound(timestamptz, "interval") RETURNS timestamptz LANGUAGE internal IMMUTABLE STRICT AS 'timestamptz_interval_bound' WITH (OID=7088, DESCRIPTION="boundary of the interval containing the given value");

 CREATE FUNCTION interval_bound(timestamptz, "interval", int4) RETURNS timestamptz LANGUAGE internal IMMUTABLE AS 'timestamptz_interval_bound_shift' WITH (OID=7089, DESCRIPTION="boundary of the interval containing the given value");

 CREATE FUNCTION interval_bound(timestamptz, "interval", int4, timestamptz) RETURNS timestamptz LANGUAGE internal IMMUTABLE AS 'timestamptz_interval_bound_shift_reg' WITH (OID=7090, DESCRIPTION="boundary of the interval containing the given value");


-- Aggregate-related functions
 CREATE FUNCTION numeric_decum(_numeric, "numeric") RETURNS _numeric LANGUAGE internal IMMUTABLE STRICT AS 'numeric_decum' WITH (OID=7309, DESCRIPTION="aggregate inverse transition function");

 CREATE FUNCTION numeric_avg_decum(bytea, "numeric") RETURNS bytea LANGUAGE internal IMMUTABLE STRICT AS 'numeric_avg_decum' WITH (OID=4103, DESCRIPTION="aggregate inverse transition function");

 CREATE FUNCTION int2_decum(_numeric, int2) RETURNS _numeric LANGUAGE internal IMMUTABLE STRICT AS 'int2_decum' WITH (OID=7306, DESCRIPTION="aggregate inverse transition function");

 CREATE FUNCTION int4_decum(_numeric, int4) RETURNS _numeric LANGUAGE internal IMMUTABLE STRICT AS 'int4_decum' WITH (OID=7307, DESCRIPTION="aggregate inverse transition function");

 CREATE FUNCTION int8_decum(_numeric, int8) RETURNS _numeric LANGUAGE internal IMMUTABLE STRICT AS 'int8_decum' WITH (OID=7308, DESCRIPTION="aggregate inverse transition function");

 CREATE FUNCTION int2_invsum(int8, int2) RETURNS int8 LANGUAGE internal IMMUTABLE AS 'int2_invsum' WITH (OID=7008, DESCRIPTION="SUM(int2) inverse transition function");

 CREATE FUNCTION int4_invsum(int8, int4) RETURNS int8 LANGUAGE internal IMMUTABLE AS 'int4_invsum' WITH (OID=7009, DESCRIPTION="SUM(int4) inverse transition function");

 CREATE FUNCTION int8_invsum("numeric", int8) RETURNS "numeric" LANGUAGE internal IMMUTABLE AS 'int8_invsum' WITH (OID=7010, DESCRIPTION="SUM(int8) inverse transition function");

 CREATE FUNCTION interval_decum(_interval, "interval") RETURNS _interval LANGUAGE internal IMMUTABLE STRICT AS 'interval_decum' WITH (OID=6038, DESCRIPTION="aggregate inverse transition function");

 CREATE FUNCTION int2_avg_decum(bytea, int2) RETURNS bytea LANGUAGE internal IMMUTABLE STRICT AS 'int2_avg_decum' WITH (OID=6019, DESCRIPTION="AVG(int2) transition function");

 CREATE FUNCTION int4_avg_decum(bytea, int4) RETURNS bytea LANGUAGE internal IMMUTABLE STRICT AS 'int4_avg_decum' WITH (OID=6020, DESCRIPTION="AVG(int4) transition function");

 CREATE FUNCTION int8_avg_decum(bytea, int8) RETURNS bytea LANGUAGE internal IMMUTABLE STRICT AS 'int8_avg_decum' WITH (OID=4101, DESCRIPTION="AVG(int8) transition function");

 CREATE FUNCTION pg_stat_get_backend_waiting_reason(int4) RETURNS text LANGUAGE internal STABLE STRICT AS 'pg_stat_get_backend_waiting_reason' WITH (OID=7298, DESCRIPTION="Statistics: Reason backend is waiting for");

 CREATE FUNCTION pg_stat_get_queue_num_exec(oid) RETURNS int8 LANGUAGE internal STABLE STRICT AS 'pg_stat_get_queue_num_exec' WITH (OID=6031, DESCRIPTION="Statistics: Number of queries that executed in queue");

 CREATE FUNCTION pg_stat_get_queue_num_wait(oid) RETURNS int8 LANGUAGE internal STABLE STRICT AS 'pg_stat_get_queue_num_wait' WITH (OID=6032, DESCRIPTION="Statistics: Number of queries that waited in queue");

 CREATE FUNCTION pg_stat_get_queue_elapsed_exec(oid) RETURNS int8 LANGUAGE internal STABLE STRICT AS 'pg_stat_get_queue_elapsed_exec' WITH (OID=6033, DESCRIPTION="Statistics:  Elapsed seconds for queries that executed in queue");

 CREATE FUNCTION pg_stat_get_queue_elapsed_wait(oid) RETURNS int8 LANGUAGE internal STABLE STRICT AS 'pg_stat_get_queue_elapsed_wait' WITH (OID=6034, DESCRIPTION="Statistics:  Elapsed seconds for queries that waited in queue");

 CREATE FUNCTION pg_stat_get_backend_session_id(int4) RETURNS int4 LANGUAGE internal STABLE STRICT AS 'pg_stat_get_backend_session_id' WITH (OID=6039, DESCRIPTION="Statistics: Greenplum session id of backend");

 CREATE FUNCTION pg_renice_session(int4, int4) RETURNS int4 LANGUAGE internal VOLATILE STRICT AS 'pg_renice_session' WITH (OID=6042, DESCRIPTION="change priority of all the backends for a given session id");

 CREATE FUNCTION gp_replication_error() RETURNS text LANGUAGE internal VOLATILE STRICT AS 'gp_replication_error' WITH (OID=7098, DESCRIPTION="get replication error");

 CREATE FUNCTION pg_terminate_backend(int4, text) RETURNS bool LANGUAGE internal VOLATILE STRICT AS 'pg_terminate_backend_msg' WITH (OID=7154, DESCRIPTION="terminate a server process");

 CREATE FUNCTION pg_resgroup_get_status_kv(IN prop_in text, OUT rsgid oid, OUT prop text, OUT value text) RETURNS SETOF pg_catalog.record LANGUAGE internal VOLATILE AS 'pg_resgroup_get_status_kv' WITH (OID=6065, DESCRIPTION="statistics: information about resource groups in key-value style");

 CREATE FUNCTION pg_resgroup_get_status(IN groupid oid, OUT groupid oid, OUT num_running int4, OUT num_queueing int4, OUT num_queued int4, OUT num_executed int4, OUT total_queue_duration interval, OUT cpu_usage json, OUT memory_usage json) RETURNS SETOF pg_catalog.record LANGUAGE internal VOLATILE AS 'pg_resgroup_get_status' WITH (OID=6066, DESCRIPTION="statistics: information about resource groups");

 CREATE FUNCTION pg_dist_wait_status(OUT segid int4, OUT waiter_dxid xid, OUT holder_dxid xid, OUT holdTillEndXact bool) RETURNS SETOF pg_catalog.record LANGUAGE internal VOLATILE AS 'pg_dist_wait_status' WITH (OID=6036, DESCRIPTION="waiting relation information");

 CREATE FUNCTION pg_resqueue_status() RETURNS SETOF record LANGUAGE internal VOLATILE STRICT AS 'pg_resqueue_status' WITH (OID=6030, DESCRIPTION="Return resource queue information");

 CREATE FUNCTION pg_resqueue_status_kv() RETURNS SETOF record LANGUAGE internal VOLATILE STRICT AS 'pg_resqueue_status_kv' WITH (OID=6069, DESCRIPTION="Return resource queue information");

 CREATE FUNCTION pg_file_read(text, int8, int8) RETURNS text LANGUAGE internal VOLATILE STRICT AS 'pg_read_file' WITH (OID=6045, DESCRIPTION="Read text from a file");

 CREATE FUNCTION pg_logfile_rotate() RETURNS bool LANGUAGE internal VOLATILE STRICT AS 'pg_rotate_logfile' WITH (OID=6046, DESCRIPTION="Rotate log file");

 CREATE FUNCTION pg_file_write(text, text, bool) RETURNS int8 LANGUAGE internal VOLATILE STRICT AS 'pg_file_write' WITH (OID=6047, DESCRIPTION="Write text to a file");

 CREATE FUNCTION pg_file_rename(text, text, text) RETURNS bool LANGUAGE internal VOLATILE AS 'pg_file_rename' WITH (OID=6048, DESCRIPTION="Rename a file");

 CREATE FUNCTION pg_file_unlink(text) RETURNS bool LANGUAGE internal VOLATILE STRICT AS 'pg_file_unlink' WITH (OID=6049, DESCRIPTION="Delete (unlink) a file");

 CREATE FUNCTION pg_logdir_ls() RETURNS SETOF record LANGUAGE internal VOLATILE STRICT AS 'pg_logdir_ls' WITH (OID=6050, DESCRIPTION="ls the log dir");

 CREATE FUNCTION pg_file_length(text) RETURNS int8 LANGUAGE internal VOLATILE STRICT AS 'pg_file_length' WITH (OID=6051, DESCRIPTION="Get the length of a file (via stat)");

-- Aggregates (moved here from pg_aggregate for 7.3) 

 CREATE FUNCTION max(gpxlogloc) RETURNS gpxlogloc LANGUAGE internal IMMUTABLE AS 'aggregate_dummy' WITH (OID=3332, proisagg="t", DESCRIPTION = "maximum value of all gpxlogloc input values");

 CREATE FUNCTION min(gpxlogloc) RETURNS gpxlogloc LANGUAGE internal IMMUTABLE AS 'aggregate_dummy' WITH (OID=3333, proisagg="t", DESCRIPTION = "minimum value of all gpxlogloc input values");

-- MPP Aggregate -- array_sum -- special for prospective customer. 
 CREATE FUNCTION array_sum(_int4) RETURNS _int4 LANGUAGE internal IMMUTABLE AS 'aggregate_dummy' WITH (OID=6013, proisagg="t", DESCRIPTION = "array sum aggregate");

-- Greenplum Analytic functions
 CREATE FUNCTION int2_matrix_accum(_int8, _int2) RETURNS _int8 LANGUAGE internal IMMUTABLE AS 'matrix_add' WITH (OID=3212, DESCRIPTION="perform matrix addition on two conformable matrices");

 CREATE FUNCTION int4_matrix_accum(_int8, _int4) RETURNS _int8 LANGUAGE internal IMMUTABLE AS 'matrix_add' WITH (OID=3213, DESCRIPTION="perform matrix addition on two conformable matrices");

 CREATE FUNCTION int8_matrix_accum(_int8, _int8) RETURNS _int8 LANGUAGE internal IMMUTABLE STRICT AS 'matrix_add' WITH (OID=3214, DESCRIPTION="perform matrix addition on two conformable matrices");

 CREATE FUNCTION float8_matrix_accum(_float8, _float8) RETURNS _float8 LANGUAGE internal IMMUTABLE STRICT AS 'matrix_add' WITH (OID=3215, DESCRIPTION="perform matrix addition on two conformable matrices");

 CREATE FUNCTION sum(_int2) RETURNS _int8 LANGUAGE internal IMMUTABLE AS 'aggregate_dummy' WITH (OID=3216, proisagg="t", DESCRIPTION="sum of matrixes");

 CREATE FUNCTION sum(_int4) RETURNS _int8 LANGUAGE internal IMMUTABLE AS 'aggregate_dummy' WITH (OID=3217, proisagg="t", DESCRIPTION="sum of matrixes");

 CREATE FUNCTION sum(_int8) RETURNS _int8 LANGUAGE internal IMMUTABLE AS 'aggregate_dummy' WITH (OID=3218, proisagg="t", DESCRIPTION="sum of matrixes");

 CREATE FUNCTION sum(_float8) RETURNS _float8 LANGUAGE internal IMMUTABLE AS 'aggregate_dummy' WITH (OID=3219, proisagg="t", DESCRIPTION="sum of matrixes");

-- 3220 - reserved for sum(numeric[]) 
 CREATE FUNCTION int4_pivot_accum(_int4, _text, text, int4) RETURNS _int4 LANGUAGE internal IMMUTABLE AS 'int4_pivot_accum' WITH (OID=3225, DESCRIPTION="aggregate transition function");

 CREATE FUNCTION pivot_sum(_text, text, int4) RETURNS _int4 LANGUAGE internal IMMUTABLE AS 'aggregate_dummy' WITH (OID=3226, proisagg="t", DESCRIPTION="pivot sum aggregate");

 CREATE FUNCTION int8_pivot_accum(_int8, _text, text, int8) RETURNS _int8 LANGUAGE internal IMMUTABLE AS 'int8_pivot_accum' WITH (OID=3227, DESCRIPTION="aggregate transition function");

 CREATE FUNCTION pivot_sum(_text, text, int8) RETURNS _int8 LANGUAGE internal IMMUTABLE AS 'aggregate_dummy' WITH (OID=3228, proisagg="t", DESCRIPTION="pivot sum aggregate");

 CREATE FUNCTION float8_pivot_accum(_float8, _text, text, float8) RETURNS _float8 LANGUAGE internal IMMUTABLE AS 'float8_pivot_accum' WITH (OID=3229, DESCRIPTION="aggregate transition function");

 CREATE FUNCTION pivot_sum(_text, text, float8) RETURNS _float8 LANGUAGE internal IMMUTABLE AS 'aggregate_dummy' WITH (OID=3230, proisagg="t", DESCRIPTION="pivot sum aggregate");

-- 3241-324? reserved for unpivot, see pivot.c 

 CREATE FUNCTION gpaotidin(cstring) RETURNS gpaotid LANGUAGE internal IMMUTABLE STRICT AS 'gpaotidin' WITH (OID=3302, DESCRIPTION="I/O");

 CREATE FUNCTION gpaotidout(gpaotid) RETURNS cstring LANGUAGE internal IMMUTABLE STRICT AS 'gpaotidout' WITH (OID=3303, DESCRIPTION="I/O");

 CREATE FUNCTION gpaotidrecv(internal) RETURNS gpaotid LANGUAGE internal IMMUTABLE STRICT AS 'gpaotidrecv' WITH (OID=3304, DESCRIPTION="I/O");

 CREATE FUNCTION gpaotidsend(gpaotid) RETURNS bytea LANGUAGE internal IMMUTABLE STRICT AS 'gpaotidsend' WITH (OID=3305, DESCRIPTION="I/O");

 CREATE FUNCTION gpxloglocin(cstring) RETURNS gpxlogloc LANGUAGE internal IMMUTABLE STRICT AS 'gpxloglocin' WITH (OID=3312, DESCRIPTION="I/O");

 CREATE FUNCTION gpxloglocout(gpxlogloc) RETURNS cstring LANGUAGE internal IMMUTABLE STRICT AS 'gpxloglocout' WITH (OID=3313, DESCRIPTION="I/O");

 CREATE FUNCTION gpxloglocrecv(internal) RETURNS gpxlogloc LANGUAGE internal IMMUTABLE STRICT AS 'gpxloglocrecv' WITH (OID=3314, DESCRIPTION="I/O");

 CREATE FUNCTION gpxloglocsend(gpxlogloc) RETURNS bytea LANGUAGE internal IMMUTABLE STRICT AS 'gpxloglocsend' WITH (OID=3315, DESCRIPTION="I/O");

 CREATE FUNCTION gpxlogloclarger(gpxlogloc, gpxlogloc) RETURNS gpxlogloc LANGUAGE internal IMMUTABLE STRICT AS 'gpxlogloclarger' WITH (OID=3318, DESCRIPTION="larger of two");

 CREATE FUNCTION gpxloglocsmaller(gpxlogloc, gpxlogloc) RETURNS gpxlogloc LANGUAGE internal IMMUTABLE STRICT AS 'gpxloglocsmaller' WITH (OID=3319, DESCRIPTION="smaller of two");

 CREATE FUNCTION gpxlogloceq(gpxlogloc, gpxlogloc) RETURNS bool LANGUAGE internal IMMUTABLE STRICT AS 'gpxlogloceq' WITH (OID=3331);

 CREATE FUNCTION gpxloglocne(gpxlogloc, gpxlogloc) RETURNS bool LANGUAGE internal IMMUTABLE STRICT AS 'gpxloglocne' WITH (OID=3320);

 CREATE FUNCTION gpxlogloclt(gpxlogloc, gpxlogloc) RETURNS bool LANGUAGE internal IMMUTABLE STRICT AS 'gpxlogloclt' WITH (OID=3321);

 CREATE FUNCTION gpxloglocle(gpxlogloc, gpxlogloc) RETURNS bool LANGUAGE internal IMMUTABLE STRICT AS 'gpxloglocle' WITH (OID=3322);

 CREATE FUNCTION gpxloglocgt(gpxlogloc, gpxlogloc) RETURNS bool LANGUAGE internal IMMUTABLE STRICT AS 'gpxloglocgt' WITH (OID=3323);

 CREATE FUNCTION gpxloglocge(gpxlogloc, gpxlogloc) RETURNS bool LANGUAGE internal IMMUTABLE STRICT AS 'gpxloglocge' WITH (OID=3324);

-- Greenplum MPP exposed internally-defined functions. 
 CREATE FUNCTION gp_pgdatabase() RETURNS SETOF record LANGUAGE internal VOLATILE AS 'gp_pgdatabase__' WITH (OID=6007, DESCRIPTION="view mpp pgdatabase state");

 CREATE FUNCTION numeric_amalg(_numeric, _numeric) RETURNS _numeric LANGUAGE internal IMMUTABLE STRICT AS 'numeric_amalg' WITH (OID=6008, DESCRIPTION="aggregate preliminary function");

 CREATE FUNCTION numeric_avg_amalg(bytea, bytea) RETURNS bytea LANGUAGE internal IMMUTABLE STRICT AS 'numeric_avg_amalg' WITH (OID=4104, DESCRIPTION="aggregate preliminary function");

 CREATE FUNCTION int8_avg_amalg(bytea, bytea) RETURNS bytea LANGUAGE internal IMMUTABLE STRICT AS 'int8_avg_amalg' WITH (OID=6009, DESCRIPTION="aggregate preliminary function");

 CREATE FUNCTION float8_amalg(_float8, _float8) RETURNS _float8 LANGUAGE internal IMMUTABLE STRICT AS 'float8_amalg' WITH (OID=6010, DESCRIPTION="aggregate preliminary function");

 CREATE FUNCTION float8_avg_amalg(bytea, bytea) RETURNS bytea LANGUAGE internal IMMUTABLE STRICT AS 'float8_avg_amalg' WITH (OID=4111, DESCRIPTION="aggregate preliminary function");

 CREATE FUNCTION interval_amalg(_interval, _interval) RETURNS _interval LANGUAGE internal IMMUTABLE STRICT AS 'interval_amalg' WITH (OID=6011, DESCRIPTION="aggregate preliminary function");

 CREATE FUNCTION numeric_demalg(_numeric, _numeric) RETURNS _numeric LANGUAGE internal IMMUTABLE STRICT AS 'numeric_demalg' WITH (OID=6015, DESCRIPTION="aggregate inverse preliminary function");

 CREATE FUNCTION numeric_avg_demalg(bytea, bytea) RETURNS bytea LANGUAGE internal IMMUTABLE STRICT AS 'numeric_avg_demalg' WITH (OID=4105, DESCRIPTION="aggregate inverse preliminary function");

 CREATE FUNCTION int8_avg_demalg(bytea, bytea) RETURNS bytea LANGUAGE internal IMMUTABLE STRICT AS 'int8_avg_demalg' WITH (OID=6016, DESCRIPTION="aggregate preliminary function");

 CREATE FUNCTION float8_demalg(_float8, _float8) RETURNS _float8 LANGUAGE internal IMMUTABLE STRICT AS 'float8_demalg' WITH (OID=6017, DESCRIPTION="aggregate inverse preliminary function");

 CREATE FUNCTION float8_avg_demalg(bytea, bytea) RETURNS bytea LANGUAGE internal IMMUTABLE STRICT AS 'float8_avg_demalg' WITH (OID=4110, DESCRIPTION="aggregate inverse preliminary function");

 CREATE FUNCTION interval_demalg(_interval, _interval) RETURNS _interval LANGUAGE internal IMMUTABLE STRICT AS 'interval_demalg' WITH (OID=6018, DESCRIPTION="aggregate preliminary function");

 CREATE FUNCTION float8_regr_amalg(_float8, _float8) RETURNS _float8 LANGUAGE internal IMMUTABLE STRICT AS 'float8_regr_amalg' WITH (OID=6014, DESCRIPTION="aggregate preliminary function");

 CREATE FUNCTION int8(tid) RETURNS int8 LANGUAGE internal IMMUTABLE STRICT AS 'tidtoi8' WITH (OID=6021, DESCRIPTION="convert tid to int8");
-- #define CDB_PROC_TIDTOI8    6021

 CREATE FUNCTION gp_execution_segment() RETURNS SETOF int4 LANGUAGE internal VOLATILE AS 'mpp_execution_segment' WITH (OID=6022, DESCRIPTION="segment executing function");
-- #define MPP_EXECUTION_SEGMENT_OID 6022
-- #define MPP_EXECUTION_SEGMENT_TYPE 23

 CREATE FUNCTION pg_highest_oid() RETURNS oid LANGUAGE internal VOLATILE STRICT READS SQL DATA AS 'pg_highest_oid' WITH (OID=6023, DESCRIPTION="Highest oid used so far");

 CREATE FUNCTION gp_distributed_xacts() RETURNS SETOF record LANGUAGE internal VOLATILE AS 'gp_distributed_xacts__' WITH (OID=6035, DESCRIPTION="view mpp distributed transaction state");

 CREATE FUNCTION gp_distributed_xid() RETURNS xid LANGUAGE internal VOLATILE STRICT AS 'gp_distributed_xid' WITH (OID=6037, DESCRIPTION="Current distributed transaction id");

 CREATE FUNCTION gp_transaction_log() RETURNS SETOF record LANGUAGE internal VOLATILE AS 'gp_transaction_log' WITH (OID=6043, DESCRIPTION="view logged local transaction status");

 CREATE FUNCTION gp_distributed_log() RETURNS SETOF record LANGUAGE internal VOLATILE AS 'gp_distributed_log' WITH (OID=6044, DESCRIPTION="view logged distributed transaction status");

 CREATE FUNCTION gp_execution_dbid() RETURNS int4 LANGUAGE internal VOLATILE AS 'gp_execution_dbid' WITH (OID=6068, DESCRIPTION="dbid executing function");

 CREATE FUNCTION get_ao_distribution(IN reloid oid, OUT segmentid int4, OUT tupcount int8) RETURNS SETOF pg_catalog.record LANGUAGE internal VOLATILE READS SQL DATA AS 'get_ao_distribution_oid' WITH (OID=7169, DESCRIPTION="show append only table tuple distribution across segment databases");

 CREATE FUNCTION get_ao_distribution(IN relname text, OUT segmentid int4, OUT tupcount int8) RETURNS SETOF pg_catalog.record LANGUAGE internal VOLATILE READS SQL DATA AS 'get_ao_distribution_name' WITH (OID=7170, DESCRIPTION="show append only table tuple distribution across segment databases");

 CREATE FUNCTION get_ao_compression_ratio(oid) RETURNS float8 LANGUAGE internal VOLATILE STRICT READS SQL DATA AS 'get_ao_compression_ratio_oid' WITH (OID=7171, DESCRIPTION="show append only table compression ratio");

 CREATE FUNCTION get_ao_compression_ratio(text) RETURNS float8 LANGUAGE internal VOLATILE STRICT READS SQL DATA AS 'get_ao_compression_ratio_name' WITH (OID=7172, DESCRIPTION="show append only table compression ratio");

 CREATE FUNCTION gp_update_ao_master_stats(oid) RETURNS int8 LANGUAGE internal VOLATILE MODIFIES SQL DATA AS 'gp_update_ao_master_stats_oid' WITH (OID=7173, DESCRIPTION="append only tables utility function");

 CREATE FUNCTION gp_update_ao_master_stats(text) RETURNS int8 LANGUAGE internal VOLATILE MODIFIES SQL DATA AS 'gp_update_ao_master_stats_name' WITH (OID=7174, DESCRIPTION="append only tables utility function");

-- the bitmap index access method routines
 CREATE FUNCTION bmgettuple(internal, internal) RETURNS bool LANGUAGE internal VOLATILE STRICT AS 'bmgettuple' WITH (OID=7050, DESCRIPTION="bitmap(internal)");

 CREATE FUNCTION bmgetbitmap(internal, internal) RETURNS internal LANGUAGE internal VOLATILE STRICT AS 'bmgetbitmap' WITH (OID=7051, DESCRIPTION="bitmap(internal)");

 CREATE FUNCTION bminsert(internal, internal, internal, internal, internal, internal) RETURNS bool LANGUAGE internal VOLATILE STRICT AS 'bminsert' WITH (OID=7187, DESCRIPTION="bitmap(internal)");

 CREATE FUNCTION bmbeginscan(internal, internal, internal) RETURNS internal LANGUAGE internal VOLATILE STRICT AS 'bmbeginscan' WITH (OID=7188, DESCRIPTION="bitmap(internal)");

 CREATE FUNCTION bmrescan(internal, internal) RETURNS void LANGUAGE internal VOLATILE STRICT AS 'bmrescan' WITH (OID=7189, DESCRIPTION="bitmap(internal)");

 CREATE FUNCTION bmendscan(internal) RETURNS void LANGUAGE internal VOLATILE STRICT AS 'bmendscan' WITH (OID=7190, DESCRIPTION="bitmap(internal)");

 CREATE FUNCTION bmmarkpos(internal) RETURNS void LANGUAGE internal VOLATILE STRICT AS 'bmmarkpos' WITH (OID=7191, DESCRIPTION="bitmap(internal)");

 CREATE FUNCTION bmrestrpos(internal) RETURNS void LANGUAGE internal VOLATILE STRICT AS 'bmrestrpos' WITH (OID=7192, DESCRIPTION="bitmap(internal)");

 CREATE FUNCTION bmbuild(internal, internal, internal) RETURNS internal LANGUAGE internal VOLATILE STRICT AS 'bmbuild' WITH (OID=7193, DESCRIPTION="bitmap(internal)");

 CREATE FUNCTION bmbuildempty(internal) RETURNS internal LANGUAGE internal VOLATILE STRICT AS 'bmbuildempty' WITH (OID=7011, DESCRIPTION="bitmap(internal)");

 CREATE FUNCTION bmbulkdelete(internal, internal, internal, internal) RETURNS internal LANGUAGE internal VOLATILE STRICT AS 'bmbulkdelete' WITH (OID=7194, DESCRIPTION="bitmap(internal)");

 CREATE FUNCTION bmvacuumcleanup(internal, internal) RETURNS internal LANGUAGE internal VOLATILE STRICT AS 'bmvacuumcleanup' WITH (OID=7195, DESCRIPTION="bitmap(internal)");

 CREATE FUNCTION bmcostestimate(internal, internal, internal, internal, internal, internal, internal) RETURNS void LANGUAGE internal VOLATILE STRICT AS 'bmcostestimate' WITH (OID=7196, DESCRIPTION="bitmap(internal)");

 CREATE FUNCTION bmoptions(_text, bool) RETURNS bytea LANGUAGE internal STABLE STRICT AS 'bmoptions' WITH (OID=7197, DESCRIPTION="btree(internal)");

-- AOCS functions.

 CREATE FUNCTION aocsvpinfo_decode(bytea, int4, int4) RETURNS int8 LANGUAGE internal IMMUTABLE STRICT AS 'aocsvpinfo_decode' WITH (OID=9900, DESCRIPTION="decode internal AOCSVPInfo struct");

-- raises deprecation error
 CREATE FUNCTION gp_deprecated() RETURNS void LANGUAGE internal IMMUTABLE AS 'gp_deprecated' WITH (OID=9997, DESCRIPTION="raises function deprecation error");

-- A convenient utility
 CREATE FUNCTION pg_objname_to_oid(text) RETURNS oid LANGUAGE internal IMMUTABLE STRICT AS 'pg_objname_to_oid' WITH (OID=9998, DESCRIPTION="convert an object name to oid");

-- Fault injection
 CREATE FUNCTION gp_fault_inject(int4, int8) RETURNS int8 LANGUAGE internal VOLATILE STRICT AS 'gp_fault_inject' WITH (OID=9999, DESCRIPTION="Greenplum fault testing only");

-- Analyze related
 CREATE FUNCTION gp_statistics_estimate_reltuples_relpages_oid(oid) RETURNS _float4 LANGUAGE internal VOLATILE STRICT AS 'gp_statistics_estimate_reltuples_relpages_oid' WITH (OID=5032, DESCRIPTION="Return reltuples/relpages information for relation.");

-- Backoff related
 CREATE FUNCTION gp_adjust_priority(int4, int4, int4) RETURNS int4 LANGUAGE internal VOLATILE STRICT AS 'gp_adjust_priority_int' WITH (OID=5040, DESCRIPTION="change weight of all the backends for a given session id");

 CREATE FUNCTION gp_adjust_priority(int4, int4, text) RETURNS int4 LANGUAGE internal VOLATILE STRICT AS 'gp_adjust_priority_value' WITH (OID=5041, DESCRIPTION="change weight of all the backends for a given session id");

 CREATE FUNCTION gp_list_backend_priorities() RETURNS SETOF record LANGUAGE internal VOLATILE AS 'gp_list_backend_priorities' WITH (OID=5042, DESCRIPTION="list priorities of backends");

-- Functions to deal with SREH error logs
 CREATE FUNCTION gp_read_error_log(exttable text, OUT cmdtime timestamptz, OUT relname text, OUT filename text, OUT linenum int4, OUT bytenum int4, OUT errmsg text, OUT rawdata text, OUT rawbytes bytea) RETURNS SETOF record LANGUAGE INTERNAL STRICT VOLATILE EXECUTE ON ALL SEGMENTS AS 'gp_read_error_log' WITH (OID = 7076, DESCRIPTION="read the error log for the specified external table");

 CREATE FUNCTION gp_truncate_error_log(text) RETURNS bool LANGUAGE INTERNAL STRICT VOLATILE AS 'gp_truncate_error_log' WITH (OID=7069, DESCRIPTION="truncate the error log for the specified external table");

-- elog related
 CREATE FUNCTION gp_elog(text) RETURNS void LANGUAGE internal IMMUTABLE STRICT AS 'gp_elog' WITH (OID=5044, DESCRIPTION="Insert text into the error log");

 CREATE FUNCTION gp_elog(text, bool) RETURNS void LANGUAGE internal IMMUTABLE STRICT AS 'gp_elog' WITH (OID=5045, DESCRIPTION="Insert text into the error log");

-- Segment and master administration functions, see utils/gp/segadmin.c
 CREATE FUNCTION gp_add_master_standby(text, text, text) RETURNS int2 LANGUAGE internal VOLATILE AS 'gp_add_master_standby' WITH (OID=5046, DESCRIPTION="Perform the catalog operations necessary for adding a new standby");

 CREATE FUNCTION gp_add_master_standby(text, text, text, int4) RETURNS int2 LANGUAGE internal VOLATILE AS 'gp_add_master_standby_port' WITH (OID=5038, DESCRIPTION="Perform the catalog operations necessary for adding a new standby");

 CREATE FUNCTION gp_remove_master_standby() RETURNS bool LANGUAGE internal VOLATILE AS 'gp_remove_master_standby' WITH (OID=5047, DESCRIPTION="Remove a master standby from the system catalog");

 CREATE FUNCTION gp_add_segment_primary(text, text, int4, text) RETURNS int2 LANGUAGE internal VOLATILE AS 'gp_add_segment_primary' WITH (OID=5039, DESCRIPTION="Perform the catalog operations necessary for adding a new primary segment");

 CREATE FUNCTION gp_add_segment_mirror(int2, text, text, int4, text) RETURNS int2 LANGUAGE internal VOLATILE AS 'gp_add_segment_mirror' WITH (OID=5048, DESCRIPTION="Perform the catalog operations necessary for adding a new segment mirror");

 CREATE FUNCTION gp_remove_segment_mirror(int2) RETURNS bool LANGUAGE internal VOLATILE AS 'gp_remove_segment_mirror' WITH (OID=5049, DESCRIPTION="Remove a segment mirror from the system catalog");

 CREATE FUNCTION gp_add_segment(int2, int2, "char", "char", "char", "char", int4, text, text, text) RETURNS int2 LANGUAGE internal VOLATILE AS 'gp_add_segment' WITH (OID=5050, DESCRIPTION="Perform the catalog operations necessary for adding a new segment");

 CREATE FUNCTION gp_remove_segment(int2) RETURNS bool LANGUAGE internal VOLATILE AS 'gp_remove_segment' WITH (OID=5051, DESCRIPTION="Remove a primary segment from the system catalog");

 CREATE FUNCTION gp_request_fts_probe_scan() RETURNS bool LANGUAGE internal VOLATILE AS 'gp_request_fts_probe_scan' EXECUTE ON MASTER WITH (OID=5035, DESCRIPTION="Request a FTS probe scan and wait for response");


 CREATE FUNCTION cosh(float8) RETURNS float8 LANGUAGE internal IMMUTABLE AS 'dcosh' WITH (OID=7539, DESCRIPTION="Hyperbolic cosine function");

 CREATE FUNCTION sinh(float8) RETURNS float8 LANGUAGE internal IMMUTABLE AS 'dsinh' WITH (OID=7540, DESCRIPTION="Hyperbolic sine function");

 CREATE FUNCTION tanh(float8) RETURNS float8 LANGUAGE internal IMMUTABLE AS 'dtanh' WITH (OID=7541, DESCRIPTION="Hyperbolic tangent function");

 CREATE FUNCTION anytable_in(cstring) RETURNS anytable LANGUAGE internal IMMUTABLE STRICT AS 'anytable_in' WITH (OID=7054, DESCRIPTION="anytable type serialization input function");

 CREATE FUNCTION anytable_out(anytable) RETURNS cstring LANGUAGE internal IMMUTABLE STRICT AS 'anytable_out' WITH (OID=7055, DESCRIPTION="anytable type serialization output function");

 CREATE FUNCTION gp_quicklz_constructor(internal, internal, bool) RETURNS internal LANGUAGE internal VOLATILE AS 'quicklz_constructor' WITH (OID=5076, DESCRIPTION="quicklz constructor");

 CREATE FUNCTION gp_quicklz_destructor(internal) RETURNS void LANGUAGE internal VOLATILE AS 'quicklz_destructor' WITH(OID=5077, DESCRIPTION="quicklz destructor");

 CREATE FUNCTION gp_quicklz_compress(internal, int4, internal, int4, internal, internal) RETURNS void LANGUAGE internal IMMUTABLE AS 'quicklz_compress' WITH(OID=5078, DESCRIPTION="quicklz compressor");

 CREATE FUNCTION gp_quicklz_decompress(internal, int4, internal, int4, internal, internal) RETURNS void LANGUAGE internal IMMUTABLE AS 'quicklz_decompress' WITH(OID=5079, DESCRIPTION="quicklz decompressor");

 CREATE FUNCTION gp_quicklz_validator(internal) RETURNS void LANGUAGE internal IMMUTABLE AS 'quicklz_validator' WITH(OID=9925, DESCRIPTION="quicklz compression validator");

 CREATE FUNCTION gp_zlib_constructor(internal, internal, bool) RETURNS internal LANGUAGE internal VOLATILE AS 'zlib_constructor' WITH (OID=9910, DESCRIPTION="zlib constructor");

 CREATE FUNCTION gp_zlib_destructor(internal) RETURNS void LANGUAGE internal VOLATILE AS 'zlib_destructor' WITH(OID=9911, DESCRIPTION="zlib destructor");

 CREATE FUNCTION gp_zlib_compress(internal, int4, internal, int4, internal, internal) RETURNS void LANGUAGE internal IMMUTABLE AS 'zlib_compress' WITH(OID=9912, DESCRIPTION="zlib compressor");

 CREATE FUNCTION gp_zlib_decompress(internal, int4, internal, int4, internal, internal) RETURNS void LANGUAGE internal IMMUTABLE AS 'zlib_decompress' WITH(OID=9913, DESCRIPTION="zlib decompressor");

 CREATE FUNCTION gp_zlib_validator(internal) RETURNS void LANGUAGE internal IMMUTABLE AS 'zlib_validator' WITH(OID=9924, DESCRIPTION="zlib compression validator");

 CREATE FUNCTION gp_rle_type_constructor(internal, internal, bool) RETURNS internal LANGUAGE internal VOLATILE AS 'rle_type_constructor' WITH (OID=9914, DESCRIPTION="Type specific RLE constructor");

 CREATE FUNCTION gp_rle_type_destructor(internal) RETURNS void LANGUAGE internal VOLATILE AS 'rle_type_destructor' WITH(OID=9915, DESCRIPTION="Type specific RLE destructor");

 CREATE FUNCTION gp_rle_type_compress(internal, int4, internal, int4, internal, internal) RETURNS void LANGUAGE internal IMMUTABLE AS 'rle_type_compress' WITH(OID=9916, DESCRIPTION="Type specific RLE compressor");

 CREATE FUNCTION gp_rle_type_decompress(internal, int4, internal, int4, internal, internal) RETURNS void LANGUAGE internal IMMUTABLE AS 'rle_type_decompress' WITH(OID=9917, DESCRIPTION="Type specific RLE decompressor");

 CREATE FUNCTION gp_rle_type_validator(internal) RETURNS void LANGUAGE internal IMMUTABLE AS 'rle_type_validator' WITH(OID=9923, DESCRIPTION="Type speific RLE compression validator");

 CREATE FUNCTION gp_zstd_constructor(internal, internal, bool) RETURNS internal LANGUAGE internal VOLATILE AS 'zstd_constructor' WITH (OID=7071, DESCRIPTION="zstd compressor and decompressor constructor");

 CREATE FUNCTION gp_zstd_destructor(internal) RETURNS void LANGUAGE internal VOLATILE AS 'zstd_destructor' WITH(OID=7072, DESCRIPTION="zstd compressor and decompressor destructor");

 CREATE FUNCTION gp_zstd_compress(internal, int4, internal, int4, internal, internal) RETURNS void LANGUAGE internal IMMUTABLE AS 'zstd_compress' WITH(OID=7073, DESCRIPTION="zstd compressor");

 CREATE FUNCTION gp_zstd_decompress(internal, int4, internal, int4, internal, internal) RETURNS void LANGUAGE internal IMMUTABLE AS 'zstd_decompress' WITH(OID=7074, DESCRIPTION="zstd decompressor");

 CREATE FUNCTION gp_zstd_validator(internal) RETURNS void LANGUAGE internal IMMUTABLE AS 'zstd_validator' WITH(OID=7075, DESCRIPTION="zstdcompression validator");

 CREATE FUNCTION gp_dummy_compression_constructor(internal, internal, bool) RETURNS internal LANGUAGE internal VOLATILE AS 'dummy_compression_constructor' WITH (OID=7064, DESCRIPTION="Dummy compression destructor");

 CREATE FUNCTION gp_dummy_compression_destructor(internal) RETURNS internal LANGUAGE internal VOLATILE AS 'dummy_compression_destructor' WITH (OID=7065, DESCRIPTION="Dummy compression destructor");

 CREATE FUNCTION gp_dummy_compression_compress(internal, int4, internal, int4, internal, internal) RETURNS internal LANGUAGE internal VOLATILE AS 'dummy_compression_compress' WITH (OID=7066, DESCRIPTION="Dummy compression compressor");

 CREATE FUNCTION gp_dummy_compression_decompress(internal, int4, internal, int4, internal, internal) RETURNS internal LANGUAGE internal VOLATILE AS 'dummy_compression_decompress' WITH (OID=7067, DESCRIPTION="Dummy compression decompressor");

 CREATE FUNCTION gp_dummy_compression_validator(internal) RETURNS internal LANGUAGE internal VOLATILE AS 'dummy_compression_validator' WITH (OID=7068, DESCRIPTION="Dummy compression validator");

 CREATE FUNCTION linear_interpolate( anyelement, anyelement, int8, anyelement, int8 ) RETURNS int8 LANGUAGE internal IMMUTABLE STRICT AS 'linterp_int64' WITH (OID=6072, DESCRIPTION="linear interpolation: x, x0,y0, x1,y1"); 

 CREATE FUNCTION linear_interpolate( anyelement, anyelement, int4, anyelement, int4 ) RETURNS int4 LANGUAGE internal IMMUTABLE STRICT AS 'linterp_int32' WITH (OID=6073, DESCRIPTION="linear interpolation: x, x0,y0, x1,y1"); 

 CREATE FUNCTION linear_interpolate( anyelement, anyelement, int2, anyelement, int2 ) RETURNS int2 LANGUAGE internal IMMUTABLE STRICT AS 'linterp_int16' WITH (OID=6074, DESCRIPTION="linear interpolation: x, x0,y0, x1,y1"); 

 CREATE FUNCTION linear_interpolate( anyelement, anyelement, float8, anyelement, float8 ) RETURNS float8 LANGUAGE internal IMMUTABLE STRICT AS 'linterp_float8' WITH (OID=6075, DESCRIPTION="linear interpolation: x, x0,y0, x1,y1"); 

 CREATE FUNCTION linear_interpolate( anyelement, anyelement, float4, anyelement, float4 ) RETURNS float4 LANGUAGE internal IMMUTABLE STRICT AS 'linterp_float4' WITH (OID=6076, DESCRIPTION="linear interpolation: x, x0,y0, x1,y1"); 

 CREATE FUNCTION linear_interpolate( anyelement, anyelement, date, anyelement, date ) RETURNS date LANGUAGE internal IMMUTABLE STRICT AS 'linterp_DateADT' WITH (OID=6077, DESCRIPTION="linear interpolation: x, x0,y0, x1,y1"); 

 CREATE FUNCTION linear_interpolate( anyelement, anyelement, time, anyelement, time ) RETURNS time LANGUAGE internal IMMUTABLE STRICT AS 'linterp_TimeADT' WITH (OID=6078, DESCRIPTION="linear interpolation: x, x0,y0, x1,y1"); 

 CREATE FUNCTION linear_interpolate( anyelement, anyelement, timestamp, anyelement, timestamp ) RETURNS timestamp LANGUAGE internal IMMUTABLE STRICT AS 'linterp_Timestamp' WITH (OID=6079, DESCRIPTION="linear interpolation: x, x0,y0, x1,y1"); 

 CREATE FUNCTION linear_interpolate( anyelement, anyelement, timestamptz, anyelement, timestamptz ) RETURNS timestamptz LANGUAGE internal IMMUTABLE STRICT AS 'linterp_TimestampTz' WITH (OID=6080, DESCRIPTION="linear interpolation: x, x0,y0, x1,y1"); 

 CREATE FUNCTION linear_interpolate( anyelement, anyelement, "interval", anyelement, "interval" ) RETURNS "interval" LANGUAGE internal IMMUTABLE STRICT AS 'linterp_Interval' WITH (OID=6081, DESCRIPTION="linear interpolation: x, x0,y0, x1,y1"); 

 CREATE FUNCTION linear_interpolate( anyelement, anyelement, "numeric", anyelement, "numeric" ) RETURNS "numeric" LANGUAGE internal IMMUTABLE STRICT AS 'linterp_Numeric' WITH (OID=6082, DESCRIPTION="linear interpolation: x, x0,y0, x1,y1"); 

 CREATE FUNCTION gp_dump_query_oids(text) RETURNS text LANGUAGE internal VOLATILE STRICT AS 'gp_dump_query_oids' WITH (OID = 6086, DESCRIPTION="List function and relation OIDs that a query depends on, as a JSON object");

 CREATE FUNCTION disable_xform(text) RETURNS text LANGUAGE internal IMMUTABLE STRICT AS 'disable_xform' WITH (OID=6087, DESCRIPTION="disables transformations in the optimizer");

 CREATE FUNCTION enable_xform(text) RETURNS text LANGUAGE internal IMMUTABLE STRICT AS 'enable_xform' WITH (OID=6088, DESCRIPTION="enables transformations in the optimizer");

 CREATE FUNCTION gp_opt_version() RETURNS text LANGUAGE internal IMMUTABLE STRICT AS 'gp_opt_version' WITH (OID=6089, DESCRIPTION="Returns the optimizer and gpos library versions");
 
 
  -- functions for the complex data type
 CREATE FUNCTION complex_in(cstring) RETURNS complex LANGUAGE internal IMMUTABLE STRICT AS 'complex_in' WITH (OID=6460, DESCRIPTION="I/O");
 
 CREATE FUNCTION complex_out(complex) RETURNS cstring LANGUAGE internal IMMUTABLE STRICT AS 'complex_out' WITH (OID=3548, DESCRIPTION="I/O");
 
 CREATE FUNCTION complex_recv(internal) RETURNS complex LANGUAGE internal IMMUTABLE STRICT AS 'complex_recv' WITH (OID=3549, DESCRIPTION="I/O");
 
 CREATE FUNCTION complex_send(complex) RETURNS bytea LANGUAGE internal IMMUTABLE STRICT AS 'complex_send' WITH (OID=3550, DESCRIPTION="I/O");

 CREATE FUNCTION complex(float8, float8) RETURNS complex LANGUAGE internal IMMUTABLE STRICT AS 'construct_complex' WITH (OID=3551, DESCRIPTION="constructs a complex number with given real part and imaginary part");
 
 CREATE FUNCTION complex_trig(float8, float8) RETURNS complex LANGUAGE internal IMMUTABLE STRICT AS 'construct_complex_trig' WITH (OID=3552, DESCRIPTION="constructs a complex number with given magnitude and phase");
 
 CREATE FUNCTION re(complex) RETURNS float8 LANGUAGE internal IMMUTABLE STRICT AS 'complex_re' WITH (OID=3553, DESCRIPTION="returns the real part of the argument");
 
 CREATE FUNCTION im(complex) RETURNS float8 LANGUAGE internal IMMUTABLE STRICT AS 'complex_im' WITH (OID=3554, DESCRIPTION="returns the imaginary part of the argument");
 
 CREATE FUNCTION radians(complex) RETURNS float8 LANGUAGE internal IMMUTABLE STRICT AS 'complex_arg' WITH (OID=3555, DESCRIPTION="returns the phase of the argument");
 
 CREATE FUNCTION complexabs(complex) RETURNS float8 LANGUAGE internal IMMUTABLE STRICT AS 'complex_mag' WITH (OID=3556);
  
 CREATE FUNCTION abs(complex) RETURNS float8 LANGUAGE internal IMMUTABLE STRICT AS 'complex_mag' WITH (OID=3557, DESCRIPTION="returns the magnitude of the argument");
 
 CREATE FUNCTION conj(complex) RETURNS complex LANGUAGE internal IMMUTABLE STRICT AS 'complex_conj' WITH (OID=3558, DESCRIPTION="returns the conjunction of the argument");
 
 CREATE FUNCTION hashcomplex(complex) RETURNS int4 LANGUAGE internal IMMUTABLE STRICT AS 'complex_hash' WITH (OID=3559, DESCRIPTION="hash");
 
 CREATE FUNCTION complex_eq(complex, complex) RETURNS bool  LANGUAGE internal IMMUTABLE STRICT AS 'complex_eq' WITH (OID=3560, DESCRIPTION="equal");
 
 CREATE FUNCTION complex_ne(complex, complex) RETURNS bool  LANGUAGE internal IMMUTABLE STRICT AS 'complex_ne' WITH (OID=3561, DESCRIPTION="not equal");
 
 CREATE FUNCTION complex_pl(complex, complex) RETURNS complex LANGUAGE internal IMMUTABLE STRICT AS 'complex_pl' WITH (OID=3562);
 
 CREATE FUNCTION complex_up(complex) RETURNS complex LANGUAGE internal IMMUTABLE STRICT AS 'complex_up' WITH (OID=3563);
 
 CREATE FUNCTION complex_mi(complex, complex) RETURNS complex LANGUAGE internal IMMUTABLE STRICT AS 'complex_mi' WITH (OID=3564);
 
 CREATE FUNCTION complex_um(complex) RETURNS complex LANGUAGE internal IMMUTABLE STRICT AS 'complex_um' WITH (OID=3565);
 
 CREATE FUNCTION complex_mul(complex, complex) RETURNS complex LANGUAGE internal IMMUTABLE STRICT AS 'complex_mul' WITH (OID=3566);
 
 CREATE FUNCTION complex_div(complex, complex) RETURNS complex LANGUAGE internal IMMUTABLE STRICT AS 'complex_div' WITH (OID=3567);
 
 CREATE FUNCTION complex_power(complex, complex) RETURNS complex LANGUAGE internal IMMUTABLE STRICT AS 'complex_pow' WITH (OID=3568);
 
 CREATE FUNCTION complex_sqrt(complex) RETURNS complex LANGUAGE internal IMMUTABLE STRICT AS 'complex_sqrt' WITH (OID=3569);
 
 CREATE FUNCTION complex_cbrt(complex) RETURNS complex LANGUAGE internal IMMUTABLE STRICT AS 'complex_cbrt' WITH (OID=3570, DESCRIPTION="cube root");
 
 CREATE FUNCTION degrees(complex) RETURNS float8 LANGUAGE internal IMMUTABLE STRICT AS 'complex_degrees' WITH (OID=3571, DESCRIPTION="phase to degrees");
 
 CREATE FUNCTION exp(complex) RETURNS complex LANGUAGE internal IMMUTABLE STRICT AS 'complex_exp' WITH (OID=3572, DESCRIPTION="natural exponential (e^x)");
 
 CREATE FUNCTION ln(complex) RETURNS complex LANGUAGE internal IMMUTABLE STRICT AS 'complex_ln' WITH (OID=3573, DESCRIPTION="natural logarithm");
 
 CREATE FUNCTION log(complex) RETURNS complex LANGUAGE internal IMMUTABLE STRICT AS 'complex_log10' WITH (OID=3574, DESCRIPTION="base 10 logarithm");
 
 CREATE FUNCTION log(complex, complex) RETURNS complex LANGUAGE internal IMMUTABLE STRICT AS 'complex_log' WITH (OID=3575, DESCRIPTION="logarithm base arg1 of arg2");
 
 CREATE FUNCTION acos(complex) RETURNS complex LANGUAGE internal IMMUTABLE STRICT AS 'complex_acos' WITH (OID=3576, DESCRIPTION="acos");
 
 CREATE FUNCTION asin(complex) RETURNS complex LANGUAGE internal IMMUTABLE STRICT AS 'complex_asin' WITH (OID=3577, DESCRIPTION="asin");
 
 CREATE FUNCTION atan(complex) RETURNS complex LANGUAGE internal IMMUTABLE STRICT AS 'complex_atan' WITH (OID=3578, DESCRIPTION="atan");
 
 CREATE FUNCTION cos(complex) RETURNS complex LANGUAGE internal IMMUTABLE STRICT AS 'complex_cos' WITH (OID=3579, DESCRIPTION="cos");
 
 CREATE FUNCTION cot(complex) RETURNS complex LANGUAGE internal IMMUTABLE STRICT AS 'complex_cot' WITH (OID=3580, DESCRIPTION="cot");
 
 CREATE FUNCTION sin(complex) RETURNS complex LANGUAGE internal IMMUTABLE STRICT AS 'complex_sin' WITH (OID=3581, DESCRIPTION="sin");
 
 CREATE FUNCTION tan(complex) RETURNS complex LANGUAGE internal IMMUTABLE STRICT AS 'complex_tan' WITH (OID=3582, DESCRIPTION="tan");
 
 CREATE FUNCTION dotproduct(_complex, _complex) RETURNS complex LANGUAGE internal IMMUTABLE STRICT AS 'complex_dot_product' WITH (OID=3583, DESCRIPTION="dot product");
 
 CREATE FUNCTION float82complex(float8) RETURNS complex LANGUAGE internal IMMUTABLE STRICT AS 'float82complex' WITH (OID=3584, DESCRIPTION="(internal) type cast from float8 to complex");
 
 CREATE FUNCTION float42complex(float4) RETURNS complex LANGUAGE internal IMMUTABLE STRICT AS 'float42complex' WITH (OID=3585, DESCRIPTION="(internal) type cast from float4 to complex");
 
 CREATE FUNCTION int82complex(int8) RETURNS complex LANGUAGE internal IMMUTABLE STRICT AS 'int82complex' WITH (OID=3586, DESCRIPTION="(internal) type cast from int8 to complex");
 
 CREATE FUNCTION int42complex(int4) RETURNS complex LANGUAGE internal IMMUTABLE STRICT AS 'int42complex' WITH (OID=3587, DESCRIPTION="(internal) type cast from int4 to complex");
 
 CREATE FUNCTION int22complex(int2) RETURNS complex LANGUAGE internal IMMUTABLE STRICT AS 'int22complex' WITH (OID=3588, DESCRIPTION="(internal) type cast from int2 to complex");
 
 CREATE FUNCTION power(complex, complex) RETURNS complex LANGUAGE internal IMMUTABLE STRICT AS 'complex_pow' WITH (OID=3589, DESCRIPTION="exponentiation (x^y)");
 
 CREATE FUNCTION sqrt(complex) RETURNS complex LANGUAGE internal IMMUTABLE STRICT AS 'complex_sqrt' WITH (OID=3590, DESCRIPTION="squre root");
 
 CREATE FUNCTION cbrt(complex) RETURNS complex LANGUAGE internal IMMUTABLE STRICT AS 'complex_cbrt' WITH (OID=3591, DESCRIPTION="cube root"); 
 
 CREATE FUNCTION numeric2point("numeric") RETURNS complex LANGUAGE internal IMMUTABLE STRICT AS 'numeric2complex' WITH (OID=7597, DESCRIPTION="(internal) type cast from numeric to complex");
 
 CREATE FUNCTION complex_lt(complex, complex) RETURNS bool  LANGUAGE internal IMMUTABLE STRICT AS 'complex_lt' WITH (OID=7598);
 
 CREATE FUNCTION complex_gt(complex, complex) RETURNS bool  LANGUAGE internal IMMUTABLE STRICT AS 'complex_gt' WITH (OID=3594);
 
 CREATE FUNCTION complex_lte(complex, complex) RETURNS bool  LANGUAGE internal IMMUTABLE STRICT AS 'complex_lte' WITH (OID=3595);
<<<<<<< HEAD

 CREATE FUNCTION complex_gte(complex, complex) RETURNS bool  LANGUAGE internal IMMUTABLE STRICT AS 'complex_gte' WITH (OID=7596);
=======
 
 CREATE FUNCTION complex_gte(complex, complex) RETURNS bool  LANGUAGE internal IMMUTABLE STRICT AS 'complex_gte' WITH (OID=7596);

CREATE FUNCTION hyperloglog_in(value cstring) RETURNS hyperloglog_estimator  LANGUAGE internal IMMUTABLE STRICT AS 'hyperloglog_in' WITH (OID=7158, DESCRIPTION="Decode a bytea into hyperloglog_counter");

CREATE FUNCTION hyperloglog_out(counter hyperloglog_estimator) RETURNS cstring  LANGUAGE internal IMMUTABLE STRICT AS 'hyperloglog_out' WITH (OID=7159, DESCRIPTION="Encode an hyperloglog_counter into a bytea");

CREATE FUNCTION hyperloglog_comp(counter hyperloglog_estimator) RETURNS hyperloglog_estimator  LANGUAGE internal IMMUTABLE STRICT AS 'hyperloglog_comp' WITH (OID=7160, DESCRIPTION="Compress an hyperloglog counter");

CREATE FUNCTION hyperloglog_merge(estimator1 hyperloglog_estimator, estimator2 hyperloglog_estimator) RETURNS hyperloglog_estimator  LANGUAGE internal IMMUTABLE AS 'hyperloglog_merge' WITH (OID=7161, DESCRIPTION="Merge two hyperloglog counters into one");

CREATE FUNCTION hyperloglog_get_estimate(counter hyperloglog_estimator) RETURNS float8  LANGUAGE internal IMMUTABLE STRICT AS 'hyperloglog_get_estimate' WITH (OID=7162, DESCRIPTION="Estimates the number of distinct values stored in an hyperloglog counter");

CREATE FUNCTION hyperloglog_add_item_agg_default(counter hyperloglog_estimator, item anyelement) RETURNS hyperloglog_estimator  LANGUAGE internal IMMUTABLE AS 'hyperloglog_add_item_agg_default' WITH (OID=7163, DESCRIPTION="Includes a data value into a hyperloglog counter");

CREATE FUNCTION hyperloglog_accum(anyelement) RETURNS hyperloglog_estimator LANGUAGE internal IMMUTABLE AS 'aggregate_dummy' WITH (OID=7164, proisagg="t", DESCRIPTION="Adds every data value to a hyperloglog counter and returns the counter");
>>>>>>> cbe3b08b
<|MERGE_RESOLUTION|>--- conflicted
+++ resolved
@@ -529,12 +529,8 @@
  CREATE FUNCTION complex_gt(complex, complex) RETURNS bool  LANGUAGE internal IMMUTABLE STRICT AS 'complex_gt' WITH (OID=3594);
  
  CREATE FUNCTION complex_lte(complex, complex) RETURNS bool  LANGUAGE internal IMMUTABLE STRICT AS 'complex_lte' WITH (OID=3595);
-<<<<<<< HEAD
 
  CREATE FUNCTION complex_gte(complex, complex) RETURNS bool  LANGUAGE internal IMMUTABLE STRICT AS 'complex_gte' WITH (OID=7596);
-=======
- 
- CREATE FUNCTION complex_gte(complex, complex) RETURNS bool  LANGUAGE internal IMMUTABLE STRICT AS 'complex_gte' WITH (OID=7596);
 
 CREATE FUNCTION hyperloglog_in(value cstring) RETURNS hyperloglog_estimator  LANGUAGE internal IMMUTABLE STRICT AS 'hyperloglog_in' WITH (OID=7158, DESCRIPTION="Decode a bytea into hyperloglog_counter");
 
@@ -548,5 +544,4 @@
 
 CREATE FUNCTION hyperloglog_add_item_agg_default(counter hyperloglog_estimator, item anyelement) RETURNS hyperloglog_estimator  LANGUAGE internal IMMUTABLE AS 'hyperloglog_add_item_agg_default' WITH (OID=7163, DESCRIPTION="Includes a data value into a hyperloglog counter");
 
-CREATE FUNCTION hyperloglog_accum(anyelement) RETURNS hyperloglog_estimator LANGUAGE internal IMMUTABLE AS 'aggregate_dummy' WITH (OID=7164, proisagg="t", DESCRIPTION="Adds every data value to a hyperloglog counter and returns the counter");
->>>>>>> cbe3b08b
+CREATE FUNCTION hyperloglog_accum(anyelement) RETURNS hyperloglog_estimator LANGUAGE internal IMMUTABLE AS 'aggregate_dummy' WITH (OID=7164, proisagg="t", DESCRIPTION="Adds every data value to a hyperloglog counter and returns the counter");