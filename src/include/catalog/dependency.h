--- conflicted
+++ resolved
@@ -108,20 +108,6 @@
 	SHARED_DEPENDENCY_INVALID = 0
 } SharedDependencyType;
 
-<<<<<<< HEAD
-=======
-
-/*
- * The two objects related by a dependency are identified by ObjectAddresses.
- */
-typedef struct ObjectAddress
-{
-	Oid			classId;		/* Class Id from pg_class */
-	Oid			objectId;		/* OID of the object */
-	int32		objectSubId;	/* Subitem within object (eg column), or 0 */
-} ObjectAddress;
-
->>>>>>> 4d53a2f9
 /* expansible list of ObjectAddresses (private in dependency.c) */
 typedef struct ObjectAddresses ObjectAddresses;
 
@@ -241,17 +227,13 @@
 						 ObjectAddress *referenced,
 						 SharedDependencyType deptype);
 
-<<<<<<< HEAD
 extern Oid	getExtensionOfObject(Oid classId, Oid objectId);
 
 extern void recordDependencyOnCurrentExtension(const ObjectAddress *object,
 								   bool isReplace);
 
-extern void deleteSharedDependencyRecordsFor(Oid classId, Oid objectId);
-=======
 extern void deleteSharedDependencyRecordsFor(Oid classId, Oid objectId,
 								 int32 objectSubId);
->>>>>>> 4d53a2f9
 
 extern void recordDependencyOnOwner(Oid classId, Oid objectId, Oid owner);
 
