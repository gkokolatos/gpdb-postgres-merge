/*-------------------------------------------------------------------------
 *
 * namespace.h
 *	  prototypes for functions in backend/catalog/namespace.c
 *
 *
 * Portions Copyright (c) 1996-2008, PostgreSQL Global Development Group
 * Portions Copyright (c) 1994, Regents of the University of California
 *
 * $PostgreSQL: pgsql/src/include/catalog/namespace.h,v 1.55 2008/07/16 01:30:23 tgl Exp $
 *
 *-------------------------------------------------------------------------
 */
#ifndef NAMESPACE_H
#define NAMESPACE_H

#include "nodes/primnodes.h"
#include "storage/lock.h"

/*
 *	This structure holds a list of possible functions or operators
 *	found by namespace lookup.	Each function/operator is identified
 *	by OID and by argument types; the list must be pruned by type
 *	resolution rules that are embodied in the parser, not here.
 */
typedef struct _FuncCandidateList
{
	struct _FuncCandidateList *next;
	int			pathpos;		/* for internal use of namespace lookup */
	Oid			oid;			/* the function or operator's OID */
	int			nargs;			/* number of arg types returned */
	int			nvargs;			/* number of args to become variadic array */
<<<<<<< HEAD
	int			ndargs;			/* number of defaulted args */
=======
>>>>>>> 49f001d8
	Oid			args[1];		/* arg types --- VARIABLE LENGTH ARRAY */
}	*FuncCandidateList;	/* VARIABLE LENGTH STRUCT */

/*
 *	Structure for xxxOverrideSearchPath functions
 */
typedef struct OverrideSearchPath
{
	List	   *schemas;		/* OIDs of explicitly named schemas */
	bool		addCatalog;		/* implicitly prepend pg_catalog? */
	bool		addTemp;		/* implicitly prepend temp schema? */
} OverrideSearchPath;

typedef void (*RangeVarGetRelidCallback) (const RangeVar *relation, Oid relId,
										   Oid oldRelId, void *callback_arg);

extern Oid	get_namespace_oid(const char *nspname, bool missing_ok);
extern Oid	RangeVarGetRelid(const RangeVar *relation, bool failOK);
extern Oid  RangeVarGetRelidExtended(const RangeVar *relation,
						 LOCKMODE lockmode, bool missing_ok, bool nowait,
						 RangeVarGetRelidCallback callback,
						 void *callback_arg);
extern Oid	RangeVarGetCreationNamespace(const RangeVar *newRelation);
extern Oid	RelnameGetRelid(const char *relname);
extern bool RelationIsVisible(Oid relid);

extern Oid	TypenameGetTypid(const char *typname);
extern bool TypeIsVisible(Oid typid);

extern FuncCandidateList FuncnameGetCandidates(List *names, int nargs,
<<<<<<< HEAD
					  bool expand_variadic,
					  bool expand_defaults);
=======
											   bool expand_variadic);
>>>>>>> 49f001d8
extern bool FunctionIsVisible(Oid funcid);

extern Oid	OpernameGetOprid(List *names, Oid oprleft, Oid oprright);
extern FuncCandidateList OpernameGetCandidates(List *names, char oprkind);
extern bool OperatorIsVisible(Oid oprid);

extern Oid	OpclassnameGetOpcid(Oid amid, const char *opcname);
extern bool OpclassIsVisible(Oid opcid);

extern Oid	OpfamilynameGetOpfid(Oid amid, const char *opfname);
extern bool OpfamilyIsVisible(Oid opfid);

extern Oid	ConversionGetConid(const char *conname);
extern bool ConversionIsVisible(Oid conid);

extern Oid	TSParserGetPrsid(List *names, bool failOK);
extern bool TSParserIsVisible(Oid prsId);

extern Oid	TSDictionaryGetDictid(List *names, bool failOK);
extern bool TSDictionaryIsVisible(Oid dictId);

extern Oid	TSTemplateGetTmplid(List *names, bool failOK);
extern bool TSTemplateIsVisible(Oid tmplId);

extern Oid	TSConfigGetCfgid(List *names, bool failOK);
extern bool TSConfigIsVisible(Oid cfgid);

extern void DeconstructQualifiedName(List *names,
						 char **nspname_p,
						 char **objname_p);
extern Oid	LookupExplicitNamespace(const char *nspname);

extern void DropTempTableNamespaceForResetSession(Oid namespaceOid);
extern void SetTempNamespace(Oid namespaceOid, Oid toastNamespaceOid);
extern Oid  ResetTempNamespace(void);
extern bool TempNamespaceOidIsValid(void);  /* GPDB only:  used by cdbgang.c */
extern void InitTempTableNamespace(void);

extern Oid	LookupCreationNamespace(const char *nspname);
extern void CheckSetNamespace(Oid oldNspOid, Oid nspOid, Oid classid,
				  Oid objid);
extern Oid	QualifiedNameGetCreationNamespace(List *names, char **objname_p);
extern RangeVar *makeRangeVarFromNameList(List *names);
extern char *NameListToString(List *names);
extern char *NameListToQuotedString(List *names);

extern bool isTempNamespace(Oid namespaceId);
extern bool isTempToastNamespace(Oid namespaceId);
extern bool isTempOrToastNamespace(Oid namespaceId);
extern bool isAnyTempNamespace(Oid namespaceId);
extern bool isOtherTempNamespace(Oid namespaceId);
extern int	GetTempNamespaceBackendId(Oid namespaceId);
extern Oid	GetTempToastNamespace(void);
extern void ResetTempTableNamespace(void);

extern OverrideSearchPath *GetOverrideSearchPath(MemoryContext context);
extern void PushOverrideSearchPath(OverrideSearchPath *newpath);
extern void PopOverrideSearchPath(void);

extern Oid	get_conversion_oid(List *name, bool missing_ok);
extern Oid	FindDefaultConversionProc(int4 for_encoding, int4 to_encoding);

/* initialization & transaction cleanup code */
extern void InitializeSearchPath(void);
extern void AtEOXact_Namespace(bool isCommit);
extern void AtEOSubXact_Namespace(bool isCommit, SubTransactionId mySubid,
					  SubTransactionId parentSubid);

/* stuff for search_path GUC variable */
extern char *namespace_search_path;

extern List *fetch_search_path(bool includeImplicit);
extern int	fetch_search_path_array(Oid *sarray, int sarray_len);

#endif   /* NAMESPACE_H */<|MERGE_RESOLUTION|>--- conflicted
+++ resolved
@@ -30,10 +30,7 @@
 	Oid			oid;			/* the function or operator's OID */
 	int			nargs;			/* number of arg types returned */
 	int			nvargs;			/* number of args to become variadic array */
-<<<<<<< HEAD
 	int			ndargs;			/* number of defaulted args */
-=======
->>>>>>> 49f001d8
 	Oid			args[1];		/* arg types --- VARIABLE LENGTH ARRAY */
 }	*FuncCandidateList;	/* VARIABLE LENGTH STRUCT */
 
@@ -64,12 +61,8 @@
 extern bool TypeIsVisible(Oid typid);
 
 extern FuncCandidateList FuncnameGetCandidates(List *names, int nargs,
-<<<<<<< HEAD
 					  bool expand_variadic,
 					  bool expand_defaults);
-=======
-											   bool expand_variadic);
->>>>>>> 49f001d8
 extern bool FunctionIsVisible(Oid funcid);
 
 extern Oid	OpernameGetOprid(List *names, Oid oprleft, Oid oprright);
