--- conflicted
+++ resolved
@@ -24,14 +24,7 @@
 
 #ifdef CATALOG_VARLEN
 	text		value;		/* resource limit (opaque type)  */
-<<<<<<< HEAD
-
-	text		proposed; 	/* most of the capabilities cannot be updated immediately, we
-					 * do it in an asynchronous way to merge the proposed value 
-					 * with the working one */
 #endif
-=======
->>>>>>> 6df9dfa3
 } FormData_pg_resgroupcapability;
 
 
