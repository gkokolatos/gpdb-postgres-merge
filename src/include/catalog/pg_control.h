/*-------------------------------------------------------------------------
 *
 * pg_control.h
 *	  The system control file "pg_control" is not a heap relation.
 *	  However, we define it here so that the format is documented.
 *
 *
 * Portions Copyright (c) 1996-2012, PostgreSQL Global Development Group
 * Portions Copyright (c) 1994, Regents of the University of California
 *
 * src/include/catalog/pg_control.h
 *
 *-------------------------------------------------------------------------
 */
#ifndef PG_CONTROL_H
#define PG_CONTROL_H

#include "access/xlogdefs.h"
#include "pgtime.h"				/* for pg_time_t */
#include "port/pg_crc32c.h"


<<<<<<< HEAD
/*
 * Version identifier for this pg_control format.
 *
 * The first three digits is the PostgreSQL version number. The last
 * four digits indicates the GPDB version.
 */
#define PG_CONTROL_VERSION	9030600
=======
/* Version identifier for this pg_control format */
#define PG_CONTROL_VERSION	922
>>>>>>> 80edfd76

/*
 * Body of CheckPoint XLOG records.  This is declared here because we keep
 * a copy of the latest one in pg_control for possible disaster recovery.
 * Changing this struct requires a PG_CONTROL_VERSION bump.
 */
typedef struct CheckPoint
{
	XLogRecPtr	redo;			/* next RecPtr available when we began to
								 * create CheckPoint (i.e. REDO start point) */
	TimeLineID	ThisTimeLineID; /* current TLI */
	bool		fullPageWrites; /* current full_page_writes */
	uint32		nextXidEpoch;	/* higher-order bits of nextXid */
	TransactionId nextXid;		/* next free XID */
	Oid			nextOid;		/* next free OID */
	Oid			nextRelfilenode;	/* next free Relfilenode */
	MultiXactId nextMulti;		/* next free MultiXactId */
	MultiXactOffset nextMultiOffset;	/* next free MultiXact offset */
	TransactionId oldestXid;	/* cluster-wide minimum datfrozenxid */
	Oid			oldestXidDB;	/* database with minimum datfrozenxid */
	pg_time_t	time;			/* time stamp of checkpoint */

	/*
	 * Oldest XID still running. This is only needed to initialize hot standby
	 * mode from an online checkpoint, so we only bother calculating this for
	 * online checkpoints and only when wal_level is hot_standby. Otherwise
	 * it's set to InvalidTransactionId.
	 */
	TransactionId oldestActiveXid;

	/* IN XLOG RECORD, MORE DATA FOLLOWS AT END OF STRUCT FOR DTM CHECKPOINT */
} CheckPoint;

/* XLOG info values for XLOG rmgr */
#define XLOG_CHECKPOINT_SHUTDOWN		0x00
#define XLOG_CHECKPOINT_ONLINE			0x10
#define XLOG_NOOP						0x20
#define XLOG_NEXTOID					0x30
#define XLOG_SWITCH						0x40
#define XLOG_BACKUP_END					0x50
#define XLOG_PARAMETER_CHANGE			0x60
#define XLOG_RESTORE_POINT				0x70
<<<<<<< HEAD
#define XLOG_NEXTRELFILENODE			0x80
#define XLOG_HINT						0xA0
=======
#define XLOG_FPW_CHANGE				0x80
>>>>>>> 80edfd76


/*
 * System status indicator.  Note this is stored in pg_control; if you change
 * it, you must bump PG_CONTROL_VERSION
 */
typedef enum DBState
{
	DB_STARTUP = 0,
	DB_SHUTDOWNED,
	DB_SHUTDOWNED_IN_RECOVERY,
	DB_SHUTDOWNING,
	DB_IN_CRASH_RECOVERY,
	DB_IN_ARCHIVE_RECOVERY,
	DB_IN_STANDBY_MODE,
	DB_IN_STANDBY_PROMOTED,
	DB_IN_PRODUCTION
} DBState;

/*
 * Contents of pg_control.
 *
 * NOTE: try to keep this under 512 bytes so that it will fit on one physical
 * sector of typical disk drives.  This reduces the odds of corruption due to
 * power failure midway through a write.
 */

typedef struct ControlFileData
{
	/*
	 * Unique system identifier --- to ensure we match up xlog files with the
	 * installation that produced them.
	 */
	uint64		system_identifier;

	/*
	 * Version identifier information.	Keep these fields at the same offset,
	 * especially pg_control_version; they won't be real useful if they move
	 * around.	(For historical reasons they must be 8 bytes into the file
	 * rather than immediately at the front.)
	 *
	 * pg_control_version identifies the format of pg_control itself.
	 * catalog_version_no identifies the format of the system catalogs.
	 *
	 * There are additional version identifiers in individual files; for
	 * example, WAL logs contain per-page magic numbers that can serve as
	 * version cues for the WAL log.
	 */
	uint32		pg_control_version;		/* PG_CONTROL_VERSION */
	uint32		catalog_version_no;		/* see catversion.h */

	/*
	 * System status data
	 */
	DBState		state;			/* see enum above */
	pg_time_t	time;			/* time stamp of last pg_control update */
	XLogRecPtr	checkPoint;		/* last check point record ptr */
	XLogRecPtr	prevCheckPoint; /* previous check point record ptr */

	CheckPoint	checkPointCopy; /* copy of last check point record */

	/*
	 * These values determine the minimum point we must recover up to
	 * before starting up:
	 *
	 * minRecoveryPoint use in GPDB is very limited. Currently, it is used
	 * to simply to store the location of end of backup in standby mode
	 * That guards against starting standby, aborting it, and restarting with
	 * an earlier stop location. We can't get promoted unless we've at-least
	 * replayed upto minRecoveryPoint
	 *
	 * backupStartPoint is the redo pointer of the backup start checkpoint, if
	 * we are recovering from an online backup and haven't reached the end of
	 * backup yet. It is reset to zero when the end of backup is reached, and
	 * we mustn't start up before that. A boolean would suffice otherwise, but
	 * we use the redo pointer as a cross-check when we see an end-of-backup
	 * record, to make sure the end-of-backup record corresponds the base
	 * backup we're recovering from.
	 *
<<<<<<< HEAD
=======
	 * backupEndPoint is the backup end location, if we are recovering from an
	 * online backup which was taken from the standby and haven't reached the
	 * end of backup yet. It is initialized to the minimum recovery point in
	 * pg_control which was backed up last. It is reset to zero when the end
	 * of backup is reached, and we mustn't start up before that.
	 *
>>>>>>> 80edfd76
	 * If backupEndRequired is true, we know for sure that we're restoring
	 * from a backup, and must see a backup-end record before we can safely
	 * start up. If it's false, but backupStartPoint is set, a backup_label
	 * file was found at startup but it may have been a leftover from a stray
	 * pg_start_backup() call, not accompanied by pg_stop_backup().
	 */
	XLogRecPtr	minRecoveryPoint;
	XLogRecPtr	backupStartPoint;
<<<<<<< HEAD
=======
	XLogRecPtr	backupEndPoint;
>>>>>>> 80edfd76
	bool		backupEndRequired;

	/*
	 * Parameter settings that determine if the WAL can be used for archival
	 * or hot standby.
	 */
	int			wal_level;
	int			MaxConnections;
	int			max_prepared_xacts;
	int			max_locks_per_xact;

	/*
	 * This data is used to check for hardware-architecture compatibility of
	 * the database and the backend executable.  We need not check endianness
	 * explicitly, since the pg_control version will surely look wrong to a
	 * machine of different endianness, but we do need to worry about MAXALIGN
	 * and floating-point format.  (Note: storage layout nominally also
	 * depends on SHORTALIGN and INTALIGN, but in practice these are the same
	 * on all architectures of interest.)
	 *
	 * Testing just one double value is not a very bulletproof test for
	 * floating-point compatibility, but it will catch most cases.
	 */
	uint32		maxAlign;		/* alignment requirement for tuples */
	double		floatFormat;	/* constant 1234567.0 */
#define FLOATFORMAT_VALUE	1234567.0

	/*
	 * This data is used to make sure that configuration of this database is
	 * compatible with the backend executable.
	 */
	uint32		blcksz;			/* data block size for this DB */
	uint32		relseg_size;	/* blocks per segment of large relation */

	uint32		xlog_blcksz;	/* block size within WAL files */
	uint32		xlog_seg_size;	/* size of each WAL segment */

	uint32		nameDataLen;	/* catalog name field width */
	uint32		indexMaxKeys;	/* max number of columns in an index */

	uint32		toast_max_chunk_size;	/* chunk size in TOAST tables */

	/* flag indicating internal format of timestamp, interval, time */
	bool		enableIntTimes; /* int64 storage enabled? */

	/* flags indicating pass-by-value status of various types */
	bool		float4ByVal;	/* float4 pass-by-value? */
	bool		float8ByVal;	/* float8, int8, etc pass-by-value? */

	/* Are data pages protected by checksums? Zero if no checksum version */
	uint32		data_checksum_version;

	/* CRC of all above ... MUST BE LAST! */
	pg_crc32c	crc;
} ControlFileData;

/*
 * Physical size of the pg_control file.  Note that this is considerably
 * bigger than the actually used size (ie, sizeof(ControlFileData)).
 * The idea is to keep the physical size constant independent of format
 * changes, so that ReadControlFile will deliver a suitable wrong-version
 * message instead of a read error if it's looking at an incompatible file.
 */
#define PG_CONTROL_SIZE		8192

#endif   /* PG_CONTROL_H */<|MERGE_RESOLUTION|>--- conflicted
+++ resolved
@@ -20,19 +20,13 @@
 #include "port/pg_crc32c.h"
 
 
-<<<<<<< HEAD
 /*
  * Version identifier for this pg_control format.
  *
  * The first three digits is the PostgreSQL version number. The last
  * four digits indicates the GPDB version.
  */
-#define PG_CONTROL_VERSION	9030600
-=======
-/* Version identifier for this pg_control format */
-#define PG_CONTROL_VERSION	922
->>>>>>> 80edfd76
-
+#define PG_CONTROL_VERSION	9220600
 /*
  * Body of CheckPoint XLOG records.  This is declared here because we keep
  * a copy of the latest one in pg_control for possible disaster recovery.
@@ -74,12 +68,9 @@
 #define XLOG_BACKUP_END					0x50
 #define XLOG_PARAMETER_CHANGE			0x60
 #define XLOG_RESTORE_POINT				0x70
-<<<<<<< HEAD
-#define XLOG_NEXTRELFILENODE			0x80
+#define XLOG_FPW_CHANGE				0x80
+#define XLOG_NEXTRELFILENODE			0x90
 #define XLOG_HINT						0xA0
-=======
-#define XLOG_FPW_CHANGE				0x80
->>>>>>> 80edfd76
 
 
 /*
@@ -159,15 +150,12 @@
 	 * record, to make sure the end-of-backup record corresponds the base
 	 * backup we're recovering from.
 	 *
-<<<<<<< HEAD
-=======
 	 * backupEndPoint is the backup end location, if we are recovering from an
 	 * online backup which was taken from the standby and haven't reached the
 	 * end of backup yet. It is initialized to the minimum recovery point in
 	 * pg_control which was backed up last. It is reset to zero when the end
 	 * of backup is reached, and we mustn't start up before that.
 	 *
->>>>>>> 80edfd76
 	 * If backupEndRequired is true, we know for sure that we're restoring
 	 * from a backup, and must see a backup-end record before we can safely
 	 * start up. If it's false, but backupStartPoint is set, a backup_label
@@ -176,10 +164,7 @@
 	 */
 	XLogRecPtr	minRecoveryPoint;
 	XLogRecPtr	backupStartPoint;
-<<<<<<< HEAD
-=======
 	XLogRecPtr	backupEndPoint;
->>>>>>> 80edfd76
 	bool		backupEndRequired;
 
 	/*
