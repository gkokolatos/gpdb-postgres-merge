--- conflicted
+++ resolved
@@ -20,18 +20,13 @@
 #include "port/pg_crc32c.h"
 
 
-<<<<<<< HEAD
 /*
  * Version identifier for this pg_control format.
  *
  * The first three digits is the PostgreSQL version number. The last
  * four digits indicates the GPDB version.
  */
-#define PG_CONTROL_VERSION	8430600
-=======
-/* Version identifier for this pg_control format */
-#define PG_CONTROL_VERSION	851
->>>>>>> 78a09145
+#define PG_CONTROL_VERSION	8510600
 
 /*
  * Body of CheckPoint XLOG records.  This is declared here because we keep
