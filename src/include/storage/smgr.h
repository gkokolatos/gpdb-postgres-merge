/*-------------------------------------------------------------------------
 *
 * smgr.h
 *	  storage manager switch public interface declarations.
 *
 *
<<<<<<< HEAD
 * Portions Copyright (c) 2006-2008, Greenplum inc
=======
>>>>>>> d13f41d2
 * Portions Copyright (c) 1996-2008, PostgreSQL Global Development Group
 * Portions Copyright (c) 1994, Regents of the University of California
 *
 * $PostgreSQL: pgsql/src/include/storage/smgr.h,v 1.62 2008/01/01 19:45:59 momjian Exp $
 *
 *-------------------------------------------------------------------------
 */
#ifndef SMGR_H
#define SMGR_H

#include "access/xlog.h"
#include "fmgr.h"
#include "storage/block.h"
#include "storage/relfilenode.h"
#include "storage/dbdirnode.h"
#include "access/persistentendxactrec.h"
#include "access/filerepdefs.h"


/*
 * smgr.c maintains a table of SMgrRelation objects, which are essentially
 * cached file handles.  An SMgrRelation is created (if not already present)
 * by smgropen(), and destroyed by smgrclose().  Note that neither of these
 * operations imply I/O, they just create or destroy a hashtable entry.
 * (But smgrclose() may release associated resources, such as OS-level file
 * descriptors.)
 *
 * An SMgrRelation may have an "owner", which is just a pointer to it from
 * somewhere else; smgr.c will clear this pointer if the SMgrRelation is
 * closed.	We use this to avoid dangling pointers from relcache to smgr
 * without having to make the smgr explicitly aware of relcache.  There
 * can't be more than one "owner" pointer per SMgrRelation, but that's
 * all we need.
 */
typedef struct SMgrRelationData
{
	/* rnode is the hashtable lookup key, so it must be first! */
	RelFileNode smgr_rnode;		/* relation physical identifier */

	/* pointer to owning pointer, or NULL if none */
	struct SMgrRelationData **smgr_owner;

	/* additional public fields may someday exist here */

	/*
	 * Fields below here are intended to be private to smgr.c and its
	 * submodules.	Do not touch them from elsewhere.
	 */
	int			smgr_which;		/* storage manager selector */

	struct _MdMirVec *md_mirvec;		/* for md.c; NULL if not open */
} SMgrRelationData;

typedef SMgrRelationData *SMgrRelation;

/*
 * Whether the object is being dropped in the original transaction, crash recovery, or
 * as part of (re)create / (re)drop during resynchronize.
 */
typedef enum StorageManagerMirrorMode
{
	StorageManagerMirrorMode_None = 0,
	StorageManagerMirrorMode_PrimaryOnly = 1,
	StorageManagerMirrorMode_Both = 2,
	StorageManagerMirrorMode_MirrorOnly = 3,
	MaxStorageManagerMirrorMode /* must always be last */
} StorageManagerMirrorMode;

inline static bool StorageManagerMirrorMode_DoPrimaryWork(
	StorageManagerMirrorMode		mirrorMode)
{
	return (mirrorMode == StorageManagerMirrorMode_Both|| mirrorMode == StorageManagerMirrorMode_PrimaryOnly);
}

inline static bool StorageManagerMirrorMode_SendToMirror(
	StorageManagerMirrorMode		mirrorMode)
{
	return (mirrorMode == StorageManagerMirrorMode_Both|| mirrorMode == StorageManagerMirrorMode_MirrorOnly);
}

extern char *StorageManagerMirrorMode_Name(
	StorageManagerMirrorMode		mirrorMode);

extern void smgrinit(void);
extern SMgrRelation smgropen(RelFileNode rnode);
extern void smgrsetowner(SMgrRelation *owner, SMgrRelation reln);
extern void smgrclose(SMgrRelation reln);
extern void smgrcloseall(void);
extern void smgrclosenode(RelFileNode rnode);
extern void smgrcreatefilespacedirpending(
	Oid 							filespaceOid,

	int16							primaryDbId,

	char							*primaryFilespaceLocation,

	int16							mirrorDbId,

	char							*mirrorFilespaceLocation,

	MirroredObjectExistenceState 	mirrorExistenceState,

	ItemPointer 					persistentTid,

	int64							*persistentSerialNum,

	bool							flushToXLog);
extern void smgrcreatefilespacedir(
	Oid 						filespaceOid,

	char						*primaryFilespaceLocation,
								/* 
								 * The primary filespace directory path.  NOT Blank padded.
								 * Just a NULL terminated string.
								 */

	char						*mirrorFilespaceLocation,

	StorageManagerMirrorMode	mirrorMode,

	bool						ignoreAlreadyExists,

	int 						*primaryError,

	bool						*mirrorDataLossOccurred);
extern void smgrcreatetablespacedirpending(
	TablespaceDirNode				*tablespaceDirNode,

	MirroredObjectExistenceState	mirrorExistenceState,

	ItemPointer 					persistentTid,

	int64							*persistentSerialNum,

	bool							flushToXLog);
extern void smgrcreatetablespacedir(
	Oid 						tablespaceOid,

	StorageManagerMirrorMode	mirrorMode,

	bool						ignoreAlreadyExists,

	int 						*primaryError,

	bool						*mirrorDataLossOccurred);
extern void smgrcreatedbdirjustintime(
	DbDirNode					*justInTimeDbDirNode,

	MirroredObjectExistenceState 	mirrorExistenceState,

	StorageManagerMirrorMode	mirrorMode,

	ItemPointer 				persistentTid,

	int64						*persistentSerialNum,

	int 						*primaryError,

	bool						*mirrorDataLossOccurred);
extern void smgrcreatedbdirpending(
	DbDirNode						*dbDirNode,

	MirroredObjectExistenceState	mirrorExistenceState,

	ItemPointer 					persistentTid,

	int64							*persistentSerialNum,

	bool							flushToXLog);
extern void smgrcreatedbdir(
	
	DbDirNode					*dbDirNode,

	StorageManagerMirrorMode	mirrorMode,

	bool						ignoreAlreadyExists,

	int 						*primaryError,

	bool						*mirrorDataLossOccurred);
extern void smgrcreatepending(
	RelFileNode 					*relFileNode,

	int32							segmentFileNum,

	PersistentFileSysRelStorageMgr relStorageMgr,

	PersistentFileSysRelBufpoolKind relBufpoolKind,

	MirroredObjectExistenceState 	mirrorExistenceState,

	MirroredRelDataSynchronizationState relDataSynchronizationState,

	char							*relationName,

	ItemPointer 					persistentTid,

	int64							*persistentSerialNum,

	bool							isLocalBuf,

	bool							bufferPoolBulkLoad,

	bool							flushToXLog);
extern void smgrcreate(
	SMgrRelation 				reln,

	bool						isLocalBuf, 

	char						*relationName,
					/* For tracing only.  Can be NULL in some execution paths. */

	MirrorDataLossTrackingState mirrorDataLossTrackingState,

	int64						mirrorDataLossTrackingSessionNum,
	
	bool						ignoreAlreadyExists,

	bool						*mirrorDataLossOccurred);
extern void smgrrecreate(
	RelFileNode 				*relFileNode,

	bool						isLocalBuf, 

	char						*relationName,
					/* For tracing only.  Can be NULL in some execution paths. */

	MirrorDataLossTrackingState mirrorDataLossTrackingState,

	int64						mirrorDataLossTrackingSessionNum,
	
	int 						*primaryError,

	bool						*mirrorDataLossOccurred);
extern void smgrscheduleunlink(
	RelFileNode 	*relFileNode,

	int32			segmentFileNum,

	PersistentFileSysRelStorageMgr relStorageMgr,

	bool			isLocalBuf,

	char			*relationName,

	ItemPointer 	persistentTid,

	int64			persistentSerialNum);
extern void smgrdounlink(
	RelFileNode 				*relFileNode,

	bool 						isLocalBuf, 

	char						*relationName,
					/* For tracing only.  Can be NULL in some execution paths. */
	
	bool  						primaryOnly,

	bool						isRedo,

	bool 						ignoreNonExistence,

	bool						*mirrorDataLossOccurred);
extern void smgrschedulermfilespacedir(
	Oid 				filespaceOid,

	ItemPointer 		persistentTid,

	int64				persistentSerialNum);
extern void smgrschedulermtablespacedir(
	Oid 				tablespaceOid,

	ItemPointer 		persistentTid,

	int64				persistentSerialNum);
extern void smgrschedulermdbdir(
	DbDirNode			*dbDirNode,

	ItemPointer		 	persistentTid,

	int64				persistentSerialNum);
extern void smgrdormfilespacedir(
	Oid 						filespaceOid,

	char						*primaryFilespaceLocation,
								/* 
								 * The primary filespace directory path.  NOT Blank padded.
								 * Just a NULL terminated string.
								 */

	char						*mirrorFilespaceLocation,
	
	bool  						primaryOnly,

	bool						mirrorOnly,

	bool 						ignoreNonExistence,

	bool						*mirrorDataLossOccurred);
extern void smgrdormtablespacedir(
	Oid 						tablespaceOid,
	
	bool  						primaryOnly,

	bool						mirrorOnly,

	bool 						ignoreNonExistence,

	bool						*mirrorDataLossOccurred);
extern void smgrdormdbdir(
	DbDirNode 					*dropDbDirNode,
	
	bool  						primaryOnly,

	bool						mirrorOnly,

	bool 						ignoreNonExistence,

	bool						*mirrorDataLossOccurred);
extern void smgrextend(SMgrRelation reln, BlockNumber blocknum, char *buffer,
		   bool isTemp);
extern void smgrread(SMgrRelation reln, BlockNumber blocknum, char *buffer);
extern void smgrwrite(SMgrRelation reln, BlockNumber blocknum, char *buffer,
		  bool isTemp);
extern BlockNumber smgrnblocks(SMgrRelation reln);
extern void smgrtruncate(SMgrRelation reln, BlockNumber nblocks,
			 bool isTemp, bool isLocalBuf, ItemPointer persistentTid, int64 persistentSerialNum);
extern bool smgrgetpersistentinfo(	
	XLogRecord		*record,

	RelFileNode	*relFileNode,

	ItemPointer	persistentTid,

	int64		*persistentSerialNum);
extern void smgrimmedsync(SMgrRelation reln);
<<<<<<< HEAD
extern void smgrappendonlymirrorresynceofs(
	RelFileNode						*relFileNode,

	int32							segmentFileNum,

	char							*relationName,

	ItemPointer						persistentTid,

	int64							persistentSerialNum,
	
	bool							mirrorCatchupRequired,

	MirrorDataLossTrackingState 	mirrorDataLossTrackingState,

	int64							mirrorDataLossTrackingSessionNum,

	int64							mirrorNewEof);
extern bool smgrgetappendonlyinfo(
	RelFileNode 					*relFileNode,

	int32							segmentFileNum,

	char							*relationName,

	bool							*mirrorCatchupRequired,

	MirrorDataLossTrackingState 	*mirrorDataLossTrackingState,

	int64							*mirrorDataLossTrackingSessionNum);
extern int	smgrGetPendingFileSysWork(
	EndXactRecKind						endXactRecKind,

	PersistentEndXactFileSysActionInfo	**ptr);
extern int	smgrGetAppendOnlyMirrorResyncEofs(
	EndXactRecKind									endXactRecKind,

	PersistentEndXactAppendOnlyMirrorResyncEofs 	**ptr);
extern bool	smgrIsPendingFileSysWork(
	EndXactRecKind						endXactRecKind);
extern bool smgrIsAppendOnlyMirrorResyncEofs(
	EndXactRecKind						endXactRecKind);
=======
extern void smgrDoPendingDeletes(bool isCommit);
extern int smgrGetPendingDeletes(bool forCommit, RelFileNode **ptr,
					  bool *haveNonTemp);
>>>>>>> d13f41d2
extern void AtSubCommit_smgr(void);
extern void AtSubAbort_smgr(void);
extern void AtEOXact_smgr(bool forCommit);
extern void PostPrepare_smgr(void);
extern void smgrcommit(void);
extern void smgrabort(void);
extern void smgrpreckpt(void);
extern void smgrsync(void);
extern void smgrpostckpt(void);

extern void smgr_redo(XLogRecPtr beginLoc, XLogRecPtr lsn, XLogRecord *record);
extern void smgr_desc(StringInfo buf, XLogRecPtr beginLoc, XLogRecord *record);


/* internals: move me elsewhere -- ay 7/94 */

/* in md.c */
extern void mdinit(void);
extern void mdclose(SMgrRelation reln);
extern void mdcreatefilespacedir(
	Oid 						filespaceOid,

	char						*primaryFilespaceLocation,
								/* 
								 * The primary filespace directory path.  NOT Blank padded.
								 * Just a NULL terminated string.
								 */

	char						*mirrorFilespaceLocation,

	StorageManagerMirrorMode	mirrorMode,

	bool						ignoreAlreadyExists,

	int 						*primaryError,

	bool						*mirrorDataLossOccurred);
extern void mdcreatetablespacedir(
	Oid 						tablespaceOid,

	StorageManagerMirrorMode	mirrorMode,

	bool						ignoreAlreadyExists,

	int 						*primaryError,

	bool						*mirrorDataLossOccurred);
extern void mdcreatedbdir(
	DbDirNode					*dbDirNode,

	StorageManagerMirrorMode	mirrorMode,

	bool						ignoreAlreadyExists,

	int 						*primaryError,

	bool						*mirrorDataLossOccurred);
extern void mdcreate(
	SMgrRelation 				reln,

	bool 						isLocalBuf, 

	char						*relationName,
					/* For tracing only.  Can be NULL in some execution paths. */

	MirrorDataLossTrackingState mirrorDataLossTrackingState,

	int64						mirrorDataLossTrackingSessionNum,
	
	bool						ignoreAlreadyExists,

	bool						*mirrorDataLossOccurred);
extern void mdunlink(
	RelFileNode 				rnode, 

	char						*relationName,
					/* For tracing only.  Can be NULL in some execution paths. */
	
	bool  						primaryOnly,

	bool						isRedo,

	bool 						ignoreNonExistence,

	bool						*mirrorDataLossOccurred);
extern bool mdrmfilespacedir(
	Oid 						filespaceOid,

	char						*primaryFilespaceLocation,
								/* 
								 * The primary filespace directory path.  NOT Blank padded.
								 * Just a NULL terminated string.
								 */

	char						*mirrorFilespaceLocation,
	
	bool						primaryOnly,

	bool						mirrorOnly,

	bool 						ignoreNonExistence,

	bool						*mirrorDataLossOccurred);
extern bool mdrmtablespacedir(
	Oid 						tablespaceOid,
	
	bool						primaryOnly,

	bool						mirrorOnly,

	bool 						ignoreNonExistence,

	bool						*mirrorDataLossOccurred);
extern bool mdrmdbdir(
	DbDirNode					*dbDirNode,
	
	bool						primaryOnly,

	bool						mirrorOnly,

	bool 						ignoreNonExistence,

	bool						*mirrorDataLossOccurred);
extern void mdextend(SMgrRelation reln, BlockNumber blocknum, char *buffer,
		 bool isTemp);
extern void mdread(SMgrRelation reln, BlockNumber blocknum, char *buffer);
extern void mdwrite(SMgrRelation reln, BlockNumber blocknum, char *buffer,
		bool isTemp);
extern BlockNumber mdnblocks(SMgrRelation reln);
extern void mdtruncate(SMgrRelation reln, BlockNumber nblocks,
		   bool isTemp, bool allowedNotFound);
extern void mdimmedsync(SMgrRelation reln);
extern void mdpreckpt(void);
extern void mdsync(void);
extern void mdpostckpt(void);

/*
 * MPP-18228 - to make addition to pending delete list atomic with adding
 * a 'Create Pending' entry in persistent tables.
 * Wrapper around the static PendingDelete_AddCreatePendingEntry() for relations
 */
extern void PendingDelete_AddCreatePendingRelationEntry(
		PersistentFileSysObjName *fsObjName,

		ItemPointer 			persistentTid,

		int64					*persistentSerialNum,

		PersistentFileSysRelStorageMgr relStorageMgr,

		char				*relationName,

		bool				isLocalBuf,

		bool				bufferPoolBulkLoad);

/*
 * MPP-18228 - Wrapper around PendingDelete_AddCreatePendingEntry() for
 * database, tablespace and filespace
 */
extern void PendingDelete_AddCreatePendingEntryWrapper(
	PersistentFileSysObjName *fsObjName,

	ItemPointer 			persistentTid,

	int64					persistentSerialNum);

extern void RememberFsyncRequest(RelFileNode rnode, BlockNumber segno);
extern void ForgetRelationFsyncRequests(RelFileNode rnode);
extern void ForgetDatabaseFsyncRequests(Oid tblspc, Oid dbid);

/* smgrtype.c */
extern Datum smgrout(PG_FUNCTION_ARGS);
extern Datum smgrin(PG_FUNCTION_ARGS);
extern Datum smgreq(PG_FUNCTION_ARGS);
extern Datum smgrne(PG_FUNCTION_ARGS);

#endif   /* SMGR_H */<|MERGE_RESOLUTION|>--- conflicted
+++ resolved
@@ -4,10 +4,7 @@
  *	  storage manager switch public interface declarations.
  *
  *
-<<<<<<< HEAD
  * Portions Copyright (c) 2006-2008, Greenplum inc
-=======
->>>>>>> d13f41d2
  * Portions Copyright (c) 1996-2008, PostgreSQL Global Development Group
  * Portions Copyright (c) 1994, Regents of the University of California
  *
@@ -344,7 +341,6 @@
 
 	int64		*persistentSerialNum);
 extern void smgrimmedsync(SMgrRelation reln);
-<<<<<<< HEAD
 extern void smgrappendonlymirrorresynceofs(
 	RelFileNode						*relFileNode,
 
@@ -375,10 +371,9 @@
 	MirrorDataLossTrackingState 	*mirrorDataLossTrackingState,
 
 	int64							*mirrorDataLossTrackingSessionNum);
-extern int	smgrGetPendingFileSysWork(
-	EndXactRecKind						endXactRecKind,
-
-	PersistentEndXactFileSysActionInfo	**ptr);
+extern int smgrGetPendingFileSysWork(EndXactRecKind endXactRecKind,
+						  PersistentEndXactFileSysActionInfo **ptr,
+						  bool *haveNonTemp);
 extern int	smgrGetAppendOnlyMirrorResyncEofs(
 	EndXactRecKind									endXactRecKind,
 
@@ -387,11 +382,6 @@
 	EndXactRecKind						endXactRecKind);
 extern bool smgrIsAppendOnlyMirrorResyncEofs(
 	EndXactRecKind						endXactRecKind);
-=======
-extern void smgrDoPendingDeletes(bool isCommit);
-extern int smgrGetPendingDeletes(bool forCommit, RelFileNode **ptr,
-					  bool *haveNonTemp);
->>>>>>> d13f41d2
 extern void AtSubCommit_smgr(void);
 extern void AtSubAbort_smgr(void);
 extern void AtEOXact_smgr(bool forCommit);
