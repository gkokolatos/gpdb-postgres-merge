/*-------------------------------------------------------------------------
 *
 * procarray.h
 *	  POSTGRES process array definitions.
 *
 *
 * Portions Copyright (c) 1996-2019, PostgreSQL Global Development Group
 * Portions Copyright (c) 1994, Regents of the University of California
 *
 * src/include/storage/procarray.h
 *
 *-------------------------------------------------------------------------
 */
#ifndef PROCARRAY_H
#define PROCARRAY_H

#include "storage/lock.h"
#include "storage/standby.h"
#include "utils/relcache.h"
#include "utils/snapshot.h"

#include "cdb/cdbpublic.h"
#include "cdb/cdbtm.h"

struct DtxContextInfo;         /* cdb/cdbdtxcontextinfo.h */

/*
 * These are to implement PROCARRAY_FLAGS_XXX
 *
 * Note: These flags are cloned from PROC_XXX flags in src/include/storage/proc.h
 * to avoid forcing to include proc.h when including procarray.h. So if you modify
 * PROC_XXX flags, you need to modify these flags.
 */
#define		PROCARRAY_VACUUM_FLAG			0x02	/* currently running lazy
													 * vacuum */
#define		PROCARRAY_ANALYZE_FLAG			0x04	/* currently running
													 * analyze */
#define		PROCARRAY_LOGICAL_DECODING_FLAG 0x10	/* currently doing logical
													 * decoding outside xact */

#define		PROCARRAY_SLOTS_XMIN			0x20	/* replication slot xmin,
													 * catalog_xmin */
/*
 * Only flags in PROCARRAY_PROC_FLAGS_MASK are considered when matching
 * PGXACT->vacuumFlags. Other flags are used for different purposes and
 * have no corresponding PROC flag equivalent.
 */
#define		PROCARRAY_PROC_FLAGS_MASK	(PROCARRAY_VACUUM_FLAG | \
										 PROCARRAY_ANALYZE_FLAG | \
										 PROCARRAY_LOGICAL_DECODING_FLAG)

/* Use the following flags as an input "flags" to GetOldestXmin function */
/* Consider all backends except for logical decoding ones which manage xmin separately */
#define		PROCARRAY_FLAGS_DEFAULT			PROCARRAY_LOGICAL_DECODING_FLAG
/* Ignore vacuum backends */
#define		PROCARRAY_FLAGS_VACUUM			PROCARRAY_FLAGS_DEFAULT | PROCARRAY_VACUUM_FLAG
/* Ignore analyze backends */
#define		PROCARRAY_FLAGS_ANALYZE			PROCARRAY_FLAGS_DEFAULT | PROCARRAY_ANALYZE_FLAG
/* Ignore both vacuum and analyze backends */
#define		PROCARRAY_FLAGS_VACUUM_ANALYZE	PROCARRAY_FLAGS_DEFAULT | PROCARRAY_VACUUM_FLAG | PROCARRAY_ANALYZE_FLAG

extern Size ProcArrayShmemSize(void);
extern void CreateSharedProcArray(void);
extern void ProcArrayAdd(PGPROC *proc);
extern void ProcArrayRemove(PGPROC *proc, TransactionId latestXid);
extern void ProcArrayEndTransaction(PGPROC *proc, TransactionId latestXid);
extern void ProcArrayEndGxact(TMGXACT *gxact);
extern void ProcArrayClearTransaction(PGPROC *proc);

extern void ProcArrayInitRecovery(TransactionId initializedUptoXID);
extern void ProcArrayApplyRecoveryInfo(RunningTransactions running);
extern void ProcArrayApplyXidAssignment(TransactionId topxid,
										int nsubxids, TransactionId *subxids);

extern void RecordKnownAssignedTransactionIds(TransactionId xid);
extern void ExpireTreeKnownAssignedTransactionIds(TransactionId xid,
												  int nsubxids, TransactionId *subxids,
												  TransactionId max_xid);
extern void ExpireAllKnownAssignedTransactionIds(void);
extern void ExpireOldKnownAssignedTransactionIds(TransactionId xid);

extern int	GetMaxSnapshotXidCount(void);
extern int	GetMaxSnapshotSubxidCount(void);

extern Snapshot GetSnapshotData(Snapshot snapshot, DtxContext distributedTransactionContext);

extern bool ProcArrayInstallImportedXmin(TransactionId xmin,
										 VirtualTransactionId *sourcevxid);
extern bool ProcArrayInstallRestoredXmin(TransactionId xmin, PGPROC *proc);

extern RunningTransactions GetRunningTransactionData(void);

extern bool TransactionIdIsInProgress(TransactionId xid);
extern bool TransactionIdIsActive(TransactionId xid);
extern TransactionId GetOldestXmin(Relation rel, int flags);
extern TransactionId GetLocalOldestXmin(Relation rel, int flags);
extern TransactionId GetOldestActiveTransactionId(void);
extern TransactionId GetOldestSafeDecodingTransactionId(bool catalogOnly);

extern VirtualTransactionId *GetVirtualXIDsDelayingChkpt(int *nvxids);
extern bool HaveVirtualXIDsDelayingChkpt(VirtualTransactionId *vxids, int nvxids);

extern PGPROC *BackendPidGetProc(int pid);
extern PGPROC *BackendPidGetProcWithLock(int pid);
extern int	BackendXidGetPid(TransactionId xid);
extern bool IsBackendPid(int pid);

extern VirtualTransactionId *GetCurrentVirtualXIDs(TransactionId limitXmin,
												   bool excludeXmin0, bool allDbs, int excludeVacuum,
												   int *nvxids);
extern VirtualTransactionId *GetConflictingVirtualXIDs(TransactionId limitXmin, Oid dbOid);
extern pid_t CancelVirtualTransaction(VirtualTransactionId vxid, ProcSignalReason sigmode);

extern bool MinimumActiveBackends(int min);
extern int	CountDBBackends(Oid databaseid);
extern int	CountDBConnections(Oid databaseid);
extern void CancelDBBackends(Oid databaseid, ProcSignalReason sigmode, bool conflictPending);
extern int	CountUserBackends(Oid roleid);
extern bool CountOtherDBBackends(Oid databaseId,
<<<<<<< HEAD
								 int *nbackends, int *nprepared);
extern bool HasSerializableBackends(bool allDbs);
=======
					 int *nbackends, int *nprepared);
>>>>>>> 4f0a5ced

extern void XidCacheRemoveRunningXids(TransactionId xid,
									  int nxids, const TransactionId *xids,
									  TransactionId latestXid);
						  
extern PGPROC *FindProcByGpSessionId(long gp_session_id);
extern void UpdateSerializableCommandId(CommandId curcid);

extern void updateSharedLocalSnapshot(struct DtxContextInfo *dtxContextInfo,
									  DtxContext distributedTransactionContext,
									  Snapshot snapshot,
									  char *debugCaller);

extern void GetSlotTableDebugInfo(void **snapshotArray, int *maxSlots);

extern void getDtxCheckPointInfo(char **result, int *result_size);

extern List *ListAllGxid(void);
extern int GetPidByGxid(DistributedTransactionId gxid);

extern void ProcArraySetReplicationSlotXmin(TransactionId xmin,
											TransactionId catalog_xmin, bool already_locked);

extern void ProcArrayGetReplicationSlotXmin(TransactionId *xmin,
											TransactionId *catalog_xmin);
extern DistributedTransactionId LocalXidGetDistributedXid(TransactionId xid);

#endif							/* PROCARRAY_H */<|MERGE_RESOLUTION|>--- conflicted
+++ resolved
@@ -117,12 +117,7 @@
 extern void CancelDBBackends(Oid databaseid, ProcSignalReason sigmode, bool conflictPending);
 extern int	CountUserBackends(Oid roleid);
 extern bool CountOtherDBBackends(Oid databaseId,
-<<<<<<< HEAD
 								 int *nbackends, int *nprepared);
-extern bool HasSerializableBackends(bool allDbs);
-=======
-					 int *nbackends, int *nprepared);
->>>>>>> 4f0a5ced
 
 extern void XidCacheRemoveRunningXids(TransactionId xid,
 									  int nxids, const TransactionId *xids,
