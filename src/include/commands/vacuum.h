--- conflicted
+++ resolved
@@ -302,7 +302,7 @@
 /* in commands/analyze.c */
 extern void analyze_rel(Oid relid, RangeVar *relation,
 						VacuumParams *params, List *va_cols, bool in_outer_xact,
-						BufferAccessStrategy bstrategy);
+						BufferAccessStrategy bstrategy, gp_acquire_sample_rows_context *ctx);
 
 /* in commands/vacuumlazy.c */
 extern void lazy_vacuum_rel_heap(Relation onerel,
@@ -318,14 +318,6 @@
 extern void ao_vacuum_rel_post_cleanup(Relation onerel, int options, VacuumParams *params,
 									   BufferAccessStrategy bstrategy);
 
-<<<<<<< HEAD
-=======
-/* in commands/analyze.c */
-extern void analyze_rel(Oid relid, RangeVar *relation, int options,
-			VacuumParams *params, List *va_cols, bool in_outer_xact,
-			BufferAccessStrategy bstrategy, gp_acquire_sample_rows_context *ctx);
-
->>>>>>> 11e40e80
 extern bool std_typanalyze(VacAttrStats *stats);
 
 /* in utils/misc/sampling.c --- duplicate of declarations in utils/sampling.h */
