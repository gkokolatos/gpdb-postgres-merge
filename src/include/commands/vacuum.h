/*-------------------------------------------------------------------------
 *
 * vacuum.h
 *	  header file for postgres vacuum cleaner and statistics analyzer
 *
 *
 * Portions Copyright (c) 1996-2019, PostgreSQL Global Development Group
 * Portions Copyright (c) 1994, Regents of the University of California
 *
 * src/include/commands/vacuum.h
 *
 *-------------------------------------------------------------------------
 */
#ifndef VACUUM_H
#define VACUUM_H

#include "access/htup.h"
#include "catalog/pg_class.h"
#include "catalog/pg_statistic.h"
#include "catalog/pg_type.h"
#include "nodes/parsenodes.h"
#include "storage/buf.h"
#include "storage/lock.h"
#include "utils/relcache.h"
#include "utils/snapshot.h"

/*----------
 * ANALYZE builds one of these structs for each attribute (column) that is
 * to be analyzed.  The struct and subsidiary data are in anl_context,
 * so they live until the end of the ANALYZE operation.
 *
 * The type-specific typanalyze function is passed a pointer to this struct
 * and must return true to continue analysis, false to skip analysis of this
 * column.  In the true case it must set the compute_stats and minrows fields,
 * and can optionally set extra_data to pass additional info to compute_stats.
 * minrows is its request for the minimum number of sample rows to be gathered
 * (but note this request might not be honored, eg if there are fewer rows
 * than that in the table).
 *
 * The compute_stats routine will be called after sample rows have been
 * gathered.  Aside from this struct, it is passed:
 *		fetchfunc: a function for accessing the column values from the
 *				   sample rows
 *		samplerows: the number of sample tuples
 *		totalrows: estimated total number of rows in relation
 * The fetchfunc may be called with rownum running from 0 to samplerows-1.
 * It returns a Datum and an isNull flag.
 *
 * compute_stats should set stats_valid true if it is able to compute
 * any useful statistics.  If it does, the remainder of the struct holds
 * the information to be stored in a pg_statistic row for the column.  Be
 * careful to allocate any pointed-to data in anl_context, which will NOT
 * be CurrentMemoryContext when compute_stats is called.
 *
 * Note: all comparisons done for statistical purposes should use the
 * underlying column's collation (attcollation), except in situations
 * where a noncollatable container type contains a collatable type;
 * in that case use the type's default collation.  Be sure to record
 * the appropriate collation in stacoll.
 *----------
 */
typedef struct VacAttrStats *VacAttrStatsP;

typedef Datum (*AnalyzeAttrFetchFunc) (VacAttrStatsP stats, int rownum,
									   bool *isNull);

typedef void (*AnalyzeAttrComputeStatsFunc) (VacAttrStatsP stats,
											 AnalyzeAttrFetchFunc fetchfunc,
											 int samplerows,
											 double totalrows);

typedef struct VacAttrStats
{
	/*
	 * These fields are set up by the main ANALYZE code before invoking the
	 * type-specific typanalyze function.
	 *
	 * Note: do not assume that the data being analyzed has the same datatype
	 * shown in attr, ie do not trust attr->atttypid, attlen, etc.  This is
	 * because some index opclasses store a different type than the underlying
	 * column/expression.  Instead use attrtypid, attrtypmod, and attrtype for
	 * information about the datatype being fed to the typanalyze function.
	 * Likewise, use attrcollid not attr->attcollation.
	 */
	Form_pg_attribute attr;		/* copy of pg_attribute row for column */
	Oid			attrtypid;		/* type of data being analyzed */
	int32		attrtypmod;		/* typmod of data being analyzed */
	Form_pg_type attrtype;		/* copy of pg_type row for attrtypid */
	Oid			attrcollid;		/* collation of data being analyzed */
	MemoryContext anl_context;	/* where to save long-lived data */
	int16		elevel;			/* set to LOG for ANALYZE VERBOSE */

	/*
	 * These fields must be filled in by the typanalyze routine, unless it
	 * returns false.
	 */
	AnalyzeAttrComputeStatsFunc compute_stats;	/* function pointer */
	int			minrows;		/* Minimum # of rows wanted for stats */
	void	   *extra_data;		/* for extra type-specific data */

	/*
	 * These fields are to be filled in by the compute_stats routine. (They
	 * are initialized to zero when the struct is created.)
	 */
	bool		stats_valid;
	float4		stanullfrac;	/* fraction of entries that are NULL */
	int32		stawidth;		/* average width of column values */
	float4		stadistinct;	/* # distinct values */
	int16		stakind[STATISTIC_NUM_SLOTS];
	Oid			staop[STATISTIC_NUM_SLOTS];
	Oid			stacoll[STATISTIC_NUM_SLOTS];
	int			numnumbers[STATISTIC_NUM_SLOTS];
	float4	   *stanumbers[STATISTIC_NUM_SLOTS];
	int			numvalues[STATISTIC_NUM_SLOTS];
	Datum	   *stavalues[STATISTIC_NUM_SLOTS];

	bytea *stahll;			/* storing hyperloglog counter for sampled data */
	bytea *stahll_full;			/* storing hyperloglog counter for entire table scan */
	/*
	 * These fields describe the stavalues[n] element types. They will be
	 * initialized to match attrtypid, but a custom typanalyze function might
	 * want to store an array of something other than the analyzed column's
	 * elements. It should then overwrite these fields.
	 */
	Oid			statypid[STATISTIC_NUM_SLOTS];
	int16		statyplen[STATISTIC_NUM_SLOTS];
	bool		statypbyval[STATISTIC_NUM_SLOTS];
	char		statypalign[STATISTIC_NUM_SLOTS];

	/*
	 * These fields are private to the main ANALYZE code and should not be
	 * looked at by type-specific functions.
	 */
	int			tupattnum;		/* attribute number within tuples */
	HeapTuple  *rows;			/* access info for std fetch function */
	TupleDesc	tupDesc;
	Datum	   *exprvals;		/* access info for index fetch function */
	bool	   *exprnulls;
	int			rowstride;
	bool		merge_stats;
} VacAttrStats;

typedef enum VacuumOption
{
	VACOPT_VACUUM = 1 << 0,		/* do VACUUM */
	VACOPT_ANALYZE = 1 << 1,	/* do ANALYZE */
	VACOPT_VERBOSE = 1 << 2,	/* print progress info */
	VACOPT_FREEZE = 1 << 3,		/* FREEZE option */
	VACOPT_FULL = 1 << 4,		/* FULL (non-concurrent) vacuum */
	VACOPT_SKIP_LOCKED = 1 << 5,	/* skip if cannot get lock */
	VACOPT_SKIPTOAST = 1 << 6,	/* don't process the TOAST table, if any */
	VACOPT_DISABLE_PAGE_SKIPPING = 1 << 7	/* don't skip any pages */
} VacuumOption;

/*
 * A ternary value used by vacuum parameters.
 *
 * DEFAULT value is used to determine the value based on other
 * configurations, e.g. reloptions.
 */
typedef enum VacOptTernaryValue
{
	VACOPT_TERNARY_DEFAULT = 0,
	VACOPT_TERNARY_DISABLED,
	VACOPT_TERNARY_ENABLED,
} VacOptTernaryValue;

/*
 * To avoid consuming too much memory during analysis and/or too much space
 * in the resulting pg_statistic rows, ANALYZE ignores varlena datums that are wider
 * than WIDTH_THRESHOLD (after detoasting!).  This is legitimate for MCV
 * and distinct-value calculations since a wide value is unlikely to be
 * duplicated at all, much less be a most-common value.  For the same reason,
 * ignoring wide values will not affect our estimates of histogram bin
 * boundaries very much.
 *
 * NOTE: In upstream, this is private to analyze.c, but GPDB needs it in
 * analyzefuncs.c
 */
#define WIDTH_THRESHOLD  1024

/*
 * VPgClassStats is used to hold the stats information that are stored in
 * pg_class. It is sent from QE to QD in a special libpq message , when a
 * QE runs VACUUM on a table.
 */
typedef struct VPgClassStats
{
	Oid			relid;
	BlockNumber rel_pages;
	double		rel_tuples;
	BlockNumber relallvisible;
} VPgClassStats;

/*
 * Parameters customizing behavior of VACUUM and ANALYZE.
 *
 * Note that at least one of VACOPT_VACUUM and VACOPT_ANALYZE must be set
 * in options.
 */
typedef struct VacuumParams
{
	int			options;		/* bitmask of VacuumOption */
	int			freeze_min_age; /* min freeze age, -1 to use default */
	int			freeze_table_age;	/* age at which to scan whole table */
	int			multixact_freeze_min_age;	/* min multixact freeze age, -1 to
											 * use default */
	int			multixact_freeze_table_age; /* multixact age at which to scan
											 * whole table */
	bool		is_wraparound;	/* force a for-wraparound vacuum */
	int			log_min_duration;	/* minimum execution threshold in ms at
									 * which  verbose logs are activated, -1
									 * to use default */
	VacOptTernaryValue index_cleanup;	/* Do index vacuum and cleanup,
										 * default value depends on reloptions */
	VacOptTernaryValue truncate;	/* Truncate empty pages at the end,
									 * default value depends on reloptions */
} VacuumParams;

/* GUC parameters */
extern PGDLLIMPORT int default_statistics_target;	/* PGDLLIMPORT for PostGIS */
extern int	vacuum_freeze_min_age;
extern int	vacuum_freeze_table_age;
extern int	vacuum_multixact_freeze_min_age;
extern int	vacuum_multixact_freeze_table_age;


/* in commands/vacuum.c */
<<<<<<< HEAD
extern void ExecVacuum(ParseState *pstate, VacuumStmt *vacstmt, bool isTopLevel);
extern void vacuum(List *relations, VacuumParams *params,
				   BufferAccessStrategy bstrategy, bool isTopLevel);
=======
extern void ExecVacuum(VacuumStmt *vacstmt, bool isTopLevel);
extern void vacuum(int options, RangeVar *relation, Oid relid,
	   VacuumParams *params, List *va_cols,
	   BufferAccessStrategy bstrategy, bool isTopLevel);
>>>>>>> 4f0a5ced
extern void vac_open_indexes(Relation relation, LOCKMODE lockmode,
							 int *nindexes, Relation **Irel);
extern void vac_close_indexes(int nindexes, Relation *Irel, LOCKMODE lockmode);
extern double vac_estimate_reltuples(Relation relation,
									 BlockNumber total_pages,
									 BlockNumber scanned_pages,
									 double scanned_tuples);
extern void vac_update_relstats(Relation relation,
								BlockNumber num_pages,
								double num_tuples,
								BlockNumber num_all_visible_pages,
								bool hasindex,
								TransactionId frozenxid,
								MultiXactId minmulti,
								bool in_outer_xact,
								bool isvacuum);
extern void vacuum_set_xid_limits(Relation rel,
								  int freeze_min_age, int freeze_table_age,
								  int multixact_freeze_min_age,
								  int multixact_freeze_table_age,
								  TransactionId *oldestXmin,
								  TransactionId *freezeLimit,
								  TransactionId *xidFullScanLimit,
								  MultiXactId *multiXactCutoff,
								  MultiXactId *mxactFullScanLimit);
extern void vac_update_datfrozenxid(void);
extern void vacuum_delay_point(void);
<<<<<<< HEAD
extern bool vacuum_is_relation_owner(Oid relid, Form_pg_class reltuple,
									 int options);
extern Relation vacuum_open_relation(Oid relid, RangeVar *relation,
									 int options, bool verbose, LOCKMODE lmode);

/* in commands/analyze.c */
extern void analyze_rel(Oid relid, RangeVar *relation,
						VacuumParams *params, List *va_cols, bool in_outer_xact,
						BufferAccessStrategy bstrategy);
=======

extern bool vacuumStatement_IsTemporary(Relation onerel);

/* in commands/vacuumlazy.c */
extern void lazy_vacuum_rel_heap(Relation onerel, int options,
							VacuumParams *params, BufferAccessStrategy bstrategy);
extern void scan_index(Relation indrel, double num_tuples, int elevel);

/* in commands/vacuum_ao.c */

extern void ao_vacuum_rel_pre_cleanup(Relation onerel, int options, VacuumParams *params,
									  BufferAccessStrategy bstrategy);
extern void ao_vacuum_rel_compact(Relation onerel, int options, VacuumParams *params,
								  BufferAccessStrategy bstrategy);
extern void ao_vacuum_rel_post_cleanup(Relation onerel, int options, VacuumParams *params,
									   BufferAccessStrategy bstrategy);

/* in commands/analyze.c */
extern void analyze_rel(Oid relid, RangeVar *relation, int options,
			VacuumParams *params, List *va_cols, bool in_outer_xact,
			BufferAccessStrategy bstrategy);

>>>>>>> 4f0a5ced
extern bool std_typanalyze(VacAttrStats *stats);

/* in utils/misc/sampling.c --- duplicate of declarations in utils/sampling.h */
extern double anl_random_fract(void);
extern double anl_init_selection_state(int n);
extern double anl_get_next_S(double t, int n, double *stateptr);

extern int acquire_sample_rows(Relation onerel, int elevel,
							   HeapTuple *rows, int targrows,
							   double *totalrows, double *totaldeadrows);
extern int acquire_inherited_sample_rows(Relation onerel, int elevel,
							  HeapTuple *rows, int targrows,
							  double *totalrows, double *totaldeadrows);

/* in commands/analyzefuncs.c */
extern Datum gp_acquire_sample_rows(PG_FUNCTION_ARGS);
extern Oid gp_acquire_sample_rows_col_type(Oid typid);

#endif							/* VACUUM_H */<|MERGE_RESOLUTION|>--- conflicted
+++ resolved
@@ -226,16 +226,9 @@
 
 
 /* in commands/vacuum.c */
-<<<<<<< HEAD
 extern void ExecVacuum(ParseState *pstate, VacuumStmt *vacstmt, bool isTopLevel);
 extern void vacuum(List *relations, VacuumParams *params,
 				   BufferAccessStrategy bstrategy, bool isTopLevel);
-=======
-extern void ExecVacuum(VacuumStmt *vacstmt, bool isTopLevel);
-extern void vacuum(int options, RangeVar *relation, Oid relid,
-	   VacuumParams *params, List *va_cols,
-	   BufferAccessStrategy bstrategy, bool isTopLevel);
->>>>>>> 4f0a5ced
 extern void vac_open_indexes(Relation relation, LOCKMODE lockmode,
 							 int *nindexes, Relation **Irel);
 extern void vac_close_indexes(int nindexes, Relation *Irel, LOCKMODE lockmode);
@@ -263,19 +256,18 @@
 								  MultiXactId *mxactFullScanLimit);
 extern void vac_update_datfrozenxid(void);
 extern void vacuum_delay_point(void);
-<<<<<<< HEAD
 extern bool vacuum_is_relation_owner(Oid relid, Form_pg_class reltuple,
 									 int options);
 extern Relation vacuum_open_relation(Oid relid, RangeVar *relation,
 									 int options, bool verbose, LOCKMODE lmode);
 
+/* GPDB_12_MERGE_FIXME: what happened to this function? */
+extern bool vacuumStatement_IsTemporary(Relation onerel);
+
 /* in commands/analyze.c */
 extern void analyze_rel(Oid relid, RangeVar *relation,
 						VacuumParams *params, List *va_cols, bool in_outer_xact,
 						BufferAccessStrategy bstrategy);
-=======
-
-extern bool vacuumStatement_IsTemporary(Relation onerel);
 
 /* in commands/vacuumlazy.c */
 extern void lazy_vacuum_rel_heap(Relation onerel, int options,
@@ -291,12 +283,6 @@
 extern void ao_vacuum_rel_post_cleanup(Relation onerel, int options, VacuumParams *params,
 									   BufferAccessStrategy bstrategy);
 
-/* in commands/analyze.c */
-extern void analyze_rel(Oid relid, RangeVar *relation, int options,
-			VacuumParams *params, List *va_cols, bool in_outer_xact,
-			BufferAccessStrategy bstrategy);
-
->>>>>>> 4f0a5ced
 extern bool std_typanalyze(VacAttrStats *stats);
 
 /* in utils/misc/sampling.c --- duplicate of declarations in utils/sampling.h */
