/*-------------------------------------------------------------------------
 *
 * copy.h
 *	  Definitions for using the POSTGRES copy command.
 *
 *
<<<<<<< HEAD
 * Portions Copyright (c) 1996-2009, PostgreSQL Global Development Group
=======
 * Portions Copyright (c) 1996-2008, PostgreSQL Global Development Group
>>>>>>> d13f41d2
 * Portions Copyright (c) 1994, Regents of the University of California
 *
 * $PostgreSQL: pgsql/src/include/commands/copy.h,v 1.31 2008/01/01 19:45:57 momjian Exp $
 *
 *-------------------------------------------------------------------------
 */
#ifndef COPY_H
#define COPY_H

#include "c.h"
#include "nodes/parsenodes.h"
#include "tcop/dest.h"
#include "executor/executor.h"


<<<<<<< HEAD
/*
 * Represents the different source/dest cases we need to worry about at
 * the bottom level
 */
typedef enum CopyDest
{
	COPY_FILE,					/* to/from file */
	COPY_OLD_FE,				/* to/from frontend (2.0 protocol) */
	COPY_NEW_FE,				/* to/from frontend (3.0 protocol) */
	COPY_EXTERNAL_SOURCE		/* to/from external source (RET/WET) */
} CopyDest;

/*
 *	Represents the end-of-line terminator type of the input
 */
typedef enum EolType
{
	EOL_UNKNOWN,
	EOL_LF,
	EOL_CR,
	EOL_CRLF
} EolType;

/*
 * There are several ways to know the input row number where an error happened,
 * in order to report it reliably.
 *
 * ROWNUM_ORIGINAL - Used when the error happens in the same place that the
 * *whole* file or data is read, and input row numbers can be tracked reliably.
 * So, if an error happens in the n'th data row read, it's actually the n'th row
 * of the file (or data stream).
 * Using this type are - COPY in dispatch mode, COPY in utility mode, External
 * tables with 'file', and external web tables.
 *
 * ROWNUM_EMBEDDED - Used when the error happens in a place where a random
 * part of the file is read (given to us) and therefore the row numbers of the
 * original data are unknown.
 * So, If an error happens in the n'th row read it can actually be the (n+m)'th
 * row of the original file.
 * Using this type are - COPY in execute mode, and External tables getting data
 * from a gpfdist process in a CSV Format (gpfdist only parses CSV row by row,
 * while text format is parsed in chucks).
 * In this case we do some extra work to retrieve the original row number - the
 * distributor (COPY dispatcher, or gpfdist) embeds the original row number in
 * the beginning of each data row, and this number is extracted later on.
 *
 * BYTENUM_EMBEDDED - Original row isn't even known to the distributor, only
 * the byte offset of each chunk it sends. We report errors in byte offset
 * number, not row number. We keep track of byte counts. This is currently
 * only used by external tables with gpfdist in 'text' format.
 *
 */
typedef enum ErrLocType
{
	ROWNUM_ORIGINAL,
	ROWNUM_EMBEDDED,
	BYTENUM_EMBEDDED
} ErrLocType;


/*
 * The error handling mode for this data load.
 */
typedef enum CopyErrMode
{
	ALL_OR_NOTHING,	/* Either all rows or no rows get loaded (the default) */
	SREH_IGNORE,	/* Sreh - ignore errors (REJECT, but don't log errors) */
	SREH_LOG		/* Sreh - log errors */
} CopyErrMode;


/*
 * This struct contains all the state variables used throughout a COPY
 * operation. For simplicity, we use the same struct for all variants of COPY,
 * even though some fields are used in only some cases.
 *
 * Multi-byte encodings: all supported client-side encodings encode multi-byte
 * characters by having the first byte's high bit set. Subsequent bytes of the
 * character can have the high bit not set. When scanning data in such an
 * encoding to look for a match to a single-byte (ie ASCII) character, we must
 * use the full pg_encoding_mblen() machinery to skip over multibyte
 * characters, else we might find a false match to a trailing byte. In
 * supported server encodings, there is no possibility of a false match, and
 * it's faster to make useless comparisons to trailing bytes than it is to
 * invoke pg_encoding_mblen() to skip over them. encoding_embeds_ascii is TRUE
 * when we have to do it the hard way.
 */
typedef struct CopyStateData
{
	/* low-level state data */
	CopyDest	copy_dest;		/* type of copy source/destination */
	FILE	   *copy_file;		/* used if copy_dest == COPY_FILE */
	StringInfo	fe_msgbuf;		/* used for all dests during COPY TO, only for
								 * dest == COPY_NEW_FE in COPY FROM */
	bool		fe_copy;		/* true for all FE copy dests */
	bool		fe_eof;			/* true if detected end of copy data */
	EolType		eol_type;		/* EOL type of input */
	char	   *eol_str;		/* optional NEWLINE from command. before eol_type is defined */
	int			client_encoding;	/* remote side's character encoding */
	bool		need_transcoding;		/* client encoding diff from server? */
	bool		encoding_embeds_ascii;	/* ASCII can be non-first byte? */
	FmgrInfo   *enc_conversion_proc; /* conv proc from exttbl encoding to 
										server or the other way around */
	FmgrInfo   *custom_formatter_func; /* function to convert to custom format */
	char	   *custom_formatter_name; /* name of function to convert to custom format */
	List	   *custom_formatter_params; /* list of defelems that hold user's format parameters */
	uint64		processed;		/* # of tuples processed */
	size_t		bytesread;

	/* parameters from the COPY command */
	Relation	rel;			/* relation to copy to or from */
	QueryDesc  *queryDesc;		/* executable query to copy from */
	List	   *attnumlist;		/* integer list of attnums to copy */
	List	   *attnamelist;	/* list of attributes by name */
	List	   *force_quote;	/* the raw fc column name list */
	List	   *force_notnull;  /* the raw fnn column name list */
	char	   *filename;		/* filename, or NULL for STDIN/STDOUT */
	bool		custom;			/* custom format? */
	bool		oids;			/* include OIDs? */
	bool		csv_mode;		/* Comma Separated Value format? */
	bool		header_line;	/* CSV header line? */
	char	   *null_print;		/* NULL marker string (server encoding!) */
	int			null_print_len; /* length of same */
	char	   *null_print_client;		/* same converted to client encoding */
	char	   *delim;			/* column delimiter (must be 1 byte) */
	char	   *quote;			/* CSV quote char (must be 1 byte) */
	char	   *escape;			/* CSV escape char (must be 1 byte) */
	bool	   *force_quote_flags;		/* per-column CSV FQ flags */
	bool	   *force_notnull_flags;	/* per-column CSV FNN flags */
	bool		fill_missing;	/* missing attrs at end of line are NULL */

	/* these are just for error messages, see copy_in_error_callback */
	const char *cur_relname;	/* table name for error messages */
	int64		cur_lineno;		/* line number for error messages.  Negative means it isn't available. */
	int64       cur_byteno;     /* number of bytes processed from input */
	const char *cur_attname;	/* current att for error messages */
	//const char *cur_attval;		 /* current att value for error messages */

	/*
	 * Working state for COPY TO
	 */
	FmgrInfo   *out_functions;	/* lookup info for output functions */
	MemoryContext rowcontext;	/* per-row evaluation context */

	/*
	 * These variables are used to reduce overhead in textual COPY FROM.
	 *
	 * attribute_buf holds the separated, de-escaped text for each field of
	 * the current line.  The CopyReadAttributes functions return arrays of
	 * pointers into this buffer.  We avoid palloc/pfree overhead by re-using
	 * the buffer on each cycle.
	 */
	StringInfoData attribute_buf;

	/*
	 * Similarly, line_buf holds the whole input line being processed. The
	 * input cycle is first to read the whole line into line_buf, convert it
	 * to server encoding there, and then extract the individual attribute
	 * fields into attribute_buf.  line_buf is preserved unmodified so that we
	 * can display it in error messages if appropriate.
	 */
	StringInfoData line_buf;

	int		   *attr_offsets;

	bool		line_buf_converted;		/* converted to server encoding? */

	/*
	 * Finally, raw_buf holds raw data read from the data source (file or
	 * client connection). CopyReadLine parses this data sufficiently to
	 * locate line boundaries, then transfers the data to line_buf and
	 * converts it.  Note: we guarantee that there is a \0 at
	 * raw_buf[raw_buf_len].
	 */

#define RAW_BUF_SIZE 65536

	/* NOTE: raw_buf in Greenplum Database is used with different logic than postgres COPY */
	char		raw_buf[RAW_BUF_SIZE + 1];		/* extra byte for '\0' */
	int			raw_buf_index;	/* next byte to process */
	bool		raw_buf_done;	/* finished processing the current buffer */
	int			missing_bytes;  /* see scanTextLine() for explanation */
	/* Greenplum Database specific variables */
	bool		is_copy_in;		/* copy in or out? */
	char		eol_ch[2];		/* The byte values of the 1 or 2 eol bytes */
	bool		escape_off;		/* treat backslashes as non-special? */
	bool		delimiter_off;  /* no delimiter. 1-column external tabs only */
	int			last_hash_field;
	bool		line_done;		/* finished processing the whole line or
								 * stopped in the middle */
	bool		end_marker;
	char	   *begloc;
	char	   *endloc;
	bool		error_on_executor;		/* true if errors arrived from the
										 * executors COPY (QEs) */
	StringInfoData executor_err_context;		/* error context text from QE */


	/* for CSV format */
	bool		in_quote;
	bool		last_was_esc;

	/* for TEXT format */
	bool		esc_in_prevbuf; /* escape was last character of the data input
								 * buffer */
	bool		cr_in_prevbuf;	/* CR was last character of the data input
								 * buffer */

	/* Original row number tracking variables */
#define COPY_METADATA_DELIM '^'
	ErrLocType  err_loc_type;   /* see enum def for description */
	bool		md_error;
	
	/* Error handling options */
	CopyErrMode	errMode;
	struct CdbSreh		*cdbsreh; /* single row error handler */
	int			num_consec_csv_err; /* # of consecutive csv invalid format errs */

	PartitionNode *partitions; /* partitioning meta data from dispatcher */
	List		  *ao_segnos;  /* AO table meta data from dispatcher */
	bool          skip_ext_partition;  /* skip external partition */
	/* end Greenplum Database specific variables */

} CopyStateData;

typedef CopyStateData *CopyState;


#define ISOCTAL(c) (((c) >= '0') && ((c) <= '7'))
#define OCTVALUE(c) ((c) - '0')

extern void ValidateControlChars(bool copy, bool load, bool csv_mode, char *delim,
								 char *null_print, char *quote, char *escape,
								 List *force_quote, List *force_notnull,
								 bool header_line, bool fill_missing, char *newline,
								 int numcols);
=======
>>>>>>> d13f41d2
extern uint64 DoCopy(const CopyStmt *stmt, const char *queryString);

extern DestReceiver *CreateCopyDestReceiver(void);

extern List *CopyGetAttnums(TupleDesc tupDesc, Relation rel, List *attnamelist);
extern bool CopyReadLineText(CopyState cstate, size_t bytesread);
extern bool CopyReadLineCSV(CopyState cstate, size_t bytesread);
extern void CopyReadAttributesText(CopyState cstate, char * __restrict nulls,
			 int * __restrict attr_offsets, int num_phys_attrs, Form_pg_attribute * __restrict attr);
extern void CopyReadAttributesCSV(CopyState cstate, char *nulls, int *attr_offsets,
					  int num_phys_attrs, Form_pg_attribute *attr);
extern void CopyOneRowTo(CopyState cstate, Oid tupleOid,
						 Datum *values, bool *nulls);
extern void CopyOneCustomRowTo(CopyState cstate, bytea *value);
extern void CopySendEndOfRow(CopyState cstate);
extern char *limit_printout_length(const char *str);
extern void truncateEol(StringInfo buf, EolType	eol_type);
extern void truncateEolStr(char *str, EolType eol_type);
extern void setEncodingConversionProc(CopyState cstate, int client_encoding, bool iswritable);
extern void CopyEolStrToType(CopyState cstate);

#endif   /* COPY_H */<|MERGE_RESOLUTION|>--- conflicted
+++ resolved
@@ -4,11 +4,7 @@
  *	  Definitions for using the POSTGRES copy command.
  *
  *
-<<<<<<< HEAD
  * Portions Copyright (c) 1996-2009, PostgreSQL Global Development Group
-=======
- * Portions Copyright (c) 1996-2008, PostgreSQL Global Development Group
->>>>>>> d13f41d2
  * Portions Copyright (c) 1994, Regents of the University of California
  *
  * $PostgreSQL: pgsql/src/include/commands/copy.h,v 1.31 2008/01/01 19:45:57 momjian Exp $
@@ -24,7 +20,6 @@
 #include "executor/executor.h"
 
 
-<<<<<<< HEAD
 /*
  * Represents the different source/dest cases we need to worry about at
  * the bottom level
@@ -261,8 +256,6 @@
 								 List *force_quote, List *force_notnull,
 								 bool header_line, bool fill_missing, char *newline,
 								 int numcols);
-=======
->>>>>>> d13f41d2
 extern uint64 DoCopy(const CopyStmt *stmt, const char *queryString);
 
 extern DestReceiver *CreateCopyDestReceiver(void);
