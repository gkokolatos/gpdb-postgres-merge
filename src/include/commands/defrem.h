/*-------------------------------------------------------------------------
 *
 * defrem.h
 *	  POSTGRES define and remove utility definitions.
 *
 *
 * Portions Copyright (c) 1996-2011, PostgreSQL Global Development Group
 * Portions Copyright (c) 1994, Regents of the University of California
 *
 * src/include/commands/defrem.h
 *
 *-------------------------------------------------------------------------
 */
#ifndef DEFREM_H
#define DEFREM_H

#include "nodes/parsenodes.h"
#include "utils/array.h"

struct HTAB;  /* utils/hsearch.h */

/* commands/indexcmds.c */
extern void DefineIndex(RangeVar *heapRelation,
			char *indexRelationName,
			Oid indexRelationId,
			char *accessMethodName,
			char *tableSpaceName,
			List *attributeList,
			Expr *predicate,
			List *options,
			List *exclusionOpNames,
			bool unique,
			bool primary,
			bool isconstraint,
			bool deferrable,
			bool initdeferred,
			bool is_alter_table,
			bool check_rights,
			bool skip_build,
			bool quiet,
			bool concurrent,
			IndexStmt *stmt /* MPP */);
extern void ReindexIndex(ReindexStmt *stmt);
extern void ReindexTable(ReindexStmt *stmt);
extern void ReindexDatabase(ReindexStmt *stmt);
extern char *makeObjectName(const char *name1, const char *name2,
			   const char *label);
extern char *ChooseRelationName(const char *name1, const char *name2,
				   const char *label, Oid namespaceid);
extern char *ChooseRelationNameWithCache(const char *name1, const char *name2,
								const char *label, Oid namespaceid, 
								struct HTAB *cache);
extern char *ChooseIndexName(const char *tabname, Oid namespaceId,
				List *colnames, List *exclusionOpNames,
				bool primary, bool isconstraint);
extern List *ChooseIndexColumnNames(List *indexElems);
extern Oid	GetDefaultOpClass(Oid type_id, Oid am_id);

/* commands/functioncmds.c */
extern void CreateFunction(CreateFunctionStmt *stmt, const char *queryString);
extern void RemoveFunction(RemoveFuncStmt *stmt);
extern void RemoveFunctionById(Oid funcOid);
extern void SetFunctionReturnType(Oid funcOid, Oid newRetType);
extern void SetFunctionArgType(Oid funcOid, int argIndex, Oid newArgType);
extern void RenameFunction(List *name, List *argtypes, const char *newname);
extern void AlterFunctionOwner(List *name, List *argtypes, Oid newOwnerId);
extern void AlterFunctionOwner_oid(Oid procOid, Oid newOwnerId);
extern void AlterFunction(AlterFunctionStmt *stmt);
extern void CreateCast(CreateCastStmt *stmt);
extern void DropCast(DropCastStmt *stmt);
extern void DropCastById(Oid castOid);
extern Oid  get_cast_oid(Oid sourcetypeid, Oid targettypeid, bool missing_ok);
extern void interpret_function_parameter_list(List *parameters,
								  Oid languageOid,
								  bool is_aggregate,
								  const char *queryString,
								  oidvector **parameterTypes,
								  ArrayType **allParameterTypes,
								  ArrayType **parameterModes,
								  ArrayType **parameterNames,
								  List **parameterDefaults,
								  Oid *variadicArgType,
								  Oid *requiredResultType);
extern void AlterFunctionNamespace(List *name, List *argtypes, bool isagg,
					   const char *newschema);
extern Oid	AlterFunctionNamespace_oid(Oid procOid, Oid nspOid);
extern void ExecuteDoStmt(DoStmt *stmt);
extern Oid	get_cast_oid(Oid sourcetypeid, Oid targettypeid, bool missing_ok);

/* commands/operatorcmds.c */
extern void DefineOperator(List *names, List *parameters);
extern void RemoveOperator(RemoveFuncStmt *stmt);
extern void RemoveOperatorById(Oid operOid);
extern void AlterOperatorOwner(List *name, TypeName *typeName1,
				   TypeName *typename2, Oid newOwnerId);
extern void AlterOperatorOwner_oid(Oid operOid, Oid newOwnerId);
extern void AlterOperatorNamespace(List *names, List *argtypes, const char *newschema);
extern Oid	AlterOperatorNamespace_oid(Oid operOid, Oid newNspOid);

/* commands/aggregatecmds.c */
extern void DefineAggregate(List *name, List *args, bool oldstyle,
							List *parameters, bool ordered, const char *queryString);
extern void RemoveAggregate(RemoveFuncStmt *stmt);
extern void RenameAggregate(List *name, List *args, const char *newname);
extern void AlterAggregateOwner(List *name, List *args, Oid newOwnerId);

/* commands/opclasscmds.c */
extern void DefineOpClass(CreateOpClassStmt *stmt);
extern void DefineOpFamily(CreateOpFamilyStmt *stmt);
extern void AlterOpFamily(AlterOpFamilyStmt *stmt);
extern void RemoveOpClass(RemoveOpClassStmt *stmt);
extern void RemoveOpFamily(RemoveOpFamilyStmt *stmt);
extern void RemoveOpClassById(Oid opclassOid);
extern void RemoveOpFamilyById(Oid opfamilyOid);
extern void RemoveAmOpEntryById(Oid entryOid);
extern void RemoveAmProcEntryById(Oid entryOid);
extern void RenameOpClass(List *name, const char *access_method, const char *newname);
extern void RenameOpFamily(List *name, const char *access_method, const char *newname);
extern void AlterOpClassOwner(List *name, const char *access_method, Oid newOwnerId);
extern void AlterOpClassOwner_oid(Oid opclassOid, Oid newOwnerId);
extern void AlterOpClassNamespace(List *name, char *access_method, const char *newschema);
extern Oid	AlterOpClassNamespace_oid(Oid opclassOid, Oid newNspOid);
extern void AlterOpFamilyOwner(List *name, const char *access_method, Oid newOwnerId);
extern void AlterOpFamilyOwner_oid(Oid opfamilyOid, Oid newOwnerId);
extern void AlterOpFamilyNamespace(List *name, char *access_method, const char *newschema);
extern Oid	AlterOpFamilyNamespace_oid(Oid opfamilyOid, Oid newNspOid);
<<<<<<< HEAD
extern Oid  get_am_oid(const char *amname, bool missing_ok);
extern Oid  get_opclass_oid(Oid amID, List *opclassname, bool missing_ok);
extern Oid  get_opfamily_oid(Oid amID, List *opfamilyname, bool missing_ok);
=======
extern Oid	get_am_oid(const char *amname, bool missing_ok);
extern Oid	get_opclass_oid(Oid amID, List *opclassname, bool missing_ok);
extern Oid	get_opfamily_oid(Oid amID, List *opfamilyname, bool missing_ok);
>>>>>>> a4bebdd9

/* commands/tsearchcmds.c */
extern void DefineTSParser(List *names, List *parameters);
extern void RenameTSParser(List *oldname, const char *newname);
extern void AlterTSParserNamespace(List *name, const char *newschema);
extern Oid	AlterTSParserNamespace_oid(Oid prsId, Oid newNspOid);
extern void RemoveTSParsers(DropStmt *drop);
extern void RemoveTSParserById(Oid prsId);

extern void DefineTSDictionary(List *names, List *parameters);
extern void RenameTSDictionary(List *oldname, const char *newname);
extern void RemoveTSDictionaries(DropStmt *drop);
extern void RemoveTSDictionaryById(Oid dictId);
extern void AlterTSDictionary(AlterTSDictionaryStmt *stmt);
extern void AlterTSDictionaryOwner(List *name, Oid newOwnerId);
extern void AlterTSDictionaryNamespace(List *name, const char *newschema);
extern Oid	AlterTSDictionaryNamespace_oid(Oid dictId, Oid newNspOid);

extern void DefineTSTemplate(List *names, List *parameters);
extern void RenameTSTemplate(List *oldname, const char *newname);
extern void AlterTSTemplateNamespace(List *name, const char *newschema);
extern Oid	AlterTSTemplateNamespace_oid(Oid tmplId, Oid newNspOid);
extern void RemoveTSTemplates(DropStmt *stmt);
extern void RemoveTSTemplateById(Oid tmplId);

extern void DefineTSConfiguration(List *names, List *parameters);
extern void RenameTSConfiguration(List *oldname, const char *newname);
extern void RemoveTSConfigurations(DropStmt *stmt);
extern void RemoveTSConfigurationById(Oid cfgId);
extern void AlterTSConfiguration(AlterTSConfigurationStmt *stmt);
extern void AlterTSConfigurationOwner(List *name, Oid newOwnerId);
extern void AlterTSConfigurationNamespace(List *name, const char *newschema);
extern Oid	AlterTSConfigurationNamespace_oid(Oid cfgId, Oid newNspOid);

extern text *serialize_deflist(List *deflist);
extern List *deserialize_deflist(Datum txt);

/* commands/foreigncmds.c */
extern void AlterForeignServerOwner(const char *name, Oid newOwnerId);
extern void AlterForeignDataWrapperOwner(const char *name, Oid newOwnerId);
extern void CreateForeignDataWrapper(CreateFdwStmt *stmt);
extern void AlterForeignDataWrapper(AlterFdwStmt *stmt);
extern void RemoveForeignDataWrapper(DropFdwStmt *stmt);
extern void RemoveForeignDataWrapperById(Oid fdwId);
extern void CreateForeignServer(CreateForeignServerStmt *stmt);
extern void AlterForeignServer(AlterForeignServerStmt *stmt);
extern void RemoveForeignServer(DropForeignServerStmt *stmt);
extern void RemoveForeignServerById(Oid srvId);
extern void CreateUserMapping(CreateUserMappingStmt *stmt);
extern void AlterUserMapping(AlterUserMappingStmt *stmt);
extern void RemoveUserMapping(DropUserMappingStmt *stmt);
extern void RemoveUserMappingById(Oid umId);
extern void CreateForeignTable(CreateForeignTableStmt *stmt, Oid relid);
extern Datum transformGenericOptions(Oid catalogId,
						Datum oldOptions,
						List *options,
						Oid fdwvalidator);

/* support routines in commands/define.c */

extern char *case_translate_language_name(const char *input);

extern char *defGetString(DefElem *def);
extern double defGetNumeric(DefElem *def);
extern bool defGetBoolean(DefElem *def);
extern int64 defGetInt64(DefElem *def);
extern List *defGetQualifiedName(DefElem *def);
extern TypeName *defGetTypeName(DefElem *def);
extern int	defGetTypeLength(DefElem *def);
extern DefElem *defWithOids(bool value);

#endif   /* DEFREM_H */<|MERGE_RESOLUTION|>--- conflicted
+++ resolved
@@ -124,15 +124,9 @@
 extern void AlterOpFamilyOwner_oid(Oid opfamilyOid, Oid newOwnerId);
 extern void AlterOpFamilyNamespace(List *name, char *access_method, const char *newschema);
 extern Oid	AlterOpFamilyNamespace_oid(Oid opfamilyOid, Oid newNspOid);
-<<<<<<< HEAD
-extern Oid  get_am_oid(const char *amname, bool missing_ok);
-extern Oid  get_opclass_oid(Oid amID, List *opclassname, bool missing_ok);
-extern Oid  get_opfamily_oid(Oid amID, List *opfamilyname, bool missing_ok);
-=======
 extern Oid	get_am_oid(const char *amname, bool missing_ok);
 extern Oid	get_opclass_oid(Oid amID, List *opclassname, bool missing_ok);
 extern Oid	get_opfamily_oid(Oid amID, List *opfamilyname, bool missing_ok);
->>>>>>> a4bebdd9
 
 /* commands/tsearchcmds.c */
 extern void DefineTSParser(List *names, List *parameters);
