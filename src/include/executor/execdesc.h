/*-------------------------------------------------------------------------
 *
 * execdesc.h
 *	  plan and query descriptor accessor macros used by the executor
 *	  and related modules.
 *
 *
 * Portions Copyright (c) 2005-2009, Greenplum inc
 * Portions Copyright (c) 2012-Present Pivotal Software, Inc.
 * Portions Copyright (c) 1996-2019, PostgreSQL Global Development Group
 * Portions Copyright (c) 1994, Regents of the University of California
 *
 * src/include/executor/execdesc.h
 *
 *-------------------------------------------------------------------------
 */
#ifndef EXECDESC_H
#define EXECDESC_H

#include "nodes/execnodes.h"
#include "tcop/dest.h"

struct CdbExplain_ShowStatCtx;  /* private, in "cdb/cdbexplain.c" */


/*
 * SerializedParams is used to serialize external query parameters
 * (PARAM_EXTERN) and executor parameters (PARAM_EXEC), when dispatching
 * a query from QD to QEs.
 */
typedef struct SerializedParamExternData
{
	/* Fields from ParamExternData */
	Datum		value;			/* parameter value */
	bool		isnull;			/* is it NULL? */
	uint16		pflags;			/* flag bits, see above */
	Oid			ptype;			/* parameter's datatype, or 0 */

	/* Extra information about the type */
	int16		plen;
	bool		pbyval;
} SerializedParamExternData;

typedef struct SerializedParamExecData
{
	/* Fields from ParamExecData */
	Datum		value;			/* parameter value */
	bool		isnull;			/* is it NULL? */

	/* Is this parameter included? */
	bool		isvalid;

	/* Extra information about the type */
	int16		plen;
	bool		pbyval;
} SerializedParamExecData;

typedef struct SerializedParams
{
	NodeTag		type;

	int			nExternParams;
	SerializedParamExternData *externParams;

	int			nExecParams;
	SerializedParamExecData *execParams;

	/* Transient record types used in the params */
	List	   *transientTypes;

} SerializedParams;

/*
 * When a CREATE command is dispatched to segments, the OIDs used for the
 * new objects are sent in a list of OidAssignments.
 */
typedef struct
{
	NodeTag		type;

	/*
	 * Key data. Depending on the catalog table, different fields are used.
	 * See CreateKeyFromCatalogTuple().
	 */
	Oid			catalog;		/* OID of the catalog table, e.g. pg_class */
	Oid			namespaceOid;	/* namespace OID for most objects */
	char	   *objname;		/* object name (e.g. relation name) */
	Oid			keyOid1;		/* generic OID field, meaning depends on object type */
	Oid			keyOid2;		/* 2nd generic OID field, meaning depends on object type */

	Oid			oid;			/* OID to assign */

} OidAssignment;


/*
 * MPP Plan Slice information
 *
 * These structures summarize how a plan tree is sliced up into separate
 * units of execution or slices. A slice will execute on a each worker within
 * a gang of processes. Some gangs have a worker process on each of several
 * databases, others have a single worker.
 */
typedef struct ExecSlice
{
	/*
	 * The index in the global slice table of this slice. The root slice of
	 * the main plan is always 0. Slices that have senders at their local
	 * root have a sliceIndex equal to the motionID of their sender Motion.
	 *
	 * Undefined slices should have this set to -1.
	 */
	int			sliceIndex;

	/*
	 * The root slice of the slice tree of which this slice is a part.
	 */
	int			rootIndex;

	/*
	 * the index of parent in global slice table (origin 0) or -1 if
	 * this is root slice.
	 */
	int			parentIndex;

	/*
	 * nominal # of segments, for hash calculations. Can be different from
	 * gangSize, if direct dispatch.
	 */
	int			planNumSegments;

	/*
	 * An integer list of indices in the global slice table (origin  0)
	 * of the child slices of this slice, or -1 if this is a leaf slice.
	 * A child slice corresponds to a receiving motion in this slice.
	 */
	List	   *children;

	/* What kind of gang does this slice need? */
	GangType	gangType;

	/*
	 * A list of segment ids who will execute this slice.
	 *
	 * It is set before the process lists below and used to decide how
	 * to initialize them.
	 */
	List		*segments;

	struct Gang *primaryGang;

	/*
	 * A list of CDBProcess nodes corresponding to the worker processes
	 * allocated to implement this plan slice.
	 *
	 * The number of processes must agree with the plan slice to be
	 * implemented.
	 */
	List		*primaryProcesses;
	/* A bitmap to identify which QE should execute this slice */
	Bitmapset	*processesMap;
} ExecSlice;

/*
 * The SliceTable is a list of Slice structures organized into root slices
 * and motion slices as follows:
 *
 * Slice 0 is the root slice of plan as a whole.
 *
 * The rest root slices of initPlans, or sub-slices of the root slice or one
 * of the initPlan roots.
 */
typedef struct SliceTable
{
	NodeTag		type;

	int			localSlice;		/* Index of the slice to execute. */
	int			numSlices;
	ExecSlice  *slices;			/* Array of slices, indexed by SliceIndex */

	bool		hasMotions;		/* Are there any Motion nodes anywhere in the plan? */

	int			instrument_options;	/* OR of InstrumentOption flags */
	uint32		ic_instance_id;
} SliceTable;


/*
 * Holds information about a cursor's current position.
 */
typedef struct CursorPosInfo
{
	NodeTag type;

	char	   *cursor_name;
	int		 	gp_segment_id;
	ItemPointerData	ctid;
	Oid			table_oid;
} CursorPosInfo;

/* ----------------
 *		query dispatch information:
 *
 * a QueryDispatchDesc encapsulates extra information that need to be
 * dispatched from QD to QEs.
 *
 * A QueryDesc is created separately on each segment, but QueryDispatchDesc
 * is created in the QD, and passed to each segment.
 * ---------------------
 */
typedef struct QueryDispatchDesc
{
	NodeTag		type;

	/*
	 * Copies of external query parameters (QueryDesc->params) and current
	 * executor interal parameters (estate->es_param_exec_vals), in a format
	 * that's suitable for serialization.
	 */
	SerializedParams *paramInfo;

	/*
	 * For a SELECT INTO statement, this stores the tablespace to use for the
	 * new table and related auxiliary tables.
	 */
	char		*intoTableSpaceName;

	/*
	 * Oids to use, for new objects created in a CREATE command.
	 */
	List	   *oidAssignments;

	/*
	 * This allows the slice table to accompany the plan as it moves
	 * around the executor.
	 *
	 * Currently, the slice table should not be installed on the QD.
	 * Rather is it shipped to QEs as a separate parameter to MPPEXEC.
	 * The implementation of MPPEXEC, which runs on the QEs, installs
	 * the slice table in the plan as required there.
	 */
	SliceTable *sliceTable;

	List	   *cursorPositions;

	/*
	 * Set to true for CTAS and SELECT INTO. Set to false for ALTER TABLE
	 * REORGANIZE. This is mainly used to track if the dispatched query is
	 * meant for internal rewrite on QE segments or just for holding data from
	 * a SELECT for a new relation. If DestIntoRel is set in the QD's
	 * queryDesc->dest, use the original table's reloptions. If DestRemote is
	 * set, use default reloptions + gp_default_storage_options.
	 */
	bool useChangedAOOpts;
} QueryDispatchDesc;

<<<<<<< HEAD
/*
 * When a CREATE command is dispatched to segments, the OIDs used for the
 * new objects are sent in a list of OidAssignments.
 */
typedef struct
{
	NodeTag		type;

	/*
	 * Key data. Depending on the catalog table, different fields are used.
	 * See CreateKeyFromCatalogTuple().
	 */
	Oid			catalog;		/* OID of the catalog table, e.g. pg_class */
	Oid			namespaceOid;	/* namespace OID for most objects */
	char	   *objname;		/* object name (e.g. relation name) */
	Oid			keyOid1;		/* generic OID field, meaning depends on object type */
	Oid			keyOid2;		/* 2nd generic OID field, meaning depends on object type */
	Oid			keyOid3;		/* 3rd generic OID field, meaning depends on object type */
	Oid			keyOid4;		/* 4th generic OID field, meaning depends on object type */

	Oid			oid;			/* OID to assign */

} OidAssignment;
=======
>>>>>>> 4f0a5ced

/* ----------------
 *		query descriptor:
 *
 *	a QueryDesc encapsulates everything that the executor
 *	needs to execute the query.
 *
 *	For the convenience of SQL-language functions, we also support QueryDescs
 *	containing utility statements; these must not be passed to the executor
 *	however.
 * ---------------------
 */
typedef struct QueryDesc
{
	/* These fields are provided by CreateQueryDesc */
	CmdType		operation;		/* CMD_SELECT, CMD_UPDATE, etc. */
	PlannedStmt *plannedstmt;	/* planner's output (could be utility, too) */
	const char *sourceText;		/* source text of the query */
	Snapshot	snapshot;		/* snapshot to use for query */
	Snapshot	crosscheck_snapshot;	/* crosscheck for RI update/delete */
	DestReceiver *dest;			/* the destination for tuple output */
	ParamListInfo params;		/* param values being passed in */
	QueryEnvironment *queryEnv; /* query environment passed in */
	int			instrument_options; /* OR of InstrumentOption flags */

	/* These fields are set by ExecutorStart */
	TupleDesc	tupDesc;		/* descriptor for result tuples */
	EState	   *estate;			/* executor's query-wide state */
	PlanState  *planstate;		/* tree of per-plan-node state */

	/* This field is set by ExecutorRun */
	bool		already_executed;	/* true if previously executed */

	/* This field is set by ExecutorEnd after collecting cdbdisp results */
	uint64		es_processed;	/* # of tuples processed */
	bool		extended_query;   /* simple or extended query protocol? */
	char		*portal_name;	/* NULL for unnamed portal */

	QueryDispatchDesc *ddesc;

	/* CDB: EXPLAIN ANALYZE statistics */
	struct CdbExplain_ShowStatCtx  *showstatctx;

	/* This is always set NULL by the core system, but plugins can change it */
	struct Instrumentation *totaltime;	/* total time spent in ExecutorRun */
} QueryDesc;

/* in pquery.c */
extern QueryDesc *CreateQueryDesc(PlannedStmt *plannedstmt,
								  const char *sourceText,
								  Snapshot snapshot,
								  Snapshot crosscheck_snapshot,
								  DestReceiver *dest,
								  ParamListInfo params,
								  QueryEnvironment *queryEnv,
								  int instrument_options);

extern void FreeQueryDesc(QueryDesc *qdesc);

#endif							/* EXECDESC_H  */<|MERGE_RESOLUTION|>--- conflicted
+++ resolved
@@ -69,29 +69,6 @@
 	List	   *transientTypes;
 
 } SerializedParams;
-
-/*
- * When a CREATE command is dispatched to segments, the OIDs used for the
- * new objects are sent in a list of OidAssignments.
- */
-typedef struct
-{
-	NodeTag		type;
-
-	/*
-	 * Key data. Depending on the catalog table, different fields are used.
-	 * See CreateKeyFromCatalogTuple().
-	 */
-	Oid			catalog;		/* OID of the catalog table, e.g. pg_class */
-	Oid			namespaceOid;	/* namespace OID for most objects */
-	char	   *objname;		/* object name (e.g. relation name) */
-	Oid			keyOid1;		/* generic OID field, meaning depends on object type */
-	Oid			keyOid2;		/* 2nd generic OID field, meaning depends on object type */
-
-	Oid			oid;			/* OID to assign */
-
-} OidAssignment;
-
 
 /*
  * MPP Plan Slice information
@@ -254,7 +231,6 @@
 	bool useChangedAOOpts;
 } QueryDispatchDesc;
 
-<<<<<<< HEAD
 /*
  * When a CREATE command is dispatched to segments, the OIDs used for the
  * new objects are sent in a list of OidAssignments.
@@ -272,14 +248,10 @@
 	char	   *objname;		/* object name (e.g. relation name) */
 	Oid			keyOid1;		/* generic OID field, meaning depends on object type */
 	Oid			keyOid2;		/* 2nd generic OID field, meaning depends on object type */
-	Oid			keyOid3;		/* 3rd generic OID field, meaning depends on object type */
-	Oid			keyOid4;		/* 4th generic OID field, meaning depends on object type */
 
 	Oid			oid;			/* OID to assign */
 
 } OidAssignment;
-=======
->>>>>>> 4f0a5ced
 
 /* ----------------
  *		query descriptor:
