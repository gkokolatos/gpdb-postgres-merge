/*-------------------------------------------------------------------------
 *
 * nodeHash.h
 *	  prototypes for nodeHash.c
 *
 *
 * Portions Copyright (c) 2007-2008, Greenplum inc
 * Portions Copyright (c) 2012-Present Pivotal Software, Inc.
 * Portions Copyright (c) 1996-2009, PostgreSQL Global Development Group
 * Portions Copyright (c) 1994, Regents of the University of California
 *
 * $PostgreSQL: pgsql/src/include/executor/nodeHash.h,v 1.47 2009/03/21 00:04:40 tgl Exp $
 *
 *-------------------------------------------------------------------------
 */
#ifndef NODEHASH_H
#define NODEHASH_H

#include "nodes/execnodes.h"
#include "executor/hashjoin.h"  /* for HJTUPLE_OVERHEAD */
#include "access/memtup.h"

extern int	ExecCountSlotsHash(Hash *node);
extern HashState *ExecInitHash(Hash *node, EState *estate, int eflags);
extern struct TupleTableSlot *ExecHash(HashState *node);
extern Node *MultiExecHash(HashState *node);
extern void ExecEndHash(HashState *node);
extern void ExecReScanHash(HashState *node, ExprContext *exprCtxt);

extern HashJoinTable ExecHashTableCreate(HashState *hashState, HashJoinState *hjstate, List *hashOperators, uint64 operatorMemKB);
extern void ExecHashTableDestroy(HashState *hashState, HashJoinTable hashtable);
extern bool ExecHashTableInsert(HashState *hashState, HashJoinTable hashtable,
					struct TupleTableSlot *slot,
					uint32 hashvalue);
extern bool ExecHashGetHashValue(HashState *hashState, HashJoinTable hashtable,
					 ExprContext *econtext,
					 List *hashkeys,
					 bool outer_tuple,
					 bool keep_nulls,
					 uint32 *hashvalue,
					 bool *hashkeys_null);
extern void ExecHashGetBucketAndBatch(HashJoinTable hashtable,
						  uint32 hashvalue,
						  int *bucketno,
						  int *batchno);
extern HashJoinTuple ExecScanHashBucket(HashState *hashState, HashJoinState *hjstate,
				   ExprContext *econtext);
extern void ExecHashTableReset(HashState *hashState, HashJoinTable hashtable);
<<<<<<< HEAD
extern int	ExecHashGetSkewBucket(HashJoinTable hashtable, uint32 hashvalue);
=======
extern void ExecChooseHashTableSize(double ntuples, int tupwidth,
						uint64 operatorMemKB,
						int *numbuckets,
						int *numbatches);

>>>>>>> 3d5d0cc1
extern void ExecHashTableExplainInit(HashState *hashState, HashJoinState *hjstate,
                                     HashJoinTable  hashtable);
extern void ExecHashTableExplainBatchEnd(HashState *hashState, HashJoinTable hashtable);

static inline int
ExecHashRowSize(int tupwidth)
{
    return HJTUPLE_OVERHEAD +
		MAXALIGN(sizeof(MemTupleData)) +
		MAXALIGN(tupwidth);
}                               /* ExecHashRowSize */
#endif   /* NODEHASH_H */<|MERGE_RESOLUTION|>--- conflicted
+++ resolved
@@ -46,15 +46,13 @@
 extern HashJoinTuple ExecScanHashBucket(HashState *hashState, HashJoinState *hjstate,
 				   ExprContext *econtext);
 extern void ExecHashTableReset(HashState *hashState, HashJoinTable hashtable);
-<<<<<<< HEAD
-extern int	ExecHashGetSkewBucket(HashJoinTable hashtable, uint32 hashvalue);
-=======
-extern void ExecChooseHashTableSize(double ntuples, int tupwidth,
+extern void ExecChooseHashTableSize(double ntuples, int tupwidth, bool useskew,
 						uint64 operatorMemKB,
 						int *numbuckets,
-						int *numbatches);
+						int *numbatches,
+						int *num_skew_mcvs);
+extern int	ExecHashGetSkewBucket(HashJoinTable hashtable, uint32 hashvalue);
 
->>>>>>> 3d5d0cc1
 extern void ExecHashTableExplainInit(HashState *hashState, HashJoinState *hjstate,
                                      HashJoinTable  hashtable);
 extern void ExecHashTableExplainBatchEnd(HashState *hashState, HashJoinTable hashtable);
