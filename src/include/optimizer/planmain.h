--- conflicted
+++ resolved
@@ -209,14 +209,9 @@
 						   Plan *subplan);
 extern ModifyTable *make_modifytable(PlannerInfo *root,
 				 CmdType operation, bool canSetTag,
-<<<<<<< HEAD
 				 List *resultRelations, List *subplans,
 				 List *withCheckOptionLists, List *returningLists,
-				 List *orig_result_rtis,
-=======
-				 List *resultRelations, List *subplans, List *returningLists,
 				 List *is_split_updates,
->>>>>>> faf0ec6b
 				 List *rowMarks, int epqParam);
 extern bool is_projection_capable_plan(Plan *plan);
 extern Plan *add_sort_cost(PlannerInfo *root, Plan *input, 
