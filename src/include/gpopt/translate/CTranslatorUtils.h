//---------------------------------------------------------------------------
//	Greenplum Database
//	Copyright (C) 2012 EMC Corp.
//
//	@filename:
//		CTranslatorUtils.h
//
//	@doc:
//		Class providing utility methods for translating GPDB's PlannedStmt/Query
//		into DXL Tree
//
//	@test:
//
//---------------------------------------------------------------------------

#ifndef GPDXL_CTranslatorUtils_H
#define GPDXL_CTranslatorUtils_H
#define GPDXL_SYSTEM_COLUMNS 8

#include "gpopt/translate/CMappingVarColId.h"

#include "gpos/base.h"
#include "gpos/common/CBitSet.h"

#include "naucrates/dxl/operators/dxlops.h"
#include "naucrates/dxl/CIdGenerator.h"

#include "naucrates/md/CMDRelationGPDB.h"
#include "naucrates/md/IMDType.h"

#include "naucrates/statistics/IStatistics.h"

#include "nodes/parsenodes.h"
#include "access/sdir.h"
#include "access/skey.h"

// fwd declarations
namespace gpopt
{
	class CMDAccessor;

	// dynamic array of bitsets
	typedef CDynamicPtrArray<CBitSet, CleanupRelease> CBitSetArray;
}

namespace gpdxl
{
	class CDXLTranslateContext;
}

namespace gpdxl
{
	using namespace gpopt;

	enum DistributionHashOpsKind
	{
		DistrHashOpsNotDeterminedYet,
		DistrUseDefaultHashOps,
		DistrUseLegacyHashOps
	};

	//---------------------------------------------------------------------------
	//	@class:
	//		CTranslatorUtils
	//
	//	@doc:
	//		Class providing methods for translating GPDB's PlannedStmt/Query
	//		into DXL Tree
	//
	//---------------------------------------------------------------------------
	class CTranslatorUtils
	{
		private:

			// construct a set of column attnos corresponding to a single grouping set
			static
			CBitSet *CreateAttnoSetForGroupingSet(CMemoryPool *mp, List *group_elems, ULONG num_cols, UlongToUlongMap *group_col_pos, CBitSet *group_cols);

<<<<<<< HEAD
=======
			// create a set of grouping sets for a rollup
			static
			CBitSetArray *CreateGroupingSetsForRollup(CMemoryPool *mp, GroupingClause *grouping_clause, ULONG num_cols, UlongToUlongMap *grouping_col_to_pos_map, CBitSet *group_cols);

>>>>>>> e000987f
			// check if the given mdid array contains any of the polymorphic
			// types (ANYELEMENT, ANYARRAY)
			static
			BOOL ContainsPolymorphicTypes(IMdIdArray *mdid_array);

			// resolve polymorphic types in the given array of type ids, replacing
			// them with the actual types obtained from the query
			static
			IMdIdArray *ResolvePolymorphicTypes
						(
						CMemoryPool *mp,
						IMdIdArray *mdid_array,
						List *arg_types,
						FuncExpr *func_expr
						);
			
			// update grouping col position mappings
			static
			void UpdateGrpColMapping(CMemoryPool *mp, UlongToUlongMap *grouping_col_to_pos_map, CBitSet *group_cols, ULONG sort_group_ref);

		public:

			struct SCmptypeStrategy
			{
				IMDType::ECmpType comptype;
				StrategyNumber strategy_no;

			};

			// get the GPDB scan direction from its corresponding DXL representation
			static
			ScanDirection GetScanDirection(EdxlIndexScanDirection idx_scan_direction);

			// get the oid of comparison operator
			static
			OID OidCmpOperator(Expr* expr);

			// get the opfamily for index key
			static
			OID GetOpFamilyForIndexQual(INT attno, OID oid_index);
			
			// return the type for the system column with the given number
			static
			CMDIdGPDB *GetSystemColType(CMemoryPool *mp, AttrNumber attno);

			// find the n-th column descriptor in the table descriptor
			static
			const CDXLColDescr *GetColumnDescrAt(const CDXLTableDescr *table_descr, ULONG pos);

			// return the name for the system column with given number
			static
			const CWStringConst *GetSystemColName(AttrNumber attno);

			// returns the length for the system column with given attno number
			static
			const ULONG GetSystemColLength(AttrNumber attno);

			// translate the join type from its GPDB representation into the DXL one
			static
			EdxlJoinType ConvertToDXLJoinType(JoinType jt);

			// translate the index scan direction from its GPDB representation into the DXL one
			static
			EdxlIndexScanDirection ConvertToDXLIndexScanDirection(ScanDirection sd);

			// create a DXL index descriptor from an index MD id
			static
			CDXLIndexDescr *GetIndexDescr(CMemoryPool *mp, CMDAccessor *md_accessor, IMDId *mdid);

			// translate a RangeTableEntry into a CDXLTableDescr
			static
			CDXLTableDescr *GetTableDescr
								(
								CMemoryPool *mp,
								CMDAccessor *md_accessor,
								CIdGenerator *id_generator,
								const RangeTblEntry *rte,
								BOOL *is_distributed_table = NULL
								);

			// translate a RangeTableEntry into a CDXLLogicalTVF
			static
			CDXLLogicalTVF *ConvertToCDXLLogicalTVF
								(
								CMemoryPool *mp,
								CMDAccessor *md_accessor,
								CIdGenerator *id_generator,
								const RangeTblEntry *rte
								);

			// get column descriptors from a record type
			static
			CDXLColDescrArray *GetColumnDescriptorsFromRecord
						(
						CMemoryPool *mp,
						CIdGenerator *id_generator,
						List *col_names,
						List *col_types,
						List *col_type_modifiers
						);

			// get column descriptors from a record type
			static
			CDXLColDescrArray *GetColumnDescriptorsFromRecord
						(
						CMemoryPool *mp,
						CIdGenerator *id_generator,
						List *col_names,
						IMdIdArray *out_arg_types
						);

			// get column descriptor from a base type
			static
			CDXLColDescrArray *GetColumnDescriptorsFromBase
						(
						CMemoryPool *mp,
						CIdGenerator *id_generator,
						IMDId *mdid_return_type,
						INT type_modifier,
						CMDName *md_name
						);

			// get column descriptors from a composite type
			static
			CDXLColDescrArray *GetColumnDescriptorsFromComposite
						(
						CMemoryPool *mp,
						CMDAccessor *md_accessor,
						CIdGenerator *id_generator,
						const IMDType *md_type
						);

			// expand a composite type into an array of IMDColumns
			static
			CMDColumnArray *ExpandCompositeType
						(
						CMemoryPool *mp,
						CMDAccessor *md_accessor,
						const IMDType *md_type
						);

			// return the dxl representation of the set operation
			static
			EdxlSetOpType GetSetOpType(SetOperation setop, BOOL is_all);

			// construct a dynamic array of sets of column attnos corresponding
			// to the group by clause
			static
			CBitSetArray *GetColumnAttnosForGroupBy(CMemoryPool *mp, List *group_clause, ULONG num_cols, UlongToUlongMap *group_col_pos, CBitSet *group_cold);

			// return a copy of the query with constant of unknown type being coerced
			// to the common data type of the output target list
			static
			Query *FixUnknownTypeConstant(Query *query, List *target_list);

			// return the type of the nth non-resjunked target list entry
			static OID GetTargetListReturnTypeOid(List *target_list, ULONG col_pos);

			// construct an array of DXL column identifiers for a target list
			static
			ULongPtrArray *GenerateColIds
					(
					CMemoryPool *mp,
					List *target_list,
					IMdIdArray *input_mdids,
					ULongPtrArray *input_nums,
					BOOL *is_outer_ref,
					CIdGenerator *colid_generator
					);

			// construct an array of DXL column descriptors for a target list
			// using the column ids in the given array
			static
			CDXLColDescrArray *GetDXLColumnDescrArray(CMemoryPool *mp, List *target_list, ULongPtrArray *colids, BOOL keep_res_junked);

			// return the positions of the target list entries included in the output
			static
			ULongPtrArray *GetPosInTargetList(CMemoryPool *mp, List *target_list, BOOL keep_res_junked);

			// construct a column descriptor from the given target entry, column identifier and position in the output
			static
			CDXLColDescr *GetColumnDescrAt(CMemoryPool *mp, TargetEntry *target_entry, ULONG colid, ULONG pos);

			// create a dummy project element to rename the input column identifier
			static
			CDXLNode *CreateDummyProjectElem(CMemoryPool *mp, ULONG colid_input, ULONG colid_output, CDXLColDescr *dxl_col_descr);

			// construct a list of colids corresponding to the given target list
			// using the given attno->colid map
			static
			ULongPtrArray *GetOutputColIdsArray(CMemoryPool *mp, List *target_list, IntToUlongMap *attno_to_colid_map);

			// construct an array of column ids for the given group by set
			static
			ULongPtrArray *GetGroupingColidArray(CMemoryPool *mp, CBitSet *group_by_cols, IntToUlongMap *sort_group_cols_to_colid_map);

			// return the Colid of column with given index
			static
			ULONG GetColId(INT index, IntToUlongMap *index_to_colid_map);

			// return the corresponding ColId for the given varno, varattno and querylevel
			static
			ULONG GetColId(ULONG query_level, INT varno, INT var_attno, IMDId *mdid, CMappingVarColId *var_colid_mapping);

			// check to see if the target list entry is a sorting column
			static
			BOOL IsSortingColumn(const TargetEntry *target_entry, List *sort_clause_list); 
			// check to see if the target list entry is used in the window reference
			static
			BOOL IsWindowSpec(const TargetEntry *target_entry, List *window_clause_list);

			// extract a matching target entry that is a window spec
			static
			TargetEntry *GetWindowSpecTargetEntry(Node *node, List *window_clause_list, List *target_list);

			// check if the expression has a matching target entry that is a window spec
			static
			BOOL IsWindowSpec(Node *node, List *window_clause_list, List *target_list);

			// create a scalar const value expression for the given int8 value
			static
			CDXLNode *CreateDXLProjElemFromInt8Const(CMemoryPool *mp, CMDAccessor *md_accessor, INT val);

			// check to see if the target list entry is a grouping column
			static
			BOOL IsGroupingColumn(const TargetEntry *target_entry, List *group_clause_list);

			// check to see if the target list entry is a grouping column
			static
			BOOL IsGroupingColumn(const TargetEntry *target_entry, const SortGroupClause *sort_group_clause);

			// check if the expression has a matching target entry that is a grouping column
			static
			BOOL IsGroupingColumn(Node *node, List *group_clause_list, List *target_list);

			// extract a matching target entry that is a grouping column
			static
			TargetEntry *GetGroupingColumnTargetEntry(Node *node, List *group_clause_list, List *target_list);

			// convert a list of column ids to a list of attribute numbers using
			// the provided context with mappings
			static
			List *ConvertColidToAttnos(ULongPtrArray *pdrgpul, CDXLTranslateContext *dxl_translate_ctxt);
			
			// parse string value into a Long Integer
			static
			LINT GetLongFromStr(const CWStringBase *wcstr);

			// parse string value into an Integer
			static
			INT GetIntFromStr(const CWStringBase *wcstr);

			// check whether the given project list has a project element of the given
			// operator type
			static
			BOOL HasProjElem(CDXLNode *project_list_dxlnode, Edxlopid dxl_op_id);

			// create a multi-byte character string from a wide character string
			static
			CHAR *CreateMultiByteCharStringFromWCString(const WCHAR *wcstr);
			
			static 
			UlongToUlongMap *MakeNewToOldColMapping(CMemoryPool *mp, ULongPtrArray *old_colids, ULongPtrArray *new_colids);

			// check if the given tree contains a subquery
			static
			BOOL HasSubquery(Node *node);

			// check if the given function is a SIRV (single row volatile) that reads
			// or modifies SQL data
			static
			BOOL IsSirvFunc(CMemoryPool *mp, CMDAccessor *md_accessor, OID func_oid);
			
			// is this a motion sensitive to duplicates
			static
			BOOL IsDuplicateSensitiveMotion(CDXLPhysicalMotion *dxl_motion);

			// construct a project element with a const NULL expression
			static
			CDXLNode *CreateDXLProjElemConstNULL(CMemoryPool *mp, CMDAccessor *md_accessor, IMDId *mdid, ULONG colid, const WCHAR *col_name);

			// construct a project element with a const NULL expression
			static
			CDXLNode *CreateDXLProjElemConstNULL(CMemoryPool *mp, CMDAccessor *md_accessor, IMDId *mdid, ULONG colid, CHAR *alias_name);

			// create a DXL project element node with a Const NULL of type provided
			// by the column descriptor
			static
			CDXLNode *CreateDXLProjElemConstNULL(CMemoryPool *mp, CMDAccessor *md_accessor, CIdGenerator *colid_generator, const IMDColumn *col);

			// check required permissions for the range table
			static 
			void CheckRTEPermissions(List *range_table_list);

			// check if given column ids are outer references in the tree rooted by given node
                        static
			void MarkOuterRefs(ULONG *colid, BOOL *is_outer_ref, ULONG num_columns, CDXLNode *node);

			// map DXL Subplan type to GPDB SubLinkType
			static
			SubLinkType MapDXLSubplanToSublinkType(EdxlSubPlanType dxl_subplan_type);

			// map GPDB SubLinkType to DXL Subplan type
			static
			EdxlSubPlanType MapSublinkTypeToDXLSubplan(SubLinkType slink);

			// check whether there are triggers for the given operation on
			// the given relation
			static
			BOOL RelHasTriggers(CMemoryPool *mp, CMDAccessor *md_accessor, const IMDRelation *mdrel, const EdxlDmlType dml_type_dxl);

			// check whether the given trigger is applicable to the given DML operation
			static
			BOOL IsApplicableTrigger(CMDAccessor *md_accessor, IMDId *trigger_mdid, const EdxlDmlType dml_type_dxl);
						
			// check whether there are NOT NULL or CHECK constraints for the given relation
			static
			BOOL RelHasConstraints(const IMDRelation *rel);

			// translate the list of error messages from an assert constraint list
			static 
			List *GetAssertErrorMsgs(CDXLNode *assert_constraint_list);

			// return the count of non-system columns in the relation
			static
			ULONG GetNumNonSystemColumns(const IMDRelation *mdrel);

	};
}

#endif // !GPDXL_CTranslatorUtils_H

// EOF<|MERGE_RESOLUTION|>--- conflicted
+++ resolved
@@ -76,13 +76,6 @@
 			static
 			CBitSet *CreateAttnoSetForGroupingSet(CMemoryPool *mp, List *group_elems, ULONG num_cols, UlongToUlongMap *group_col_pos, CBitSet *group_cols);
 
-<<<<<<< HEAD
-=======
-			// create a set of grouping sets for a rollup
-			static
-			CBitSetArray *CreateGroupingSetsForRollup(CMemoryPool *mp, GroupingClause *grouping_clause, ULONG num_cols, UlongToUlongMap *grouping_col_to_pos_map, CBitSet *group_cols);
-
->>>>>>> e000987f
 			// check if the given mdid array contains any of the polymorphic
 			// types (ANYELEMENT, ANYARRAY)
 			static
