//---------------------------------------------------------------------------
//	Greenplum Database
//	Copyright (C) 2012 EMC Corp.
//
//	@filename:
//		gpdbwrappers.h
//
//	@doc:
//		Definition of GPDB function wrappers
//
//	@test:
//
//
//---------------------------------------------------------------------------
#ifndef GPDB_gpdbwrappers_H
#define GPDB_gpdbwrappers_H

extern "C" {
#include "postgres.h"
#include "access/attnum.h"
#include "utils/faultinjector.h"
#include "parser/parse_coerce.h"
#include "utils/lsyscache.h"
}

// fwd declarations
typedef struct SysScanDescData *SysScanDesc;
typedef int LOCKMODE;
struct TypeCacheEntry;
typedef struct NumericData *Numeric;
typedef struct HeapTupleData *HeapTuple;
typedef struct RelationData *Relation;
struct Value;
typedef struct TupleDescData *TupleDesc;
struct Query;
typedef struct ScanKeyData *ScanKey;
struct Bitmapset;
struct Plan;
struct ListCell;
struct TargetEntry;
struct Expr;
struct ExtTableEntry;
struct ForeignScan;
struct Uri;
struct CdbComponentDatabases;
struct StringInfoData;
typedef StringInfoData *StringInfo;
struct LogicalIndexes;
struct LogicalIndexInfo;
struct ParseState;
struct DefElem;
struct GpPolicy;
struct PartitionSelector;
struct SelectedParts;
struct Motion;
struct Var;
struct Const;
struct ArrayExpr;

namespace gpdb {

	// convert datum to bool
	bool BoolFromDatum(Datum d);

	// convert bool to datum
	Datum DatumFromBool(bool b);

	// convert datum to char
	char CharFromDatum(Datum d);

	// convert char to datum
	Datum DatumFromChar(char c);

	// convert datum to int8
	int8 Int8FromDatum(Datum d);

	// convert int8 to datum
	Datum DatumFromInt8(int8 i8);

	// convert datum to uint8
	uint8 Uint8FromDatum(Datum d);

	// convert uint8 to datum
	Datum DatumFromUint8(uint8 ui8);

	// convert datum to int16
	int16 Int16FromDatum(Datum d);

	// convert int16 to datum
	Datum DatumFromInt16(int16 i16);

	// convert datum to uint16
	uint16 Uint16FromDatum(Datum d);

	// convert uint16 to datum
	Datum DatumFromUint16(uint16 ui16);

	// convert datum to int32
	int32 Int32FromDatum(Datum d);

	// convert int32 to datum
	Datum DatumFromInt32(int32 i32);

	// convert datum to uint32
	uint32 lUint32FromDatum(Datum d);

	// convert uint32 to datum
	Datum DatumFromUint32(uint32 ui32);

	// convert datum to int64
	int64 Int64FromDatum(Datum d);

	// convert int64 to datum
	Datum DatumFromInt64(int64 i64);

	// convert datum to uint64
	uint64 Uint64FromDatum(Datum d);

	// convert uint64 to datum
	Datum DatumFromUint64(uint64 ui64);

	// convert datum to oid
	Oid OidFromDatum(Datum d);

	// convert datum to generic object with pointer handle
	void *PointerFromDatum(Datum d);

	// convert datum to float4
	float4 Float4FromDatum(Datum d);

	// convert datum to float8
	float8 Float8FromDatum(Datum d);

	// convert pointer to datum
	Datum DatumFromPointer(const void *p);

	// does an aggregate exist with the given oid
	bool AggregateExists(Oid oid);

	// add member to Bitmapset
	Bitmapset *BmsAddMember(Bitmapset *a, int x);

	// create a copy of an object
	void *CopyObject(void *from);

	// datum size
	Size DatumSize(Datum value, bool type_by_val, int type_len);

	bool ExpressionReturnsSet(Node *clause);

	// expression type
	Oid ExprType(Node *expr);

	// expression type modifier
	int32 ExprTypeMod(Node *expr);

	// expression collation
	Oid	ExprCollation(Node *expr);

	// expression collation - GPDB_91_MERGE_FIXME
	Oid	TypeCollation(Oid type);

	// extract nodes with specific tag from a plan tree
	List *ExtractNodesPlan(Plan *pl, int node_tag, bool descend_into_subqueries);

	// extract nodes with specific tag from an expression tree
	List *ExtractNodesExpression(Node *node, int node_tag, bool descend_into_subqueries);
	
	// intermediate result type of given aggregate
	Oid GetAggIntermediateResultType(Oid aggid);

	// Identify the specific datatypes passed to an aggregate call.
	int GetAggregateArgTypes(Aggref *aggref, Oid *inputTypes);

	// Identify the transition state value's datatype for an aggregate call.
	Oid ResolveAggregateTransType(Oid aggfnoid, Oid aggtranstype, Oid *inputTypes, int numArguments);

	// replace Vars that reference JOIN outputs with references to the original
	// relation variables instead
	Query *FlattenJoinAliasVar(Query *query, gpos::ULONG query_level);

	// is aggregate ordered
	bool IsOrderedAgg(Oid aggid);
	
	// does aggregate have a combine function (and serial/deserial functions, if needed)
	bool IsAggPartialCapable(Oid aggid);

	// intermediate result type of given aggregate
	Oid GetAggregate(const char* agg, Oid type_oid);

	// array type oid
	Oid GetArrayType(Oid typid);

	// attribute stats slot
	bool GetAttrStatsSlot(AttStatsSlot *sslot, HeapTuple statstuple, int reqkind,
			Oid reqop, int flags);

	// free attribute stats slot
	void FreeAttrStatsSlot(AttStatsSlot *sslot);

	// attribute statistics
	HeapTuple GetAttStats(Oid relid, AttrNumber attnum);

	// does a function exist with the given oid
	bool FunctionExists(Oid oid);

	// is the given function strict
	bool FuncStrict(Oid funcid);

	// does this preserve the NDVs of its inputs?
	bool IsFuncNDVPreserving(Oid funcid);

	// stability property of given function
	char FuncStability(Oid funcid);

	// data access property of given function
	char FuncDataAccess(Oid funcid);

	// exec location property of given function
	char FuncExecLocation(Oid funcid);

	// trigger name
	char *GetTriggerName(Oid triggerid);

	// trigger relid
	Oid GetTriggerRelid(Oid triggerid);

	// trigger funcid
	Oid GetTriggerFuncid(Oid triggerid);

	// trigger type
	int32 GetTriggerType(Oid triggerid);

	// is trigger enabled
	bool IsTriggerEnabled(Oid triggerid);

	// does trigger exist
	bool TriggerExists(Oid oid);

	// does check constraint exist
	bool CheckConstraintExists(Oid check_constraint_oid);

	// check constraint name
	char *GetCheckConstraintName(Oid check_constraint_oid);

	// check constraint relid
	Oid GetCheckConstraintRelid(Oid check_constraint_oid);

	// check constraint expression tree
	Node *PnodeCheckConstraint(Oid check_constraint_oid);

	// get the list of check constraints for a given relation
	List *GetCheckConstraintOids(Oid rel_oid);

#if 0
	// part constraint expression tree
	Node *GetRelationPartContraints(Oid rel_oid, List **default_levels);
#endif

	// get the cast function for the specified source and destination types
	bool GetCastFunc(Oid src_oid, Oid dest_oid, bool *is_binary_coercible, Oid *cast_fn_oid, CoercionPathType *pathtype);
	
	// get type of operator
	unsigned int GetComparisonType(Oid op_oid);
	
	// get scalar comparison between given types
	Oid GetComparisonOperator(Oid left_oid, Oid right_oid, unsigned int cmpt);

	// get equality operator for given type
	Oid GetEqualityOp(Oid type_oid);

	// get equality operator for given ordering op (i.e. < or >)
	Oid GetEqualityOpForOrderingOp(Oid opno, bool *reverse);
	
	// get ordering operator for given equality op (i.e. =)
	Oid GetOrderingOpForEqualityOp(Oid opno, bool *reverse);

	// function name
	char *GetFuncName(Oid funcid);

	// output argument types of the given function
	List *GetFuncOutputArgTypes(Oid funcid);

	// argument types of the given function
	List *GetFuncArgTypes(Oid funcid);

	// does a function return a set of rows
	bool GetFuncRetset(Oid funcid);

	// return type of the given function
	Oid GetFuncRetType(Oid funcid);

	// commutator operator of the given operator
	Oid GetCommutatorOp(Oid opno);

	// inverse operator of the given operator
	Oid GetInverseOp(Oid opno);

	// function oid corresponding to the given operator oid
	RegProcedure GetOpFunc(Oid opno);

	// operator name
	char *GetOpName(Oid opno);

#if 0
	// parts of a partitioned table
	bool IsLeafPartition(Oid oid);

	// partition table has an external partition
	bool HasExternalPartition(Oid oid);

	// find the oid of the root partition given partition oid belongs to
	Oid GetRootPartition(Oid oid);
	
	// partition attributes
	List *GetPartitionAttrs(Oid oid);

	// get partition keys and kinds ordered by partition level
	void GetOrderedPartKeysAndKinds(Oid oid, List **pkeys, List **pkinds);

	/* GPDB_12_MERGE_FIXME: mergings stats not yet implemented with new partitioning implementation */
	// parts of a partitioned table
	//PartitionNode *GetParts(Oid relid, int16 level, Oid parent, bool inctemplate, bool includesubparts);
#endif

	// keys of the relation with the given oid
	List *GetRelationKeys(Oid relid);

	// relid of a composite type
	Oid GetTypeRelid(Oid typid);

	// name of the type with the given oid
	char *GetTypeName(Oid typid);

	// number of GP segments
	int GetGPSegmentCount(void);

	// heap attribute is null
	bool HeapAttIsNull(HeapTuple tup, int attnum);

	// free heap tuple
	void FreeHeapTuple(HeapTuple htup);

	// does an index exist with the given oid
	bool IndexExists(Oid oid);

	// get the default hash opclass for type
	Oid GetDefaultDistributionOpclassForType(Oid typid);

	// get the column-definition hash opclass for type
	Oid GetColumnDefOpclassForType(List *opclassName, Oid typid);

	// get the default hash opfamily for type
	Oid GetDefaultDistributionOpfamilyForType(Oid typid);

	// get the hash function in an opfamily for given datatype
	Oid GetHashProcInOpfamily(Oid opfamily, Oid typid);

	// is the given hash function a legacy cdbhash function?
	Oid IsLegacyCdbHashFunction(Oid hashfunc);

	// is the given hash function a legacy cdbhash function?
	Oid GetLegacyCdbHashOpclassForBaseType(Oid typid);

	// return the operator family the given opclass belongs to
	Oid GetOpclassFamily(Oid opclass);

	// append an element to a list
	List *LAppend(List *list, void *datum);

	// append an integer to a list
	List *LAppendInt(List *list, int datum);

	// append an oid to a list
	List *LAppendOid(List *list, Oid datum);

	// prepend a new element to the list
	List *LPrepend(void *datum, List *list);

	// prepend an integer to the list
	List *LPrependInt(int datum, List *list);

	// prepend an oid to a list
	List *LPrependOid(Oid datum, List *list);

	// concatenate lists
	List *ListConcat(List *list1, List *list2);

	// copy list
	List *ListCopy(List *list);

	// first cell in a list
	ListCell *ListHead(List *l);

	// last cell in a list
	ListCell *ListTail(List *l);

	// number of items in a list
	uint32 ListLength(List *l);

	// return the nth element in a list of pointers
	void *ListNth(List *list, int n);

	// return the nth element in a list of ints
	int ListNthInt(List *list, int n);

	// return the nth element in a list of oids
	Oid ListNthOid(List *list, int n);

	// check whether the given oid is a member of the given list
	bool ListMemberOid(List *list, Oid oid);

	// free list
	void ListFree(List *list);
	
	// deep free of a list
	void ListFreeDeep(List *list);

#if 0
	// does a partition table have an appendonly child
	bool IsAppendOnlyPartitionTable(Oid root_oid);

	// does a multi-level partitioned table have uniform partitioning hierarchy
	bool IsMultilevelPartitionUniform(Oid root_oid);
#endif

	// lookup type cache
	TypeCacheEntry *LookupTypeCache(Oid type_id, int flags);

	// create a value node for a string
	Value *MakeStringValue(char *str);

	// create a value node for an integer
	Value *MakeIntegerValue(long i);

	// create a bool constant
	Node *MakeBoolConst(bool value, bool isnull);

	// make a NULL constant of the given type
	Node *MakeNULLConst(Oid type_oid);

	// make a NULL constant of the given type
	Node *MakeSegmentFilterExpr(int segid);

	// create a new target entry
	TargetEntry *MakeTargetEntry(Expr *expr, AttrNumber resno, char *resname, bool resjunk);

	// create a new var node
	Var *MakeVar(Index varno, AttrNumber varattno, Oid vartype, int32 vartypmod, Index varlevelsup);

	// memory allocation functions
	void *MemCtxtAllocZeroAligned(MemoryContext context, Size size);
	void *MemCtxtAllocZero(MemoryContext context, Size size);
	void *MemCtxtRealloc(void *pointer, Size size);
	void *GPDBAlloc(Size size);
	void GPDBFree(void *ptr);

	// create a duplicate of the given string in the given memory context
	char *MemCtxtStrdup(MemoryContext context, const char *string);

	// similar to ereport for logging messages
	void GpdbEreportImpl(int xerrcode, int severitylevel, const char *xerrmsg, const char *xerrhint, const char *filename, int lineno, const char *funcname);
#define GpdbEreport(xerrcode, severitylevel, xerrmsg, xerrhint) \
	gpdb::GpdbEreportImpl(xerrcode, severitylevel, xerrmsg, xerrhint , __FILE__, __LINE__, PG_FUNCNAME_MACRO)

	// string representation of a node
	char *NodeToString(void *obj);

	// node representation from a string
	Node *StringToNode(char *string);

	// return the default value of the type
	Node *GetTypeDefault(Oid typid);

	// convert numeric to double; if out of range, return +/- HUGE_VAL
	double NumericToDoubleNoOverflow(Numeric num);

	// is the given Numeric value NaN?
	bool NumericIsNan(Numeric num);

	// convert time-related datums to double for stats purpose
	double ConvertTimeValueToScalar(Datum datum, Oid typid);

	// convert network-related datums to double for stats purpose
	double ConvertNetworkToScalar(Datum datum, Oid typid);

	// is the given operator hash-joinable
	bool IsOpHashJoinable(Oid opno, Oid inputtype);

	// is the given operator merge-joinable
	bool IsOpMergeJoinable(Oid opno, Oid inputtype);

	// is the given operator strict
	bool IsOpStrict(Oid opno);

	// does it preserve the NDVs of its inputs
	bool IsOpNDVPreserving(Oid opno);

	// get input types for a given operator
	void GetOpInputTypes(Oid opno, Oid *lefttype, Oid *righttype);

	// does an operator exist with the given oid
	bool OperatorExists(Oid oid);

	// expression tree walker
	bool WalkExpressionTree(Node *node, bool(*walker)(), void *context);

	// query or expression tree walker
	bool WalkQueryOrExpressionTree(Node *node, bool(*walker)(), void *context, int flags);

	// modify the components of a Query tree
	Query *MutateQueryTree(Query *query, Node *(*mutator)(), void *context, int flags);

	// modify an expression tree
	Node *MutateExpressionTree(Node *node, Node *(*mutator)(), void *context);

	// modify a query or an expression tree
	Node *MutateQueryOrExpressionTree(Node *node, Node *(*mutator)(), void *context, int flags);

<<<<<<< HEAD
	// the part of MutateQueryTree that processes a query's rangetable
	List *MutateRangeTable(List *rtable, Node *(*mutator)(), void *context, int flags);

#if 0
=======
>>>>>>> b22544fb
	// check whether the part with the given oid is the root of a partition table
	bool RelPartIsRoot(Oid relid);
	
	// check whether the part with the given oid is an interior subpartition
	bool RelPartIsInterior(Oid relid);
#endif
	
	// check whether table with the given oid is a regular table and not part of a partitioned table
	bool RelPartIsNone(Oid relid);

	// check whether a relation is inherited
	bool HasSubclassSlow(Oid rel_oid);

	// check whether table with given oid is an external table
	bool RelIsExternalTable(Oid relid);

    // return the distribution policy of a relation; if the table is partitioned
    // and the parts are distributed differently, return Random distribution
    GpPolicy *GetDistributionPolicy(Relation rel);
    
#if 0
    // return true if the table is partitioned and hash-distributed, and one of  
    // the child partitions is randomly distributed
    gpos::BOOL IsChildPartDistributionMismatched(Relation rel);

    // return true if the table is partitioned and any of the child partitions
    // have a trigger of the given type
    gpos::BOOL ChildPartHasTriggers(Oid oid, int trigger_type);
#endif

	// does a relation exist with the given oid
	bool RelationExists(Oid oid);

	// estimate the relation size using the real number of blocks and tuple density
	void CdbEstimateRelationSize (RelOptInfo *relOptInfo, Relation rel, int32 *attr_widths, BlockNumber *pages, double *tuples, double *allvisfrac);
	double CdbEstimatePartitionedNumTuples (Relation rel);

	// close the given relation
	void CloseRelation(Relation rel);

#if 0
	// return the logical indexes for a partitioned table
	LogicalIndexes *GetLogicalPartIndexes(Oid oid);
	
	// return the logical info structure for a given logical index oid
	LogicalIndexInfo *GetLogicalIndexInfo(Oid root_oid, Oid index_oid);
#endif
	
	// return a list of index oids for a given relation
	List *GetRelationIndexes(Relation relation);

	// build an array of triggers for this relation
	void BuildRelationTriggers(Relation rel);

	// get relation with given oid
	Relation GetRelation(Oid rel_oid);

	// get external table entry with given oid
	ExtTableEntry *GetExternalTableEntry(Oid rel_oid);

	// get ForeignScan node to scan an external table
	ForeignScan *CreateForeignScanForExternalTable(Oid rel_oid, Index scanrelid, List *qual, List *targetlist);

	// return the first member of the given targetlist whose expression is
	// equal to the given expression, or NULL if no such member exists
	TargetEntry *FindFirstMatchingMemberInTargetList(Node *node, List *targetlist);

	// return a list of members of the given targetlist whose expression is
	// equal to the given expression, or NULL if no such member exists
	List *FindMatchingMembersInTargetList(Node *node, List *targetlist);

	// check if two gpdb objects are equal
	bool Equals(void *p1, void *p2);

	// does a type exist with the given oid
	bool TypeExists(Oid oid);

	// check whether a type is composite
	bool IsCompositeType(Oid typid);

	bool IsTextRelatedType(Oid typid);

	// get integer value from an Integer value node
	int GetIntFromValue(Node *node);

	// parse external table URI
	Uri *ParseExternalTableUri(const char *uri);
	
	// returns ComponentDatabases
	CdbComponentDatabases *GetComponentDatabases(void);

	// compare two strings ignoring case
	int StrCmpIgnoreCase(const char *s1, const char *s2);

	// construct random segment map
	bool *ConstructRandomSegMap(int total_primaries, int total_to_skip);

	// create an empty 'StringInfoData' & return a pointer to it
	StringInfo MakeStringInfo(void);

	// append the two given strings to the StringInfo object
	void AppendStringInfo(StringInfo str, const char *str1, const char *str2);

	// look for the given node tags in the given tree and return the index of
	// the first one found, or -1 if there are none
	int FindNodes(Node *node, List *nodeTags);

	// GPDB_91_MERGE_FIXME: collation
	// look for nodes with non-default collation; returns 1 if any exist, -1 otherwise
	int CheckCollation(Node *node);

	Node *CoerceToCommonType(ParseState *pstate, Node *node, Oid target_type, const char *context);

	// replace any polymorphic type with correct data type deduced from input arguments
	bool ResolvePolymorphicArgType(int numargs, Oid *argtypes, char *argmodes, FuncExpr *call_expr);

	// hash a list of const values with GPDB's hash function
	int32 CdbHashConstList(List *constants, int num_segments, Oid *hashfuncs);

	// get a random segment number
	unsigned int CdbHashRandomSeg(int num_segments);

	// check permissions on range table 
	void CheckRTPermissions(List *rtable);

	// throw an error if table has update triggers.
	bool HasUpdateTriggers(Oid relid);

	// get index operator family properties
	void IndexOpProperties(Oid opno, Oid opfamily, int *strategy, Oid *subtype);
	
	// get oids of families this operator belongs to
	List *GetOpFamiliesForScOp(Oid opno);

	// get the OID of hash equality operator(s) compatible with the given op
	Oid GetCompatibleHashOpFamily(Oid opno);

	// get the OID of legacy hash equality operator(s) compatible with the given op
	Oid GetCompatibleLegacyHashOpFamily(Oid opno);
	
	// get oids of op classes for the index keys
	List *GetIndexOpFamilies(Oid index_oid);

	// get oids of op classes for the merge join
	List *GetMergeJoinOpFamilies(Oid opno);

	// returns the result of evaluating 'expr' as an Expr. Caller keeps ownership of 'expr'
	// and takes ownership of the result 
	Expr *EvaluateExpr(Expr *expr, Oid result_type, int32 typmod);
	
	// interpret the value of "With oids" option from a list of defelems
	bool InterpretOidsOption(List *options, bool allowOids);
	
	// extract string value from defelem's value
	char *DefGetString(DefElem *defelem);

	// transform array Const to an ArrayExpr
	Expr *TransformArrayConstToArrayExpr(Const *constant);

	// transform array Const to an ArrayExpr
	Node *EvalConstExpressions(Node *node);

#if 0
	// static partition selection given a PartitionSelector node
	SelectedParts *RunStaticPartitionSelection(PartitionSelector *ps);
#endif

	// simple fault injector used by COptTasks.cpp to inject GPDB fault
	FaultInjectorType_e InjectFaultInOptTasks(const char* fault_name);

#if 0
	// return the number of leaf partition for a given table oid
	gpos::ULONG CountLeafPartTables(Oid oidRelation);
#endif

	// Does the metadata cache need to be reset (because of a catalog
	// table has been changed?)
	bool MDCacheNeedsReset(void);

	// returns true if a query cancel is requested in GPDB
	bool IsAbortRequested(void);

	// Given the type OID, get the typelem (InvalidOid if not an array type).
	Oid GetElementType(Oid array_type_oid);

	GpPolicy *MakeGpPolicy(GpPolicyType ptype, int nattrs,
						   int numsegments);


	uint32 HashChar(Datum d);

	uint32 HashBpChar(Datum d);

	uint32 HashText(Datum d);

	uint32 HashName(Datum d);

	uint32 UUIDHash(Datum d);

	void * GPDBMemoryContextAlloc(MemoryContext context, Size size);

	MemoryContext GPDBAllocSetContextCreate();

	void GPDBMemoryContextDelete(MemoryContext context);

} //namespace gpdb

#define ForEach(cell, l)	\
	for ((cell) = gpdb::ListHead(l); (cell) != NULL; (cell) = lnext(cell))

#define ForBoth(cell1, list1, cell2, list2)							\
	for ((cell1) = gpdb::ListHead(list1), (cell2) = gpdb::ListHead(list2);	\
		 (cell1) != NULL && (cell2) != NULL;						\
		 (cell1) = lnext(cell1), (cell2) = lnext(cell2))

#define ForThree(cell1, list1, cell2, list2, cell3, list3)							\
	for ((cell1) = gpdb::ListHead(list1), (cell2) = gpdb::ListHead(list2), (cell3) = gpdb::ListHead(list3);	\
		 (cell1) != NULL && (cell2) != NULL && (cell3) != NULL;						\
		 (cell1) = lnext(cell1), (cell2) = lnext(cell2), (cell3) = lnext(cell3))

#define ForEachWithCount(cell, list, counter) \
	for ((cell) = gpdb::ListHead(list), (counter)=0; \
	     (cell) != NULL; \
	     (cell) = lnext(cell), ++(counter))

#define ListMake1(x1) gpdb::LPrepend(x1, NIL)

#define ListMake2(x1,x2) gpdb::LPrepend(x1, ListMake1(x2))

#define ListMake1Int(x1) gpdb::LPrependInt(x1, NIL)

#define ListMake1Oid(x1) gpdb::LPrependOid(x1, NIL)
#define ListMake2Oid(x1,x2) gpdb::LPrependOid(x1, ListMake1Oid(x2))

#define LInitial(l) lfirst(gpdb::ListHead(l))

#define LInitialOID(l) lfirst_oid(gpdb::ListHead(l))

#define Palloc0Fast(sz) \
	( MemSetTest(0, (sz)) ? \
		gpdb::MemCtxtAllocZeroAligned(CurrentMemoryContext, (sz)) : \
		gpdb::MemCtxtAllocZero(CurrentMemoryContext, (sz)))

#ifdef __GNUC__

/* With GCC, we can use a compound statement within an expression */
#define NewNode(size, tag) \
({	Node   *_result; \
	AssertMacro((size) >= sizeof(Node));		/* need the tag, at least */ \
	_result = (Node *) Palloc0Fast(size); \
	_result->type = (tag); \
	_result; \
})
#else

/*
 *	There is no way to dereference the palloc'ed pointer to assign the
 *	tag, and also return the pointer itself, so we need a holder variable.
 *	Fortunately, this macro isn't recursive so we just define
 *	a global variable for this purpose.
 */
extern PGDLLIMPORT Node *newNodeMacroHolder;

#define NewNode(size, tag) \
( \
	AssertMacro((size) >= sizeof(Node)),		/* need the tag, at least */ \
	newNodeMacroHolder = (Node *) Palloc0Fast(size), \
	newNodeMacroHolder->type = (tag), \
	newNodeMacroHolder \
)
#endif   // __GNUC__

#define MakeNode(_type_) 		((_type_ *) NewNode(sizeof(_type_),T_##_type_))

#define PStrDup(str) gpdb::MemCtxtStrdup(CurrentMemoryContext, (str))

#endif // !GPDB_gpdbwrappers_H

// EOF<|MERGE_RESOLUTION|>--- conflicted
+++ resolved
@@ -517,13 +517,7 @@
 	// modify a query or an expression tree
 	Node *MutateQueryOrExpressionTree(Node *node, Node *(*mutator)(), void *context, int flags);
 
-<<<<<<< HEAD
-	// the part of MutateQueryTree that processes a query's rangetable
-	List *MutateRangeTable(List *rtable, Node *(*mutator)(), void *context, int flags);
-
 #if 0
-=======
->>>>>>> b22544fb
 	// check whether the part with the given oid is the root of a partition table
 	bool RelPartIsRoot(Oid relid);
 	
