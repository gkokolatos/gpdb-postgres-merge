/*-------------------------------------------------------------------------
 *
 * tuplestore.h
 *	  Generalized routines for temporary tuple storage.
 *
 * This module handles temporary storage of tuples for purposes such
 * as Materialize nodes, hashjoin batch files, etc.  It is essentially
 * a dumbed-down version of tuplesort.c; it does no sorting of tuples
 * but can only store and regurgitate a sequence of tuples.  However,
 * because no sort is required, it is allowed to start reading the sequence
 * before it has all been written.  This is particularly useful for cursors,
 * because it allows random access within the already-scanned portion of
 * a query without having to process the underlying scan to completion.
 * Also, it is possible to support multiple independent read pointers.
 *
 * A temporary file is used to handle the data if it exceeds the
 * space limit specified by the caller.
 *
 * Beginning in Postgres 8.2, what is stored is just MinimalTuples;
 * callers cannot expect valid system columns in regurgitated tuples.
 * Also, we have changed the API to return tuples in TupleTableSlots,
 * so that there is a check to prevent attempted access to system columns.
 *
 * Portions Copyright (c) 1996-2019, PostgreSQL Global Development Group
 * Portions Copyright (c) 1994, Regents of the University of California
 *
 * src/include/utils/tuplestore.h
 *
 *-------------------------------------------------------------------------
 */
#ifndef TUPLESTORE_H
#define TUPLESTORE_H

#include "executor/tuptable.h"

struct Instrumentation;                 /* #include "executor/instrument.h" */

/* Tuplestorestate is an opaque type whose details are not known outside
 * tuplestore.c.
 */
typedef struct Tuplestorestate Tuplestorestate;

/*
 * Currently we only need to store MinimalTuples, but it would be easy
 * to support the same behavior for IndexTuples and/or bare Datums.
 */

extern Tuplestorestate *tuplestore_begin_heap(bool randomAccess,
											  bool interXact,
											  int maxKBytes);

extern void tuplestore_set_eflags(Tuplestorestate *state, int eflags);

extern void tuplestore_puttupleslot(Tuplestorestate *state,
									TupleTableSlot *slot);
extern void tuplestore_puttuple(Tuplestorestate *state, HeapTuple tuple);
extern void tuplestore_putvalues(Tuplestorestate *state, TupleDesc tdesc,
								 Datum *values, bool *isnull);

/* tuplestore_donestoring() used to be required, but is no longer used */
#define tuplestore_donestoring(state)	((void) 0)

extern int	tuplestore_alloc_read_pointer(Tuplestorestate *state, int eflags);

extern void tuplestore_select_read_pointer(Tuplestorestate *state, int ptr);

extern void tuplestore_copy_read_pointer(Tuplestorestate *state,
										 int srcptr, int destptr);

extern void tuplestore_trim(Tuplestorestate *state);

extern bool tuplestore_in_memory(Tuplestorestate *state);

extern bool tuplestore_gettupleslot(Tuplestorestate *state, bool forward,
									bool copy, TupleTableSlot *slot);

extern bool tuplestore_advance(Tuplestorestate *state, bool forward);

extern bool tuplestore_skiptuples(Tuplestorestate *state,
								  int64 ntuples, bool forward);

extern int64 tuplestore_tuple_count(Tuplestorestate *state);

extern bool tuplestore_ateof(Tuplestorestate *state);

extern void tuplestore_rescan(Tuplestorestate *state);

extern void tuplestore_clear(Tuplestorestate *state);

extern void tuplestore_end(Tuplestorestate *state);

extern void tuplestore_set_instrument(Tuplestorestate *state,
									  struct Instrumentation *instrument);

<<<<<<< HEAD
#endif							/* TUPLESTORE_H */
=======
extern void tuplestore_make_shared(Tuplestorestate *state, const char *filename);
extern void tuplestore_freeze(Tuplestorestate *state);
extern Tuplestorestate *tuplestore_open_shared(const char *filename, bool interXact);

#endif   /* TUPLESTORE_H */
>>>>>>> 11e40e80
<|MERGE_RESOLUTION|>--- conflicted
+++ resolved
@@ -92,12 +92,8 @@
 extern void tuplestore_set_instrument(Tuplestorestate *state,
 									  struct Instrumentation *instrument);
 
-<<<<<<< HEAD
-#endif							/* TUPLESTORE_H */
-=======
 extern void tuplestore_make_shared(Tuplestorestate *state, const char *filename);
 extern void tuplestore_freeze(Tuplestorestate *state);
 extern Tuplestorestate *tuplestore_open_shared(const char *filename, bool interXact);
 
-#endif   /* TUPLESTORE_H */
->>>>>>> 11e40e80
+#endif							/* TUPLESTORE_H */