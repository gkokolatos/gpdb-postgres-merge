/*-------------------------------------------------------------------------
 *
 * rel.h
 *	  POSTGRES relation descriptor (a/k/a relcache entry) definitions.
 *
 *
<<<<<<< HEAD
 * Portions Copyright (c) 2005-2009, Greenplum inc.
 * Portions Copyright (c) 2012-Present Pivotal Software, Inc.
 * Portions Copyright (c) 1996-2015, PostgreSQL Global Development Group
=======
 * Portions Copyright (c) 1996-2016, PostgreSQL Global Development Group
>>>>>>> b5bce6c1
 * Portions Copyright (c) 1994, Regents of the University of California
 *
 * src/include/utils/rel.h
 *
 *-------------------------------------------------------------------------
 */
#ifndef REL_H
#define REL_H

#include "access/tupdesc.h"
<<<<<<< HEAD
#include "catalog/pg_am.h"
#include "catalog/pg_appendonly.h"
=======
#include "access/xlog.h"
>>>>>>> b5bce6c1
#include "catalog/pg_class.h"
#include "catalog/pg_index.h"
#include "fmgr.h"
#include "nodes/bitmapset.h"
#include "rewrite/prs2lock.h"
#include "storage/block.h"
#include "storage/relfilenode.h"
#include "utils/relcache.h"
#include "utils/reltrigger.h"


/*
 * LockRelId and LockInfo really belong to lmgr.h, but it's more convenient
 * to declare them here so we can have a LockInfoData field in a Relation.
 */

typedef struct LockRelId
{
	Oid			relId;			/* a relation identifier */
	Oid			dbId;			/* a database identifier */
} LockRelId;

typedef struct LockInfoData
{
	LockRelId	lockRelId;
} LockInfoData;

typedef LockInfoData *LockInfo;


/*
 * Here are the contents of a relation cache entry.
 */

typedef struct RelationData
{
	RelFileNode rd_node;		/* relation physical identifier */
	/* use "struct" here to avoid needing to include smgr.h: */
	struct SMgrRelationData *rd_smgr;	/* cached file handle, or NULL */
	int			rd_refcnt;		/* reference count */
	BackendId	rd_backend;		/* owning backend id, if temporary relation */
	bool		rd_islocaltemp; /* rel is a temp rel of this session */
	bool		rd_isnailed;	/* rel is nailed in cache */
	bool		rd_isvalid;		/* relcache entry is valid */
	char		rd_indexvalid;	/* state of rd_indexlist: 0 = not valid, 1 =
								 * valid, 2 = temporarily forced */

	/*
	 * rd_createSubid is the ID of the highest subtransaction the rel has
	 * survived into; or zero if the rel was not created in the current top
	 * transaction.  This can be now be relied on, whereas previously it could
	 * be "forgotten" in earlier releases. Likewise, rd_newRelfilenodeSubid is
	 * the ID of the highest subtransaction the relfilenode change has
	 * survived into, or zero if not changed in the current transaction (or we
	 * have forgotten changing it). rd_newRelfilenodeSubid can be forgotten
	 * when a relation has multiple new relfilenodes within a single
	 * transaction, with one of them occurring in a subsequently aborted
	 * subtransaction, e.g. BEGIN; TRUNCATE t; SAVEPOINT save; TRUNCATE t;
	 * ROLLBACK TO save; -- rd_newRelfilenode is now forgotten
	 */
	SubTransactionId rd_createSubid;	/* rel was created in current xact */
	SubTransactionId rd_newRelfilenodeSubid;	/* new relfilenode assigned in
												 * current xact */

	Form_pg_class rd_rel;		/* RELATION tuple */
	TupleDesc	rd_att;			/* tuple descriptor */
	Oid			rd_id;			/* relation's object id */
	LockInfoData rd_lockInfo;	/* lock mgr's info for locking relation */
	RuleLock   *rd_rules;		/* rewrite rules */
	MemoryContext rd_rulescxt;	/* private memory cxt for rd_rules, if any */
	TriggerDesc *trigdesc;		/* Trigger info, or NULL if rel has none */
    struct GpPolicy *rd_cdbpolicy; /* Partitioning info if distributed rel */

	/* use "struct" here to avoid needing to include rowsecurity.h: */
	struct RowSecurityDesc *rd_rsdesc;	/* row security policies, or NULL */

	/* data managed by RelationGetFKeyList: */
	List	   *rd_fkeylist;	/* list of ForeignKeyCacheInfo (see below) */
	bool		rd_fkeyvalid;	/* true if list has been computed */

	/* data managed by RelationGetIndexList: */
	List	   *rd_indexlist;	/* list of OIDs of indexes on relation */
	Oid			rd_oidindex;	/* OID of unique index on OID, if any */
	Oid			rd_replidindex; /* OID of replica identity index, if any */

	/* data managed by RelationGetIndexAttrBitmap: */
	Bitmapset  *rd_indexattr;	/* identifies columns used in indexes */
	Bitmapset  *rd_keyattr;		/* cols that can be ref'd by foreign keys */
	Bitmapset  *rd_idattr;		/* included in replica identity index */

	/*
	 * rd_options is set whenever rd_rel is loaded into the relcache entry.
	 * Note that you can NOT look into rd_rel for this data.  NULL means "use
	 * defaults".
	 */
	bytea	   *rd_options;		/* parsed pg_class.reloptions */

	/* These are non-NULL only for an index relation: */
	Form_pg_index rd_index;		/* pg_index tuple describing this index */
	/* use "struct" here to avoid needing to include htup.h: */
	struct HeapTupleData *rd_indextuple;		/* all of pg_index tuple */

	/*
	 * index access support info (used only for an index relation)
	 *
	 * Note: only default support procs for each opclass are cached, namely
	 * those with lefttype and righttype equal to the opclass's opcintype. The
	 * arrays are indexed by support function number, which is a sufficient
	 * identifier given that restriction.
	 *
	 * Note: rd_amcache is available for index AMs to cache private data about
	 * an index.  This must be just a cache since it may get reset at any time
	 * (in particular, it will get reset by a relcache inval message for the
	 * index).  If used, it must point to a single memory chunk palloc'd in
	 * rd_indexcxt.  A relcache reset will include freeing that chunk and
	 * setting rd_amcache = NULL.
	 */
	Oid			rd_amhandler;	/* OID of index AM's handler function */
	MemoryContext rd_indexcxt;	/* private memory cxt for this stuff */
	/* use "struct" here to avoid needing to include amapi.h: */
	struct IndexAmRoutine *rd_amroutine;		/* index AM's API struct */
	Oid		   *rd_opfamily;	/* OIDs of op families for each index col */
	Oid		   *rd_opcintype;	/* OIDs of opclass declared input data types */
	RegProcedure *rd_support;	/* OIDs of support procedures */
	FmgrInfo   *rd_supportinfo; /* lookup info for support procedures */
	int16	   *rd_indoption;	/* per-column AM-specific flags */
	List	   *rd_indexprs;	/* index expression trees, if any */
	List	   *rd_indpred;		/* index predicate tree, if any */
	Oid		   *rd_exclops;		/* OIDs of exclusion operators, if any */
	Oid		   *rd_exclprocs;	/* OIDs of exclusion ops' procs, if any */
	uint16	   *rd_exclstrats;	/* exclusion ops' strategy numbers, if any */
	void	   *rd_amcache;		/* available for use by index AM */
	Oid		   *rd_indcollation;	/* OIDs of index collations */

	/*
	 * foreign-table support
	 *
	 * rd_fdwroutine must point to a single memory chunk palloc'd in
	 * CacheMemoryContext.  It will be freed and reset to NULL on a relcache
	 * reset.
	 */

	/* use "struct" here to avoid needing to include fdwapi.h: */
	struct FdwRoutine *rd_fdwroutine;	/* cached function pointers, or NULL */

	/*
	 * Hack for CLUSTER, rewriting ALTER TABLE, etc: when writing a new
	 * version of a table, we need to make any toast pointers inserted into it
	 * have the existing toast table's OID, not the OID of the transient toast
	 * table.  If rd_toastoid isn't InvalidOid, it is the OID to place in
	 * toast pointers inserted into this rel.  (Note it's set on the new
	 * version of the main heap, not the toast table itself.)  This also
	 * causes toast_save_datum() to try to preserve toast value OIDs.
	 */
	Oid			rd_toastoid;	/* Real TOAST table's OID, or InvalidOid */

	/*
	 * AO table support info (used only for AO and AOCS relations)
	 */
	Form_pg_appendonly rd_appendonly;
	struct HeapTupleData *rd_aotuple;		/* all of pg_appendonly tuple */

	/* use "struct" here to avoid needing to include pgstat.h: */
	struct PgStat_TableStatus *pgstat_info;		/* statistics collection area */
} RelationData;


/*
 * ForeignKeyCacheInfo
 *		Information the relcache can cache about foreign key constraints
 *
 * This is basically just an image of relevant columns from pg_constraint.
 * We make it a subclass of Node so that copyObject() can be used on a list
 * of these, but we also ensure it is a "flat" object without substructure,
 * so that list_free_deep() is sufficient to free such a list.
 * The per-FK-column arrays can be fixed-size because we allow at most
 * INDEX_MAX_KEYS columns in a foreign key constraint.
 *
 * Currently, we only cache fields of interest to the planner, but the
 * set of fields could be expanded in future.
 */
typedef struct ForeignKeyCacheInfo
{
	NodeTag		type;
	Oid			conrelid;		/* relation constrained by the foreign key */
	Oid			confrelid;		/* relation referenced by the foreign key */
	int			nkeys;			/* number of columns in the foreign key */
	/* these arrays each have nkeys valid entries: */
	AttrNumber	conkey[INDEX_MAX_KEYS]; /* cols in referencing table */
	AttrNumber	confkey[INDEX_MAX_KEYS];		/* cols in referenced table */
	Oid			conpfeqop[INDEX_MAX_KEYS];		/* PK = FK operator OIDs */
} ForeignKeyCacheInfo;


/*
 * StdRdOptions
 *		Standard contents of rd_options for heaps and generic indexes.
 *
 * RelationGetFillFactor() and RelationGetTargetPageFreeSpace() can only
 * be applied to relations that use this format or a superset for
 * private options data.
 */
 /* autovacuum-related reloptions. */
typedef struct AutoVacOpts
{
	bool		enabled;
	int			vacuum_threshold;
	int			analyze_threshold;
	int			vacuum_cost_delay;
	int			vacuum_cost_limit;
	int			freeze_min_age;
	int			freeze_max_age;
	int			freeze_table_age;
	int			multixact_freeze_min_age;
	int			multixact_freeze_max_age;
	int			multixact_freeze_table_age;
	int			log_min_duration;
	float8		vacuum_scale_factor;
	float8		analyze_scale_factor;
} AutoVacOpts;

typedef struct StdRdOptions
{
	int32		vl_len_;		/* varlena header (do not touch directly!) */
	int			fillfactor;		/* page fill factor in percent (0..100) */
	AutoVacOpts autovacuum;		/* autovacuum-related options */

	bool		appendonly;		/* is this an appendonly relation? */
	int			blocksize;		/* max varblock size (AO rels only) */
	int			compresslevel;  /* compression level (AO rels only) */
	char		compresstype[NAMEDATALEN]; /* compression type (AO rels only) */
	bool		checksum;		/* checksum (AO rels only) */
	bool 		columnstore;	/* columnstore (AO only) */
	char		orientation[NAMEDATALEN]; /* orientation (AO only) */
	bool		user_catalog_table;		/* use as an additional catalog
										 * relation */
	int			parallel_workers;		/* max number of parallel workers */
} StdRdOptions;

#define HEAP_MIN_FILLFACTOR			10
#define HEAP_DEFAULT_FILLFACTOR		100

/*
 * RelationGetFillFactor
 *		Returns the relation's fillfactor.  Note multiple eval of argument!
 */
#define RelationGetFillFactor(relation, defaultff) \
	((relation)->rd_options ? \
	 ((StdRdOptions *) (relation)->rd_options)->fillfactor : (defaultff))

/*
 * RelationGetTargetPageUsage
 *		Returns the relation's desired space usage per page in bytes.
 */
#define RelationGetTargetPageUsage(relation, defaultff) \
	(BLCKSZ * RelationGetFillFactor(relation, defaultff) / 100)

/*
 * RelationGetTargetPageFreeSpace
 *		Returns the relation's desired freespace per page in bytes.
 */
#define RelationGetTargetPageFreeSpace(relation, defaultff) \
	(BLCKSZ * (100 - RelationGetFillFactor(relation, defaultff)) / 100)

/*
 * RelationIsUsedAsCatalogTable
 *		Returns whether the relation should be treated as a catalog table
 *		from the pov of logical decoding.  Note multiple eval of argument!
 */
#define RelationIsUsedAsCatalogTable(relation)	\
	((relation)->rd_options ?				\
	 ((StdRdOptions *) (relation)->rd_options)->user_catalog_table : false)

/*
 * RelationGetParallelWorkers
 *		Returns the relation's parallel_workers reloption setting.
 *		Note multiple eval of argument!
 */
#define RelationGetParallelWorkers(relation, defaultpw) \
	((relation)->rd_options ? \
	 ((StdRdOptions *) (relation)->rd_options)->parallel_workers : (defaultpw))


/*
 * ViewOptions
 *		Contents of rd_options for views
 */
typedef struct ViewOptions
{
	int32		vl_len_;		/* varlena header (do not touch directly!) */
	bool		security_barrier;
	int			check_option_offset;
} ViewOptions;

/*
 * RelationIsSecurityView
 *		Returns whether the relation is security view, or not.  Note multiple
 *		eval of argument!
 */
#define RelationIsSecurityView(relation)	\
	((relation)->rd_options ?				\
	 ((ViewOptions *) (relation)->rd_options)->security_barrier : false)

/*
 * RelationHasCheckOption
 *		Returns true if the relation is a view defined with either the local
 *		or the cascaded check option.  Note multiple eval of argument!
 */
#define RelationHasCheckOption(relation)									\
	((relation)->rd_options &&												\
	 ((ViewOptions *) (relation)->rd_options)->check_option_offset != 0)

/*
 * RelationHasLocalCheckOption
 *		Returns true if the relation is a view defined with the local check
 *		option.  Note multiple eval of argument!
 */
#define RelationHasLocalCheckOption(relation)								\
	((relation)->rd_options &&												\
	 ((ViewOptions *) (relation)->rd_options)->check_option_offset != 0 ?	\
	 strcmp((char *) (relation)->rd_options +								\
			((ViewOptions *) (relation)->rd_options)->check_option_offset,	\
			"local") == 0 : false)

/*
 * RelationHasCascadedCheckOption
 *		Returns true if the relation is a view defined with the cascaded check
 *		option.  Note multiple eval of argument!
 */
#define RelationHasCascadedCheckOption(relation)							\
	((relation)->rd_options &&												\
	 ((ViewOptions *) (relation)->rd_options)->check_option_offset != 0 ?	\
	 strcmp((char *) (relation)->rd_options +								\
			((ViewOptions *) (relation)->rd_options)->check_option_offset,	\
			"cascaded") == 0 : false)


/*
 * RelationIsValid
 *		True iff relation descriptor is valid.
 */
#define RelationIsValid(relation) PointerIsValid(relation)

#define InvalidRelation ((Relation) NULL)

/*
 * RelationIsHeap
 * 		True iff relation has heap storage
 */
#define RelationIsHeap(relation) \
	((bool)((relation)->rd_rel->relstorage == RELSTORAGE_HEAP))

/*
 * RelationIsExternal
 * 		True iff relation has external storage
 */
#define RelationIsExternal(relation) \
	((bool)((relation)->rd_rel->relstorage == RELSTORAGE_EXTERNAL))

/*
 * RelationIsAoRows
 * 		True iff relation has append only storage with row orientation
 */
#define RelationIsAoRows(relation) \
	((bool)(((relation)->rd_rel->relstorage == RELSTORAGE_AOROWS)))

/*
 * RelationIsAoCols
 * 		True iff relation has append only storage with column orientation
 */
#define RelationIsAoCols(relation) \
	((bool)(((relation)->rd_rel->relstorage == RELSTORAGE_AOCOLS)))

/*
 * RelationIsAppendOptimized
 * 		True iff relation has append only storage (can be row or column orientation)
 */
#define RelationIsAppendOptimized(relation) \
	(RelationIsAoRows(relation) || RelationIsAoCols(relation))

/*
 * RelationIsForeign
 * 		True iff relation has foreign storage
 */
#define RelationIsForeign(relation) \
	((bool)((relation)->rd_rel->relstorage == RELSTORAGE_FOREIGN))

/*
 * RelationIsBitmapIndex
 *      True iff relation is a bitmap index
 */
#define RelationIsBitmapIndex(relation) \
	((bool)((relation)->rd_rel->relam == BITMAP_AM_OID))

/*
 * RelationHasReferenceCountZero
 *		True iff relation reference count is zero.
 *
 * Note:
 *		Assumes relation descriptor is valid.
 */
#define RelationHasReferenceCountZero(relation) \
		((bool)((relation)->rd_refcnt == 0))

/*
 * RelationGetForm
 *		Returns pg_class tuple for a relation.
 *
 * Note:
 *		Assumes relation descriptor is valid.
 */
#define RelationGetForm(relation) ((relation)->rd_rel)

/*
 * RelationGetRelid
 *		Returns the OID of the relation
 */
#define RelationGetRelid(relation) ((relation)->rd_id)

/*
 * RelationGetNumberOfAttributes
 *		Returns the number of attributes in a relation.
 */
#define RelationGetNumberOfAttributes(relation) ((relation)->rd_rel->relnatts)

/*
 * RelationGetDescr
 *		Returns tuple descriptor for a relation.
 */
#define RelationGetDescr(relation) ((relation)->rd_att)

/*
 * RelationGetRelationName
 *		Returns the rel's name.
 *
 * Note that the name is only unique within the containing namespace.
 */
#define RelationGetRelationName(relation) \
	(NameStr((relation)->rd_rel->relname))

/*
 * RelationGetNamespace
 *		Returns the rel's namespace OID.
 */
#define RelationGetNamespace(relation) \
	((relation)->rd_rel->relnamespace)

/*
 * RelationIsMapped
 *		True if the relation uses the relfilenode map.
 *
 * NB: this is only meaningful for relkinds that have storage, else it
 * will misleadingly say "true".
 */
#define RelationIsMapped(relation) \
	((relation)->rd_rel->relfilenode == InvalidOid)

/*
 * RelationOpenSmgr
 *		Open the relation at the smgr level, if not already done.
 */
#define RelationOpenSmgr(relation) \
	do { \
		if ((relation)->rd_smgr == NULL) \
			smgrsetowner(&((relation)->rd_smgr), smgropen((relation)->rd_node, (relation)->rd_backend)); \
	} while (0)

/*
 * RelationCloseSmgr
 *		Close the relation at the smgr level, if not already done.
 *
 * Note: smgrclose should unhook from owner pointer, hence the Assert.
 */
#define RelationCloseSmgr(relation) \
	do { \
		if ((relation)->rd_smgr != NULL) \
		{ \
			smgrclose((relation)->rd_smgr); \
			Assert((relation)->rd_smgr == NULL); \
		} \
	} while (0)

/*
 * RelationGetTargetBlock
 *		Fetch relation's current insertion target block.
 *
 * Returns InvalidBlockNumber if there is no current target block.  Note
 * that the target block status is discarded on any smgr-level invalidation.
 */
#define RelationGetTargetBlock(relation) \
	( (relation)->rd_smgr != NULL ? (relation)->rd_smgr->smgr_targblock : InvalidBlockNumber )

/*
 * RelationSetTargetBlock
 *		Set relation's current insertion target block.
 */
#define RelationSetTargetBlock(relation, targblock) \
	do { \
		RelationOpenSmgr(relation); \
		(relation)->rd_smgr->smgr_targblock = (targblock); \
	} while (0)

/*
 * RelationNeedsWAL
 *		True if relation needs WAL.
 */
#define RelationNeedsWAL(relation) \
	((relation)->rd_rel->relpersistence == RELPERSISTENCE_PERMANENT)

/*
 * RelationUsesLocalBuffers
 *		True if relation's pages are stored in local buffers.
 *
 * In GPDB, we do not use local buffers for temp tables because segmates need
 * to share temp table contents.  Currently, there is no other reason to use
 * local buffers.
 */
#define RelationUsesLocalBuffers(relation) false

/*
 * RelationUsesTempNamespace
 *		True if relation's catalog entries live in a private namespace.
 */
#define RelationUsesTempNamespace(relation) \
	((relation)->rd_rel->relpersistence == RELPERSISTENCE_TEMP)

/*
 * RELATION_IS_LOCAL
 *		If a rel is either temp or newly created in the current transaction,
 *		it can be assumed to be accessible only to the current backend.
 *		This is typically used to decide that we can skip acquiring locks.
 *
 * Beware of multiple eval of argument
 */
#define RELATION_IS_LOCAL(relation) \
	((relation)->rd_islocaltemp || \
	 (relation)->rd_createSubid != InvalidSubTransactionId)

/*
 * RELATION_IS_OTHER_TEMP
 *		Test for a temporary relation that belongs to some other session.
 *
 * Beware of multiple eval of argument
 */
#define RELATION_IS_OTHER_TEMP(relation) \
	((relation)->rd_rel->relpersistence == RELPERSISTENCE_TEMP && \
	 !(relation)->rd_islocaltemp)


/*
 * RelationIsScannable
 *		Currently can only be false for a materialized view which has not been
 *		populated by its query.  This is likely to get more complicated later,
 *		so use a macro which looks like a function.
 */
#define RelationIsScannable(relation) ((relation)->rd_rel->relispopulated)

/*
 * RelationIsPopulated
 *		Currently, we don't physically distinguish the "populated" and
 *		"scannable" properties of matviews, but that may change later.
 *		Hence, use the appropriate one of these macros in code tests.
 */
#define RelationIsPopulated(relation) ((relation)->rd_rel->relispopulated)

/*
 * RelationIsAccessibleInLogicalDecoding
 *		True if we need to log enough information to have access via
 *		decoding snapshot.
 */
#define RelationIsAccessibleInLogicalDecoding(relation) \
	(XLogLogicalInfoActive() && \
	 RelationNeedsWAL(relation) && \
	 (IsCatalogRelation(relation) || RelationIsUsedAsCatalogTable(relation)))

/*
 * RelationIsLogicallyLogged
 *		True if we need to log enough information to extract the data from the
 *		WAL stream.
 *
 * We don't log information for unlogged tables (since they don't WAL log
 * anyway) and for system tables (their content is hard to make sense of, and
 * it would complicate decoding slightly for little gain). Note that we *do*
 * log information for user defined catalog tables since they presumably are
 * interesting to the user...
 */
#define RelationIsLogicallyLogged(relation) \
	(XLogLogicalInfoActive() && \
	 RelationNeedsWAL(relation) && \
	 !IsCatalogRelation(relation))

/* routines in utils/cache/relcache.c */
extern void RelationIncrementReferenceCount(Relation rel);
extern void RelationDecrementReferenceCount(Relation rel);
extern bool RelationHasUnloggedIndex(Relation rel);

#endif   /* REL_H */<|MERGE_RESOLUTION|>--- conflicted
+++ resolved
@@ -4,13 +4,9 @@
  *	  POSTGRES relation descriptor (a/k/a relcache entry) definitions.
  *
  *
-<<<<<<< HEAD
  * Portions Copyright (c) 2005-2009, Greenplum inc.
  * Portions Copyright (c) 2012-Present Pivotal Software, Inc.
- * Portions Copyright (c) 1996-2015, PostgreSQL Global Development Group
-=======
  * Portions Copyright (c) 1996-2016, PostgreSQL Global Development Group
->>>>>>> b5bce6c1
  * Portions Copyright (c) 1994, Regents of the University of California
  *
  * src/include/utils/rel.h
@@ -21,12 +17,8 @@
 #define REL_H
 
 #include "access/tupdesc.h"
-<<<<<<< HEAD
-#include "catalog/pg_am.h"
+#include "access/xlog.h"
 #include "catalog/pg_appendonly.h"
-=======
-#include "access/xlog.h"
->>>>>>> b5bce6c1
 #include "catalog/pg_class.h"
 #include "catalog/pg_index.h"
 #include "fmgr.h"
