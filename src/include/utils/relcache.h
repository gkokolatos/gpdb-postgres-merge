/*-------------------------------------------------------------------------
 *
 * relcache.h
 *	  Relation descriptor cache definitions.
 *
 *
<<<<<<< HEAD
 * Portions Copyright (c) 2005-2009, Greenplum inc.
 * Portions Copyright (c) 2012-Present Pivotal Software, Inc.
 * Portions Copyright (c) 1996-2011, PostgreSQL Global Development Group
=======
 * Portions Copyright (c) 1996-2012, PostgreSQL Global Development Group
>>>>>>> 80edfd76
 * Portions Copyright (c) 1994, Regents of the University of California
 *
 * src/include/utils/relcache.h
 *
 *-------------------------------------------------------------------------
 */
#ifndef RELCACHE_H
#define RELCACHE_H

#include "access/htup.h"
#include "access/skey.h"
#include "access/tupdesc.h"
#include "nodes/bitmapset.h"
<<<<<<< HEAD
#include "nodes/pg_list.h"
#include "catalog/pg_class.h"
=======
>>>>>>> 80edfd76


typedef struct RelationData *Relation;

/* ----------------
 *		RelationPtr is used in the executor to support index scans
 *		where we have to keep track of several index relations in an
 *		array.	-cim 9/10/89
 * ----------------
 */
typedef Relation *RelationPtr;

/*
 * Routines to open (lookup) and close a relcache entry
 */
extern Relation RelationIdGetRelation(Oid relationId);
extern void RelationClose(Relation relation);

/*
 * Routines to compute/retrieve additional cached information
 */
struct GpPolicy *RelationGetPartitioningKey(Relation relation);
extern List *RelationGetIndexList(Relation relation);
extern Oid	RelationGetOidIndex(Relation relation);
extern List *RelationGetIndexExpressions(Relation relation);
extern List *RelationGetIndexPredicate(Relation relation);
extern Bitmapset *RelationGetIndexAttrBitmap(Relation relation);
extern void RelationGetExclusionInfo(Relation indexRelation,
						 Oid **operators,
						 Oid **procs,
						 uint16 **strategies);

extern void RelationSetIndexList(Relation relation,
					 List *indexIds, Oid oidIndex);

extern void RelationInitIndexAccessInfo(Relation relation);

/*
 * Routines for backend startup
 */
extern void RelationCacheInitialize(void);
extern void RelationCacheInitializePhase2(void);
extern void RelationCacheInitializePhase3(void);

/*
 * Routine to create a relcache entry for an about-to-be-created relation
 */
extern Relation RelationBuildLocalRelation(const char *relname,
						   Oid relnamespace,
						   TupleDesc tupDesc,
						   Oid relid,
						   Oid relfilenode,
						   Oid reltablespace,
			               char relkind,            /*CDB*/
						   bool shared_relation,
						   bool mapped_relation,
						   char relpersistence);

/*
 * Routine to manage assignment of new relfilenode to a relation
 */
extern void RelationSetNewRelfilenode(Relation relation,
						  TransactionId freezeXid);

/*
 * Routines for flushing/rebuilding relcache entries in various scenarios
 */
extern void RelationForgetRelation(Oid rid);

extern void RelationCacheInvalidateEntry(Oid relationId);

extern void RelationCacheInvalidate(void);

extern void RelationCloseSmgrByOid(Oid relationId);

extern void AtEOXact_RelationCache(bool isCommit);
extern void AtEOSubXact_RelationCache(bool isCommit, SubTransactionId mySubid,
						  SubTransactionId parentSubid);

/*
 * Routines to help manage rebuilding of relcache init files
 */
extern bool RelationIdIsInInitFile(Oid relationId);
extern void RelationCacheInitFilePreInvalidate(void);
extern void RelationCacheInitFilePostInvalidate(void);
extern void RelationCacheInitFileRemove(void);

/* should be used only by relcache.c and catcache.c */
extern bool criticalRelcachesBuilt;

/* should be used only by relcache.c and postinit.c */
extern bool criticalSharedRelcachesBuilt;

#endif   /* RELCACHE_H */<|MERGE_RESOLUTION|>--- conflicted
+++ resolved
@@ -4,13 +4,9 @@
  *	  Relation descriptor cache definitions.
  *
  *
-<<<<<<< HEAD
  * Portions Copyright (c) 2005-2009, Greenplum inc.
  * Portions Copyright (c) 2012-Present Pivotal Software, Inc.
- * Portions Copyright (c) 1996-2011, PostgreSQL Global Development Group
-=======
  * Portions Copyright (c) 1996-2012, PostgreSQL Global Development Group
->>>>>>> 80edfd76
  * Portions Copyright (c) 1994, Regents of the University of California
  *
  * src/include/utils/relcache.h
@@ -24,11 +20,6 @@
 #include "access/skey.h"
 #include "access/tupdesc.h"
 #include "nodes/bitmapset.h"
-<<<<<<< HEAD
-#include "nodes/pg_list.h"
-#include "catalog/pg_class.h"
-=======
->>>>>>> 80edfd76
 
 
 typedef struct RelationData *Relation;
