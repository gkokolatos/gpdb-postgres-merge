--- conflicted
+++ resolved
@@ -1748,85 +1748,7 @@
 
 	PG_CMD_OPEN;
 
-<<<<<<< HEAD
-	PG_CMD_PUTS("CREATE TEMP TABLE tmp_pg_collation ( "
-				"	collname name, "
-				"	locale name, "
-				"	encoding int) WITHOUT OIDS;\n");
-
-	while (fgets(localebuf, sizeof(localebuf), locale_a_handle))
-	{
-		size_t		len;
-		int			enc;
-		bool		skip;
-		char	   *quoted_locale;
-		char		alias[NAMEDATALEN];
-
-		len = strlen(localebuf);
-
-		if (len == 0 || localebuf[len - 1] != '\n')
-		{
-			if (debug)
-				fprintf(stderr, _("%s: locale name too long, skipped: \"%s\"\n"),
-						progname, localebuf);
-			continue;
-		}
-		localebuf[len - 1] = '\0';
-
-		/*
-		 * Some systems have locale names that don't consist entirely of ASCII
-		 * letters (such as "bokm&aring;l" or "fran&ccedil;ais").  This is
-		 * pretty silly, since we need the locale itself to interpret the
-		 * non-ASCII characters. We can't do much with those, so we filter
-		 * them out.
-		 */
-		skip = false;
-		for (i = 0; i < len; i++)
-		{
-			if (IS_HIGHBIT_SET(localebuf[i]))
-			{
-				skip = true;
-				break;
-			}
-		}
-		if (skip)
-		{
-			if (debug)
-				fprintf(stderr, _("%s: locale name has non-ASCII characters, skipped: \"%s\"\n"),
-						progname, localebuf);
-			continue;
-		}
-
-		enc = pg_get_encoding_from_locale(localebuf, debug);
-		if (enc < 0)
-		{
-			/* error message printed by pg_get_encoding_from_locale() */
-			continue;
-		}
-		if (!PG_VALID_BE_ENCODING(enc))
-			continue;			/* ignore locales for client-only encodings */
-		if (enc == PG_SQL_ASCII)
-			continue;			/* C/POSIX are already in the catalog */
-
-		count++;
-
-		quoted_locale = escape_quotes(localebuf);
-
-		PG_CMD_PRINTF3("INSERT INTO tmp_pg_collation VALUES (E'%s', E'%s', %d);\n",
-					   quoted_locale, quoted_locale, enc);
-
-		/*
-		 * Generate aliases such as "en_US" in addition to "en_US.utf8" for
-		 * ease of use.  Note that collation names are unique per encoding
-		 * only, so this doesn't clash with "en_US" for LATIN1, say.
-		 */
-		if (normalize_locale_name(alias, localebuf))
-			PG_CMD_PRINTF3("INSERT INTO tmp_pg_collation VALUES (E'%s', E'%s', %d);\n",
-						   escape_quotes(alias), quoted_locale, enc);
-	}
-=======
 	//PG_CMD_PUTS("SELECT pg_import_system_collations( (SELECT oid FROM pg_namespace WHERE nspname = 'pg_catalog') ) ;\n\n");
->>>>>>> 4d29b4a7
 
 	/* Add an SQL-standard name */
 	PG_CMD_PRINTF2("INSERT INTO pg_collation "
