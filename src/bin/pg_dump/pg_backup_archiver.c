--- conflicted
+++ resolved
@@ -3307,20 +3307,6 @@
 {
 	/*
 	 * Avoid dumping the public schema, as it will already be created ...
-<<<<<<< HEAD
-	 * unless we are using --clean mode (and *not* --create mode), in which
-	 * case we've previously issued a DROP for it so we'd better recreate it.
-	 *
-	 * Likewise for its comment, if any.  (We could try issuing the COMMENT
-	 * command anyway; but it'd fail if the restore is done as non-super-user,
-	 * so let's not.)
-	 *
-	 * XXX it looks pretty ugly to hard-wire the public schema like this, but
-	 * it sits in a sort of no-mans-land between being a system object and a
-	 * user object, so it really is special in a way.
-	 */
-	if (!(ropt->dropSchema && !ropt->createDB))
-=======
 	 * unless we are using --clean mode, in which case it's been deleted and
 	 * we'd better recreate it.  Likewise for its comment, if any.
 	 *
@@ -3328,7 +3314,6 @@
 	 * that we can maintain its OID from the old cluster
 	 */
 	if (!ropt->dropSchema && !ropt->binary_upgrade)
->>>>>>> 93f4b273
 	{
 		if (strcmp(te->desc, "SCHEMA") == 0 &&
 			strcmp(te->tag, "public") == 0)
