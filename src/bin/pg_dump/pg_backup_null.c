--- conflicted
+++ resolved
@@ -106,11 +106,7 @@
 							  dLen,
 							  AH);
 
-<<<<<<< HEAD
-		ahprintf(AH, "SELECT pg_catalog.lowrite(0, '%s');\n", str);
-=======
 		ahprintf(AH, "SELECT pg_catalog.lowrite(0, %s);\n", buf->data);
->>>>>>> d13f41d2
 
 		destroyPQExpBuffer(buf);
 	}
