--- conflicted
+++ resolved
@@ -4,12 +4,8 @@
  *	  pg_dump is a utility for dumping out a postgres database
  *	  into a script file.
  *
-<<<<<<< HEAD
  * Portions Copyright (c) 2005-2010, Greenplum inc
  * Portions Copyright (c) 1996-2008, PostgreSQL Global Development Group
-=======
- * Portions Copyright (c) 1996-2007, PostgreSQL Global Development Group
->>>>>>> 29dccf5f
  * Portions Copyright (c) 1994, Regents of the University of California
  *
  *	pg_dump will read the system catalogs in a database and dump out a
