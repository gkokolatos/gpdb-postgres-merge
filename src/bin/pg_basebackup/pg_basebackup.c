/*-------------------------------------------------------------------------
 *
 * pg_basebackup.c - receive a base backup using streaming replication protocol
 *
 * Author: Magnus Hagander <magnus@hagander.net>
 *
 * Portions Copyright (c) 1996-2019, PostgreSQL Global Development Group
 *
 * IDENTIFICATION
 *		  src/bin/pg_basebackup/pg_basebackup.c
 *-------------------------------------------------------------------------
 */

#include "postgres_fe.h"

#include <unistd.h>
#include <dirent.h>
#include <sys/stat.h>
#include <sys/wait.h>
#include <signal.h>
#include <time.h>
#ifdef HAVE_SYS_SELECT_H
#include <sys/select.h>
#endif
#ifdef HAVE_LIBZ
#include <zlib.h>
#endif

#include "access/xlog_internal.h"
#include "common/file_perm.h"
#include "common/file_utils.h"
#include "common/logging.h"
#include "common/string.h"
#include "fe_utils/string_utils.h"
#include "getopt_long.h"
#include "libpq-fe.h"
#include "pqexpbuffer.h"
#include "pgtar.h"
#include "pgtime.h"
#include "receivelog.h"
#include "replication/basebackup.h"
#include "streamutil.h"
#include "catalog/catalog.h"


#define ERRCODE_DATA_CORRUPTED	"XX001"

typedef struct TablespaceListCell
{
	struct TablespaceListCell *next;
	char		old_dir[MAXPGPATH];
	char		new_dir[MAXPGPATH];
} TablespaceListCell;

typedef struct TablespaceList
{
	TablespaceListCell *head;
	TablespaceListCell *tail;
} TablespaceList;

/*
 * pg_xlog has been renamed to pg_wal in version 10.  This version number
 * should be compared with PQserverVersion().
 */
#define MINIMUM_VERSION_FOR_PG_WAL	100000

/*
 * Temporary replication slots are supported from version 10.
 */
#define MINIMUM_VERSION_FOR_TEMP_SLOTS 100000

/*
 * recovery.conf is integrated into postgresql.conf from version 12.
 */
#define MINIMUM_VERSION_FOR_RECOVERY_GUC 120000

/*
 * Different ways to include WAL
 */
typedef enum
{
	NO_WAL,
	FETCH_WAL,
	STREAM_WAL
} IncludeWal;

/* Global options */
static char *basedir = NULL;
static TablespaceList tablespace_dirs = {NULL, NULL};
static char *xlog_dir = NULL;
static char format = 'p';		/* p(lain)/t(ar) */
static char *label = "pg_basebackup base backup";
static bool noclean = false;
static bool checksum_failure = false;
static bool showprogress = false;
static int	verbose = 0;
static int	compresslevel = 0;
static IncludeWal includewal = STREAM_WAL;
static bool fastcheckpoint = false;
static bool writerecoveryconf = false;
static bool do_sync = true;
static int	standby_message_timeout = 10 * 1000;	/* 10 sec = default */
static pg_time_t last_progress_report = 0;
static int32 maxrate = 0;		/* no limit by default */
static char *replication_slot = NULL;
static bool temp_replication_slot = true;
static bool create_slot = false;
static bool no_slot = false;
static bool verify_checksums = true;

static bool success = false;
static bool made_new_pgdata = false;
static bool found_existing_pgdata = false;
static bool made_new_xlogdir = false;
static bool found_existing_xlogdir = false;
static bool made_tablespace_dirs = false;
static bool found_tablespace_dirs = false;

static bool forceoverwrite = false;
#define MAX_EXCLUDE 255
static int	num_exclude = 0;
static char *excludes[MAX_EXCLUDE];
static int	num_exclude_from = 0;
static char *excludefroms[MAX_EXCLUDE];
static int target_gp_dbid = 0;

/* Progress counters */
static uint64 totalsize;
static uint64 totaldone;
static int	tablespacecount;

/* Pipe to communicate with background wal receiver process */
#ifndef WIN32
static int	bgpipe[2] = {-1, -1};
#endif

/* Handle to child process */
static pid_t bgchild = -1;
static bool in_log_streamer = false;

/* End position for xlog streaming, empty string if unknown yet */
static XLogRecPtr xlogendptr;

#ifndef WIN32
static int	has_xlogendptr = 0;
#else
static volatile LONG has_xlogendptr = 0;
#endif

/* Contents of configuration file to be generated */
static PQExpBuffer recoveryconfcontents = NULL;

/* Function headers */
static void usage(void);
static void verify_dir_is_empty_or_create(char *dirname, bool *created, bool *found);
static void progress_report(int tablespacenum, const char *filename, bool force);

static void ReceiveTarFile(PGconn *conn, PGresult *res, int rownum);
static void ReceiveAndUnpackTarFile(PGconn *conn, PGresult *res, int rownum);
static void GenerateRecoveryConf(PGconn *conn);
static void WriteRecoveryConf(void);
static void BaseBackup(void);

static bool reached_end_position(XLogRecPtr segendpos, uint32 timeline,
								 bool segment_finished);

static const char *get_tablespace_mapping(const char *dir);
static void tablespace_list_append(const char *arg);
static void WriteInternalConfFile(void);

static void
cleanup_directories_atexit(void)
{
	if (success || in_log_streamer)
		return;

	if (!noclean && !checksum_failure)
	{
		if (made_new_pgdata)
		{
			pg_log_info("removing data directory \"%s\"", basedir);
			if (!rmtree(basedir, true))
				pg_log_error("failed to remove data directory");
		}
		else if (found_existing_pgdata)
		{
			pg_log_info("removing contents of data directory \"%s\"", basedir);
			if (!rmtree(basedir, false))
				pg_log_error("failed to remove contents of data directory");
		}

		if (made_new_xlogdir)
		{
			pg_log_info("removing WAL directory \"%s\"", xlog_dir);
			if (!rmtree(xlog_dir, true))
				pg_log_error("failed to remove WAL directory");
		}
		else if (found_existing_xlogdir)
		{
			pg_log_info("removing contents of WAL directory \"%s\"", xlog_dir);
			if (!rmtree(xlog_dir, false))
				pg_log_error("failed to remove contents of WAL directory");
		}
	}
	else
	{
		if ((made_new_pgdata || found_existing_pgdata) && !checksum_failure)
			pg_log_info("data directory \"%s\" not removed at user's request", basedir);

		if (made_new_xlogdir || found_existing_xlogdir)
			pg_log_info("WAL directory \"%s\" not removed at user's request", xlog_dir);
	}

	if ((made_tablespace_dirs || found_tablespace_dirs) && !checksum_failure)
		pg_log_info("changes to tablespace directories will not be undone");
}

static void
disconnect_atexit(void)
{
	if (conn != NULL)
		PQfinish(conn);
}

#ifndef WIN32
/*
 * On windows, our background thread dies along with the process. But on
 * Unix, if we have started a subprocess, we want to kill it off so it
 * doesn't remain running trying to stream data.
 */
static void
kill_bgchild_atexit(void)
{
	if (bgchild > 0)
		kill(bgchild, SIGTERM);
}
#endif

/*
 * Split argument into old_dir and new_dir and append to tablespace mapping
 * list.
 */
static void
tablespace_list_append(const char *arg)
{
	TablespaceListCell *cell = (TablespaceListCell *) pg_malloc0(sizeof(TablespaceListCell));
	char	   *dst;
	char	   *dst_ptr;
	const char *arg_ptr;

	dst_ptr = dst = cell->old_dir;
	for (arg_ptr = arg; *arg_ptr; arg_ptr++)
	{
		if (dst_ptr - dst >= MAXPGPATH)
		{
			pg_log_error("directory name too long");
			exit(1);
		}

		if (*arg_ptr == '\\' && *(arg_ptr + 1) == '=')
			;					/* skip backslash escaping = */
		else if (*arg_ptr == '=' && (arg_ptr == arg || *(arg_ptr - 1) != '\\'))
		{
			if (*cell->new_dir)
			{
				pg_log_error("multiple \"=\" signs in tablespace mapping");
				exit(1);
			}
			else
				dst = dst_ptr = cell->new_dir;
		}
		else
			*dst_ptr++ = *arg_ptr;
	}

	if (!*cell->old_dir || !*cell->new_dir)
	{
		pg_log_error("invalid tablespace mapping format \"%s\", must be \"OLDDIR=NEWDIR\"", arg);
		exit(1);
	}

	/*
	 * This check isn't absolutely necessary.  But all tablespaces are created
	 * with absolute directories, so specifying a non-absolute path here would
	 * just never match, possibly confusing users.  It's also good to be
	 * consistent with the new_dir check.
	 */
	if (!is_absolute_path(cell->old_dir))
	{
		pg_log_error("old directory is not an absolute path in tablespace mapping: %s",
					 cell->old_dir);
		exit(1);
	}

	if (!is_absolute_path(cell->new_dir))
	{
		pg_log_error("new directory is not an absolute path in tablespace mapping: %s",
					 cell->new_dir);
		exit(1);
	}

	/*
	 * Comparisons done with these values should involve similarly
	 * canonicalized path values.  This is particularly sensitive on Windows
	 * where path values may not necessarily use Unix slashes.
	 */
	canonicalize_path(cell->old_dir);
	canonicalize_path(cell->new_dir);

	if (tablespace_dirs.tail)
		tablespace_dirs.tail->next = cell;
	else
		tablespace_dirs.head = cell;
	tablespace_dirs.tail = cell;
}


#ifdef HAVE_LIBZ
static const char *
get_gz_error(gzFile gzf)
{
	int			errnum;
	const char *errmsg;

	errmsg = gzerror(gzf, &errnum);
	if (errnum == Z_ERRNO)
		return strerror(errno);
	else
		return errmsg;
}
#endif

static void
usage(void)
{
	printf(_("%s takes a base backup of a running PostgreSQL server.\n\n"),
		   progname);
	printf(_("Usage:\n"));
	printf(_("  %s [OPTION]...\n"), progname);
	printf(_("\nOptions controlling the output:\n"));
	printf(_("  -D, --pgdata=DIRECTORY receive base backup into directory\n"));
	printf(_("  -F, --format=p|t       output format (plain (default), tar (Unsupported in GPDB))\n"));
	printf(_("  -r, --max-rate=RATE    maximum transfer rate to transfer data directory\n"
			 "                         (in kB/s, or use suffix \"k\" or \"M\")\n"));
	printf(_("  -R, --write-recovery-conf\n"
			 "                         write configuration for replication\n"));
	printf(_("  -T, --tablespace-mapping=OLDDIR=NEWDIR\n"
			 "                         relocate tablespace in OLDDIR to NEWDIR\n"));
	printf(_("      --waldir=WALDIR    location for the write-ahead log directory\n"));
	printf(_("  -X, --wal-method=none|fetch|stream\n"
			 "                         include required WAL files with specified method\n"));
	printf(_("  -z, --gzip             compress tar output\n"));
	printf(_("  -Z, --compress=0-9     compress tar output with given compression level\n"));
	printf(_("  --target-gp-dbid       create tablespace subdirectories with given dbid\n"));
	printf(_("\nGeneral options:\n"));
	printf(_("  -c, --checkpoint=fast|spread\n"
			 "                         set fast or spread checkpointing\n"));
	printf(_("  -C, --create-slot      create replication slot\n"));
	printf(_("  -l, --label=LABEL      set backup label\n"));
	printf(_("  -n, --no-clean         do not clean up after errors\n"));
	printf(_("  -N, --no-sync          do not wait for changes to be written safely to disk\n"));
	printf(_("  -P, --progress         show progress information\n"));
	printf(_("  -S, --slot=SLOTNAME    replication slot to use\n"));
	printf(_("  -v, --verbose          output verbose messages\n"));
	printf(_("  -V, --version          output version information, then exit\n"));
	printf(_("      --no-slot          prevent creation of temporary replication slot\n"));
	printf(_("      --no-verify-checksums\n"
			 "                         do not verify checksums\n"));
	printf(_("  -?, --help             show this help, then exit\n"));
	printf(_("\nConnection options:\n"));
	printf(_("  -d, --dbname=CONNSTR   connection string\n"));
	printf(_("  -h, --host=HOSTNAME    database server host or socket directory\n"));
	printf(_("  -p, --port=PORT        database server port number\n"));
	printf(_("  -s, --status-interval=INTERVAL\n"
			 "                         time between status packets sent to server (in seconds)\n"));
	printf(_("  -U, --username=NAME    connect as specified database user\n"));
	printf(_("  -w, --no-password      never prompt for password\n"));
	printf(_("  -W, --password         force password prompt (should happen automatically)\n"));
	printf(_("  -E, --exclude          exclude path names\n"));
	printf(_("      --exclude-from=FILE\n"
			 "                         get path names to exclude from FILE\n"));
	printf(_("\nReport bugs to <bugs@greenplum.org>.\n"));
}


/*
 * Called in the background process every time data is received.
 * On Unix, we check to see if there is any data on our pipe
 * (which would mean we have a stop position), and if it is, check if
 * it is time to stop.
 * On Windows, we are in a single process, so we can just check if it's
 * time to stop.
 */
static bool
reached_end_position(XLogRecPtr segendpos, uint32 timeline,
					 bool segment_finished)
{
	if (!has_xlogendptr)
	{
#ifndef WIN32
		fd_set		fds;
		struct timeval tv;
		int			r;

		/*
		 * Don't have the end pointer yet - check our pipe to see if it has
		 * been sent yet.
		 */
		FD_ZERO(&fds);
		FD_SET(bgpipe[0], &fds);

		MemSet(&tv, 0, sizeof(tv));

		r = select(bgpipe[0] + 1, &fds, NULL, NULL, &tv);
		if (r == 1)
		{
			char		xlogend[64];
			uint32		hi,
						lo;

			MemSet(xlogend, 0, sizeof(xlogend));
			r = read(bgpipe[0], xlogend, sizeof(xlogend) - 1);
			if (r < 0)
			{
				pg_log_error("could not read from ready pipe: %m");
				exit(1);
			}

			if (sscanf(xlogend, "%X/%X", &hi, &lo) != 2)
			{
				pg_log_error("could not parse write-ahead log location \"%s\"",
							 xlogend);
				exit(1);
			}
			xlogendptr = ((uint64) hi) << 32 | lo;
			has_xlogendptr = 1;

			/*
			 * Fall through to check if we've reached the point further
			 * already.
			 */
		}
		else
		{
			/*
			 * No data received on the pipe means we don't know the end
			 * position yet - so just say it's not time to stop yet.
			 */
			return false;
		}
#else

		/*
		 * On win32, has_xlogendptr is set by the main thread, so if it's not
		 * set here, we just go back and wait until it shows up.
		 */
		return false;
#endif
	}

	/*
	 * At this point we have an end pointer, so compare it to the current
	 * position to figure out if it's time to stop.
	 */
	if (segendpos >= xlogendptr)
		return true;

	/*
	 * Have end pointer, but haven't reached it yet - so tell the caller to
	 * keep streaming.
	 */
	return false;
}

typedef struct
{
	PGconn	   *bgconn;
	XLogRecPtr	startptr;
	char		xlog[MAXPGPATH];	/* directory or tarfile depending on mode */
	char	   *sysidentifier;
	int			timeline;
} logstreamer_param;

static int
LogStreamerMain(logstreamer_param *param)
{
	StreamCtl	stream;

	in_log_streamer = true;

	MemSet(&stream, 0, sizeof(stream));
	stream.startpos = param->startptr;
	stream.timeline = param->timeline;
	stream.sysidentifier = param->sysidentifier;
	stream.stream_stop = reached_end_position;
#ifndef WIN32
	stream.stop_socket = bgpipe[0];
#else
	stream.stop_socket = PGINVALID_SOCKET;
#endif
	stream.standby_message_timeout = standby_message_timeout;
	stream.synchronous = false;
	stream.do_sync = do_sync;
	stream.mark_done = true;
	stream.partial_suffix = NULL;
	stream.replication_slot = replication_slot;

	if (format == 'p')
		stream.walmethod = CreateWalDirectoryMethod(param->xlog, 0, do_sync);
	else
		stream.walmethod = CreateWalTarMethod(param->xlog, compresslevel, do_sync);

	if (!ReceiveXlogStream(param->bgconn, &stream))

		/*
		 * Any errors will already have been reported in the function process,
		 * but we need to tell the parent that we didn't shutdown in a nice
		 * way.
		 */
		return 1;

	if (!stream.walmethod->finish())
	{
		pg_log_error("could not finish writing WAL files: %m");
		return 1;
	}

	PQfinish(param->bgconn);

	if (format == 'p')
		FreeWalDirectoryMethod();
	else
		FreeWalTarMethod();
	pg_free(stream.walmethod);

	return 0;
}

/*
 * Initiate background process for receiving xlog during the backup.
 * The background stream will use its own database connection so we can
 * stream the logfile in parallel with the backups.
 */
static void
StartLogStreamer(char *startpos, uint32 timeline, char *sysidentifier)
{
	logstreamer_param *param;
	uint32		hi,
				lo;
	char		statusdir[MAXPGPATH];

	param = pg_malloc0(sizeof(logstreamer_param));
	param->timeline = timeline;
	param->sysidentifier = sysidentifier;

	/* Convert the starting position */
	if (sscanf(startpos, "%X/%X", &hi, &lo) != 2)
	{
		pg_log_error("could not parse write-ahead log location \"%s\"",
					 startpos);
		exit(1);
	}
	param->startptr = ((uint64) hi) << 32 | lo;
	/* Round off to even segment position */
	param->startptr -= XLogSegmentOffset(param->startptr, WalSegSz);

#ifndef WIN32
	/* Create our background pipe */
	if (pipe(bgpipe) < 0)
	{
		pg_log_error("could not create pipe for background process: %m");
		exit(1);
	}
#endif

	/* Get a second connection */
	param->bgconn = GetConnection();
	if (!param->bgconn)
		/* Error message already written in GetConnection() */
		exit(1);

	/* In post-10 cluster, pg_xlog has been renamed to pg_wal */
	snprintf(param->xlog, sizeof(param->xlog), "%s/%s",
			 basedir,
			 PQserverVersion(conn) < MINIMUM_VERSION_FOR_PG_WAL ?
			 "pg_xlog" : "pg_wal");

	/* Temporary replication slots are only supported in 10 and newer */
	if (PQserverVersion(conn) < MINIMUM_VERSION_FOR_TEMP_SLOTS)
		temp_replication_slot = false;

	/*
	 * Create replication slot if requested
	 */
	if (temp_replication_slot && !replication_slot)
		replication_slot = psprintf("pg_basebackup_%d", (int) PQbackendPID(param->bgconn));
	if (temp_replication_slot || create_slot)
	{
		if (!CreateReplicationSlot(param->bgconn, replication_slot, NULL,
								   temp_replication_slot, true, true, false))
			exit(1);

		if (verbose)
		{
			if (temp_replication_slot)
				pg_log_info("created temporary replication slot \"%s\"",
							replication_slot);
			else
				pg_log_info("created replication slot \"%s\"",
							replication_slot);
		}
	}

	if (format == 'p')
	{
		/*
		 * Create pg_wal/archive_status or pg_xlog/archive_status (and thus
		 * pg_wal or pg_xlog) depending on the target server so we can write
		 * to basedir/pg_wal or basedir/pg_xlog as the directory entry in the
		 * tar file may arrive later.
		 */
		snprintf(statusdir, sizeof(statusdir), "%s/%s/archive_status",
				 basedir,
				 PQserverVersion(conn) < MINIMUM_VERSION_FOR_PG_WAL ?
				 "pg_xlog" : "pg_wal");

		if (pg_mkdir_p(statusdir, pg_dir_create_mode) != 0 && errno != EEXIST)
		{
			pg_log_error("could not create directory \"%s\": %m", statusdir);
			exit(1);
		}
	}

	/*
	 * Start a child process and tell it to start streaming. On Unix, this is
	 * a fork(). On Windows, we create a thread.
	 */
#ifndef WIN32
	bgchild = fork();
	if (bgchild == 0)
	{
		/* in child process */
		exit(LogStreamerMain(param));
	}
	else if (bgchild < 0)
	{
		pg_log_error("could not create background process: %m");
		exit(1);
	}

	/*
	 * Else we are in the parent process and all is well.
	 */
	atexit(kill_bgchild_atexit);
#else							/* WIN32 */
	bgchild = _beginthreadex(NULL, 0, (void *) LogStreamerMain, param, 0, NULL);
	if (bgchild == 0)
	{
		pg_log_error("could not create background thread: %m");
		exit(1);
	}
#endif
}

/*
 * Verify that the given directory exists and is empty. If it does not
 * exist, it is created. If it exists but is not empty, an error will
 * be given and the process ended.
 */
static void
verify_dir_is_empty_or_create(char *dirname, bool *created, bool *found)
{
	switch (pg_check_dir(dirname))
	{
		case 0:

			/*
			 * Does not exist, so create
			 */
			if (pg_mkdir_p(dirname, pg_dir_create_mode) == -1)
			{
				pg_log_error("could not create directory \"%s\": %m", dirname);
				exit(1);
			}
			if (created)
				*created = true;
			return;
		case 1:

			/*
			 * Exists, empty
			 */
			if (found)
				*found = true;
			return;
		case 2:
		case 3:
		case 4:

			/*
			 * Exists, not empty
			 *
			 * In GPDB, we may force pg_basebackup to continue even if the
			 * directory already exists. This is needed to preserve important
			 * things that should not be deleted such as pg_log files if we
			 * are doing segment recovery.
			 */
			if (forceoverwrite)
				return;

			pg_log_error("directory \"%s\" exists but is not empty", dirname);
			exit(1);
			break;
		case -1:

			/*
			 * Access problem
			 */
			pg_log_error("could not access directory \"%s\": %m", dirname);
			exit(1);
	}
}


/*
 * Print a progress report based on the global variables. If verbose output
 * is enabled, also print the current file name.
 *
 * Progress report is written at maximum once per second, unless the
 * force parameter is set to true.
 */
static void
progress_report(int tablespacenum, const char *filename, bool force)
{
	int			percent;
	char		totaldone_str[32];
	char		totalsize_str[32];
	pg_time_t	now;

	if (!showprogress)
		return;

	now = time(NULL);
	if (now == last_progress_report && !force)
		return;					/* Max once per second */

	last_progress_report = now;
	percent = totalsize ? (int) ((totaldone / 1024) * 100 / totalsize) : 0;

	/*
	 * Avoid overflowing past 100% or the full size. This may make the total
	 * size number change as we approach the end of the backup (the estimate
	 * will always be wrong if WAL is included), but that's better than having
	 * the done column be bigger than the total.
	 */
	if (percent > 100)
		percent = 100;
	if (totaldone / 1024 > totalsize)
		totalsize = totaldone / 1024;

	/*
	 * Separate step to keep platform-dependent format code out of
	 * translatable strings.  And we only test for INT64_FORMAT availability
	 * in snprintf, not fprintf.
	 */
	snprintf(totaldone_str, sizeof(totaldone_str), INT64_FORMAT,
			 totaldone / 1024);
	snprintf(totalsize_str, sizeof(totalsize_str), INT64_FORMAT, totalsize);

#define VERBOSE_FILENAME_LENGTH 35
	if (verbose)
	{
		if (!filename)

			/*
			 * No filename given, so clear the status line (used for last
			 * call)
			 */
			fprintf(stderr,
					ngettext("%*s/%s kB (100%%), %d/%d tablespace %*s",
							 "%*s/%s kB (100%%), %d/%d tablespaces %*s",
							 tablespacecount),
					(int) strlen(totalsize_str),
					totaldone_str, totalsize_str,
					tablespacenum, tablespacecount,
					VERBOSE_FILENAME_LENGTH + 5, "");
		else
		{
			bool		truncate = (strlen(filename) > VERBOSE_FILENAME_LENGTH);

			fprintf(stderr,
					ngettext("%*s/%s kB (%d%%), %d/%d tablespace (%s%-*.*s)",
							 "%*s/%s kB (%d%%), %d/%d tablespaces (%s%-*.*s)",
							 tablespacecount),
					(int) strlen(totalsize_str),
					totaldone_str, totalsize_str, percent,
					tablespacenum, tablespacecount,
			/* Prefix with "..." if we do leading truncation */
					truncate ? "..." : "",
					truncate ? VERBOSE_FILENAME_LENGTH - 3 : VERBOSE_FILENAME_LENGTH,
					truncate ? VERBOSE_FILENAME_LENGTH - 3 : VERBOSE_FILENAME_LENGTH,
			/* Truncate filename at beginning if it's too long */
					truncate ? filename + strlen(filename) - VERBOSE_FILENAME_LENGTH + 3 : filename);
		}
	}
	else
		fprintf(stderr,
				ngettext("%*s/%s kB (%d%%), %d/%d tablespace",
						 "%*s/%s kB (%d%%), %d/%d tablespaces",
						 tablespacecount),
				(int) strlen(totalsize_str),
				totaldone_str, totalsize_str, percent,
				tablespacenum, tablespacecount);

	if (isatty(fileno(stderr)))
		fprintf(stderr, "\r");
	else
		fprintf(stderr, "\n");
}

static int32
parse_max_rate(char *src)
{
	double		result;
	char	   *after_num;
	char	   *suffix = NULL;

	errno = 0;
	result = strtod(src, &after_num);
	if (src == after_num)
	{
		pg_log_error("transfer rate \"%s\" is not a valid value", src);
		exit(1);
	}
	if (errno != 0)
	{
		pg_log_error("invalid transfer rate \"%s\": %m", src);
		exit(1);
	}

	if (result <= 0)
	{
		/*
		 * Reject obviously wrong values here.
		 */
		pg_log_error("transfer rate must be greater than zero");
		exit(1);
	}

	/*
	 * Evaluate suffix, after skipping over possible whitespace. Lack of
	 * suffix means kilobytes.
	 */
	while (*after_num != '\0' && isspace((unsigned char) *after_num))
		after_num++;

	if (*after_num != '\0')
	{
		suffix = after_num;
		if (*after_num == 'k')
		{
			/* kilobyte is the expected unit. */
			after_num++;
		}
		else if (*after_num == 'M')
		{
			after_num++;
			result *= 1024.0;
		}
	}

	/* The rest can only consist of white space. */
	while (*after_num != '\0' && isspace((unsigned char) *after_num))
		after_num++;

	if (*after_num != '\0')
	{
		pg_log_error("invalid --max-rate unit: \"%s\"", suffix);
		exit(1);
	}

	/* Valid integer? */
	if ((uint64) result != (uint64) ((uint32) result))
	{
		pg_log_error("transfer rate \"%s\" exceeds integer range", src);
		exit(1);
	}

	/*
	 * The range is checked on the server side too, but avoid the server
	 * connection if a nonsensical value was passed.
	 */
	if (result < MAX_RATE_LOWER || result > MAX_RATE_UPPER)
	{
		pg_log_error("transfer rate \"%s\" is out of range", src);
		exit(1);
	}

	return (int32) result;
}

/*
 * Write a piece of tar data
 */
static void
writeTarData(
#ifdef HAVE_LIBZ
			 gzFile ztarfile,
#endif
			 FILE *tarfile, char *buf, int r, char *current_file)
{
#ifdef HAVE_LIBZ
	if (ztarfile != NULL)
	{
		if (gzwrite(ztarfile, buf, r) != r)
		{
			pg_log_error("could not write to compressed file \"%s\": %s",
						 current_file, get_gz_error(ztarfile));
			exit(1);
		}
	}
	else
#endif
	{
		if (fwrite(buf, r, 1, tarfile) != 1)
		{
			pg_log_error("could not write to file \"%s\": %m", current_file);
			exit(1);
		}
	}
}

#ifdef HAVE_LIBZ
#define WRITE_TAR_DATA(buf, sz) writeTarData(ztarfile, tarfile, buf, sz, filename)
#else
#define WRITE_TAR_DATA(buf, sz) writeTarData(tarfile, buf, sz, filename)
#endif

/*
 * Receive a tar format file from the connection to the server, and write
 * the data from this file directly into a tar file. If compression is
 * enabled, the data will be compressed while written to the file.
 *
 * The file will be named base.tar[.gz] if it's for the main data directory
 * or <tablespaceoid>.tar[.gz] if it's for another tablespace.
 *
 * No attempt to inspect or validate the contents of the file is done.
 */
static void
ReceiveTarFile(PGconn *conn, PGresult *res, int rownum)
{
	char		filename[MAXPGPATH];
	char	   *copybuf = NULL;
	FILE	   *tarfile = NULL;
	char		tarhdr[512];
	bool		basetablespace = PQgetisnull(res, rownum, 0);
	bool		in_tarhdr = true;
	bool		skip_file = false;
	bool		is_recovery_guc_supported = true;
	bool		is_postgresql_auto_conf = false;
	bool		found_postgresql_auto_conf = false;
	int			file_padding_len = 0;
	size_t		tarhdrsz = 0;
	pgoff_t		filesz = 0;

#ifdef HAVE_LIBZ
	gzFile		ztarfile = NULL;
#endif

	/* recovery.conf is integrated into postgresql.conf in 12 and newer */
	if (PQserverVersion(conn) < MINIMUM_VERSION_FOR_RECOVERY_GUC)
		is_recovery_guc_supported = false;

	if (basetablespace)
	{
		/*
		 * Base tablespaces
		 */
		if (strcmp(basedir, "-") == 0)
		{
#ifdef WIN32
			_setmode(fileno(stdout), _O_BINARY);
#endif

#ifdef HAVE_LIBZ
			if (compresslevel != 0)
			{
				ztarfile = gzdopen(dup(fileno(stdout)), "wb");
				if (gzsetparams(ztarfile, compresslevel,
								Z_DEFAULT_STRATEGY) != Z_OK)
				{
					pg_log_error("could not set compression level %d: %s",
								 compresslevel, get_gz_error(ztarfile));
					exit(1);
				}
			}
			else
#endif
				tarfile = stdout;
			strcpy(filename, "-");
		}
		else
		{
#ifdef HAVE_LIBZ
			if (compresslevel != 0)
			{
				snprintf(filename, sizeof(filename), "%s/base.tar.gz", basedir);
				ztarfile = gzopen(filename, "wb");
				if (gzsetparams(ztarfile, compresslevel,
								Z_DEFAULT_STRATEGY) != Z_OK)
				{
					pg_log_error("could not set compression level %d: %s",
								 compresslevel, get_gz_error(ztarfile));
					exit(1);
				}
			}
			else
#endif
			{
				snprintf(filename, sizeof(filename), "%s/base.tar", basedir);
				tarfile = fopen(filename, "wb");
			}
		}
	}
	else
	{
		/*
		 * Specific tablespace
		 */
#ifdef HAVE_LIBZ
		if (compresslevel != 0)
		{
			snprintf(filename, sizeof(filename), "%s/%s.tar.gz", basedir,
					 PQgetvalue(res, rownum, 0));
			ztarfile = gzopen(filename, "wb");
			if (gzsetparams(ztarfile, compresslevel,
							Z_DEFAULT_STRATEGY) != Z_OK)
			{
				pg_log_error("could not set compression level %d: %s",
							 compresslevel, get_gz_error(ztarfile));
				exit(1);
			}
		}
		else
#endif
		{
			snprintf(filename, sizeof(filename), "%s/%s.tar", basedir,
					 PQgetvalue(res, rownum, 0));
			tarfile = fopen(filename, "wb");
		}
	}

#ifdef HAVE_LIBZ
	if (compresslevel != 0)
	{
		if (!ztarfile)
		{
			/* Compression is in use */
			pg_log_error("could not create compressed file \"%s\": %s",
						 filename, get_gz_error(ztarfile));
			exit(1);
		}
	}
	else
#endif
	{
		/* Either no zlib support, or zlib support but compresslevel = 0 */
		if (!tarfile)
		{
			pg_log_error("could not create file \"%s\": %m", filename);
			exit(1);
		}
	}

	/*
	 * Get the COPY data stream
	 */
	res = PQgetResult(conn);
	if (PQresultStatus(res) != PGRES_COPY_OUT)
	{
		pg_log_error("could not get COPY data stream: %s",
					 PQerrorMessage(conn));
		exit(1);
	}

	while (1)
	{
		int			r;

		if (copybuf != NULL)
		{
			PQfreemem(copybuf);
			copybuf = NULL;
		}

		r = PQgetCopyData(conn, &copybuf, 0);
		if (r == -1)
		{
			/*
			 * End of chunk. If requested, and this is the base tablespace,
			 * write configuration file into the tarfile. When done, close the
			 * file (but not stdout).
			 *
			 * Also, write two completely empty blocks at the end of the tar
			 * file, as required by some tar programs.
			 */
			char		zerobuf[1024];

			MemSet(zerobuf, 0, sizeof(zerobuf));

			if (basetablespace && writerecoveryconf)
			{
				char		header[512];

				/*
				 * If postgresql.auto.conf has not been found in the streamed
				 * data, add recovery configuration to postgresql.auto.conf if
				 * recovery parameters are GUCs.  If the instance connected to
				 * is older than 12, create recovery.conf with this data
				 * otherwise.
				 */
				if (!found_postgresql_auto_conf || !is_recovery_guc_supported)
				{
					int			padding;

					tarCreateHeader(header,
									is_recovery_guc_supported ? "postgresql.auto.conf" : "recovery.conf",
									NULL,
									recoveryconfcontents->len,
									pg_file_create_mode, 04000, 02000,
									time(NULL));

					padding = ((recoveryconfcontents->len + 511) & ~511) - recoveryconfcontents->len;

					WRITE_TAR_DATA(header, sizeof(header));
					WRITE_TAR_DATA(recoveryconfcontents->data,
								   recoveryconfcontents->len);
					if (padding)
						WRITE_TAR_DATA(zerobuf, padding);
				}

				/*
				 * standby.signal is supported only if recovery parameters are
				 * GUCs.
				 */
				if (is_recovery_guc_supported)
				{
					tarCreateHeader(header, "standby.signal", NULL,
									0,	/* zero-length file */
									pg_file_create_mode, 04000, 02000,
									time(NULL));

					WRITE_TAR_DATA(header, sizeof(header));
					WRITE_TAR_DATA(zerobuf, 511);
				}
			}

			/* 2 * 512 bytes empty data at end of file */
			WRITE_TAR_DATA(zerobuf, sizeof(zerobuf));

#ifdef HAVE_LIBZ
			if (ztarfile != NULL)
			{
				if (gzclose(ztarfile) != 0)
				{
					pg_log_error("could not close compressed file \"%s\": %s",
								 filename, get_gz_error(ztarfile));
					exit(1);
				}
			}
			else
#endif
			{
				if (strcmp(basedir, "-") != 0)
				{
					if (fclose(tarfile) != 0)
					{
						pg_log_error("could not close file \"%s\": %m",
									 filename);
						exit(1);
					}
				}
			}

			break;
		}
		else if (r == -2)
		{
			pg_log_error("could not read COPY data: %s",
						 PQerrorMessage(conn));
			exit(1);
		}

		if (!writerecoveryconf || !basetablespace)
		{
			/*
			 * When not writing config file, or when not working on the base
			 * tablespace, we never have to look for an existing configuration
			 * file in the stream.
			 */
			WRITE_TAR_DATA(copybuf, r);
		}
		else
		{
			/*
			 * Look for a config file in the existing tar stream. If it's
			 * there, we must skip it so we can later overwrite it with our
			 * own version of the file.
			 *
			 * To do this, we have to process the individual files inside the
			 * TAR stream. The stream consists of a header and zero or more
			 * chunks, all 512 bytes long. The stream from the server is
			 * broken up into smaller pieces, so we have to track the size of
			 * the files to find the next header structure.
			 */
			int			rr = r;
			int			pos = 0;

			while (rr > 0)
			{
				if (in_tarhdr)
				{
					/*
					 * We're currently reading a header structure inside the
					 * TAR stream, i.e. the file metadata.
					 */
					if (tarhdrsz < 512)
					{
						/*
						 * Copy the header structure into tarhdr in case the
						 * header is not aligned to 512 bytes or it's not
						 * returned in whole by the last PQgetCopyData call.
						 */
						int			hdrleft;
						int			bytes2copy;

						hdrleft = 512 - tarhdrsz;
						bytes2copy = (rr > hdrleft ? hdrleft : rr);

						memcpy(&tarhdr[tarhdrsz], copybuf + pos, bytes2copy);

						rr -= bytes2copy;
						pos += bytes2copy;
						tarhdrsz += bytes2copy;
					}
					else
					{
						/*
						 * We have the complete header structure in tarhdr,
						 * look at the file metadata: we may want append
						 * recovery info into postgresql.auto.conf and skip
						 * standby.signal file if recovery parameters are
						 * integrated as GUCs, and recovery.conf otherwise. In
						 * both cases we must calculate tar padding.
						 */
						if (is_recovery_guc_supported)
						{
							skip_file = (strcmp(&tarhdr[0], "standby.signal") == 0);
							is_postgresql_auto_conf = (strcmp(&tarhdr[0], "postgresql.auto.conf") == 0);
						}
						else
							skip_file = (strcmp(&tarhdr[0], "recovery.conf") == 0);

						filesz = read_tar_number(&tarhdr[124], 12);
						file_padding_len = ((filesz + 511) & ~511) - filesz;

						if (is_recovery_guc_supported &&
							is_postgresql_auto_conf &&
							writerecoveryconf)
						{
							/* replace tar header */
							char		header[512];

							tarCreateHeader(header, "postgresql.auto.conf", NULL,
											filesz + recoveryconfcontents->len,
											pg_file_create_mode, 04000, 02000,
											time(NULL));

							WRITE_TAR_DATA(header, sizeof(header));
						}
						else
						{
							/* copy stream with padding */
							filesz += file_padding_len;

							if (!skip_file)
							{
								/*
								 * If we're not skipping the file, write the
								 * tar header unmodified.
								 */
								WRITE_TAR_DATA(tarhdr, 512);
							}
						}

						/* Next part is the file, not the header */
						in_tarhdr = false;
					}
				}
				else
				{
					/*
					 * We're processing a file's contents.
					 */
					if (filesz > 0)
					{
						/*
						 * We still have data to read (and possibly write).
						 */
						int			bytes2write;

						bytes2write = (filesz > rr ? rr : filesz);

						if (!skip_file)
							WRITE_TAR_DATA(copybuf + pos, bytes2write);

						rr -= bytes2write;
						pos += bytes2write;
						filesz -= bytes2write;
					}
					else if (is_recovery_guc_supported &&
							 is_postgresql_auto_conf &&
							 writerecoveryconf)
					{
						/* append recovery config to postgresql.auto.conf */
						int			padding;
						int			tailsize;

						tailsize = (512 - file_padding_len) + recoveryconfcontents->len;
						padding = ((tailsize + 511) & ~511) - tailsize;

						WRITE_TAR_DATA(recoveryconfcontents->data, recoveryconfcontents->len);

						if (padding)
						{
							char		zerobuf[512];

							MemSet(zerobuf, 0, sizeof(zerobuf));
							WRITE_TAR_DATA(zerobuf, padding);
						}

						/* skip original file padding */
						is_postgresql_auto_conf = false;
						skip_file = true;
						filesz += file_padding_len;

						found_postgresql_auto_conf = true;
					}
					else
					{
						/*
						 * No more data in the current file, the next piece of
						 * data (if any) will be a new file header structure.
						 */
						in_tarhdr = true;
						skip_file = false;
						is_postgresql_auto_conf = false;
						tarhdrsz = 0;
						filesz = 0;
					}
				}
			}
		}
		totaldone += r;
		progress_report(rownum, filename, false);
	}							/* while (1) */
	progress_report(rownum, filename, true);

	if (copybuf != NULL)
		PQfreemem(copybuf);

	/* sync the resulting tar file, errors are not considered fatal */
	if (do_sync && strcmp(basedir, "-") != 0)
		(void) fsync_fname(filename, false);
}


/*
 * Retrieve tablespace path, either relocated or original depending on whether
 * -T was passed or not.
 */
static const char *
get_tablespace_mapping(const char *dir)
{
	TablespaceListCell *cell;
	char		canon_dir[MAXPGPATH];

	/* Canonicalize path for comparison consistency */
	strlcpy(canon_dir, dir, sizeof(canon_dir));
	canonicalize_path(canon_dir);

	for (cell = tablespace_dirs.head; cell; cell = cell->next)
		if (strcmp(canon_dir, cell->old_dir) == 0)
			return cell->new_dir;

	return dir;
}


/*
 * Receive a tar format stream from the connection to the server, and unpack
 * the contents of it into a directory. Only files, directories and
 * symlinks are supported, no other kinds of special files.
 *
 * If the data is for the main data directory, it will be restored in the
 * specified directory. If it's for another tablespace, it will be restored
 * in the original or mapped directory.
 */
static void
ReceiveAndUnpackTarFile(PGconn *conn, PGresult *res, int rownum)
{
	char		current_path[MAXPGPATH];
	char		filename[MAXPGPATH];
	char		gp_tablespace_filename[MAXPGPATH] = {0};
	const char *mapped_tblspc_path;
	pgoff_t		current_len_left = 0;
	int			current_padding = 0;
	bool		basetablespace;
	char	   *copybuf = NULL;
	FILE	   *file = NULL;

	basetablespace = PQgetisnull(res, rownum, 0);
	if (basetablespace)
		strlcpy(current_path, basedir, sizeof(current_path));
	else
	{
		strlcpy(current_path,
				get_tablespace_mapping(PQgetvalue(res, rownum, 1)),
				sizeof(current_path));

		if (target_gp_dbid < 1)
		{
			fprintf(stderr, _("%s: cannot restore user-defined tablespaces without the --target-gp-dbid option\n"),
					progname);
			exit(1);
		}
		
		/* 
		 * Construct the new tablespace path using the given target gp dbid
		 */
		snprintf(gp_tablespace_filename, sizeof(filename), "%s/%d/%s",
				current_path,
				target_gp_dbid,
				GP_TABLESPACE_VERSION_DIRECTORY);
	}

	/*
	 * Get the COPY data
	 */
	res = PQgetResult(conn);
	if (PQresultStatus(res) != PGRES_COPY_OUT)
	{
		pg_log_error("could not get COPY data stream: %s",
					 PQerrorMessage(conn));
		exit(1);
	}

	while (1)
	{
		int			r;

		if (copybuf != NULL)
		{
			PQfreemem(copybuf);
			copybuf = NULL;
		}

		r = PQgetCopyData(conn, &copybuf, 0);

		if (r == -1)
		{
			/*
			 * End of chunk
			 */
			if (file)
				fclose(file);

			break;
		}
		else if (r == -2)
		{
			pg_log_error("could not read COPY data: %s",
						 PQerrorMessage(conn));
			exit(1);
		}

		if (file == NULL)
		{
			int			filemode;

			/*
			 * No current file, so this must be the header for a new file
			 */
			if (r != 512)
			{
				pg_log_error("invalid tar block header size: %d", r);
				exit(1);
			}
			totaldone += 512;

			current_len_left = read_tar_number(&copybuf[124], 12);

			/* Set permissions on the file */
			filemode = read_tar_number(&copybuf[100], 8);

			/*
			 * All files are padded up to 512 bytes
			 */
			current_padding =
				((current_len_left + 511) & ~511) - current_len_left;

			/*
			 * First part of header is zero terminated filename
			 */
			if (!basetablespace)
			{
				/*
				 * Append relfile path to --target-gp-dbid tablespace path.
				 *
				 * For example, copybuf can be
				 * "<GP_TABLESPACE_VERSION_DIRECTORY>_db<dbid>/16384/16385".
				 * We create a pointer to the dbid and relfile "/16384/16385",
				 * construct the new tablespace with provided dbid, and append
				 * the dbid and relfile on top.
				 */
				char *copybuf_dbid_relfile = strstr(copybuf, "/");

				snprintf(filename, sizeof(filename), "%s%s",
						 gp_tablespace_filename,
						 copybuf_dbid_relfile);
			}
			else
			{
				snprintf(filename, sizeof(filename), "%s/%s", current_path,
						 copybuf);
			}

			if (filename[strlen(filename) - 1] == '/')
			{
				/*
				 * Ends in a slash means directory or symlink to directory
				 */
				if (copybuf[156] == '5')
				{
					/*
					 * Directory
					 */
					filename[strlen(filename) - 1] = '\0';	/* Remove trailing slash */

					/*
					 * Since the forceoverwrite flag is being used, the
					 * directories still exist. Remove them so that
					 * pg_basebackup can create them. Skip when we detect
					 * pg_log because we want to retain its contents.
					 */
					if (forceoverwrite && pg_check_dir(filename) != 0)
					{
						/*
						 * We want to retain the contents of pg_log. And for
						 * pg_xlog we assume is deleted at the start of
						 * pg_basebackup. We cannot delete pg_xlog because if
						 * streammode was used then it may have already copied
						 * new xlog files into pg_xlog directory.
						 */
						if (pg_str_endswith(filename, "/pg_log") ||
							pg_str_endswith(filename, "/pg_xlog"))
							continue;

						rmtree(filename, true);

					}

					bool is_gp_tablespace_directory = strncmp(gp_tablespace_filename, filename, strlen(filename)) == 0;
					if (is_gp_tablespace_directory && !forceoverwrite) {
						/*
						 * This directory has already been created during beginning of BaseBackup().
						 */
						continue;
					}

					if (mkdir(filename, pg_dir_create_mode) != 0)
					{
						/*
						 * When streaming WAL, pg_wal (or pg_xlog for pre-9.6
						 * clusters) will have been created by the wal
						 * receiver process. Also, when the WAL directory
						 * location was specified, pg_wal (or pg_xlog) has
						 * already been created as a symbolic link before
						 * starting the actual backup. So just ignore creation
						 * failures on related directories.
						 */
						if (!((pg_str_endswith(filename, "/pg_wal") ||
							   pg_str_endswith(filename, "/pg_xlog") ||
							   pg_str_endswith(filename, "/archive_status")) &&
							  errno == EEXIST))
						{
							pg_log_error("could not create directory \"%s\": %m",
										 filename);
							exit(1);
						}
					}
#ifndef WIN32
					if (chmod(filename, (mode_t) filemode))
						pg_log_error("could not set permissions on directory \"%s\": %m",
									 filename);
#endif
				}
				else if (copybuf[156] == '2')
				{
					/*
					 * Symbolic link
					 *
					 * It's most likely a link in pg_tblspc directory, to the
					 * location of a tablespace. Apply any tablespace mapping
					 * given on the command line (--tablespace-mapping). (We
					 * blindly apply the mapping without checking that the
					 * link really is inside pg_tblspc. We don't expect there
					 * to be other symlinks in a data directory, but if there
					 * are, you can call it an undocumented feature that you
					 * can map them too.)
					 */
					filename[strlen(filename) - 1] = '\0';	/* Remove trailing slash */

					mapped_tblspc_path = get_tablespace_mapping(&copybuf[157]);
					char *mapped_tblspc_path_with_dbid = psprintf("%s/%d", mapped_tblspc_path, target_gp_dbid);
					if (symlink(mapped_tblspc_path_with_dbid, filename) != 0)
					{
						pg_log_error("could not create symbolic link from \"%s\" to \"%s\": %m",
									 filename, mapped_tblspc_path);
						exit(1);
					}
					pfree(mapped_tblspc_path_with_dbid);
				}
				else
				{
					pg_log_error("unrecognized link indicator \"%c\"",
								 copybuf[156]);
					exit(1);
				}
				continue;		/* directory or link handled */
			}

			/*
			 * regular file
			 *
			 * In GPDB, we may need to remove the file first if we are forcing
			 * an overwrite instead of starting with a blank directory. Some
			 * files may have had their permissions changed to read only.
			 * Remove the file instead of literally overwriting them.
			 */
			if (forceoverwrite)
				remove(filename);

			file = fopen(filename, "wb");
			if (!file)
			{
				pg_log_error("could not create file \"%s\": %m", filename);
				exit(1);
			}

#ifndef WIN32
			if (chmod(filename, (mode_t) filemode))
				pg_log_error("could not set permissions on file \"%s\": %m",
							 filename);
#endif

			if (current_len_left == 0)
			{
				/*
				 * Done with this file, next one will be a new tar header
				 */
				fclose(file);
				file = NULL;
				continue;
			}
		}						/* new file */
		else
		{
			/*
			 * Continuing blocks in existing file
			 */
			if (current_len_left == 0 && r == current_padding)
			{
				/*
				 * Received the padding block for this file, ignore it and
				 * close the file, then move on to the next tar header.
				 */
				fclose(file);
				file = NULL;
				totaldone += r;
				continue;
			}

			if (fwrite(copybuf, r, 1, file) != 1)
			{
				pg_log_error("could not write to file \"%s\": %m", filename);
				exit(1);
			}
			totaldone += r;
			progress_report(rownum, filename, false);

			current_len_left -= r;
			if (current_len_left == 0 && current_padding == 0)
			{
				/*
				 * Received the last block, and there is no padding to be
				 * expected. Close the file and move on to the next tar
				 * header.
				 */
				fclose(file);
				file = NULL;
				continue;
			}
		}						/* continuing data in existing file */
	}							/* loop over all data blocks */
	progress_report(rownum, filename, true);

	if (file != NULL)
	{
		pg_log_error("COPY stream ended before last file was finished");
		exit(1);
	}

	if (copybuf != NULL)
		PQfreemem(copybuf);

	if (basetablespace && writerecoveryconf)
		WriteRecoveryConf();

	if (basetablespace)
		WriteInternalConfFile();

	/*
	 * No data is synced here, everything is done for all tablespaces at the
	 * end.
	 */
}

/*
 * Escape a string so that it can be used as a value in a key-value pair
 * a configuration file.
 */
static char *
escape_quotes(const char *src)
{
	char	   *result = escape_single_quotes_ascii(src);

	if (!result)
	{
		pg_log_error("out of memory");
		exit(1);
	}
	return result;
}

#define GP_WALRECEIVER_APPNAME "gp_walreceiver"

/*
 * Create a configuration file in memory using a PQExpBuffer
 */
static void
GenerateRecoveryConf(PGconn *conn)
{
	PQconninfoOption *connOptions;
	PQconninfoOption *option;
	PQExpBufferData conninfo_buf;
	char	   *escaped;

	recoveryconfcontents = createPQExpBuffer();
	if (!recoveryconfcontents)
	{
		pg_log_error("out of memory");
		exit(1);
	}

	/*
	 * In PostgreSQL 12 and newer versions, standby_mode is gone, replaced by
	 * standby.signal to trigger a standby state at recovery.
	 */
	if (PQserverVersion(conn) < MINIMUM_VERSION_FOR_RECOVERY_GUC)
		appendPQExpBufferStr(recoveryconfcontents, "standby_mode = 'on'\n");

	connOptions = PQconninfo(conn);
	if (connOptions == NULL)
	{
		pg_log_error("out of memory");
		exit(1);
	}

	initPQExpBuffer(&conninfo_buf);
	for (option = connOptions; option && option->keyword; option++)
	{
		/* Omit empty settings and those libpqwalreceiver overrides. */
		if (strcmp(option->keyword, "replication") == 0 ||
			strcmp(option->keyword, "dbname") == 0 ||
			strcmp(option->keyword, "fallback_application_name") == 0 ||
			(option->val == NULL) ||
			(option->val != NULL && option->val[0] == '\0'))
			continue;

		/* Separate key-value pairs with spaces */
		if (conninfo_buf.len != 0)
			appendPQExpBufferChar(&conninfo_buf, ' ');

		/*
		 * Write "keyword=value" pieces, the value string is escaped and/or
		 * quoted if necessary.
		 */
		appendPQExpBuffer(&conninfo_buf, "%s=", option->keyword);
		appendConnStrVal(&conninfo_buf, option->val);
	}

	appendPQExpBuffer(&conninfo_buf, " application_name=%s", GP_WALRECEIVER_APPNAME);
	/*
	 * Escape the connection string, so that it can be put in the config file.
	 * Note that this is different from the escaping of individual connection
	 * options above!
	 */
	escaped = escape_quotes(conninfo_buf.data);
	appendPQExpBuffer(recoveryconfcontents, "primary_conninfo = '%s'\n", escaped);
	free(escaped);

	if (replication_slot)
	{
		escaped = escape_quotes(replication_slot);
		appendPQExpBuffer(recoveryconfcontents, "primary_slot_name = '%s'\n", replication_slot);
		free(escaped);
	}

	if (PQExpBufferBroken(recoveryconfcontents) ||
		PQExpBufferDataBroken(conninfo_buf))
	{
		pg_log_error("out of memory");
		exit(1);
	}

	termPQExpBuffer(&conninfo_buf);

	PQconninfoFree(connOptions);
}


/*
 * Write the configuration file into the directory specified in basedir,
 * with the contents already collected in memory appended.  Then write
 * the signal file into the basedir.  If the server does not support
 * recovery parameters as GUCs, the signal file is not necessary, and
 * configuration is written to recovery.conf.
 */
static void
WriteRecoveryConf(void)
{
	char		filename[MAXPGPATH];
	FILE	   *cf;
	bool		is_recovery_guc_supported = true;

	if (PQserverVersion(conn) < MINIMUM_VERSION_FOR_RECOVERY_GUC)
		is_recovery_guc_supported = false;

	snprintf(filename, MAXPGPATH, "%s/%s", basedir,
			 is_recovery_guc_supported ? "postgresql.auto.conf" : "recovery.conf");

	cf = fopen(filename, is_recovery_guc_supported ? "a" : "w");
	if (cf == NULL)
	{
		pg_log_error("could not open file \"%s\": %m", filename);
		exit(1);
	}

	if (fwrite(recoveryconfcontents->data, recoveryconfcontents->len, 1, cf) != 1)
	{
		pg_log_error("could not write to file \"%s\": %m", filename);
		exit(1);
	}

	fclose(cf);

	if (is_recovery_guc_supported)
	{
		snprintf(filename, MAXPGPATH, "%s/%s", basedir, "standby.signal");
		cf = fopen(filename, "w");
		if (cf == NULL)
		{
			pg_log_error("could not create file \"%s\": %m", filename);
			exit(1);
		}

		fclose(cf);
	}
}

static void
add_to_exclude_list(PQExpBufferData *buf, const char *exclude)
{
	char		quoted[MAXPGPATH];
	int			error;
	size_t		len;

	error = 1;
	len = PQescapeStringConn(conn, quoted, exclude, MAXPGPATH, &error);
	if (len == 0 || error != 0)
	{
		fprintf(stderr, _("%s: could not process exclude \"%s\": %s\n"),
				progname, exclude, PQerrorMessage(conn));
		disconnect_and_exit(1);
	}
	appendPQExpBuffer(buf, " EXCLUDE '%s'", quoted);
}

static char *
build_exclude_list(void)
{
	PQExpBufferData	buf;
	int				i;

	if (num_exclude == 0 && num_exclude_from == 0)
		return "";

	initPQExpBuffer(&buf);

	for (i = 0; i < num_exclude; i++)
		add_to_exclude_list(&buf, excludes[i]);

	for (i = 0; i < num_exclude_from; i++)
	{
		const char *filename = excludefroms[i];
		FILE	   *file = fopen(filename, "r");
		char		str[MAXPGPATH];

		if (file == NULL)
		{
<<<<<<< HEAD
			fprintf(stderr, _("%s: could not process exclude \"%s\": %s\n"),
					progname, exclude_list[i], PQerrorMessage(conn));
			exit(1);
=======
			fprintf(stderr, _("%s: could not open exclude-from file \"%s\": %m\n"),
					progname, filename);
			disconnect_and_exit(1);
>>>>>>> dd2c86ee
		}

		/*
		 * Each line contains a pathname to exclude.
		 *
		 * We must use fgets() instead of fscanf("%s") to correctly handle the
		 * spaces in the filenames.
		 */
		while (fgets(str, sizeof(str), file))
		{
			/* Remove all trailing \r and \n */
			for (int len = strlen(str);
				 len > 0 && (str[len - 1] == '\r' || str[len - 1] == '\n');
				 len--)
				str[len - 1] = '\0';

			add_to_exclude_list(&buf, str);
		}

		fclose(file);
	}

	if (PQExpBufferDataBroken(buf))
	{
		fprintf(stderr, _("%s: out of memory\n"), progname);
		exit(1);
	}

	return buf.data;
}

static void
BaseBackup(void)
{
	PGresult   *res;
	char	   *sysidentifier;
	TimeLineID	latesttli;
	TimeLineID	starttli;
	char	   *basebkp;
	char		escaped_label[MAXPGPATH];
	char	   *maxrate_clause = NULL;
	int			i;
	char		xlogstart[64];
	char		xlogend[64];
	int			minServerMajor,
				maxServerMajor;
	char 	   *exclude_list;
	int			serverVersion,
				serverMajor;

	Assert(conn != NULL);

	/*
	 * Check server version. BASE_BACKUP command was introduced in 9.1, so we
	 * can't work with servers older than 9.1.
	 */
	minServerMajor = 901;
	maxServerMajor = PG_VERSION_NUM / 100;
	serverVersion = PQserverVersion(conn);
	serverMajor = serverVersion / 100;
	if (serverMajor < minServerMajor || serverMajor > maxServerMajor)
	{
		const char *serverver = PQparameterStatus(conn, "server_version");

		pg_log_error("incompatible server version %s",
					 serverver ? serverver : "'unknown'");
		exit(1);
	}

	/*
	 * If WAL streaming was requested, also check that the server is new
	 * enough for that.
	 */
	if (includewal == STREAM_WAL && !CheckServerVersionForStreaming(conn))
	{
		/*
		 * Error message already written in CheckServerVersionForStreaming(),
		 * but add a hint about using -X none.
		 */
		pg_log_info("HINT: use -X none or -X fetch to disable log streaming");
		exit(1);
	}

	/*
	 * Build contents of configuration file if requested
	 */
	if (writerecoveryconf)
		GenerateRecoveryConf(conn);

	/*
	 * Run IDENTIFY_SYSTEM so we can get the timeline
	 */
	if (!RunIdentifySystem(conn, &sysidentifier, &latesttli, NULL, NULL))
		exit(1);

	/*
	 * Greenplum only: create replication slot.  This replication slot is used
	 * for primary/mirror and master/standby WAL replication.
	 */
	if (replication_slot)
	{
		CreateReplicationSlot(conn, replication_slot, NULL, false, true, false, false);
	}

	/*
	 * Start the actual backup
	 */
	PQescapeStringConn(conn, escaped_label, label, sizeof(escaped_label), &i);

	if (maxrate > 0)
		maxrate_clause = psprintf("MAX_RATE %u", maxrate);

	exclude_list = build_exclude_list();

	if (verbose)
		pg_log_info("initiating base backup, waiting for checkpoint to complete");

	if (showprogress && !verbose)
	{
		fprintf(stderr, "waiting for checkpoint");
		if (isatty(fileno(stderr)))
			fprintf(stderr, "\r");
		else
			fprintf(stderr, "\n");
	}

	basebkp =
		psprintf("BASE_BACKUP LABEL '%s' %s %s %s %s %s %s %s %s",
				 escaped_label,
				 showprogress ? "PROGRESS" : "",
				 includewal == FETCH_WAL ? "WAL" : "",
				 fastcheckpoint ? "FAST" : "",
				 includewal == NO_WAL ? "" : "NOWAIT",
				 maxrate_clause ? maxrate_clause : "",
				 format == 't' ? "TABLESPACE_MAP" : "",
				 verify_checksums ? "" : "NOVERIFY_CHECKSUMS",
				 exclude_list);

	if (exclude_list[0] != '\0')
		free(exclude_list);

	if (PQsendQuery(conn, basebkp) == 0)
	{
		pg_log_error("could not send replication command \"%s\": %s",
					 "BASE_BACKUP", PQerrorMessage(conn));
		exit(1);
	}

	/*
	 * Get the starting WAL location
	 */
	res = PQgetResult(conn);
	if (PQresultStatus(res) != PGRES_TUPLES_OK)
	{
		pg_log_error("could not initiate base backup: %s",
					 PQerrorMessage(conn));
		exit(1);
	}
	if (PQntuples(res) != 1)
	{
		pg_log_error("server returned unexpected response to BASE_BACKUP command; got %d rows and %d fields, expected %d rows and %d fields",
					 PQntuples(res), PQnfields(res), 1, 2);
		exit(1);
	}

	strlcpy(xlogstart, PQgetvalue(res, 0, 0), sizeof(xlogstart));

	if (verbose)
		pg_log_info("checkpoint completed");

	/*
	 * 9.3 and later sends the TLI of the starting point. With older servers,
	 * assume it's the same as the latest timeline reported by
	 * IDENTIFY_SYSTEM.
	 */
	if (PQnfields(res) >= 2)
		starttli = atoi(PQgetvalue(res, 0, 1));
	else
		starttli = latesttli;
	PQclear(res);
	MemSet(xlogend, 0, sizeof(xlogend));

	if (verbose && includewal != NO_WAL)
		pg_log_info("write-ahead log start point: %s on timeline %u",
					xlogstart, starttli);

	/*
	 * Get the header
	 */
	res = PQgetResult(conn);
	if (PQresultStatus(res) != PGRES_TUPLES_OK)
	{
		pg_log_error("could not get backup header: %s",
					 PQerrorMessage(conn));
		exit(1);
	}
	if (PQntuples(res) < 1)
	{
		pg_log_error("no data returned from server");
		exit(1);
	}

	/*
	 * Sum up the total size, for progress reporting
	 */
	totalsize = totaldone = 0;
	tablespacecount = PQntuples(res);
	for (i = 0; i < PQntuples(res); i++)
	{
		totalsize += atol(PQgetvalue(res, i, 2));

		/*
		 * Verify tablespace directories are empty. Don't bother with the
		 * first once since it can be relocated, and it will be checked before
		 * we do anything anyway.
		 */
		if (format == 'p' && !PQgetisnull(res, i, 1))
		{
			char	   *path = unconstify(char *, get_tablespace_mapping(PQgetvalue(res, i, 1)));
			char path_with_subdir[MAXPGPATH];

			sprintf(path_with_subdir, "%s/%d/%s", path, target_gp_dbid, GP_TABLESPACE_VERSION_DIRECTORY);

			verify_dir_is_empty_or_create(path_with_subdir, &made_tablespace_dirs, &found_tablespace_dirs);
		}
	}

	/*
	 * When writing to stdout, require a single tablespace
	 */
	if (format == 't' && strcmp(basedir, "-") == 0 && PQntuples(res) > 1)
	{
		pg_log_error("can only write single tablespace to stdout, database has %d",
					 PQntuples(res));
		exit(1);
	}

	/*
	 * In the case of forceoverwrite the base directory may already exist. In
	 * this case we need to wipeout the old pg_xlog directory. This is done
	 * before StartLogStreamer and ReceiveAndUnpackTarFile so that either can
	 * create pg_xlog directory and begin populating new contents to it.
	 */
	if (forceoverwrite)
	{
		char xlog_path[MAXPGPATH];
		snprintf(xlog_path, MAXPGPATH, "%s/pg_xlog", basedir);

		if (pg_check_dir(xlog_path) != 0)
			rmtree(xlog_path, true);
	}

	/*
	 * If we're streaming WAL, start the streaming session before we start
	 * receiving the actual data chunks.
	 */
	if (includewal == STREAM_WAL)
	{
		if (verbose)
			pg_log_info("starting background WAL receiver");
		StartLogStreamer(xlogstart, starttli, sysidentifier);
	}

	/*
	 * Start receiving chunks
	 */
	for (i = 0; i < PQntuples(res); i++)
	{
		if (format == 't')
			ReceiveTarFile(conn, res, i);
		else
			ReceiveAndUnpackTarFile(conn, res, i);
	}							/* Loop over all tablespaces */

	if (showprogress)
	{
		progress_report(PQntuples(res), NULL, true);
		if (isatty(fileno(stderr)))
			fprintf(stderr, "\n");	/* Need to move to next line */
	}

	PQclear(res);

	/*
	 * Get the stop position
	 */
	res = PQgetResult(conn);
	if (PQresultStatus(res) != PGRES_TUPLES_OK)
	{
		pg_log_error("could not get write-ahead log end position from server: %s",
					 PQerrorMessage(conn));
		exit(1);
	}
	if (PQntuples(res) != 1)
	{
		pg_log_error("no write-ahead log end position returned from server");
		exit(1);
	}
	strlcpy(xlogend, PQgetvalue(res, 0, 0), sizeof(xlogend));
	if (verbose && includewal != NO_WAL)
		pg_log_info("write-ahead log end point: %s", xlogend);
	PQclear(res);

	res = PQgetResult(conn);
	if (PQresultStatus(res) != PGRES_COMMAND_OK)
	{
		const char *sqlstate = PQresultErrorField(res, PG_DIAG_SQLSTATE);

		if (sqlstate &&
			strcmp(sqlstate, ERRCODE_DATA_CORRUPTED) == 0)
		{
			pg_log_error("checksum error occurred");
			checksum_failure = true;
		}
		else
		{
			pg_log_error("final receive failed: %s",
						 PQerrorMessage(conn));
		}
		exit(1);
	}

	if (bgchild > 0)
	{
#ifndef WIN32
		int			status;
		pid_t		r;
#else
		DWORD		status;

		/*
		 * get a pointer sized version of bgchild to avoid warnings about
		 * casting to a different size on WIN64.
		 */
		intptr_t	bgchild_handle = bgchild;
		uint32		hi,
					lo;
#endif

		if (verbose)
			pg_log_info("waiting for background process to finish streaming ...");

#ifndef WIN32
		if (write(bgpipe[1], xlogend, strlen(xlogend)) != strlen(xlogend))
		{
			pg_log_info("could not send command to background pipe: %m");
			exit(1);
		}

		/* Just wait for the background process to exit */
		r = waitpid(bgchild, &status, 0);
		if (r == (pid_t) -1)
		{
			pg_log_error("could not wait for child process: %m");
			exit(1);
		}
		if (r != bgchild)
		{
			pg_log_error("child %d died, expected %d", (int) r, (int) bgchild);
			exit(1);
		}
		if (status != 0)
		{
			pg_log_error("%s", wait_result_to_str(status));
			exit(1);
		}
		/* Exited normally, we're happy! */
#else							/* WIN32 */

		/*
		 * On Windows, since we are in the same process, we can just store the
		 * value directly in the variable, and then set the flag that says
		 * it's there.
		 */
		if (sscanf(xlogend, "%X/%X", &hi, &lo) != 2)
		{
			pg_log_error("could not parse write-ahead log location \"%s\"",
						 xlogend);
			exit(1);
		}
		xlogendptr = ((uint64) hi) << 32 | lo;
		InterlockedIncrement(&has_xlogendptr);

		/* First wait for the thread to exit */
		if (WaitForSingleObjectEx((HANDLE) bgchild_handle, INFINITE, FALSE) !=
			WAIT_OBJECT_0)
		{
			_dosmaperr(GetLastError());
			pg_log_error("could not wait for child thread: %m");
			exit(1);
		}
		if (GetExitCodeThread((HANDLE) bgchild_handle, &status) == 0)
		{
			_dosmaperr(GetLastError());
			pg_log_error("could not get child thread exit status: %m");
			exit(1);
		}
		if (status != 0)
		{
			pg_log_error("child thread exited with error %u",
						 (unsigned int) status);
			exit(1);
		}
		/* Exited normally, we're happy */
#endif
	}

	/* Free the configuration file contents */
	destroyPQExpBuffer(recoveryconfcontents);

	/*
	 * End of copy data. Final result is already checked inside the loop.
	 */
	PQclear(res);
	PQfinish(conn);
	conn = NULL;

	/*
	 * Make data persistent on disk once backup is completed. For tar format
	 * once syncing the parent directory is fine, each tar file created per
	 * tablespace has been already synced. In plain format, all the data of
	 * the base directory is synced, taking into account all the tablespaces.
	 * Errors are not considered fatal.
	 */
	if (do_sync)
	{
		if (verbose)
			pg_log_info("syncing data to disk ...");
		if (format == 't')
		{
			if (strcmp(basedir, "-") != 0)
				(void) fsync_fname(basedir, true);
		}
		else
		{
			(void) fsync_pgdata(basedir, serverVersion);
		}
	}

	if (verbose)
		pg_log_info("base backup completed");
}


int
main(int argc, char **argv)
{
	static struct option long_options[] = {
		{"help", no_argument, NULL, '?'},
		{"version", no_argument, NULL, 'V'},
		{"pgdata", required_argument, NULL, 'D'},
		{"format", required_argument, NULL, 'F'},
		{"checkpoint", required_argument, NULL, 'c'},
		{"create-slot", no_argument, NULL, 'C'},
		{"max-rate", required_argument, NULL, 'r'},
		{"write-recovery-conf", no_argument, NULL, 'R'},
		{"slot", required_argument, NULL, 'S'},
		{"tablespace-mapping", required_argument, NULL, 'T'},
		{"wal-method", required_argument, NULL, 'X'},
		{"gzip", no_argument, NULL, 'z'},
		{"compress", required_argument, NULL, 'Z'},
		{"label", required_argument, NULL, 'l'},
		{"no-clean", no_argument, NULL, 'n'},
		{"no-sync", no_argument, NULL, 'N'},
		{"dbname", required_argument, NULL, 'd'},
		{"host", required_argument, NULL, 'h'},
		{"port", required_argument, NULL, 'p'},
		{"username", required_argument, NULL, 'U'},
		{"no-password", no_argument, NULL, 'w'},
		{"password", no_argument, NULL, 'W'},
		{"status-interval", required_argument, NULL, 's'},
		{"verbose", no_argument, NULL, 'v'},
		{"progress", no_argument, NULL, 'P'},
		{"waldir", required_argument, NULL, 1},
		{"no-slot", no_argument, NULL, 2},
		{"no-verify-checksums", no_argument, NULL, 3},
		{"exclude", required_argument, NULL, 'E'},
		{"exclude-from", required_argument, NULL, 2},
		{"force-overwrite", no_argument, NULL, 128},
		{"target-gp-dbid", required_argument, NULL, 129},
		{NULL, 0, NULL, 0}
	};
	int			c;

	int			option_index;

	pg_logging_init(argv[0]);
	progname = get_progname(argv[0]);
	set_pglocale_pgservice(argv[0], PG_TEXTDOMAIN("pg_basebackup"));

	if (argc > 1)
	{
		if (strcmp(argv[1], "--help") == 0 || strcmp(argv[1], "-?") == 0)
		{
			usage();
			exit(0);
		}
		else if (strcmp(argv[1], "-V") == 0
				 || strcmp(argv[1], "--version") == 0)
		{
			puts("pg_basebackup (PostgreSQL) " PG_VERSION);
			exit(0);
		}
	}

	num_exclude = 0;
<<<<<<< HEAD
	atexit(cleanup_directories_atexit);

	while ((c = getopt_long(argc, argv, "CD:F:r:RT:xX:l:zZ:d:c:h:p:U:s:S:wWvPE:",
=======
	num_exclude_from = 0;
	while ((c = getopt_long(argc, argv, "D:F:r:RT:xX:l:zZ:d:c:h:p:U:s:S:wWvPE:",
>>>>>>> dd2c86ee
							long_options, &option_index)) != -1)
	{
		switch (c)
		{
			case 'C':
				create_slot = true;
				break;
			case 'D':
				basedir = pg_strdup(optarg);
				break;
			case 'F':
				if (strcmp(optarg, "p") == 0 || strcmp(optarg, "plain") == 0)
					format = 'p';
				else if (strcmp(optarg, "t") == 0 || strcmp(optarg, "tar") == 0)
					format = 't';
				else
				{
					pg_log_error("invalid output format \"%s\", must be \"plain\" or \"tar\"\n",
								 optarg);
					exit(1);
				}
				break;
			case 'r':
				maxrate = parse_max_rate(optarg);
				break;
			case 'R':
				writerecoveryconf = true;
				break;
			case 'S':

				/*
				 * When specifying replication slot name, use a permanent
				 * slot.
				 */
				replication_slot = pg_strdup(optarg);
				temp_replication_slot = false;
				break;
			case 2:
				no_slot = true;
				break;
			case 'T':
				tablespace_list_append(optarg);
				break;
			case 'X':
				if (strcmp(optarg, "n") == 0 ||
					strcmp(optarg, "none") == 0)
				{
					includewal = NO_WAL;
				}
				else if (strcmp(optarg, "f") == 0 ||
						 strcmp(optarg, "fetch") == 0)
				{
					includewal = FETCH_WAL;
				}
				else if (strcmp(optarg, "s") == 0 ||
						 strcmp(optarg, "stream") == 0)
				{
					includewal = STREAM_WAL;
				}
				else
				{
					pg_log_error("invalid wal-method option \"%s\", must be \"fetch\", \"stream\", or \"none\"",
								 optarg);
					exit(1);
				}
				break;
			case 1:
				xlog_dir = pg_strdup(optarg);
				break;
			case 'l':
				label = pg_strdup(optarg);
				break;
			case 'n':
				noclean = true;
				break;
			case 'N':
				do_sync = false;
				break;
			case 'z':
#ifdef HAVE_LIBZ
				compresslevel = Z_DEFAULT_COMPRESSION;
#else
				compresslevel = 1;	/* will be rejected below */
#endif
				break;
			case 'Z':
				compresslevel = atoi(optarg);
				if (compresslevel < 0 || compresslevel > 9)
				{
					pg_log_error("invalid compression level \"%s\"\n", optarg);
					exit(1);
				}
				break;
			case 'c':
				if (pg_strcasecmp(optarg, "fast") == 0)
					fastcheckpoint = true;
				else if (pg_strcasecmp(optarg, "spread") == 0)
					fastcheckpoint = false;
				else
				{
					pg_log_error("invalid checkpoint argument \"%s\", must be \"fast\" or \"spread\"",
								 optarg);
					exit(1);
				}
				break;
			case 'd':
				connection_string = pg_strdup(optarg);
				break;
			case 'h':
				dbhost = pg_strdup(optarg);
				break;
			case 'p':
				dbport = pg_strdup(optarg);
				break;
			case 'U':
				dbuser = pg_strdup(optarg);
				break;
			case 'w':
				dbgetpassword = -1;
				break;
			case 'W':
				dbgetpassword = 1;
				break;
			case 's':
				standby_message_timeout = atoi(optarg) * 1000;
				if (standby_message_timeout < 0)
				{
					pg_log_error("invalid status interval \"%s\"", optarg);
					exit(1);
				}
				break;
			case 'v':
				verbose++;
				break;
			case 'P':
				showprogress = true;
				break;
			case 3:
				verify_checksums = false;
				break;
			case 'E':
				if (num_exclude >= MAX_EXCLUDE)
				{
					fprintf(stderr, _("%s: too many elements in exclude list: max is %d"),
							progname, MAX_EXCLUDE);
					fprintf(stderr, _("hint: use --exclude-from to load a large exclude list from a file"));
					exit(1);
				}

				excludes[num_exclude++] = pg_strdup(optarg);
				break;
			case 2:			/* --exclude-from=FILE */
				if (num_exclude_from >= MAX_EXCLUDE)
				{
					fprintf(stderr, _("%s: too many elements in exclude-from list: max is %d"),
							progname, MAX_EXCLUDE);
					exit(1);
				}

				excludefroms[num_exclude_from++] = pg_strdup(optarg);
				break;
			case 128:
				forceoverwrite = true;
				break;
			case 129:
				target_gp_dbid = atoi(optarg);
				break;
			default:

				/*
				 * getopt_long already emitted a complaint
				 */
				fprintf(stderr, _("Try \"%s --help\" for more information.\n"),
						progname);
				exit(1);
		}
	}

	/*
	 * Any non-option arguments?
	 */
	if (optind < argc)
	{
		pg_log_error("too many command-line arguments (first is \"%s\")",
					 argv[optind]);
		fprintf(stderr, _("Try \"%s --help\" for more information.\n"),
				progname);
		exit(1);
	}

	/*
	 * Required arguments
	 */
	if (basedir == NULL)
	{
		pg_log_error("no target directory specified");
		fprintf(stderr, _("Try \"%s --help\" for more information.\n"),
				progname);
		exit(1);
	}

	if (target_gp_dbid <= 0)
	{
		fprintf(stderr, _("%s: no target dbid specified, --target-gp-dbid is required.\n"),
				progname);
		exit(1);
	}

	/*
	 * Mutually exclusive arguments
	 */
	if (format == 'p' && compresslevel != 0)
	{
		pg_log_error("only tar mode backups can be compressed");
		fprintf(stderr, _("Try \"%s --help\" for more information.\n"),
				progname);
		exit(1);
	}

	if (format == 't' && includewal == STREAM_WAL && strcmp(basedir, "-") == 0)
	{
		pg_log_error("cannot stream write-ahead logs in tar mode to stdout");
		fprintf(stderr, _("Try \"%s --help\" for more information.\n"),
				progname);
		exit(1);
	}

	if (replication_slot && includewal != STREAM_WAL)
	{
		pg_log_error("replication slots can only be used with WAL streaming");
		fprintf(stderr, _("Try \"%s --help\" for more information.\n"),
				progname);
		exit(1);
	}

	if (no_slot)
	{
		if (replication_slot)
		{
			pg_log_error("--no-slot cannot be used with slot name");
			fprintf(stderr, _("Try \"%s --help\" for more information.\n"),
					progname);
			exit(1);
		}
		temp_replication_slot = false;
	}

	if (create_slot)
	{
		if (!replication_slot)
		{
			pg_log_error("%s needs a slot to be specified using --slot",
						 "--create-slot");
			fprintf(stderr, _("Try \"%s --help\" for more information.\n"),
					progname);
			exit(1);
		}

		if (no_slot)
		{
			pg_log_error("--create-slot and --no-slot are incompatible options");
			fprintf(stderr, _("Try \"%s --help\" for more information.\n"),
					progname);
			exit(1);
		}
	}

	if (xlog_dir)
	{
		if (format != 'p')
		{
			pg_log_error("WAL directory location can only be specified in plain mode");
			fprintf(stderr, _("Try \"%s --help\" for more information.\n"),
					progname);
			exit(1);
		}

		/* clean up xlog directory name, check it's absolute */
		canonicalize_path(xlog_dir);
		if (!is_absolute_path(xlog_dir))
		{
			pg_log_error("WAL directory location must be an absolute path");
			fprintf(stderr, _("Try \"%s --help\" for more information.\n"),
					progname);
			exit(1);
		}
	}

#ifndef HAVE_LIBZ
	if (compresslevel != 0)
	{
		pg_log_error("this build does not support compression");
		exit(1);
	}
#endif

	/* connection in replication mode to server */
	conn = GetConnection();
	if (!conn)
	{
		/* Error message already written in GetConnection() */
		exit(1);
	}
	atexit(disconnect_atexit);

	/*
	 * Set umask so that directories/files are created with the same
	 * permissions as directories/files in the source data directory.
	 *
	 * pg_mode_mask is set to owner-only by default and then updated in
	 * GetConnection() where we get the mode from the server-side with
	 * RetrieveDataDirCreatePerm() and then call SetDataDirectoryCreatePerm().
	 */
	umask(pg_mode_mask);

	/*
	 * Verify that the target directory exists, or create it. For plaintext
	 * backups, always require the directory. For tar backups, require it
	 * unless we are writing to stdout.
	 */
	if (format == 'p' || strcmp(basedir, "-") != 0)
		verify_dir_is_empty_or_create(basedir, &made_new_pgdata, &found_existing_pgdata);

	/*
	 * GPDB: Backups in tar mode will not have the internal.auto.conf file,
	 * nor will any tablespaces have the dbid appended to their symlinks in
	 * pg_tblspc. The backups are still, in theory, valid, but the tablespace
	 * mapping and internal.auto.conf files will need to be added manually
	 * when extracting the backups.
	 */
	if (format == 't')
		pg_log_error("WARNING: tar backups are not supported on GPDB\n");

	/* determine remote server's xlog segment size */
	if (!RetrieveWalSegSize(conn))
		exit(1);

	/* Create pg_wal symlink, if required */
	if (xlog_dir)
	{
		char	   *linkloc;

		verify_dir_is_empty_or_create(xlog_dir, &made_new_xlogdir, &found_existing_xlogdir);

		/*
		 * Form name of the place where the symlink must go. pg_xlog has been
		 * renamed to pg_wal in post-10 clusters.
		 */
		linkloc = psprintf("%s/%s", basedir,
						   PQserverVersion(conn) < MINIMUM_VERSION_FOR_PG_WAL ?
						   "pg_xlog" : "pg_wal");

#ifdef HAVE_SYMLINK
		if (symlink(xlog_dir, linkloc) != 0)
		{
			pg_log_error("could not create symbolic link \"%s\": %m", linkloc);
			exit(1);
		}
#else
		pg_log_error("symlinks are not supported on this platform");
		exit(1);
#endif
		free(linkloc);
	}

	BaseBackup();

	success = true;
	return 0;
}

static void
WriteInternalConfFile(void)
{
	char		filename[MAXPGPATH];
	FILE	   *cf;
	char line_to_write[100];
	int length;

	sprintf(filename, "%s/%s", basedir, GP_INTERNAL_AUTO_CONF_FILE_NAME);

	cf = fopen(filename, "w");
	if (cf == NULL)
	{
		fprintf(stderr, _("%s: could not create file \"%s\": %s\n"), progname, filename, strerror(errno));
		exit(1);
	}

	length = snprintf(line_to_write, 100, "gp_dbid=%d\n", target_gp_dbid);

	if (fwrite(line_to_write, length, 1, cf) != 1)
	{
		fprintf(stderr,
				_("%s: could not write to file \"%s\": %s\n"),
				progname, filename, strerror(errno));
		exit(1);
	}

	fclose(cf);
}<|MERGE_RESOLUTION|>--- conflicted
+++ resolved
@@ -1929,15 +1929,9 @@
 
 		if (file == NULL)
 		{
-<<<<<<< HEAD
-			fprintf(stderr, _("%s: could not process exclude \"%s\": %s\n"),
-					progname, exclude_list[i], PQerrorMessage(conn));
-			exit(1);
-=======
 			fprintf(stderr, _("%s: could not open exclude-from file \"%s\": %m\n"),
 					progname, filename);
-			disconnect_and_exit(1);
->>>>>>> dd2c86ee
+			exit(1);
 		}
 
 		/*
@@ -2444,14 +2438,10 @@
 	}
 
 	num_exclude = 0;
-<<<<<<< HEAD
+	num_exclude_from = 0;
 	atexit(cleanup_directories_atexit);
 
 	while ((c = getopt_long(argc, argv, "CD:F:r:RT:xX:l:zZ:d:c:h:p:U:s:S:wWvPE:",
-=======
-	num_exclude_from = 0;
-	while ((c = getopt_long(argc, argv, "D:F:r:RT:xX:l:zZ:d:c:h:p:U:s:S:wWvPE:",
->>>>>>> dd2c86ee
 							long_options, &option_index)) != -1)
 	{
 		switch (c)
