/*-------------------------------------------------------------------------
 *
 * pg_basebackup.c - receive a base backup using streaming replication protocol
 *
 * Author: Magnus Hagander <magnus@hagander.net>
 *
 * Portions Copyright (c) 1996-2014, PostgreSQL Global Development Group
 *
 * IDENTIFICATION
 *		  src/bin/pg_basebackup/pg_basebackup.c
 *-------------------------------------------------------------------------
 */

#include "postgres_fe.h"

#include <unistd.h>
#include <dirent.h>
#include <sys/stat.h>
#include <sys/types.h>
#include <sys/wait.h>
#include <signal.h>
#include <time.h>
#ifdef HAVE_SYS_SELECT_H
#include <sys/select.h>
#endif
#ifdef HAVE_LIBZ
#include <zlib.h>
#endif

#include "common/string.h"
#include "getopt_long.h"
#include "libpq-fe.h"
#include "pqexpbuffer.h"
#include "pgtar.h"
#include "pgtime.h"
#include "receivelog.h"
#include "replication/basebackup.h"
#include "streamutil.h"
#include "catalog/catalog.h"

#define atooid(x)  ((Oid) strtoul((x), NULL, 10))

typedef struct TablespaceListCell
{
	struct TablespaceListCell *next;
	char		old_dir[MAXPGPATH];
	char		new_dir[MAXPGPATH];
} TablespaceListCell;

typedef struct TablespaceList
{
	TablespaceListCell *head;
	TablespaceListCell *tail;
} TablespaceList;

/* Global options */
static char *basedir = NULL;
static TablespaceList tablespace_dirs = {NULL, NULL};
static char *xlog_dir = "";
static char format = 'p';		/* p(lain)/t(ar) */
static char *label = "pg_basebackup base backup";
static bool showprogress = false;
static int	verbose = 0;
static int	compresslevel = 0;
static bool includewal = false;
static bool streamwal = false;
static bool fastcheckpoint = false;
static bool writerecoveryconf = false;
static int	standby_message_timeout = 10 * 1000;		/* 10 sec = default */
static pg_time_t last_progress_report = 0;
static int32 maxrate = 0;		/* no limit by default */

static bool forceoverwrite = false;
#define MAX_EXCLUDE 255
static int	num_exclude = 0;
static char *excludes[MAX_EXCLUDE];
static int target_gp_dbid = 0;

/* Progress counters */
static uint64 totalsize;
static uint64 totaldone;
static int	tablespacecount;

/* Pipe to communicate with background wal receiver process */
#ifndef WIN32
static int	bgpipe[2] = {-1, -1};
#endif

/* Handle to child process */
static pid_t bgchild = -1;

/* End position for xlog streaming, empty string if unknown yet */
static XLogRecPtr xlogendptr;

#ifndef WIN32
static int	has_xlogendptr = 0;
#else
static volatile LONG has_xlogendptr = 0;
#endif

/* Contents of recovery.conf to be generated */
static PQExpBuffer recoveryconfcontents = NULL;

/* Function headers */
static void usage(void);
static void disconnect_and_exit(int code);
static void verify_dir_is_empty_or_create(char *dirname);
static void progress_report(int tablespacenum, const char *filename, bool force);

static void ReceiveTarFile(PGconn *conn, PGresult *res, int rownum);
static void ReceiveAndUnpackTarFile(PGconn *conn, PGresult *res, int rownum);
static void GenerateRecoveryConf(PGconn *conn);
static void WriteRecoveryConf(void);
static void BaseBackup(void);

static bool reached_end_position(XLogRecPtr segendpos, uint32 timeline,
					 bool segment_finished);

static const char *get_tablespace_mapping(const char *dir);
static void tablespace_list_append(const char *arg);


static void
disconnect_and_exit(int code)
{
	if (conn != NULL)
		PQfinish(conn);

#ifndef WIN32

	/*
	 * On windows, our background thread dies along with the process. But on
	 * Unix, if we have started a subprocess, we want to kill it off so it
	 * doesn't remain running trying to stream data.
	 */
	if (bgchild > 0)
		kill(bgchild, SIGTERM);
#endif

	exit(code);
}


/*
 * Split argument into old_dir and new_dir and append to tablespace mapping
 * list.
 */
static void
tablespace_list_append(const char *arg)
{
	TablespaceListCell *cell = (TablespaceListCell *) pg_malloc0(sizeof(TablespaceListCell));
	char	   *dst;
	char	   *dst_ptr;
	const char *arg_ptr;

	dst_ptr = dst = cell->old_dir;
	for (arg_ptr = arg; *arg_ptr; arg_ptr++)
	{
		if (dst_ptr - dst >= MAXPGPATH)
		{
			fprintf(stderr, _("%s: directory name too long\n"), progname);
			exit(1);
		}

		if (*arg_ptr == '\\' && *(arg_ptr + 1) == '=')
			;					/* skip backslash escaping = */
		else if (*arg_ptr == '=' && (arg_ptr == arg || *(arg_ptr - 1) != '\\'))
		{
			if (*cell->new_dir)
			{
				fprintf(stderr, _("%s: multiple \"=\" signs in tablespace mapping\n"), progname);
				exit(1);
			}
			else
				dst = dst_ptr = cell->new_dir;
		}
		else
			*dst_ptr++ = *arg_ptr;
	}

	if (!*cell->old_dir || !*cell->new_dir)
	{
		fprintf(stderr,
				_("%s: invalid tablespace mapping format \"%s\", must be \"OLDDIR=NEWDIR\"\n"),
				progname, arg);
		exit(1);
	}

	/*
	 * This check isn't absolutely necessary.  But all tablespaces are created
	 * with absolute directories, so specifying a non-absolute path here would
	 * just never match, possibly confusing users.  It's also good to be
	 * consistent with the new_dir check.
	 */
	if (!is_absolute_path(cell->old_dir))
	{
		fprintf(stderr, _("%s: old directory is not an absolute path in tablespace mapping: %s\n"),
				progname, cell->old_dir);
		exit(1);
	}

	if (!is_absolute_path(cell->new_dir))
	{
		fprintf(stderr, _("%s: new directory is not an absolute path in tablespace mapping: %s\n"),
				progname, cell->new_dir);
		exit(1);
	}

	if (tablespace_dirs.tail)
		tablespace_dirs.tail->next = cell;
	else
		tablespace_dirs.head = cell;
	tablespace_dirs.tail = cell;
}


#ifdef HAVE_LIBZ
static const char *
get_gz_error(gzFile gzf)
{
	int			errnum;
	const char *errmsg;

	errmsg = gzerror(gzf, &errnum);
	if (errnum == Z_ERRNO)
		return strerror(errno);
	else
		return errmsg;
}
#endif

static void
usage(void)
{
	printf(_("%s takes a base backup of a running PostgreSQL server.\n\n"),
		   progname);
	printf(_("Usage:\n"));
	printf(_("  %s [OPTION]...\n"), progname);
	printf(_("\nOptions controlling the output:\n"));
	printf(_("  -D, --pgdata=DIRECTORY receive base backup into directory\n"));
	printf(_("  -F, --format=p|t       output format (plain (default), tar)\n"));
	printf(_("  -r, --max-rate=RATE    maximum transfer rate to transfer data directory\n"
			 "                         (in kB/s, or use suffix \"k\" or \"M\")\n"));
	printf(_("  -R, --write-recovery-conf\n"
			 "                         write recovery.conf for replication\n"));
	printf(_("  -T, --tablespace-mapping=OLDDIR=NEWDIR\n"
	  "                         relocate tablespace in OLDDIR to NEWDIR\n"));
	printf(_("  -x, --xlog             include required WAL files in backup (fetch mode)\n"));
	printf(_("  -X, --xlog-method=fetch|stream\n"
			 "                         include required WAL files with specified method\n"));
	printf(_("      --xlogdir=XLOGDIR  location for the transaction log directory\n"));
	printf(_("  -z, --gzip             compress tar output\n"));
	printf(_("  -Z, --compress=0-9     compress tar output with given compression level\n"));
	printf(_("  --target-gp-dbid       create tablespace subdirectories with given dbid\n"));
	printf(_("\nGeneral options:\n"));
	printf(_("  -c, --checkpoint=fast|spread\n"
			 "                         set fast or spread checkpointing\n"));
	printf(_("  -l, --label=LABEL      set backup label\n"));
	printf(_("  -P, --progress         show progress information\n"));
	printf(_("  -v, --verbose          output verbose messages\n"));
	printf(_("  -V, --version          output version information, then exit\n"));
	printf(_("  -?, --help             show this help, then exit\n"));
	printf(_("\nConnection options:\n"));
	printf(_("  -d, --dbname=CONNSTR   connection string\n"));
	printf(_("  -h, --host=HOSTNAME    database server host or socket directory\n"));
	printf(_("  -p, --port=PORT        database server port number\n"));
	printf(_("  -s, --status-interval=INTERVAL\n"
			 "                         time between status packets sent to server (in seconds)\n"));
	printf(_("  -U, --username=NAME    connect as specified database user\n"));
	printf(_("  -w, --no-password      never prompt for password\n"));
	printf(_("  -W, --password         force password prompt (should happen automatically)\n"));
	printf(_("  -E, --exclude          exclude path names\n"));
	printf(_("\nReport bugs to <bugs@greenplum.org>.\n"));
}


/*
 * Called in the background process every time data is received.
 * On Unix, we check to see if there is any data on our pipe
 * (which would mean we have a stop position), and if it is, check if
 * it is time to stop.
 * On Windows, we are in a single process, so we can just check if it's
 * time to stop.
 */
static bool
reached_end_position(XLogRecPtr segendpos, uint32 timeline,
					 bool segment_finished)
{
	if (!has_xlogendptr)
	{
#ifndef WIN32
		fd_set		fds;
		struct timeval tv;
		int			r;

		/*
		 * Don't have the end pointer yet - check our pipe to see if it has
		 * been sent yet.
		 */
		FD_ZERO(&fds);
		FD_SET(bgpipe[0], &fds);

		MemSet(&tv, 0, sizeof(tv));

		r = select(bgpipe[0] + 1, &fds, NULL, NULL, &tv);
		if (r == 1)
		{
			char		xlogend[64];
			uint32		hi,
						lo;

			MemSet(xlogend, 0, sizeof(xlogend));
			r = read(bgpipe[0], xlogend, sizeof(xlogend) - 1);
			if (r < 0)
			{
				fprintf(stderr, _("%s: could not read from ready pipe: %s\n"),
						progname, strerror(errno));
				exit(1);
			}

			if (sscanf(xlogend, "%X/%X", &hi, &lo) != 2)
			{
				fprintf(stderr,
				  _("%s: could not parse transaction log location \"%s\"\n"),
						progname, xlogend);
				exit(1);
			}
			xlogendptr = ((uint64) hi) << 32 | lo;
			has_xlogendptr = 1;

			/*
			 * Fall through to check if we've reached the point further
			 * already.
			 */
		}
		else
		{
			/*
			 * No data received on the pipe means we don't know the end
			 * position yet - so just say it's not time to stop yet.
			 */
			return false;
		}
#else

		/*
		 * On win32, has_xlogendptr is set by the main thread, so if it's not
		 * set here, we just go back and wait until it shows up.
		 */
		return false;
#endif
	}

	/*
	 * At this point we have an end pointer, so compare it to the current
	 * position to figure out if it's time to stop.
	 */
	if (segendpos >= xlogendptr)
		return true;

	/*
	 * Have end pointer, but haven't reached it yet - so tell the caller to
	 * keep streaming.
	 */
	return false;
}

typedef struct
{
	PGconn	   *bgconn;
	XLogRecPtr	startptr;
	char		xlogdir[MAXPGPATH];
	char	   *sysidentifier;
	int			timeline;
} logstreamer_param;

static int
LogStreamerMain(logstreamer_param *param)
{
	if (!ReceiveXlogStream(param->bgconn, param->startptr, param->timeline,
						   param->sysidentifier, param->xlogdir,
						   reached_end_position, standby_message_timeout,
						   NULL, true))

		/*
		 * Any errors will already have been reported in the function process,
		 * but we need to tell the parent that we didn't shutdown in a nice
		 * way.
		 */
		return 1;

	PQfinish(param->bgconn);
	return 0;
}

/*
 * Initiate background process for receiving xlog during the backup.
 * The background stream will use its own database connection so we can
 * stream the logfile in parallel with the backups.
 */
static void
StartLogStreamer(char *startpos, uint32 timeline, char *sysidentifier)
{
	logstreamer_param *param;
	uint32		hi,
				lo;
	char		statusdir[MAXPGPATH];

	param = pg_malloc0(sizeof(logstreamer_param));
	param->timeline = timeline;
	param->sysidentifier = sysidentifier;

	/* Convert the starting position */
	if (sscanf(startpos, "%X/%X", &hi, &lo) != 2)
	{
		fprintf(stderr,
				_("%s: could not parse transaction log location \"%s\"\n"),
				progname, startpos);
		disconnect_and_exit(1);
	}
	param->startptr = ((uint64) hi) << 32 | lo;
	/* Round off to even segment position */
	param->startptr -= param->startptr % XLOG_SEG_SIZE;

#ifndef WIN32
	/* Create our background pipe */
	if (pipe(bgpipe) < 0)
	{
		fprintf(stderr,
				_("%s: could not create pipe for background process: %s\n"),
				progname, strerror(errno));
		disconnect_and_exit(1);
	}
#endif

	/* Get a second connection */
	param->bgconn = GetConnection();
	if (!param->bgconn)
		/* Error message already written in GetConnection() */
		exit(1);

	snprintf(param->xlogdir, sizeof(param->xlogdir), "%s/pg_xlog", basedir);

	/*
	 * Create pg_xlog/archive_status (and thus pg_xlog) so we can write to
	 * basedir/pg_xlog as the directory entry in the tar file may arrive
	 * later.
	 */
	snprintf(statusdir, sizeof(statusdir), "%s/pg_xlog/archive_status",
			 basedir);

	if (pg_mkdir_p(statusdir, S_IRWXU) != 0 && errno != EEXIST)
	{
		fprintf(stderr,
				_("%s: could not create directory \"%s\": %s\n"),
				progname, statusdir, strerror(errno));
		disconnect_and_exit(1);
	}

	/*
	 * Start a child process and tell it to start streaming. On Unix, this is
	 * a fork(). On Windows, we create a thread.
	 */
#ifndef WIN32
	bgchild = fork();
	if (bgchild == 0)
	{
		/* in child process */
		exit(LogStreamerMain(param));
	}
	else if (bgchild < 0)
	{
		fprintf(stderr, _("%s: could not create background process: %s\n"),
				progname, strerror(errno));
		disconnect_and_exit(1);
	}

	/*
	 * Else we are in the parent process and all is well.
	 */
#else							/* WIN32 */
	bgchild = _beginthreadex(NULL, 0, (void *) LogStreamerMain, param, 0, NULL);
	if (bgchild == 0)
	{
		fprintf(stderr, _("%s: could not create background thread: %s\n"),
				progname, strerror(errno));
		disconnect_and_exit(1);
	}
#endif
}

/*
 * Verify that the given directory exists and is empty. If it does not
 * exist, it is created. If it exists but is not empty, an error will
 * be give and the process ended.
 */
static void
verify_dir_is_empty_or_create(char *dirname)
{
	switch (pg_check_dir(dirname))
	{
		case 0:

			/*
			 * Does not exist, so create
			 */
			if (pg_mkdir_p(dirname, S_IRWXU) == -1)
			{
				fprintf(stderr,
						_("%s: could not create directory \"%s\": %s\n"),
						progname, dirname, strerror(errno));
				disconnect_and_exit(1);
			}
			return;
		case 1:

			/*
			 * Exists, empty
			 */
			return;
		case 2:
		case 3:
		case 4:

			/*
			 * Exists, not empty
			 *
			 * In GPDB, we may force pg_basebackup to continue even if the
			 * directory already exists. This is needed to preserve important
			 * things that should not be deleted such as pg_log files if we
			 * are doing segment recovery.
			 */
			if (forceoverwrite)
				return;

			fprintf(stderr,
					_("%s: directory \"%s\" exists but is not empty\n"),
					progname, dirname);
			disconnect_and_exit(1);
		case -1:

			/*
			 * Access problem
			 */
			fprintf(stderr, _("%s: could not access directory \"%s\": %s\n"),
					progname, dirname, strerror(errno));
			disconnect_and_exit(1);
	}
}


/*
 * Print a progress report based on the global variables. If verbose output
 * is enabled, also print the current file name.
 *
 * Progress report is written at maximum once per second, unless the
 * force parameter is set to true.
 */
static void
progress_report(int tablespacenum, const char *filename, bool force)
{
	int			percent;
	char		totaldone_str[32];
	char		totalsize_str[32];
	pg_time_t	now;

	if (!showprogress)
		return;

	now = time(NULL);
	if (now == last_progress_report && !force)
		return;					/* Max once per second */

	last_progress_report = now;
	percent = totalsize ? (int) ((totaldone / 1024) * 100 / totalsize) : 0;

	/*
	 * Avoid overflowing past 100% or the full size. This may make the total
	 * size number change as we approach the end of the backup (the estimate
	 * will always be wrong if WAL is included), but that's better than having
	 * the done column be bigger than the total.
	 */
	if (percent > 100)
		percent = 100;
	if (totaldone / 1024 > totalsize)
		totalsize = totaldone / 1024;

	/*
	 * Separate step to keep platform-dependent format code out of
	 * translatable strings.  And we only test for INT64_FORMAT availability
	 * in snprintf, not fprintf.
	 */
	snprintf(totaldone_str, sizeof(totaldone_str), INT64_FORMAT,
			 totaldone / 1024);
	snprintf(totalsize_str, sizeof(totalsize_str), INT64_FORMAT, totalsize);

#define VERBOSE_FILENAME_LENGTH 35
	if (verbose)
	{
		if (!filename)

			/*
			 * No filename given, so clear the status line (used for last
			 * call)
			 */
			fprintf(stderr,
					ngettext("%*s/%s kB (100%%), %d/%d tablespace %*s",
							 "%*s/%s kB (100%%), %d/%d tablespaces %*s",
							 tablespacecount),
					(int) strlen(totalsize_str),
					totaldone_str, totalsize_str,
					tablespacenum, tablespacecount,
					VERBOSE_FILENAME_LENGTH + 5, "");
		else
		{
			bool		truncate = (strlen(filename) > VERBOSE_FILENAME_LENGTH);

			fprintf(stderr,
					ngettext("%*s/%s kB (%d%%), %d/%d tablespace (%s%-*.*s)",
							 "%*s/%s kB (%d%%), %d/%d tablespaces (%s%-*.*s)",
							 tablespacecount),
					(int) strlen(totalsize_str),
					totaldone_str, totalsize_str, percent,
					tablespacenum, tablespacecount,
			/* Prefix with "..." if we do leading truncation */
					truncate ? "..." : "",
			truncate ? VERBOSE_FILENAME_LENGTH - 3 : VERBOSE_FILENAME_LENGTH,
			truncate ? VERBOSE_FILENAME_LENGTH - 3 : VERBOSE_FILENAME_LENGTH,
			/* Truncate filename at beginning if it's too long */
					truncate ? filename + strlen(filename) - VERBOSE_FILENAME_LENGTH + 3 : filename);
		}
	}
	else
		fprintf(stderr,
				ngettext("%*s/%s kB (%d%%), %d/%d tablespace",
						 "%*s/%s kB (%d%%), %d/%d tablespaces",
						 tablespacecount),
				(int) strlen(totalsize_str),
				totaldone_str, totalsize_str, percent,
				tablespacenum, tablespacecount);

	fprintf(stderr, "\r");
}

static int32
parse_max_rate(char *src)
{
	double		result;
	char	   *after_num;
	char	   *suffix = NULL;

	errno = 0;
	result = strtod(src, &after_num);
	if (src == after_num)
	{
		fprintf(stderr,
				_("%s: transfer rate \"%s\" is not a valid value\n"),
				progname, src);
		exit(1);
	}
	if (errno != 0)
	{
		fprintf(stderr,
				_("%s: invalid transfer rate \"%s\": %s\n"),
				progname, src, strerror(errno));
		exit(1);
	}

	if (result <= 0)
	{
		/*
		 * Reject obviously wrong values here.
		 */
		fprintf(stderr, _("%s: transfer rate must be greater than zero\n"),
				progname);
		exit(1);
	}

	/*
	 * Evaluate suffix, after skipping over possible whitespace. Lack of
	 * suffix means kilobytes.
	 */
	while (*after_num != '\0' && isspace((unsigned char) *after_num))
		after_num++;

	if (*after_num != '\0')
	{
		suffix = after_num;
		if (*after_num == 'k')
		{
			/* kilobyte is the expected unit. */
			after_num++;
		}
		else if (*after_num == 'M')
		{
			after_num++;
			result *= 1024.0;
		}
	}

	/* The rest can only consist of white space. */
	while (*after_num != '\0' && isspace((unsigned char) *after_num))
		after_num++;

	if (*after_num != '\0')
	{
		fprintf(stderr,
				_("%s: invalid --max-rate unit: \"%s\"\n"),
				progname, suffix);
		exit(1);
	}

	/* Valid integer? */
	if ((uint64) result != (uint64) ((uint32) result))
	{
		fprintf(stderr,
				_("%s: transfer rate \"%s\" exceeds integer range\n"),
				progname, src);
		exit(1);
	}

	/*
	 * The range is checked on the server side too, but avoid the server
	 * connection if a nonsensical value was passed.
	 */
	if (result < MAX_RATE_LOWER || result > MAX_RATE_UPPER)
	{
		fprintf(stderr,
				_("%s: transfer rate \"%s\" is out of range\n"),
				progname, src);
		exit(1);
	}

	return (int32) result;
}

/*
 * Write a piece of tar data
 */
static void
writeTarData(
#ifdef HAVE_LIBZ
			 gzFile ztarfile,
#endif
			 FILE *tarfile, char *buf, int r, char *current_file)
{
#ifdef HAVE_LIBZ
	if (ztarfile != NULL)
	{
		if (gzwrite(ztarfile, buf, r) != r)
		{
			fprintf(stderr,
					_("%s: could not write to compressed file \"%s\": %s\n"),
					progname, current_file, get_gz_error(ztarfile));
			disconnect_and_exit(1);
		}
	}
	else
#endif
	{
		if (fwrite(buf, r, 1, tarfile) != 1)
		{
			fprintf(stderr, _("%s: could not write to file \"%s\": %s\n"),
					progname, current_file, strerror(errno));
			disconnect_and_exit(1);
		}
	}
}

#ifdef HAVE_LIBZ
#define WRITE_TAR_DATA(buf, sz) writeTarData(ztarfile, tarfile, buf, sz, filename)
#else
#define WRITE_TAR_DATA(buf, sz) writeTarData(tarfile, buf, sz, filename)
#endif

/*
 * Receive a tar format file from the connection to the server, and write
 * the data from this file directly into a tar file. If compression is
 * enabled, the data will be compressed while written to the file.
 *
 * The file will be named base.tar[.gz] if it's for the main data directory
 * or <tablespaceoid>.tar[.gz] if it's for another tablespace.
 *
 * No attempt to inspect or validate the contents of the file is done.
 */
static void
ReceiveTarFile(PGconn *conn, PGresult *res, int rownum)
{
	char		filename[MAXPGPATH];
	char	   *copybuf = NULL;
	FILE	   *tarfile = NULL;
	char		tarhdr[512];
	bool		basetablespace = PQgetisnull(res, rownum, 0);
	bool		in_tarhdr = true;
	bool		skip_file = false;
	size_t		tarhdrsz = 0;
	pgoff_t		filesz = 0;

#ifdef HAVE_LIBZ
	gzFile		ztarfile = NULL;
#endif

	if (basetablespace)
	{
		/*
		 * Base tablespaces
		 */
		if (strcmp(basedir, "-") == 0)
		{
#ifdef WIN32
			_setmode(fileno(stdout), _O_BINARY);
#endif

#ifdef HAVE_LIBZ
			if (compresslevel != 0)
			{
				ztarfile = gzdopen(dup(fileno(stdout)), "wb");
				if (gzsetparams(ztarfile, compresslevel,
								Z_DEFAULT_STRATEGY) != Z_OK)
				{
					fprintf(stderr,
							_("%s: could not set compression level %d: %s\n"),
							progname, compresslevel, get_gz_error(ztarfile));
					disconnect_and_exit(1);
				}
			}
			else
#endif
				tarfile = stdout;
			strcpy(filename, "-");
		}
		else
		{
#ifdef HAVE_LIBZ
			if (compresslevel != 0)
			{
				snprintf(filename, sizeof(filename), "%s/base.tar.gz", basedir);
				ztarfile = gzopen(filename, "wb");
				if (gzsetparams(ztarfile, compresslevel,
								Z_DEFAULT_STRATEGY) != Z_OK)
				{
					fprintf(stderr,
							_("%s: could not set compression level %d: %s\n"),
							progname, compresslevel, get_gz_error(ztarfile));
					disconnect_and_exit(1);
				}
			}
			else
#endif
			{
				snprintf(filename, sizeof(filename), "%s/base.tar", basedir);
				tarfile = fopen(filename, "wb");
			}
		}
	}
	else
	{
		/*
		 * Specific tablespace
		 */
#ifdef HAVE_LIBZ
		if (compresslevel != 0)
		{
			snprintf(filename, sizeof(filename), "%s/%s.tar.gz", basedir,
					 PQgetvalue(res, rownum, 0));
			ztarfile = gzopen(filename, "wb");
			if (gzsetparams(ztarfile, compresslevel,
							Z_DEFAULT_STRATEGY) != Z_OK)
			{
				fprintf(stderr,
						_("%s: could not set compression level %d: %s\n"),
						progname, compresslevel, get_gz_error(ztarfile));
				disconnect_and_exit(1);
			}
		}
		else
#endif
		{
			snprintf(filename, sizeof(filename), "%s/%s.tar", basedir,
					 PQgetvalue(res, rownum, 0));
			tarfile = fopen(filename, "wb");
		}
	}

#ifdef HAVE_LIBZ
	if (compresslevel != 0)
	{
		if (!ztarfile)
		{
			/* Compression is in use */
			fprintf(stderr,
					_("%s: could not create compressed file \"%s\": %s\n"),
					progname, filename, get_gz_error(ztarfile));
			disconnect_and_exit(1);
		}
	}
	else
#endif
	{
		/* Either no zlib support, or zlib support but compresslevel = 0 */
		if (!tarfile)
		{
			fprintf(stderr, _("%s: could not create file \"%s\": %s\n"),
					progname, filename, strerror(errno));
			disconnect_and_exit(1);
		}
	}

	/*
	 * Get the COPY data stream
	 */
	res = PQgetResult(conn);
	if (PQresultStatus(res) != PGRES_COPY_OUT)
	{
		fprintf(stderr, _("%s: could not get COPY data stream: %s"),
				progname, PQerrorMessage(conn));
		disconnect_and_exit(1);
	}

	while (1)
	{
		int			r;

		if (copybuf != NULL)
		{
			PQfreemem(copybuf);
			copybuf = NULL;
		}

		r = PQgetCopyData(conn, &copybuf, 0);
		if (r == -1)
		{
			/*
			 * End of chunk. If requested, and this is the base tablespace,
			 * write recovery.conf into the tarfile. When done, close the file
			 * (but not stdout).
			 *
			 * Also, write two completely empty blocks at the end of the tar
			 * file, as required by some tar programs.
			 */
			char		zerobuf[1024];

			MemSet(zerobuf, 0, sizeof(zerobuf));

			if (basetablespace && writerecoveryconf)
			{
				char		header[512];
				int			padding;

				tarCreateHeader(header, "recovery.conf", NULL,
								recoveryconfcontents->len,
								0600, 04000, 02000,
								time(NULL));

				padding = ((recoveryconfcontents->len + 511) & ~511) - recoveryconfcontents->len;

				WRITE_TAR_DATA(header, sizeof(header));
				WRITE_TAR_DATA(recoveryconfcontents->data, recoveryconfcontents->len);
				if (padding)
					WRITE_TAR_DATA(zerobuf, padding);
			}

			/* 2 * 512 bytes empty data at end of file */
			WRITE_TAR_DATA(zerobuf, sizeof(zerobuf));

#ifdef HAVE_LIBZ
			if (ztarfile != NULL)
			{
				if (gzclose(ztarfile) != 0)
				{
					fprintf(stderr,
					   _("%s: could not close compressed file \"%s\": %s\n"),
							progname, filename, get_gz_error(ztarfile));
					disconnect_and_exit(1);
				}
			}
			else
#endif
			{
				if (strcmp(basedir, "-") != 0)
				{
					if (fclose(tarfile) != 0)
					{
						fprintf(stderr,
								_("%s: could not close file \"%s\": %s\n"),
								progname, filename, strerror(errno));
						disconnect_and_exit(1);
					}
				}
			}

			break;
		}
		else if (r == -2)
		{
			fprintf(stderr, _("%s: could not read COPY data: %s"),
					progname, PQerrorMessage(conn));
			disconnect_and_exit(1);
		}

		if (!writerecoveryconf || !basetablespace)
		{
			/*
			 * When not writing recovery.conf, or when not working on the base
			 * tablespace, we never have to look for an existing recovery.conf
			 * file in the stream.
			 */
			WRITE_TAR_DATA(copybuf, r);
		}
		else
		{
			/*
			 * Look for a recovery.conf in the existing tar stream. If it's
			 * there, we must skip it so we can later overwrite it with our
			 * own version of the file.
			 *
			 * To do this, we have to process the individual files inside the
			 * TAR stream. The stream consists of a header and zero or more
			 * chunks, all 512 bytes long. The stream from the server is
			 * broken up into smaller pieces, so we have to track the size of
			 * the files to find the next header structure.
			 */
			int			rr = r;
			int			pos = 0;

			while (rr > 0)
			{
				if (in_tarhdr)
				{
					/*
					 * We're currently reading a header structure inside the
					 * TAR stream, i.e. the file metadata.
					 */
					if (tarhdrsz < 512)
					{
						/*
						 * Copy the header structure into tarhdr in case the
						 * header is not aligned to 512 bytes or it's not
						 * returned in whole by the last PQgetCopyData call.
						 */
						int			hdrleft;
						int			bytes2copy;

						hdrleft = 512 - tarhdrsz;
						bytes2copy = (rr > hdrleft ? hdrleft : rr);

						memcpy(&tarhdr[tarhdrsz], copybuf + pos, bytes2copy);

						rr -= bytes2copy;
						pos += bytes2copy;
						tarhdrsz += bytes2copy;
					}
					else
					{
						/*
						 * We have the complete header structure in tarhdr,
						 * look at the file metadata: - the subsequent file
						 * contents have to be skipped if the filename is
						 * recovery.conf - find out the size of the file
						 * padded to the next multiple of 512
						 */
						int			padding;

						skip_file = (strcmp(&tarhdr[0], "recovery.conf") == 0);

						filesz = read_tar_number(&tarhdr[124], 12);

						padding = ((filesz + 511) & ~511) - filesz;
						filesz += padding;

						/* Next part is the file, not the header */
						in_tarhdr = false;

						/*
						 * If we're not skipping the file, write the tar
						 * header unmodified.
						 */
						if (!skip_file)
							WRITE_TAR_DATA(tarhdr, 512);
					}
				}
				else
				{
					/*
					 * We're processing a file's contents.
					 */
					if (filesz > 0)
					{
						/*
						 * We still have data to read (and possibly write).
						 */
						int			bytes2write;

						bytes2write = (filesz > rr ? rr : filesz);

						if (!skip_file)
							WRITE_TAR_DATA(copybuf + pos, bytes2write);

						rr -= bytes2write;
						pos += bytes2write;
						filesz -= bytes2write;
					}
					else
					{
						/*
						 * No more data in the current file, the next piece of
						 * data (if any) will be a new file header structure.
						 */
						in_tarhdr = true;
						skip_file = false;
						tarhdrsz = 0;
						filesz = 0;
					}
				}
			}
		}
		totaldone += r;
		progress_report(rownum, filename, false);
	}							/* while (1) */
	progress_report(rownum, filename, true);

	if (copybuf != NULL)
		PQfreemem(copybuf);
}


/*
 * Retrieve tablespace path, either relocated or original depending on whether
 * -T was passed or not.
 */
static const char *
get_tablespace_mapping(const char *dir)
{
	TablespaceListCell *cell;

	for (cell = tablespace_dirs.head; cell; cell = cell->next)
		if (strcmp(dir, cell->old_dir) == 0)
			return cell->new_dir;

	return dir;
}


/*
 * Receive a tar format stream from the connection to the server, and unpack
 * the contents of it into a directory. Only files, directories and
 * symlinks are supported, no other kinds of special files.
 *
 * If the data is for the main data directory, it will be restored in the
 * specified directory. If it's for another tablespace, it will be restored
 * in the original or mapped directory.
 */
static void
ReceiveAndUnpackTarFile(PGconn *conn, PGresult *res, int rownum)
{
	char		current_path[MAXPGPATH];
	char		filename[MAXPGPATH];
	const char *mapped_tblspc_path;
	pgoff_t		current_len_left = 0;
	int			current_padding = 0;
	bool		basetablespace;
	char	   *copybuf = NULL;
	FILE	   *file = NULL;

	basetablespace = PQgetisnull(res, rownum, 0);
	if (basetablespace)
		strlcpy(current_path, basedir, sizeof(current_path));
	else
<<<<<<< HEAD
		strlcpy(current_path,
				get_tablespace_mapping(PQgetvalue(res, rownum, 1)),
				sizeof(current_path));
=======
	{
		strlcpy(current_path, get_tablespace_mapping(PQgetvalue(res, rownum, 1)), sizeof(current_path));
>>>>>>> d1df28c1

		if (target_gp_dbid < 1)
		{
			fprintf(stderr, _("%s: cannot restore user-defined tablespaces without the --target-gp-dbid option"),
					progname);
			disconnect_and_exit(1);
		}
	}

	/*
	 * Get the COPY data
	 */
	res = PQgetResult(conn);
	if (PQresultStatus(res) != PGRES_COPY_OUT)
	{
		fprintf(stderr, _("%s: could not get COPY data stream: %s"),
				progname, PQerrorMessage(conn));
		disconnect_and_exit(1);
	}

	while (1)
	{
		int			r;

		if (copybuf != NULL)
		{
			PQfreemem(copybuf);
			copybuf = NULL;
		}

		r = PQgetCopyData(conn, &copybuf, 0);

		if (r == -1)
		{
			/*
			 * End of chunk
			 */
			if (file)
				fclose(file);

			break;
		}
		else if (r == -2)
		{
			fprintf(stderr, _("%s: could not read COPY data: %s"),
					progname, PQerrorMessage(conn));
			disconnect_and_exit(1);
		}

		if (file == NULL)
		{
			int			filemode;

			/*
			 * No current file, so this must be the header for a new file
			 */
			if (r != 512)
			{
				fprintf(stderr, _("%s: invalid tar block header size: %d\n"),
						progname, r);
				disconnect_and_exit(1);
			}
			totaldone += 512;

			current_len_left = read_tar_number(&copybuf[124], 12);

			/* Set permissions on the file */
			filemode = read_tar_number(&copybuf[100], 8);

			/*
			 * All files are padded up to 512 bytes
			 */
			current_padding =
				((current_len_left + 511) & ~511) - current_len_left;

			/*
			 * First part of header is zero terminated filename
			 */
			if (!basetablespace)
			{
				/*
				 * Reconstruct the path replacing the source tablespace path's
				 * dbid with the dbid provided from --target-gp-dbid option.
				 *
				 * For example, copybuf can be
				 * "<GP_TABLESPACE_VERSION_DIRECTORY>_db<dbid>/16384/16385".
				 * We create a pointer to the dbid and relfile "/16384/16385",
				 * construct the new tablespace with provided dbid, and append
				 * the dbid and relfile on top.
				 */
				char *copybuf_dbid_relfile = strstr(copybuf, "/");

				snprintf(filename, sizeof(filename), "%s/%s_db%d", current_path,
						 GP_TABLESPACE_VERSION_DIRECTORY, target_gp_dbid);
				strcat(filename, copybuf_dbid_relfile);
			}
			else
			{
				snprintf(filename, sizeof(filename), "%s/%s", current_path,
						 copybuf);
			}

			if (filename[strlen(filename) - 1] == '/')
			{
				/*
				 * Ends in a slash means directory or symlink to directory
				 */
				if (copybuf[156] == '5')
				{
					/*
					 * Directory
					 */
					filename[strlen(filename) - 1] = '\0';		/* Remove trailing slash */

					/*
					 * Since the forceoverwrite flag is being used, the
					 * directories still exist. Remove them so that
					 * pg_basebackup can create them. Skip when we detect
					 * pg_log because we want to retain its contents.
					 */
					if (forceoverwrite && pg_check_dir(filename) != 0)
					{
						int filename_offset = strlen(filename) - 7;

						/* replace with pg_str_endswith() after merging Postgres 9.5 */
						if (filename_offset >= 0 &&
							strcmp(filename + filename_offset, "/pg_log") == 0)
							continue;

						rmtree(filename, true);
					}

					if (mkdir(filename, S_IRWXU) != 0)
					{
						/*
						 * When streaming WAL, pg_xlog will have been created
						 * by the wal receiver process. Also, when transaction
						 * log directory location was specified, pg_xlog has
						 * already been created as a symbolic link before
						 * starting the actual backup. So just ignore creation
						 * failures on related directories.
						 */
						if (!((pg_str_endswith(filename, "/pg_xlog") ||
							   pg_str_endswith(filename, "/archive_status")) &&
							  errno == EEXIST))
						{
							fprintf(stderr,
							_("%s: could not create directory \"%s\": %s\n"),
									progname, filename, strerror(errno));
							disconnect_and_exit(1);
						}
					}
#ifndef WIN32
					if (chmod(filename, (mode_t) filemode))
						fprintf(stderr,
								_("%s: could not set permissions on directory \"%s\": %s\n"),
								progname, filename, strerror(errno));
#endif
				}
				else if (copybuf[156] == '2')
				{
					/*
					 * Symbolic link
					 *
					 * It's most likely a link in pg_tblspc directory, to the
					 * location of a tablespace. Apply any tablespace mapping
					 * given on the command line (--tablespace-mapping).
					 * (We blindly apply the mapping without checking that
					 * the link really is inside pg_tblspc. We don't expect
					 * there to be other symlinks in a data directory, but
					 * if there are, you can call it an undocumented feature
					 * that you can map them too.)
					 */
					filename[strlen(filename) - 1] = '\0';		/* Remove trailing slash */

					mapped_tblspc_path = get_tablespace_mapping(&copybuf[157]);
					if (symlink(mapped_tblspc_path, filename) != 0)
					{
						fprintf(stderr,
								_("%s: could not create symbolic link from \"%s\" to \"%s\": %s\n"),
								progname, filename, mapped_tblspc_path,
								strerror(errno));
						disconnect_and_exit(1);
					}
				}
				else
				{
					fprintf(stderr,
							_("%s: unrecognized link indicator \"%c\"\n"),
							progname, copybuf[156]);
					disconnect_and_exit(1);
				}
				continue;		/* directory or link handled */
			}

			/*
			 * regular file
			 *
			 * In GPDB, we may need to remove the file first if we are forcing
			 * an overwrite instead of starting with a blank directory. Some
			 * files may have had their permissions changed to read only.
			 * Remove the file instead of literally overwriting them.
			 */
			if (forceoverwrite)
				remove(filename);

			file = fopen(filename, "wb");
			if (!file)
			{
				fprintf(stderr, _("%s: could not create file \"%s\": %s\n"),
						progname, filename, strerror(errno));
				disconnect_and_exit(1);
			}

#ifndef WIN32
			if (chmod(filename, (mode_t) filemode))
				fprintf(stderr, _("%s: could not set permissions on file \"%s\": %s\n"),
						progname, filename, strerror(errno));
#endif

			if (current_len_left == 0)
			{
				/*
				 * Done with this file, next one will be a new tar header
				 */
				fclose(file);
				file = NULL;
				continue;
			}
		}						/* new file */
		else
		{
			/*
			 * Continuing blocks in existing file
			 */
			if (current_len_left == 0 && r == current_padding)
			{
				/*
				 * Received the padding block for this file, ignore it and
				 * close the file, then move on to the next tar header.
				 */
				fclose(file);
				file = NULL;
				totaldone += r;
				continue;
			}

			if (fwrite(copybuf, r, 1, file) != 1)
			{
				fprintf(stderr, _("%s: could not write to file \"%s\": %s\n"),
						progname, filename, strerror(errno));
				disconnect_and_exit(1);
			}
			totaldone += r;
			progress_report(rownum, filename, false);

			current_len_left -= r;
			if (current_len_left == 0 && current_padding == 0)
			{
				/*
				 * Received the last block, and there is no padding to be
				 * expected. Close the file and move on to the next tar
				 * header.
				 */
				fclose(file);
				file = NULL;
				continue;
			}
		}						/* continuing data in existing file */
	}							/* loop over all data blocks */
	progress_report(rownum, filename, true);

	if (file != NULL)
	{
		fprintf(stderr,
				_("%s: COPY stream ended before last file was finished\n"),
				progname);
		disconnect_and_exit(1);
	}

	if (copybuf != NULL)
		PQfreemem(copybuf);

	if (basetablespace && writerecoveryconf)
		WriteRecoveryConf();
}

/*
 * Escape a parameter value so that it can be used as part of a libpq
 * connection string, e.g. in:
 *
 * application_name=<value>
 *
 * The returned string is malloc'd. Return NULL on out-of-memory.
 */
static char *
escapeConnectionParameter(const char *src)
{
	bool		need_quotes = false;
	bool		need_escaping = false;
	const char *p;
	char	   *dstbuf;
	char	   *dst;

	/*
	 * First check if quoting is needed. Any quote (') or backslash (\)
	 * characters need to be escaped. Parameters are separated by whitespace,
	 * so any string containing whitespace characters need to be quoted. An
	 * empty string is represented by ''.
	 */
	if (strchr(src, '\'') != NULL || strchr(src, '\\') != NULL)
		need_escaping = true;

	for (p = src; *p; p++)
	{
		if (isspace((unsigned char) *p))
		{
			need_quotes = true;
			break;
		}
	}

	if (*src == '\0')
		return pg_strdup("''");

	if (!need_quotes && !need_escaping)
		return pg_strdup(src);	/* no quoting or escaping needed */

	/*
	 * Allocate a buffer large enough for the worst case that all the source
	 * characters need to be escaped, plus quotes.
	 */
	dstbuf = pg_malloc(strlen(src) * 2 + 2 + 1);

	dst = dstbuf;
	if (need_quotes)
		*(dst++) = '\'';
	for (; *src; src++)
	{
		if (*src == '\'' || *src == '\\')
			*(dst++) = '\\';
		*(dst++) = *src;
	}
	if (need_quotes)
		*(dst++) = '\'';
	*dst = '\0';

	return dstbuf;
}

/*
 * Escape a string so that it can be used as a value in a key-value pair
 * a configuration file.
 */
static char *
escape_quotes(const char *src)
{
	char	   *result = escape_single_quotes_ascii(src);

	if (!result)
	{
		fprintf(stderr, _("%s: out of memory\n"), progname);
		exit(1);
	}
	return result;
}

/*
 * Create a recovery.conf file in memory using a PQExpBuffer
 */
static void
GenerateRecoveryConf(PGconn *conn)
{
	PQconninfoOption *connOptions;
	PQconninfoOption *option;
	PQExpBufferData conninfo_buf;
	char	   *escaped;

	recoveryconfcontents = createPQExpBuffer();
	if (!recoveryconfcontents)
	{
		fprintf(stderr, _("%s: out of memory\n"), progname);
		disconnect_and_exit(1);
	}

	connOptions = PQconninfo(conn);
	if (connOptions == NULL)
	{
		fprintf(stderr, _("%s: out of memory\n"), progname);
		disconnect_and_exit(1);
	}

	appendPQExpBufferStr(recoveryconfcontents, "standby_mode = 'on'\n");

	initPQExpBuffer(&conninfo_buf);
	for (option = connOptions; option && option->keyword; option++)
	{
		/*
		 * Do not emit this setting if: - the setting is "replication",
		 * "dbname" or "fallback_application_name", since these would be
		 * overridden by the libpqwalreceiver module anyway. - not set or
		 * empty.
		 */
		if (strcmp(option->keyword, "replication") == 0 ||
			strcmp(option->keyword, "dbname") == 0 ||
			strcmp(option->keyword, "fallback_application_name") == 0 ||
			(option->val == NULL) ||
			(option->val != NULL && option->val[0] == '\0'))
			continue;

		/* Separate key-value pairs with spaces */
		if (conninfo_buf.len != 0)
			appendPQExpBufferStr(&conninfo_buf, " ");

		/*
		 * Write "keyword=value" pieces, the value string is escaped and/or
		 * quoted if necessary.
		 */
		escaped = escapeConnectionParameter(option->val);
		appendPQExpBuffer(&conninfo_buf, "%s=%s", option->keyword, escaped);
		free(escaped);
	}

	/*
	 * Escape the connection string, so that it can be put in the config file.
	 * Note that this is different from the escaping of individual connection
	 * options above!
	 */
	escaped = escape_quotes(conninfo_buf.data);
	appendPQExpBuffer(recoveryconfcontents, "primary_conninfo = '%s'\n", escaped);
	free(escaped);

	if (PQExpBufferBroken(recoveryconfcontents) ||
		PQExpBufferDataBroken(conninfo_buf))
	{
		fprintf(stderr, _("%s: out of memory\n"), progname);
		disconnect_and_exit(1);
	}

	termPQExpBuffer(&conninfo_buf);

	PQconninfoFree(connOptions);
}


/*
 * Write a recovery.conf file into the directory specified in basedir,
 * with the contents already collected in memory.
 */
static void
WriteRecoveryConf(void)
{
	char		filename[MAXPGPATH];
	FILE	   *cf;

	sprintf(filename, "%s/recovery.conf", basedir);

	cf = fopen(filename, "w");
	if (cf == NULL)
	{
		fprintf(stderr, _("%s: could not create file \"%s\": %s\n"), progname, filename, strerror(errno));
		disconnect_and_exit(1);
	}

	if (fwrite(recoveryconfcontents->data, recoveryconfcontents->len, 1, cf) != 1)
	{
		fprintf(stderr,
				_("%s: could not write to file \"%s\": %s\n"),
				progname, filename, strerror(errno));
		disconnect_and_exit(1);
	}

	fclose(cf);
}

static char *
build_exclude_list(char **exclude_list, int num)
{
	PQExpBufferData	buf;
	int				i;
	char			quoted[MAXPGPATH];
	int				error;
	size_t			len;

	if (num == 0)
		return "";

	initPQExpBuffer(&buf);

	for (i = 0; i < num; i++)
	{
		error = 1;
		len = PQescapeStringConn(conn, quoted, exclude_list[i], MAXPGPATH, &error);
		if (len == 0 || error != 0)
		{
			fprintf(stderr, _("%s: could not process exclude \"%s\": %s\n"),
					progname, exclude_list[i], PQerrorMessage(conn));
			disconnect_and_exit(1);
		}
		appendPQExpBuffer(&buf, "EXCLUDE '%s'", quoted);
	}

	if (PQExpBufferDataBroken(buf))
	{
		fprintf(stderr, _("%s: out of memory\n"), progname);
		disconnect_and_exit(1);
	}

	return buf.data;
}

static void
BaseBackup(void)
{
	PGresult   *res;
	char	   *sysidentifier;
	uint32		latesttli;
	uint32		starttli;
	char	   *basebkp;
	char		escaped_label[MAXPGPATH];
	char	   *maxrate_clause = NULL;
	int			i;
	char		xlogstart[64];
	char		xlogend[64];
	int			minServerMajor,
				maxServerMajor;
	int			serverMajor;
	char 	   *exclude_list;

	/*
	 * Connect in replication mode to the server
	 */
	conn = GetConnection();
	if (!conn)
		/* Error message already written in GetConnection() */
		exit(1);

	/*
	 * Check server version. BASE_BACKUP command was introduced in 9.1, so we
	 * can't work with servers older than 9.1.
	 */
	minServerMajor = 901;
	maxServerMajor = PG_VERSION_NUM / 100;
	serverMajor = PQserverVersion(conn) / 100;
	if (serverMajor < minServerMajor || serverMajor > maxServerMajor)
	{
		const char *serverver = PQparameterStatus(conn, "server_version");

		fprintf(stderr, _("%s: incompatible server version %s\n"),
				progname, serverver ? serverver : "'unknown'");
		disconnect_and_exit(1);
	}

	/*
	 * If WAL streaming was requested, also check that the server is new
	 * enough for that.
	 */
	if (streamwal && !CheckServerVersionForStreaming(conn))
	{
		/* Error message already written in CheckServerVersionForStreaming() */
		disconnect_and_exit(1);
	}

	/*
	 * Build contents of recovery.conf if requested
	 */
	if (writerecoveryconf)
		GenerateRecoveryConf(conn);

	/*
	 * Run IDENTIFY_SYSTEM so we can get the timeline
	 */
	res = PQexec(conn, "IDENTIFY_SYSTEM");
	if (PQresultStatus(res) != PGRES_TUPLES_OK)
	{
		fprintf(stderr, _("%s: could not send replication command \"%s\": %s"),
				progname, "IDENTIFY_SYSTEM", PQerrorMessage(conn));
		disconnect_and_exit(1);
	}
	if (PQntuples(res) != 1 || PQnfields(res) < 3)
	{
		fprintf(stderr,
				_("%s: could not identify system: got %d rows and %d fields, expected %d rows and %d or more fields\n"),
				progname, PQntuples(res), PQnfields(res), 1, 3);
		disconnect_and_exit(1);
	}
	sysidentifier = pg_strdup(PQgetvalue(res, 0, 0));
	latesttli = atoi(PQgetvalue(res, 0, 1));
	PQclear(res);

	/*
	 * Start the actual backup
	 */
	PQescapeStringConn(conn, escaped_label, label, sizeof(escaped_label), &i);

	if (maxrate > 0)
		maxrate_clause = psprintf("MAX_RATE %u", maxrate);

	exclude_list = build_exclude_list(excludes, num_exclude);

	if (verbose)
		fprintf(stderr,
				_("%s: initiating base backup, waiting for checkpoint to complete\n"),
				progname);

	if (showprogress && !verbose)
		fprintf(stderr, "waiting for checkpoint\r");

	basebkp =
		psprintf("BASE_BACKUP LABEL '%s' %s %s %s %s %s %s",
				 escaped_label,
				 showprogress ? "PROGRESS" : "",
				 includewal && !streamwal ? "WAL" : "",
				 fastcheckpoint ? "FAST" : "",
				 includewal ? "NOWAIT" : "",
				 maxrate_clause ? maxrate_clause : "",
				 exclude_list);

	if (num_exclude != 0)
		free(exclude_list);
	
	if (PQsendQuery(conn, basebkp) == 0)
	{
		fprintf(stderr, _("%s: could not send replication command \"%s\": %s"),
				progname, "BASE_BACKUP", PQerrorMessage(conn));
		disconnect_and_exit(1);
	}

	/*
	 * Get the starting xlog position
	 */
	res = PQgetResult(conn);
	if (PQresultStatus(res) != PGRES_TUPLES_OK)
	{
		fprintf(stderr, _("%s: could not initiate base backup: %s"),
				progname, PQerrorMessage(conn));
		disconnect_and_exit(1);
	}
	if (PQntuples(res) != 1)
	{
		fprintf(stderr,
				_("%s: server returned unexpected response to BASE_BACKUP command; got %d rows and %d fields, expected %d rows and %d fields\n"),
				progname, PQntuples(res), PQnfields(res), 1, 2);
		disconnect_and_exit(1);
	}

	strlcpy(xlogstart, PQgetvalue(res, 0, 0), sizeof(xlogstart));

	if (verbose)
		fprintf(stderr, _("%s: checkpoint completed\n"), progname);

	/*
	 * 9.3 and later sends the TLI of the starting point. With older servers,
	 * assume it's the same as the latest timeline reported by
	 * IDENTIFY_SYSTEM.
	 */
	if (PQnfields(res) >= 2)
		starttli = atoi(PQgetvalue(res, 0, 1));
	else
		starttli = latesttli;
	PQclear(res);
	MemSet(xlogend, 0, sizeof(xlogend));

	if (verbose && includewal)
		fprintf(stderr, _("transaction log start point: %s on timeline %u\n"),
				xlogstart, starttli);

	/*
	 * Get the header
	 */
	res = PQgetResult(conn);
	if (PQresultStatus(res) != PGRES_TUPLES_OK)
	{
		fprintf(stderr, _("%s: could not get backup header: %s"),
				progname, PQerrorMessage(conn));
		disconnect_and_exit(1);
	}
	if (PQntuples(res) < 1)
	{
		fprintf(stderr, _("%s: no data returned from server\n"), progname);
		disconnect_and_exit(1);
	}

	/*
	 * Sum up the total size, for progress reporting
	 */
	totalsize = totaldone = 0;
	tablespacecount = PQntuples(res);
	for (i = 0; i < PQntuples(res); i++)
	{
		totalsize += atol(PQgetvalue(res, i, 2));

		/*
		 * Verify tablespace directories are empty. Don't bother with the
		 * first once since it can be relocated, and it will be checked before
		 * we do anything anyway.
		 */
		if (format == 'p' && !PQgetisnull(res, i, 1))
		{
			char	   *path = (char *) get_tablespace_mapping(PQgetvalue(res, i, 1));
			char path_with_subdir[MAXPGPATH];

			sprintf(path_with_subdir, "%s/%s_db%d", path, GP_TABLESPACE_VERSION_DIRECTORY, target_gp_dbid);

			verify_dir_is_empty_or_create(path_with_subdir);
		}
	}

	/*
	 * When writing to stdout, require a single tablespace
	 */
	if (format == 't' && strcmp(basedir, "-") == 0 && PQntuples(res) > 1)
	{
		fprintf(stderr,
				_("%s: can only write single tablespace to stdout, database has %d\n"),
				progname, PQntuples(res));
		disconnect_and_exit(1);
	}

	/*
	 * If we're streaming WAL, start the streaming session before we start
	 * receiving the actual data chunks.
	 */
	if (streamwal)
	{
		if (verbose)
			fprintf(stderr, _("%s: starting background WAL receiver\n"),
					progname);
		StartLogStreamer(xlogstart, starttli, sysidentifier);
	}

	/*
	 * Start receiving chunks
	 */
	for (i = 0; i < PQntuples(res); i++)
	{
		if (format == 't')
			ReceiveTarFile(conn, res, i);
		else
			ReceiveAndUnpackTarFile(conn, res, i);
	}							/* Loop over all tablespaces */

	if (showprogress)
	{
		progress_report(PQntuples(res), NULL, true);
		fprintf(stderr, "\n");	/* Need to move to next line */
	}

	PQclear(res);

	/*
	 * Get the stop position
	 */
	res = PQgetResult(conn);
	if (PQresultStatus(res) != PGRES_TUPLES_OK)
	{
		fprintf(stderr,
		 _("%s: could not get transaction log end position from server: %s"),
				progname, PQerrorMessage(conn));
		disconnect_and_exit(1);
	}
	if (PQntuples(res) != 1)
	{
		fprintf(stderr,
			 _("%s: no transaction log end position returned from server\n"),
				progname);
		disconnect_and_exit(1);
	}
	strlcpy(xlogend, PQgetvalue(res, 0, 0), sizeof(xlogend));
	if (verbose && includewal)
		fprintf(stderr, "transaction log end point: %s\n", xlogend);
	PQclear(res);

	res = PQgetResult(conn);
	if (PQresultStatus(res) != PGRES_COMMAND_OK)
	{
		fprintf(stderr, _("%s: final receive failed: %s"),
				progname, PQerrorMessage(conn));
		disconnect_and_exit(1);
	}

	if (bgchild > 0)
	{
#ifndef WIN32
		int			status;
		int			r;
#else
		DWORD		status;
		/*
		 * get a pointer sized version of bgchild to avoid warnings about
		 * casting to a different size on WIN64.
		 */
		intptr_t	bgchild_handle = bgchild;
		uint32		hi,
					lo;
#endif

		if (verbose)
			fprintf(stderr,
					_("%s: waiting for background process to finish streaming ...\n"), progname);

#ifndef WIN32
		if (write(bgpipe[1], xlogend, strlen(xlogend)) != strlen(xlogend))
		{
			fprintf(stderr,
					_("%s: could not send command to background pipe: %s\n"),
					progname, strerror(errno));
			disconnect_and_exit(1);
		}

		/* Just wait for the background process to exit */
		r = waitpid(bgchild, &status, 0);
		if (r == -1)
		{
			fprintf(stderr, _("%s: could not wait for child process: %s\n"),
					progname, strerror(errno));
			disconnect_and_exit(1);
		}
		if (r != bgchild)
		{
			fprintf(stderr, _("%s: child %d died, expected %d\n"),
					progname, r, (int) bgchild);
			disconnect_and_exit(1);
		}
		if (!WIFEXITED(status))
		{
			fprintf(stderr, _("%s: child process did not exit normally\n"),
					progname);
			disconnect_and_exit(1);
		}
		if (WEXITSTATUS(status) != 0)
		{
			fprintf(stderr, _("%s: child process exited with error %d\n"),
					progname, WEXITSTATUS(status));
			disconnect_and_exit(1);
		}
		/* Exited normally, we're happy! */
#else							/* WIN32 */

		/*
		 * On Windows, since we are in the same process, we can just store the
		 * value directly in the variable, and then set the flag that says
		 * it's there.
		 */
		if (sscanf(xlogend, "%X/%X", &hi, &lo) != 2)
		{
			fprintf(stderr,
				  _("%s: could not parse transaction log location \"%s\"\n"),
					progname, xlogend);
			disconnect_and_exit(1);
		}
		xlogendptr = ((uint64) hi) << 32 | lo;
		InterlockedIncrement(&has_xlogendptr);

		/* First wait for the thread to exit */
		if (WaitForSingleObjectEx((HANDLE) bgchild_handle, INFINITE, FALSE) !=
			WAIT_OBJECT_0)
		{
			_dosmaperr(GetLastError());
			fprintf(stderr, _("%s: could not wait for child thread: %s\n"),
					progname, strerror(errno));
			disconnect_and_exit(1);
		}
		if (GetExitCodeThread((HANDLE) bgchild_handle, &status) == 0)
		{
			_dosmaperr(GetLastError());
			fprintf(stderr, _("%s: could not get child thread exit status: %s\n"),
					progname, strerror(errno));
			disconnect_and_exit(1);
		}
		if (status != 0)
		{
			fprintf(stderr, _("%s: child thread exited with error %u\n"),
					progname, (unsigned int) status);
			disconnect_and_exit(1);
		}
		/* Exited normally, we're happy */
#endif
	}

	/* Free the recovery.conf contents */
	destroyPQExpBuffer(recoveryconfcontents);

	/*
	 * End of copy data. Final result is already checked inside the loop.
	 */
	PQclear(res);
	PQfinish(conn);

	if (verbose)
		fprintf(stderr, "%s: base backup completed\n", progname);
}


int
main(int argc, char **argv)
{
	static struct option long_options[] = {
		{"help", no_argument, NULL, '?'},
		{"version", no_argument, NULL, 'V'},
		{"pgdata", required_argument, NULL, 'D'},
		{"format", required_argument, NULL, 'F'},
		{"checkpoint", required_argument, NULL, 'c'},
		{"max-rate", required_argument, NULL, 'r'},
		{"write-recovery-conf", no_argument, NULL, 'R'},
		{"tablespace-mapping", required_argument, NULL, 'T'},
		{"xlog", no_argument, NULL, 'x'},
		{"xlog-method", required_argument, NULL, 'X'},
		{"gzip", no_argument, NULL, 'z'},
		{"compress", required_argument, NULL, 'Z'},
		{"label", required_argument, NULL, 'l'},
		{"dbname", required_argument, NULL, 'd'},
		{"host", required_argument, NULL, 'h'},
		{"port", required_argument, NULL, 'p'},
		{"username", required_argument, NULL, 'U'},
		{"no-password", no_argument, NULL, 'w'},
		{"password", no_argument, NULL, 'W'},
		{"status-interval", required_argument, NULL, 's'},
		{"verbose", no_argument, NULL, 'v'},
		{"progress", no_argument, NULL, 'P'},
		{"xlogdir", required_argument, NULL, 1},
		{"exclude", required_argument, NULL, 'E'},
		{"force-overwrite", no_argument, NULL, 128},
		{"target-gp-dbid", required_argument, NULL, 129},
		{NULL, 0, NULL, 0}
	};
	int			c;

	int			option_index;

	progname = get_progname(argv[0]);
	set_pglocale_pgservice(argv[0], PG_TEXTDOMAIN("pg_basebackup"));

	if (argc > 1)
	{
		if (strcmp(argv[1], "--help") == 0 || strcmp(argv[1], "-?") == 0)
		{
			usage();
			exit(0);
		}
		else if (strcmp(argv[1], "-V") == 0
				 || strcmp(argv[1], "--version") == 0)
		{
			puts("pg_basebackup (PostgreSQL) " PG_VERSION);
			exit(0);
		}
	}

	num_exclude = 0;
	while ((c = getopt_long(argc, argv, "D:F:r:RT:xX:l:zZ:d:c:h:p:U:s:wWvPE:",
							long_options, &option_index)) != -1)
	{
		switch (c)
		{
			case 'D':
				basedir = pg_strdup(optarg);
				break;
			case 'F':
				if (strcmp(optarg, "p") == 0 || strcmp(optarg, "plain") == 0)
					format = 'p';
				else if (strcmp(optarg, "t") == 0 || strcmp(optarg, "tar") == 0)
					format = 't';
				else
				{
					fprintf(stderr,
							_("%s: invalid output format \"%s\", must be \"plain\" or \"tar\"\n"),
							progname, optarg);
					exit(1);
				}
				break;
			case 'r':
				maxrate = parse_max_rate(optarg);
				break;
			case 'R':
				writerecoveryconf = true;
				break;
			case 'T':
				tablespace_list_append(optarg);
				break;
			case 'x':
				if (includewal)
				{
					fprintf(stderr,
					 _("%s: cannot specify both --xlog and --xlog-method\n"),
							progname);
					exit(1);
				}

				includewal = true;
				streamwal = false;
				break;
			case 'X':
				if (includewal)
				{
					fprintf(stderr,
					 _("%s: cannot specify both --xlog and --xlog-method\n"),
							progname);
					exit(1);
				}

				includewal = true;
				if (strcmp(optarg, "f") == 0 ||
					strcmp(optarg, "fetch") == 0)
					streamwal = false;
				else if (strcmp(optarg, "s") == 0 ||
						 strcmp(optarg, "stream") == 0)
					streamwal = true;
				else
				{
					fprintf(stderr,
							_("%s: invalid xlog-method option \"%s\", must be \"fetch\" or \"stream\"\n"),
							progname, optarg);
					exit(1);
				}
				break;
			case 1:
				xlog_dir = pg_strdup(optarg);
				break;
			case 'l':
				label = pg_strdup(optarg);
				break;
			case 'z':
#ifdef HAVE_LIBZ
				compresslevel = Z_DEFAULT_COMPRESSION;
#else
				compresslevel = 1;		/* will be rejected below */
#endif
				break;
			case 'Z':
				compresslevel = atoi(optarg);
				if (compresslevel < 0 || compresslevel > 9)
				{
					fprintf(stderr, _("%s: invalid compression level \"%s\"\n"),
							progname, optarg);
					exit(1);
				}
				break;
			case 'c':
				if (pg_strcasecmp(optarg, "fast") == 0)
					fastcheckpoint = true;
				else if (pg_strcasecmp(optarg, "spread") == 0)
					fastcheckpoint = false;
				else
				{
					fprintf(stderr, _("%s: invalid checkpoint argument \"%s\", must be \"fast\" or \"spread\"\n"),
							progname, optarg);
					exit(1);
				}
				break;
			case 'd':
				connection_string = pg_strdup(optarg);
				break;
			case 'h':
				dbhost = pg_strdup(optarg);
				break;
			case 'p':
				dbport = pg_strdup(optarg);
				break;
			case 'U':
				dbuser = pg_strdup(optarg);
				break;
			case 'w':
				dbgetpassword = -1;
				break;
			case 'W':
				dbgetpassword = 1;
				break;
			case 's':
				standby_message_timeout = atoi(optarg) * 1000;
				if (standby_message_timeout < 0)
				{
					fprintf(stderr, _("%s: invalid status interval \"%s\"\n"),
							progname, optarg);
					exit(1);
				}
				break;
			case 'v':
				verbose++;
				break;
			case 'P':
				showprogress = true;
				break;
			case 'E':
				if (num_exclude >= MAX_EXCLUDE)
				{
					fprintf(stderr, _("%s: too many elements in exclude list: max is %d"),
							progname, MAX_EXCLUDE);
					exit(1);
				}

				excludes[num_exclude++] = pg_strdup(optarg);
				break;
			case 128:
				forceoverwrite = true;
				break;
			case 129:
				target_gp_dbid = atoi(optarg);
				break;
			default:

				/*
				 * getopt_long already emitted a complaint
				 */
				fprintf(stderr, _("Try \"%s --help\" for more information.\n"),
						progname);
				exit(1);
		}
	}

	/*
	 * Any non-option arguments?
	 */
	if (optind < argc)
	{
		fprintf(stderr,
				_("%s: too many command-line arguments (first is \"%s\")\n"),
				progname, argv[optind]);
		fprintf(stderr, _("Try \"%s --help\" for more information.\n"),
				progname);
		exit(1);
	}

	/*
	 * Required arguments
	 */
	if (basedir == NULL)
	{
		fprintf(stderr, _("%s: no target directory specified\n"), progname);
		fprintf(stderr, _("Try \"%s --help\" for more information.\n"),
				progname);
		exit(1);
	}

	/*
	 * Mutually exclusive arguments
	 */
	if (format == 'p' && compresslevel != 0)
	{
		fprintf(stderr,
				_("%s: only tar mode backups can be compressed\n"),
				progname);
		fprintf(stderr, _("Try \"%s --help\" for more information.\n"),
				progname);
		exit(1);
	}

	if (format != 'p' && streamwal)
	{
		fprintf(stderr,
				_("%s: WAL streaming can only be used in plain mode\n"),
				progname);
		fprintf(stderr, _("Try \"%s --help\" for more information.\n"),
				progname);
		exit(1);
	}

	if (strcmp(xlog_dir, "") != 0)
	{
		if (format != 'p')
		{
			fprintf(stderr,
					_("%s: transaction log directory location can only be specified in plain mode\n"),
					progname);
			fprintf(stderr, _("Try \"%s --help\" for more information.\n"),
					progname);
			exit(1);
		}

		/* clean up xlog directory name, check it's absolute */
		canonicalize_path(xlog_dir);
		if (!is_absolute_path(xlog_dir))
		{
			fprintf(stderr, _("%s: transaction log directory location must be "
							  "an absolute path\n"), progname);
			fprintf(stderr, _("Try \"%s --help\" for more information.\n"),
					progname);
			exit(1);
		}
	}

#ifndef HAVE_LIBZ
	if (compresslevel != 0)
	{
		fprintf(stderr,
				_("%s: this build does not support compression\n"),
				progname);
		exit(1);
	}
#endif

	/*
	 * Verify that the target directory exists, or create it. For plaintext
	 * backups, always require the directory. For tar backups, require it
	 * unless we are writing to stdout.
	 */
	if (format == 'p' || strcmp(basedir, "-") != 0)
		verify_dir_is_empty_or_create(basedir);

	/* Create transaction log symlink, if required */
	if (strcmp(xlog_dir, "") != 0)
	{
		char	   *linkloc;

		verify_dir_is_empty_or_create(xlog_dir);

		/* form name of the place where the symlink must go */
		linkloc = psprintf("%s/pg_xlog", basedir);

#ifdef HAVE_SYMLINK
		if (symlink(xlog_dir, linkloc) != 0)
		{
			fprintf(stderr, _("%s: could not create symbolic link \"%s\": %s\n"),
					progname, linkloc, strerror(errno));
			exit(1);
		}
#else
		fprintf(stderr, _("%s: symlinks are not supported on this platform\n"));
		exit(1);
#endif
		free(linkloc);
	}

	BaseBackup();

	return 0;
}<|MERGE_RESOLUTION|>--- conflicted
+++ resolved
@@ -1166,14 +1166,8 @@
 	if (basetablespace)
 		strlcpy(current_path, basedir, sizeof(current_path));
 	else
-<<<<<<< HEAD
-		strlcpy(current_path,
-				get_tablespace_mapping(PQgetvalue(res, rownum, 1)),
-				sizeof(current_path));
-=======
 	{
 		strlcpy(current_path, get_tablespace_mapping(PQgetvalue(res, rownum, 1)), sizeof(current_path));
->>>>>>> d1df28c1
 
 		if (target_gp_dbid < 1)
 		{
