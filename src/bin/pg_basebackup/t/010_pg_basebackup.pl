--- conflicted
+++ resolved
@@ -6,12 +6,7 @@
 use File::Path qw(rmtree);
 use PostgresNode;
 use TestLib;
-<<<<<<< HEAD
-use Test::More tests => 106;
-=======
-use Test::More tests => 61;
-use File::Path qw(rmtree);
->>>>>>> dd2c86ee
+use Test::More tests => 109;
 
 program_help_ok('pg_basebackup');
 program_version_ok('pg_basebackup');
