--- conflicted
+++ resolved
@@ -57,13 +57,8 @@
 -----------------
  Success:        
 (1 row)
-<<<<<<< HEAD
 -- loop to reach wait_event=SyncRep
-0U: select wait_for_replication(200);
-=======
--- loop to reach wait_event_type=Replication
 0U: select wait_for_replication(1200);
->>>>>>> b22544fb
  wait_for_replication 
 ----------------------
  t                    
