-- negative cases
SELECT test_receive();
<<<<<<< HEAD
ERROR:  could not receive data from WAL stream: connection pointer is NULL (gp_libpqwalreceiver.c:511)
SELECT test_send();
ERROR:  could not send data to WAL stream: connection pointer is NULL (gp_libpqwalreceiver.c:531)
=======
ERROR:  could not receive data from WAL stream: connection pointer is NULL (libpqwalreceiver.c:523)
SELECT test_send();
ERROR:  could not send data to WAL stream: connection pointer is NULL (libpqwalreceiver.c:542)
>>>>>>> 4f218c17
SELECT test_disconnect();
 test_disconnect 
-----------------
 t
(1 row)

-- Wait until number of replication sessions drop to 0 or timeout
-- occurs. Returns false if timeout occured.
create function check_and_wait_for_replication(
   timeout int)
returns boolean as
$$
declare
   d bigint;
   i  int;
begin
   i := 0;
   loop
      SELECT count(*) into d FROM pg_stat_replication;
      if (d = 0) then
         return true;
      end if;
      if i >= $1 then
         return false;
      end if;
      perform pg_sleep(.5);
      i := i + 1;
   end loop;
end;
$$ language plpgsql;
-- Test connection
SELECT test_connect('');
 test_connect 
--------------
 t
(1 row)

-- Should report 1 replication
SELECT count(*) FROM pg_stat_replication;
 count 
-------
     1
(1 row)

SELECT test_disconnect();
 test_disconnect 
-----------------
 t
(1 row)

SELECT check_and_wait_for_replication(10);
 check_and_wait_for_replication 
--------------------------------
 t
(1 row)

-- Test connection passing hostname
SELECT test_connect('host=localhost');
 test_connect 
--------------
 t
(1 row)

SELECT count(*) FROM pg_stat_replication;
 count 
-------
     1
(1 row)

SELECT test_disconnect();
 test_disconnect 
-----------------
 t
(1 row)

SELECT check_and_wait_for_replication(10);
 check_and_wait_for_replication 
--------------------------------
 t
(1 row)

-- create table and store current_xlog_location.
create TEMP table tmp(startpoint pg_lsn) distributed randomly;
CREATE FUNCTION select_tmp() RETURNS pg_lsn AS $$
select startpoint from tmp;
$$ LANGUAGE SQL;
insert into tmp select pg_current_xlog_location();
-- lets generate some xlogs
create table testwalreceiver(a int);
NOTICE:  Table doesn't have 'DISTRIBUTED BY' clause -- Using column named 'a' as the Greenplum Database data distribution key for this table.
HINT:  The 'DISTRIBUTED BY' clause determines the distribution of data. Make sure column(s) chosen are the optimal data distribution key to minimize skew.
insert into testwalreceiver select * from generate_series(0, 9);
-- Connect and receive the xlogs, validate everything was received from start to
-- end
SELECT test_connect('');
 test_connect 
--------------
 t
(1 row)

SELECT test_receive_and_verify(select_tmp(), pg_current_xlog_location());
 test_receive_and_verify 
-------------------------
 t
(1 row)

SELECT test_send();
 test_send 
-----------
 t
(1 row)

SELECT test_receive();
 test_receive 
--------------
 f
(1 row)

SELECT test_disconnect();
 test_disconnect 
-----------------
 t
(1 row)
<|MERGE_RESOLUTION|>--- conflicted
+++ resolved
@@ -1,14 +1,8 @@
 -- negative cases
 SELECT test_receive();
-<<<<<<< HEAD
-ERROR:  could not receive data from WAL stream: connection pointer is NULL (gp_libpqwalreceiver.c:511)
+ERROR:  could not receive data from WAL stream: connection pointer is NULL (libpqwalreceiver.c:530)
 SELECT test_send();
-ERROR:  could not send data to WAL stream: connection pointer is NULL (gp_libpqwalreceiver.c:531)
-=======
-ERROR:  could not receive data from WAL stream: connection pointer is NULL (libpqwalreceiver.c:523)
-SELECT test_send();
-ERROR:  could not send data to WAL stream: connection pointer is NULL (libpqwalreceiver.c:542)
->>>>>>> 4f218c17
+ERROR:  could not send data to WAL stream: connection pointer is NULL (libpqwalreceiver.c:549)
 SELECT test_disconnect();
  test_disconnect 
 -----------------
