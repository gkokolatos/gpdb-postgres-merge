--- conflicted
+++ resolved
@@ -4,25 +4,6 @@
 # session run in the same permutation holds ExclusiveLock that blocks the step.
 # GPDB_94_MERGE_FIXME: Since the introduction of Global Deadlock Detector, an
 # UPDATE/DELETE no longer acquires ExclusiveLock. So we could perhaps enable
-<<<<<<< HEAD
-# some of these now.
-# GPDB_94_MERGE_FIXME: But SELECT FOR UPDATE still acquires a whole-table
-# ExclusiveLock. Why?
-# GPDB_95_MERGE_FIXME: Following tests fail because ExclusiveLock is taken for
-# same reason as above GPDB_94_MERGE_FIXME. Tests insert-conflict-do-update-3,
-# nowait, nowait-2, nowait-3, nowait-4, nowait-5, skip-locked, skip-locked-2,
-# skip-locked-3, skip-locked-4, tuplelock-conflict, alter-table-2,
-# alter-table-2, create-trigger. If GDD is enabled, it will then take
-# RowExclusiveLock and the tests can probably be enabled back.
-# Additionally, skip-locked-4 uses pg_advisory_lock() which only takes the lock
-# on QD, but it needs to take it on QE segments as well.
-# GPDB_95_MERGE_FIXME: insert-conflict-do-nothing, insert-conflict-do-update,
-# and insert-conflict-do-update-2 fail because isolationtester does not include
-# QEs when checking pg_locks. If we are able to add the QE backend pids of gang
-# to this list then these tests can be enabled.  insert-conflict-do-update-2
-# has additional issue where GPDB does not support creating unique indexes on
-# mutated columns via lower().
-=======
 # some of these now. 
 # A GUC gp_enable_global_deadlock_detector is introduced to control GDD.
 # When GDD is enabled, update|delete on heap tables will lock the table in
@@ -44,7 +25,20 @@
 #   3. FromList in the parse tree contains and only contains one rangeVar
 #   4. No sublink and no subquery
 #   5. No set operations (union, intersect, …)
->>>>>>> 6df9dfa3
+
+# GPDB_95_MERGE_FIXME: Tests insert-conflict-do-update-3,
+# nowait, nowait-2, nowait-3, nowait-4, nowait-5, skip-locked, skip-locked-2,
+# skip-locked-3, skip-locked-4, tuplelock-conflict, alter-table-2,
+# alter-table-2, create-trigger. If GDD is enabled, it will then take
+# RowExclusiveLock and the tests can probably be enabled back.
+# Additionally, skip-locked-4 uses pg_advisory_lock() which only takes the lock
+# on QD, but it needs to take it on QE segments as well.
+# GPDB_95_MERGE_FIXME: insert-conflict-do-nothing, insert-conflict-do-update,
+# and insert-conflict-do-update-2 fail because isolationtester does not include
+# QEs when checking pg_locks. If we are able to add the QE backend pids of gang
+# to this list then these tests can be enabled.  insert-conflict-do-update-2
+# has additional issue where GPDB does not support creating unique indexes on
+# mutated columns via lower().
 
 #test: simple-write-skew
 #test: receipt-report
