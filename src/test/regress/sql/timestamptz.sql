--
-- TIMESTAMPTZ
--

CREATE TABLE TIMESTAMPTZ_TBL (d1 timestamp(2) with time zone);

-- Test shorthand input values
-- We can't just "select" the results since they aren't constants; test for
-- equality instead.  We can do that by running the test inside a transaction
-- block, within which the value of 'now' shouldn't change.  We also check
-- that 'now' *does* change over a reasonable interval such as 100 msec.
-- NOTE: it is possible for this part of the test to fail if the transaction
-- block is entered exactly at local midnight; then 'now' and 'today' have
-- the same values and the counts will come out different.

INSERT INTO TIMESTAMPTZ_TBL VALUES ('now');
SELECT pg_sleep(0.1);

BEGIN;

INSERT INTO TIMESTAMPTZ_TBL VALUES ('now');
INSERT INTO TIMESTAMPTZ_TBL VALUES ('today');
INSERT INTO TIMESTAMPTZ_TBL VALUES ('yesterday');
INSERT INTO TIMESTAMPTZ_TBL VALUES ('tomorrow');
INSERT INTO TIMESTAMPTZ_TBL VALUES ('tomorrow EST');
INSERT INTO TIMESTAMPTZ_TBL VALUES ('tomorrow zulu');

SELECT count(*) AS One FROM TIMESTAMPTZ_TBL WHERE d1 = timestamp with time zone 'today';
SELECT count(*) AS One FROM TIMESTAMPTZ_TBL WHERE d1 = timestamp with time zone 'tomorrow';
SELECT count(*) AS One FROM TIMESTAMPTZ_TBL WHERE d1 = timestamp with time zone 'yesterday';
SELECT count(*) AS One FROM TIMESTAMPTZ_TBL WHERE d1 = timestamp(2) with time zone 'now';

COMMIT;

DELETE FROM TIMESTAMPTZ_TBL;

-- verify uniform transaction time within transaction block
BEGIN;
INSERT INTO TIMESTAMPTZ_TBL VALUES ('now');
SELECT pg_sleep(0.1);
INSERT INTO TIMESTAMPTZ_TBL VALUES ('now');
SELECT pg_sleep(0.1);
SELECT count(*) AS two FROM TIMESTAMPTZ_TBL WHERE d1 = timestamp(2) with time zone 'now';
COMMIT;

DELETE FROM TIMESTAMPTZ_TBL;

-- Special values
INSERT INTO TIMESTAMPTZ_TBL VALUES ('-infinity');
INSERT INTO TIMESTAMPTZ_TBL VALUES ('infinity');
INSERT INTO TIMESTAMPTZ_TBL VALUES ('epoch');
-- Obsolete special values
INSERT INTO TIMESTAMPTZ_TBL VALUES ('invalid');
INSERT INTO TIMESTAMPTZ_TBL VALUES ('undefined');
INSERT INTO TIMESTAMPTZ_TBL VALUES ('current');

-- Postgres v6.0 standard output format
INSERT INTO TIMESTAMPTZ_TBL VALUES ('Mon Feb 10 17:32:01 1997 PST');

-- Variations on Postgres v6.1 standard output format
INSERT INTO TIMESTAMPTZ_TBL VALUES ('Mon Feb 10 17:32:01.000001 1997 PST');
INSERT INTO TIMESTAMPTZ_TBL VALUES ('Mon Feb 10 17:32:01.999999 1997 PST');
INSERT INTO TIMESTAMPTZ_TBL VALUES ('Mon Feb 10 17:32:01.4 1997 PST');
INSERT INTO TIMESTAMPTZ_TBL VALUES ('Mon Feb 10 17:32:01.5 1997 PST');
INSERT INTO TIMESTAMPTZ_TBL VALUES ('Mon Feb 10 17:32:01.6 1997 PST');

-- ISO 8601 format
INSERT INTO TIMESTAMPTZ_TBL VALUES ('1997-01-02');
INSERT INTO TIMESTAMPTZ_TBL VALUES ('1997-01-02 03:04:05');
INSERT INTO TIMESTAMPTZ_TBL VALUES ('1997-02-10 17:32:01-08');
INSERT INTO TIMESTAMPTZ_TBL VALUES ('1997-02-10 17:32:01-0800');
INSERT INTO TIMESTAMPTZ_TBL VALUES ('1997-02-10 17:32:01 -08:00');
INSERT INTO TIMESTAMPTZ_TBL VALUES ('19970210 173201 -0800');
INSERT INTO TIMESTAMPTZ_TBL VALUES ('1997-06-10 17:32:01 -07:00');
INSERT INTO TIMESTAMPTZ_TBL VALUES ('2001-09-22T18:19:20');

-- POSIX format (note that the timezone abbrev is just decoration here)
INSERT INTO TIMESTAMPTZ_TBL VALUES ('2000-03-15 08:14:01 GMT+8');
INSERT INTO TIMESTAMPTZ_TBL VALUES ('2000-03-15 13:14:02 GMT-1');
INSERT INTO TIMESTAMPTZ_TBL VALUES ('2000-03-15 12:14:03 GMT-2');
INSERT INTO TIMESTAMPTZ_TBL VALUES ('2000-03-15 03:14:04 PST+8');
INSERT INTO TIMESTAMPTZ_TBL VALUES ('2000-03-15 02:14:05 MST+7:00');

-- Variations for acceptable input formats
INSERT INTO TIMESTAMPTZ_TBL VALUES ('Feb 10 17:32:01 1997 -0800');
INSERT INTO TIMESTAMPTZ_TBL VALUES ('Feb 10 17:32:01 1997');
INSERT INTO TIMESTAMPTZ_TBL VALUES ('Feb 10 5:32PM 1997');
INSERT INTO TIMESTAMPTZ_TBL VALUES ('1997/02/10 17:32:01-0800');
INSERT INTO TIMESTAMPTZ_TBL VALUES ('1997-02-10 17:32:01 PST');
INSERT INTO TIMESTAMPTZ_TBL VALUES ('Feb-10-1997 17:32:01 PST');
INSERT INTO TIMESTAMPTZ_TBL VALUES ('02-10-1997 17:32:01 PST');
INSERT INTO TIMESTAMPTZ_TBL VALUES ('19970210 173201 PST');
set datestyle to ymd;
INSERT INTO TIMESTAMPTZ_TBL VALUES ('97FEB10 5:32:01PM UTC');
INSERT INTO TIMESTAMPTZ_TBL VALUES ('97/02/10 17:32:01 UTC');
reset datestyle;
INSERT INTO TIMESTAMPTZ_TBL VALUES ('1997.041 17:32:01 UTC');

-- timestamps at different timezones
INSERT INTO TIMESTAMPTZ_TBL VALUES ('19970210 173201 America/New_York');
SELECT '19970210 173201' AT TIME ZONE 'America/New_York';
INSERT INTO TIMESTAMPTZ_TBL VALUES ('19970710 173201 America/New_York');
SELECT '19970710 173201' AT TIME ZONE 'America/New_York';
INSERT INTO TIMESTAMPTZ_TBL VALUES ('19970710 173201 America/Does_not_exist');
SELECT '19970710 173201' AT TIME ZONE 'America/Does_not_exist';

-- Daylight saving time for timestamps beyond 32-bit time_t range.
SELECT '20500710 173201 Europe/Helsinki'::timestamptz; -- DST
SELECT '20500110 173201 Europe/Helsinki'::timestamptz; -- non-DST

SELECT '205000-07-10 17:32:01 Europe/Helsinki'::timestamptz; -- DST
SELECT '205000-01-10 17:32:01 Europe/Helsinki'::timestamptz; -- non-DST

-- Check date conversion and date arithmetic
INSERT INTO TIMESTAMPTZ_TBL VALUES ('1997-06-10 18:32:01 PDT');

INSERT INTO TIMESTAMPTZ_TBL VALUES ('Feb 10 17:32:01 1997');
INSERT INTO TIMESTAMPTZ_TBL VALUES ('Feb 11 17:32:01 1997');
INSERT INTO TIMESTAMPTZ_TBL VALUES ('Feb 12 17:32:01 1997');
INSERT INTO TIMESTAMPTZ_TBL VALUES ('Feb 13 17:32:01 1997');
INSERT INTO TIMESTAMPTZ_TBL VALUES ('Feb 14 17:32:01 1997');
INSERT INTO TIMESTAMPTZ_TBL VALUES ('Feb 15 17:32:01 1997');
INSERT INTO TIMESTAMPTZ_TBL VALUES ('Feb 16 17:32:01 1997');

INSERT INTO TIMESTAMPTZ_TBL VALUES ('Feb 16 17:32:01 0097 BC');
INSERT INTO TIMESTAMPTZ_TBL VALUES ('Feb 16 17:32:01 0097');
INSERT INTO TIMESTAMPTZ_TBL VALUES ('Feb 16 17:32:01 0597');
INSERT INTO TIMESTAMPTZ_TBL VALUES ('Feb 16 17:32:01 1097');
INSERT INTO TIMESTAMPTZ_TBL VALUES ('Feb 16 17:32:01 1697');
INSERT INTO TIMESTAMPTZ_TBL VALUES ('Feb 16 17:32:01 1797');
INSERT INTO TIMESTAMPTZ_TBL VALUES ('Feb 16 17:32:01 1897');
INSERT INTO TIMESTAMPTZ_TBL VALUES ('Feb 16 17:32:01 1997');
INSERT INTO TIMESTAMPTZ_TBL VALUES ('Feb 16 17:32:01 2097');

INSERT INTO TIMESTAMPTZ_TBL VALUES ('Feb 28 17:32:01 1996');
INSERT INTO TIMESTAMPTZ_TBL VALUES ('Feb 29 17:32:01 1996');
INSERT INTO TIMESTAMPTZ_TBL VALUES ('Mar 01 17:32:01 1996');
INSERT INTO TIMESTAMPTZ_TBL VALUES ('Dec 30 17:32:01 1996');
INSERT INTO TIMESTAMPTZ_TBL VALUES ('Dec 31 17:32:01 1996');
INSERT INTO TIMESTAMPTZ_TBL VALUES ('Jan 01 17:32:01 1997');
INSERT INTO TIMESTAMPTZ_TBL VALUES ('Feb 28 17:32:01 1997');
INSERT INTO TIMESTAMPTZ_TBL VALUES ('Feb 29 17:32:01 1997');
INSERT INTO TIMESTAMPTZ_TBL VALUES ('Mar 01 17:32:01 1997');
INSERT INTO TIMESTAMPTZ_TBL VALUES ('Dec 30 17:32:01 1997');
INSERT INTO TIMESTAMPTZ_TBL VALUES ('Dec 31 17:32:01 1997');
INSERT INTO TIMESTAMPTZ_TBL VALUES ('Dec 31 17:32:01 1999');
INSERT INTO TIMESTAMPTZ_TBL VALUES ('Jan 01 17:32:01 2000');
INSERT INTO TIMESTAMPTZ_TBL VALUES ('Dec 31 17:32:01 2000');
INSERT INTO TIMESTAMPTZ_TBL VALUES ('Jan 01 17:32:01 2001');

-- Currently unsupported syntax and ranges
INSERT INTO TIMESTAMPTZ_TBL VALUES ('Feb 16 17:32:01 -0097');
INSERT INTO TIMESTAMPTZ_TBL VALUES ('Feb 16 17:32:01 5097 BC');

-- Alternative field order that we've historically supported (sort of)
-- with regular and POSIXy timezone specs
SELECT 'Wed Jul 11 10:51:14 America/New_York 2001'::timestamptz;
SELECT 'Wed Jul 11 10:51:14 GMT-4 2001'::timestamptz;
SELECT 'Wed Jul 11 10:51:14 GMT+4 2001'::timestamptz;
SELECT 'Wed Jul 11 10:51:14 PST-03:00 2001'::timestamptz;
SELECT 'Wed Jul 11 10:51:14 PST+03:00 2001'::timestamptz;

SELECT '' AS "64", d1 FROM TIMESTAMPTZ_TBL;

-- Demonstrate functions and operators
SELECT '' AS "48", d1 FROM TIMESTAMPTZ_TBL
   WHERE d1 > timestamp with time zone '1997-01-02';

SELECT '' AS "15", d1 FROM TIMESTAMPTZ_TBL
   WHERE d1 < timestamp with time zone '1997-01-02';

SELECT '' AS one, d1 FROM TIMESTAMPTZ_TBL
   WHERE d1 = timestamp with time zone '1997-01-02';

SELECT '' AS "63", d1 FROM TIMESTAMPTZ_TBL
   WHERE d1 != timestamp with time zone '1997-01-02';

SELECT '' AS "16", d1 FROM TIMESTAMPTZ_TBL
   WHERE d1 <= timestamp with time zone '1997-01-02';

SELECT '' AS "49", d1 FROM TIMESTAMPTZ_TBL
   WHERE d1 >= timestamp with time zone '1997-01-02';

SELECT '' AS "54", d1 - timestamp with time zone '1997-01-02' AS diff
   FROM TIMESTAMPTZ_TBL WHERE d1 BETWEEN '1902-01-01' AND '2038-01-01';

SELECT '' AS date_trunc_week, date_trunc( 'week', timestamp with time zone '2004-02-29 15:44:17.71393' ) AS week_trunc;

-- Test casting within a BETWEEN qualifier
SELECT '' AS "54", d1 - timestamp with time zone '1997-01-02' AS diff
  FROM TIMESTAMPTZ_TBL
  WHERE d1 BETWEEN timestamp with time zone '1902-01-01' AND timestamp with time zone '2038-01-01';

SELECT '' AS "54", d1 as timestamptz,
   date_part( 'year', d1) AS year, date_part( 'month', d1) AS month,
   date_part( 'day', d1) AS day, date_part( 'hour', d1) AS hour,
   date_part( 'minute', d1) AS minute, date_part( 'second', d1) AS second
   FROM TIMESTAMPTZ_TBL WHERE d1 BETWEEN '1902-01-01' AND '2038-01-01';

SELECT '' AS "54", d1 as timestamptz,
   date_part( 'quarter', d1) AS quarter, date_part( 'msec', d1) AS msec,
   date_part( 'usec', d1) AS usec
   FROM TIMESTAMPTZ_TBL WHERE d1 BETWEEN '1902-01-01' AND '2038-01-01';

SELECT '' AS "54", d1 as timestamptz,
   date_part( 'isoyear', d1) AS isoyear, date_part( 'week', d1) AS week,
   date_part( 'dow', d1) AS dow
   FROM TIMESTAMPTZ_TBL WHERE d1 BETWEEN '1902-01-01' AND '2038-01-01';

-- TO_CHAR()
SELECT '' AS to_char_1, to_char(d1, 'DAY Day day DY Dy dy MONTH Month month RM MON Mon mon')
   FROM TIMESTAMPTZ_TBL;

SELECT '' AS to_char_2, to_char(d1, 'FMDAY FMDay FMday FMMONTH FMMonth FMmonth FMRM')
   FROM TIMESTAMPTZ_TBL;

SELECT '' AS to_char_3, to_char(d1, 'Y,YYY YYYY YYY YY Y CC Q MM WW DDD DD D J')
   FROM TIMESTAMPTZ_TBL;

SELECT '' AS to_char_4, to_char(d1, 'FMY,YYY FMYYYY FMYYY FMYY FMY FMCC FMQ FMMM FMWW FMDDD FMDD FMD FMJ')
   FROM TIMESTAMPTZ_TBL;

SELECT '' AS to_char_5, to_char(d1, 'HH HH12 HH24 MI SS SSSS')
   FROM TIMESTAMPTZ_TBL;

SELECT '' AS to_char_6, to_char(d1, E'"HH:MI:SS is" HH:MI:SS "\\"text between quote marks\\""')
   FROM TIMESTAMPTZ_TBL;

SELECT '' AS to_char_7, to_char(d1, 'HH24--text--MI--text--SS')
   FROM TIMESTAMPTZ_TBL;

SELECT '' AS to_char_8, to_char(d1, 'YYYYTH YYYYth Jth')
   FROM TIMESTAMPTZ_TBL;

SELECT '' AS to_char_9, to_char(d1, 'YYYY A.D. YYYY a.d. YYYY bc HH:MI:SS P.M. HH:MI:SS p.m. HH:MI:SS pm')
   FROM TIMESTAMPTZ_TBL;

SELECT '' AS to_char_10, to_char(d1, 'YYYY WW IYYY IYY IY I IW') 
   FROM TIMESTAMPTZ_TBL;

SELECT '' AS to_char_10, to_char(d1, 'IYYY IYY IY I IW IDDD ID')
   FROM TIMESTAMPTZ_TBL;

SELECT '' AS to_char_11, to_char(d1, 'FMIYYY FMIYY FMIY FMI FMIW FMIDDD FMID')
   FROM TIMESTAMPTZ_TBL;

<<<<<<< HEAD
-- TO_TIMESTAMP()
SELECT '' AS to_timestamp_1, to_timestamp('0097/Feb/16 --> 08:14:30', 'YYYY/Mon/DD --> HH:MI:SS');
	
SELECT '' AS to_timestamp_2, to_timestamp('97/2/16 8:14:30', 'FMYYYY/FMMM/FMDD FMHH:FMMI:FMSS');

SELECT '' AS to_timestamp_3, to_timestamp('1985 January 12', 'YYYY FMMonth DD');

SELECT '' AS to_timestamp_4, to_timestamp('My birthday-> Year: 1976, Month: May, Day: 16',
										  '"My birthday-> Year" YYYY, "Month:" FMMonth, "Day:" DD');

SELECT '' AS to_timestamp_5, to_timestamp('1,582nd VIII 21', 'Y,YYYth FMRM DD');

SELECT '' AS to_timestamp_6, to_timestamp('15 "text between quote marks" 98 54 45', 
										  E'HH "\\text between quote marks\\"" YY MI SS');
    
SELECT '' AS to_timestamp_7, to_timestamp('05121445482000', 'MMDDHHMISSYYYY');    

SELECT '' AS to_timestamp_8, to_timestamp('2000January09Sunday', 'YYYYFMMonthDDFMDay');

SELECT '' AS to_timestamp_9, to_timestamp('97/Feb/16', 'YYMonDD');

SELECT '' AS to_timestamp_10, to_timestamp('19971116', 'YYYYMMDD');

SELECT '' AS to_timestamp_11, to_timestamp('20000-1116', 'YYYY-MMDD');

SELECT '' AS to_timestamp_12, to_timestamp('9-1116', 'Y-MMDD');

SELECT '' AS to_timestamp_13, to_timestamp('95-1116', 'YY-MMDD');

SELECT '' AS to_timestamp_14, to_timestamp('995-1116', 'YYY-MMDD');

SELECT '' AS to_timestamp_15, to_timestamp('2005426', 'YYYYWWD');

SELECT '' AS to_timestamp_16, to_timestamp('2005300', 'YYYYDDD');

SELECT '' AS to_timestamp_17, to_timestamp('2005527', 'IYYYIWID');

SELECT '' AS to_timestamp_18, to_timestamp('005527', 'IYYIWID');

SELECT '' AS to_timestamp_19, to_timestamp('05527', 'IYIWID');

SELECT '' AS to_timestamp_20, to_timestamp('5527', 'IIWID');

SELECT '' AS to_timestamp_21, to_timestamp('2005364', 'IYYYIDDD');

-- MPP-18998
create table dttm_com
(id int primary key,
t1 timestamp not null,
t2 timestamp not null,
d1 date not null,
d2 date not null )
distributed by (id);
insert into dttm_com values
     (1, now(), current_timestamp, now(), current_date),
     (2, current_timestamp, localtimestamp::date, current_date::date, date_in(date_out(current_date))),
     (3, now(), current_timestamp, now(), current_date);
select id from dttm_com where d1 <> current_date;

SET DateStyle TO DEFAULT;
=======
CREATE TABLE TIMESTAMPTZ_TST (a int , b timestamptz);

-- Test year field value with len > 4
INSERT INTO TIMESTAMPTZ_TST VALUES(1, 'Sat Mar 12 23:58:48 1000 IST');
INSERT INTO TIMESTAMPTZ_TST VALUES(2, 'Sat Mar 12 23:58:48 10000 IST');
INSERT INTO TIMESTAMPTZ_TST VALUES(3, 'Sat Mar 12 23:58:48 100000 IST');
INSERT INTO TIMESTAMPTZ_TST VALUES(3, '10000 Mar 12 23:58:48 IST');
INSERT INTO TIMESTAMPTZ_TST VALUES(4, '100000312 23:58:48 IST');
INSERT INTO TIMESTAMPTZ_TST VALUES(4, '1000000312 23:58:48 IST');
--Verify data
SELECT * FROM TIMESTAMPTZ_TST ORDER BY a;
--Cleanup
DROP TABLE TIMESTAMPTZ_TST;

-- test timestamptz constructors
set TimeZone to 'America/Santiago';

-- numeric timezone
SELECT make_timestamptz(1973, 07, 15, 08, 15, 55.33);
SELECT make_timestamptz(1973, 07, 15, 08, 15, 55.33, '+2');
SELECT make_timestamptz(1973, 07, 15, 08, 15, 55.33, '-2');
WITH tzs (tz) AS (VALUES
    ('+1'), ('+1:'), ('+1:0'), ('+100'), ('+1:00'), ('+01:00'),
    ('+10'), ('+1000'), ('+10:'), ('+10:0'), ('+10:00'), ('+10:00:'),
    ('+10:00:1'), ('+10:00:01'),
    ('+10:00:10'))
     SELECT make_timestamptz(2010, 2, 27, 3, 45, 00, tz), tz FROM tzs;

-- these should fail
SELECT make_timestamptz(1973, 07, 15, 08, 15, 55.33, '2');
SELECT make_timestamptz(2014, 12, 10, 10, 10, 10, '+16');
SELECT make_timestamptz(2014, 12, 10, 10, 10, 10, '-16');

-- should be true
SELECT make_timestamptz(1973, 07, 15, 08, 15, 55.33, '+2') = '1973-07-15 08:15:55.33+02'::timestamptz;

-- full timezone names
SELECT make_timestamptz(2014, 12, 10, 0, 0, 0, 'Europe/Prague') = timestamptz '2014-12-10 00:00:00 Europe/Prague';
SELECT make_timestamptz(2014, 12, 10, 0, 0, 0, 'Europe/Prague') AT TIME ZONE 'UTC';
SELECT make_timestamptz(1846, 12, 10, 0, 0, 0, 'Asia/Manila') AT TIME ZONE 'UTC';
SELECT make_timestamptz(1881, 12, 10, 0, 0, 0, 'Europe/Paris') AT TIME ZONE 'UTC';
SELECT make_timestamptz(1910, 12, 24, 0, 0, 0, 'Nehwon/Lankhmar');

-- abbreviations
SELECT make_timestamptz(2008, 12, 10, 10, 10, 10, 'CLST');
SELECT make_timestamptz(2008, 12, 10, 10, 10, 10, 'CLT');
SELECT make_timestamptz(2014, 12, 10, 10, 10, 10, 'PST8PDT');

RESET TimeZone;
>>>>>>> ab76208e
<|MERGE_RESOLUTION|>--- conflicted
+++ resolved
@@ -244,7 +244,56 @@
 SELECT '' AS to_char_11, to_char(d1, 'FMIYYY FMIYY FMIY FMI FMIW FMIDDD FMID')
    FROM TIMESTAMPTZ_TBL;
 
-<<<<<<< HEAD
+CREATE TABLE TIMESTAMPTZ_TST (a int , b timestamptz);
+
+-- Test year field value with len > 4
+INSERT INTO TIMESTAMPTZ_TST VALUES(1, 'Sat Mar 12 23:58:48 1000 IST');
+INSERT INTO TIMESTAMPTZ_TST VALUES(2, 'Sat Mar 12 23:58:48 10000 IST');
+INSERT INTO TIMESTAMPTZ_TST VALUES(3, 'Sat Mar 12 23:58:48 100000 IST');
+INSERT INTO TIMESTAMPTZ_TST VALUES(3, '10000 Mar 12 23:58:48 IST');
+INSERT INTO TIMESTAMPTZ_TST VALUES(4, '100000312 23:58:48 IST');
+INSERT INTO TIMESTAMPTZ_TST VALUES(4, '1000000312 23:58:48 IST');
+--Verify data
+SELECT * FROM TIMESTAMPTZ_TST;
+--Cleanup
+DROP TABLE TIMESTAMPTZ_TST;
+
+-- test timestamptz constructors
+set TimeZone to 'America/New_York';
+
+-- numeric timezone
+SELECT make_timestamptz(1973, 07, 15, 08, 15, 55.33);
+SELECT make_timestamptz(1973, 07, 15, 08, 15, 55.33, '+2');
+SELECT make_timestamptz(1973, 07, 15, 08, 15, 55.33, '-2');
+WITH tzs (tz) AS (VALUES
+    ('+1'), ('+1:'), ('+1:0'), ('+100'), ('+1:00'), ('+01:00'),
+    ('+10'), ('+1000'), ('+10:'), ('+10:0'), ('+10:00'), ('+10:00:'),
+    ('+10:00:1'), ('+10:00:01'),
+    ('+10:00:10'))
+     SELECT make_timestamptz(2010, 2, 27, 3, 45, 00, tz), tz FROM tzs;
+
+-- these should fail
+SELECT make_timestamptz(1973, 07, 15, 08, 15, 55.33, '2');
+SELECT make_timestamptz(2014, 12, 10, 10, 10, 10, '+16');
+SELECT make_timestamptz(2014, 12, 10, 10, 10, 10, '-16');
+
+-- should be true
+SELECT make_timestamptz(1973, 07, 15, 08, 15, 55.33, '+2') = '1973-07-15 08:15:55.33+02'::timestamptz;
+
+-- full timezone names
+SELECT make_timestamptz(2014, 12, 10, 0, 0, 0, 'Europe/Prague') = timestamptz '2014-12-10 00:00:00 Europe/Prague';
+SELECT make_timestamptz(2014, 12, 10, 0, 0, 0, 'Europe/Prague') AT TIME ZONE 'UTC';
+SELECT make_timestamptz(1846, 12, 10, 0, 0, 0, 'Asia/Manila') AT TIME ZONE 'UTC';
+SELECT make_timestamptz(1881, 12, 10, 0, 0, 0, 'Europe/Paris') AT TIME ZONE 'UTC';
+SELECT make_timestamptz(1910, 12, 24, 0, 0, 0, 'Nehwon/Lankhmar');
+
+-- abbreviations
+SELECT make_timestamptz(2008, 12, 10, 10, 10, 10, 'EST');
+SELECT make_timestamptz(2008, 12, 10, 10, 10, 10, 'EDT');
+SELECT make_timestamptz(2014, 12, 10, 10, 10, 10, 'PST8PDT');
+
+RESET TimeZone;
+
 -- TO_TIMESTAMP()
 SELECT '' AS to_timestamp_1, to_timestamp('0097/Feb/16 --> 08:14:30', 'YYYY/Mon/DD --> HH:MI:SS');
 	
@@ -304,55 +353,4 @@
      (3, now(), current_timestamp, now(), current_date);
 select id from dttm_com where d1 <> current_date;
 
-SET DateStyle TO DEFAULT;
-=======
-CREATE TABLE TIMESTAMPTZ_TST (a int , b timestamptz);
-
--- Test year field value with len > 4
-INSERT INTO TIMESTAMPTZ_TST VALUES(1, 'Sat Mar 12 23:58:48 1000 IST');
-INSERT INTO TIMESTAMPTZ_TST VALUES(2, 'Sat Mar 12 23:58:48 10000 IST');
-INSERT INTO TIMESTAMPTZ_TST VALUES(3, 'Sat Mar 12 23:58:48 100000 IST');
-INSERT INTO TIMESTAMPTZ_TST VALUES(3, '10000 Mar 12 23:58:48 IST');
-INSERT INTO TIMESTAMPTZ_TST VALUES(4, '100000312 23:58:48 IST');
-INSERT INTO TIMESTAMPTZ_TST VALUES(4, '1000000312 23:58:48 IST');
---Verify data
-SELECT * FROM TIMESTAMPTZ_TST ORDER BY a;
---Cleanup
-DROP TABLE TIMESTAMPTZ_TST;
-
--- test timestamptz constructors
-set TimeZone to 'America/Santiago';
-
--- numeric timezone
-SELECT make_timestamptz(1973, 07, 15, 08, 15, 55.33);
-SELECT make_timestamptz(1973, 07, 15, 08, 15, 55.33, '+2');
-SELECT make_timestamptz(1973, 07, 15, 08, 15, 55.33, '-2');
-WITH tzs (tz) AS (VALUES
-    ('+1'), ('+1:'), ('+1:0'), ('+100'), ('+1:00'), ('+01:00'),
-    ('+10'), ('+1000'), ('+10:'), ('+10:0'), ('+10:00'), ('+10:00:'),
-    ('+10:00:1'), ('+10:00:01'),
-    ('+10:00:10'))
-     SELECT make_timestamptz(2010, 2, 27, 3, 45, 00, tz), tz FROM tzs;
-
--- these should fail
-SELECT make_timestamptz(1973, 07, 15, 08, 15, 55.33, '2');
-SELECT make_timestamptz(2014, 12, 10, 10, 10, 10, '+16');
-SELECT make_timestamptz(2014, 12, 10, 10, 10, 10, '-16');
-
--- should be true
-SELECT make_timestamptz(1973, 07, 15, 08, 15, 55.33, '+2') = '1973-07-15 08:15:55.33+02'::timestamptz;
-
--- full timezone names
-SELECT make_timestamptz(2014, 12, 10, 0, 0, 0, 'Europe/Prague') = timestamptz '2014-12-10 00:00:00 Europe/Prague';
-SELECT make_timestamptz(2014, 12, 10, 0, 0, 0, 'Europe/Prague') AT TIME ZONE 'UTC';
-SELECT make_timestamptz(1846, 12, 10, 0, 0, 0, 'Asia/Manila') AT TIME ZONE 'UTC';
-SELECT make_timestamptz(1881, 12, 10, 0, 0, 0, 'Europe/Paris') AT TIME ZONE 'UTC';
-SELECT make_timestamptz(1910, 12, 24, 0, 0, 0, 'Nehwon/Lankhmar');
-
--- abbreviations
-SELECT make_timestamptz(2008, 12, 10, 10, 10, 10, 'CLST');
-SELECT make_timestamptz(2008, 12, 10, 10, 10, 10, 'CLT');
-SELECT make_timestamptz(2014, 12, 10, 10, 10, 10, 'PST8PDT');
-
-RESET TimeZone;
->>>>>>> ab76208e
+SET DateStyle TO DEFAULT;