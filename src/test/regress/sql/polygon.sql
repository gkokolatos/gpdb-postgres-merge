--- conflicted
+++ resolved
@@ -37,10 +37,7 @@
 
 INSERT INTO POLYGON_TBL(f1) VALUES ('asdf');
 
-<<<<<<< HEAD
-=======
 
->>>>>>> 198f701e
 SELECT '' AS four, * FROM POLYGON_TBL;
 
 -- overlap 
