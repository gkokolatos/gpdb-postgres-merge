--- conflicted
+++ resolved
@@ -24,11 +24,7 @@
 -- Planner test to make sure the initplan is not removed for function scan
 explain (costs off)
 select sess_id from pg_stat_activity
-<<<<<<< HEAD
 where query = (select current_query())
-and usename='xxx' and datname='xxx';
-=======
-where current_query = (select current_query())
 and usename='xxx' and datname='xxx';
 
 -- Planner test: constant folding in subplan testexpr  produces no error
@@ -43,4 +39,3 @@
 
 -- Planner test to make sure initplan is removed when no param is used
 select * from subselect_t2 where false and exists (select generate_series(1,2));
->>>>>>> 4d29b4a7
