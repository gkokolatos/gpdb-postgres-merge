--- conflicted
+++ resolved
@@ -430,7 +430,6 @@
 drop table twoconstraints;
 -- end_ignore
 
-<<<<<<< HEAD
 -- check handling of self-conflicts at various isolation levels
 
 create table selfconflict (f1 int primary key, f2 int);
@@ -603,7 +602,7 @@
 
 drop table parted_conflict;
 drop function parted_conflict_update_func();
-=======
+
 -- check that modification of replicated tables containing volatile functions is not supported.
 create table rpt_volatile(i int unique) distributed replicated;
 insert into rpt_volatile select i from generate_series(10,20)i;
@@ -618,5 +617,4 @@
 insert into rpt_volatile as m select x from generate_series(5, 15)x
   on conflict (i) do update
   set i = m.i + 20;
-drop table rpt_volatile;
->>>>>>> 86ded366
+drop table rpt_volatile;