--
-- WINDOW FUNCTIONS
--

CREATE TEMPORARY TABLE empsalary (
    depname varchar,
    empno bigint,
    salary int,
    enroll_date date
);

INSERT INTO empsalary VALUES
('develop', 10, 5200, '2007-08-01'),
('sales', 1, 5000, '2006-10-01'),
('personnel', 5, 3500, '2007-12-10'),
('sales', 4, 4800, '2007-08-08'),
('personnel', 2, 3900, '2006-12-23'),
('develop', 7, 4200, '2008-01-01'),
('develop', 9, 4500, '2008-01-01'),
('sales', 3, 4800, '2007-08-01'),
('develop', 8, 6000, '2006-10-01'),
('develop', 11, 5200, '2007-08-15');

SELECT depname, empno, salary, sum(salary) OVER (PARTITION BY depname) FROM empsalary ORDER BY depname, salary;

SELECT depname, empno, salary, rank() OVER (PARTITION BY depname ORDER BY salary) FROM empsalary;

-- with GROUP BY
SELECT four, ten, SUM(SUM(four)) OVER (PARTITION BY four), AVG(ten) FROM tenk1
GROUP BY four, ten ORDER BY four, ten;

SELECT depname, empno, salary, sum(salary) OVER w FROM empsalary WINDOW w AS (PARTITION BY depname);

SELECT depname, empno, salary, rank() OVER w FROM empsalary WINDOW w AS (PARTITION BY depname ORDER BY salary) ORDER BY rank() OVER w;

-- empty window specification
SELECT COUNT(*) OVER () FROM tenk1 WHERE unique2 < 10;

SELECT COUNT(*) OVER w FROM tenk1 WHERE unique2 < 10 WINDOW w AS ();

-- no window operation
SELECT four FROM tenk1 WHERE FALSE WINDOW w AS (PARTITION BY ten);

-- cumulative aggregate
SELECT sum(four) OVER (PARTITION BY ten ORDER BY unique2) AS sum_1, ten, four FROM tenk1 WHERE unique2 < 10;

SELECT row_number() OVER (ORDER BY unique2) FROM tenk1 WHERE unique2 < 10;

SELECT rank() OVER (PARTITION BY four ORDER BY ten) AS rank_1, ten, four FROM tenk1 WHERE unique2 < 10;

SELECT dense_rank() OVER (PARTITION BY four ORDER BY ten), ten, four FROM tenk1 WHERE unique2 < 10;

SELECT percent_rank() OVER (PARTITION BY four ORDER BY ten), ten, four FROM tenk1 WHERE unique2 < 10;

SELECT cume_dist() OVER (PARTITION BY four ORDER BY ten), ten, four FROM tenk1 WHERE unique2 < 10;

SELECT ntile(3) OVER (ORDER BY ten, four), ten, four FROM tenk1 WHERE unique2 < 10;

SELECT ntile(NULL) OVER (ORDER BY ten, four), ten, four FROM tenk1 LIMIT 2;

SELECT lag(ten) OVER (PARTITION BY four ORDER BY ten), ten, four FROM tenk1 WHERE unique2 < 10;

SELECT lag(ten, four) OVER (PARTITION BY four ORDER BY ten), ten, four FROM tenk1 WHERE unique2 < 10;

SELECT lag(ten, four, 0) OVER (PARTITION BY four ORDER BY ten), ten, four FROM tenk1 WHERE unique2 < 10;

SELECT lead(ten) OVER (PARTITION BY four ORDER BY ten), ten, four FROM tenk1 WHERE unique2 < 10;

SELECT lead(ten * 2, 1) OVER (PARTITION BY four ORDER BY ten), ten, four FROM tenk1 WHERE unique2 < 10;

SELECT lead(ten * 2, 1, -1) OVER (PARTITION BY four ORDER BY ten), ten, four FROM tenk1 WHERE unique2 < 10;

SELECT first_value(ten) OVER (PARTITION BY four ORDER BY ten), ten, four FROM tenk1 WHERE unique2 < 10;

-- last_value returns the last row of the frame, which is CURRENT ROW in ORDER BY window.
SELECT last_value(four) OVER (ORDER BY ten), ten, four FROM tenk1 WHERE unique2 < 10;

set search_path=singleseg, public;
SELECT last_value(ten) OVER (PARTITION BY four ORDER BY ten), ten, four FROM
	(SELECT * FROM tenk1 WHERE unique2 < 10 ORDER BY four, ten)s
	ORDER BY four, ten;

SELECT nth_value(ten, four + 1) OVER (PARTITION BY four ORDER BY ten), ten, four
	FROM (SELECT * FROM tenk1 WHERE unique2 < 10 ORDER BY four, ten)s order by four,ten;

reset search_path;

SELECT ten, two, sum(hundred) AS gsum, sum(sum(hundred)) OVER (PARTITION BY two ORDER BY ten) AS wsum
FROM tenk1 GROUP BY ten, two;

SELECT count(*) OVER (PARTITION BY four), four FROM (SELECT * FROM tenk1 WHERE two = 1)s WHERE unique2 < 10;

SELECT (count(*) OVER (PARTITION BY four ORDER BY ten) +
  sum(hundred) OVER (PARTITION BY four ORDER BY ten))::varchar AS cntsum
  FROM tenk1 WHERE unique2 < 10;

-- opexpr with different windows evaluation.
SELECT * FROM(
  SELECT count(*) OVER (PARTITION BY four ORDER BY ten) +
    sum(hundred) OVER (PARTITION BY two ORDER BY ten) AS total,
    count(*) OVER (PARTITION BY four ORDER BY ten) AS fourcount,
    sum(hundred) OVER (PARTITION BY two ORDER BY ten) AS twosum
    FROM tenk1
)sub
WHERE total <> fourcount + twosum;

SELECT avg(four) OVER (PARTITION BY four ORDER BY thousand / 100) FROM tenk1 WHERE unique2 < 10;

SELECT ten, two, sum(hundred) AS gsum, sum(sum(hundred)) OVER win AS wsum
FROM tenk1 GROUP BY ten, two WINDOW win AS (PARTITION BY two ORDER BY ten);

-- more than one window with GROUP BY
SELECT sum(salary),
	row_number() OVER (ORDER BY depname),
	sum(sum(salary)) OVER (ORDER BY depname DESC)
FROM empsalary GROUP BY depname;

-- identical windows with different names
SELECT sum(salary) OVER w1, count(*) OVER w2
FROM empsalary WINDOW w1 AS (ORDER BY salary), w2 AS (ORDER BY salary);

-- subplan
SELECT lead(ten, (SELECT two FROM tenk1 WHERE s.unique2 = unique2)) OVER (PARTITION BY four ORDER BY ten)
FROM tenk1 s WHERE unique2 < 10;

-- empty table
SELECT count(*) OVER (PARTITION BY four) FROM (SELECT * FROM tenk1 WHERE FALSE)s;

-- mixture of agg/wfunc in the same window
SELECT sum(salary) OVER w, rank() OVER w FROM empsalary WINDOW w AS (PARTITION BY depname ORDER BY salary DESC);

-- strict aggs
SELECT empno, depname, salary, bonus, depadj, MIN(bonus) OVER (ORDER BY empno), MAX(depadj) OVER () FROM(
	SELECT *,
		CASE WHEN enroll_date < '2008-01-01' THEN 2008 - extract(YEAR FROM enroll_date) END * 500 AS bonus,
		CASE WHEN
			AVG(salary) OVER (PARTITION BY depname) < salary
		THEN 200 END AS depadj FROM empsalary
)s;

-- window function over ungrouped agg over empty row set (bug before 9.1)
SELECT SUM(COUNT(f1)) OVER () FROM int4_tbl WHERE f1=42;

<<<<<<< HEAD
=======
-- window function with ORDER BY an expression involving aggregates (9.1 bug)
select ten,
  sum(unique1) + sum(unique2) as res,
  rank() over (order by sum(unique1) + sum(unique2)) as rank
from tenk1
group by ten order by ten;

>>>>>>> 80edfd76
-- test non-default frame specifications
SELECT four, ten,
	sum(ten) over (partition by four order by ten),
	last_value(ten) over (partition by four order by ten)
FROM (select distinct ten, four from tenk1) ss;

SELECT four, ten,
	sum(ten) over (partition by four order by ten range between unbounded preceding and current row),
	last_value(ten) over (partition by four order by ten range between unbounded preceding and current row)
FROM (select distinct ten, four from tenk1) ss;

SELECT four, ten,
	sum(ten) over (partition by four order by ten range between unbounded preceding and unbounded following),
	last_value(ten) over (partition by four order by ten range between unbounded preceding and unbounded following)
FROM (select distinct ten, four from tenk1) ss;

SELECT four, ten/4 as two,
	sum(ten/4) over (partition by four order by ten/4 range between unbounded preceding and current row),
	last_value(ten/4) over (partition by four order by ten/4 range between unbounded preceding and current row)
FROM (select distinct ten, four from tenk1) ss;

SELECT four, ten/4 as two,
	sum(ten/4) over (partition by four order by ten/4 rows between unbounded preceding and current row),
	last_value(ten/4) over (partition by four order by ten/4 rows between unbounded preceding and current row)
FROM (select distinct ten, four from tenk1) ss;

SELECT sum(unique1) over (order by four range between current row and unbounded following),
	unique1, four
FROM tenk1 WHERE unique1 < 10;

set search_path=singleseg, public;
SELECT sum(unique1) over (rows between current row and unbounded following),
	unique1, four
FROM tenk1 WHERE unique1 < 10;

SELECT sum(unique1) over (rows between 2 preceding and 2 following),
	unique1, four
FROM tenk1 WHERE unique1 < 10;

SELECT sum(unique1) over (rows between 2 preceding and 1 preceding),
	unique1, four
FROM tenk1 WHERE unique1 < 10;

SELECT sum(unique1) over (rows between 1 following and 3 following),
	unique1, four
FROM tenk1 WHERE unique1 < 10;

SELECT sum(unique1) over (rows between unbounded preceding and 1 following),
	unique1, four
FROM tenk1 WHERE unique1 < 10;

SELECT sum(unique1) over (w range between current row and unbounded following),
	unique1, four
FROM tenk1 WHERE unique1 < 10 WINDOW w AS (order by four);

-- fails on PostgreSQL: not implemented yet
-- Has been implemented in GPDB.
SELECT sum(unique1) over (order by four range between 2::int8 preceding and 1::int2 preceding),
	unique1, four
FROM tenk1 WHERE unique1 < 10;

SELECT first_value(unique1) over w,
	nth_value(unique1, 2) over w AS nth_2,
	last_value(unique1) over w, unique1, four
FROM tenk1 WHERE unique1 < 10
WINDOW w AS (order by four range between current row and unbounded following);

SELECT sum(unique1) over
	(order by unique1
	 rows (SELECT unique1 FROM tenk1 ORDER BY unique1 LIMIT 1) + 1 PRECEDING),
	unique1
FROM tenk1 WHERE unique1 < 10;

CREATE TEMP VIEW v_window AS
	SELECT i, sum(i) over (order by i rows between 1 preceding and 1 following) as sum_rows
	FROM generate_series(1, 10) i;

SELECT * FROM v_window;

SELECT pg_get_viewdef('v_window');

reset search_path;

-- with UNION
SELECT count(*) OVER (PARTITION BY four) FROM (SELECT * FROM tenk1 UNION ALL SELECT * FROM tenk2)s LIMIT 0;

-- ordering by a non-integer constant is allowed
SELECT rank() OVER (ORDER BY length('abc'));

-- can't order by another window function
SELECT rank() OVER (ORDER BY rank() OVER (ORDER BY random()));

-- some other errors
SELECT * FROM empsalary WHERE row_number() OVER (ORDER BY salary) < 10;

SELECT * FROM empsalary INNER JOIN tenk1 ON row_number() OVER (ORDER BY salary) < 10;

SELECT rank() OVER (ORDER BY 1), count(*) FROM empsalary GROUP BY 1;

SELECT * FROM rank() OVER (ORDER BY random());

DELETE FROM empsalary WHERE (rank() OVER (ORDER BY random())) > 10;

DELETE FROM empsalary RETURNING rank() OVER (ORDER BY random());

SELECT count(*) OVER w FROM tenk1 WINDOW w AS (ORDER BY unique1), w AS (ORDER BY unique1);

SELECT rank() OVER (PARTITION BY four, ORDER BY ten) FROM tenk1;

-- Not allowed in PostgreSQL, but is allowed in GPDB for backwards-compatibility.
-- Added LIMIT to reduce the size of the output.
SELECT count() OVER () FROM tenk1 limit 5;

SELECT generate_series(1, 100) OVER () FROM empsalary;

SELECT ntile(0) OVER (ORDER BY ten), ten, four FROM tenk1;

SELECT nth_value(four, 0) OVER (ORDER BY ten), ten, four FROM tenk1;

-- cleanup
DROP TABLE empsalary;<|MERGE_RESOLUTION|>--- conflicted
+++ resolved
@@ -141,8 +141,6 @@
 -- window function over ungrouped agg over empty row set (bug before 9.1)
 SELECT SUM(COUNT(f1)) OVER () FROM int4_tbl WHERE f1=42;
 
-<<<<<<< HEAD
-=======
 -- window function with ORDER BY an expression involving aggregates (9.1 bug)
 select ten,
   sum(unique1) + sum(unique2) as res,
@@ -150,7 +148,6 @@
 from tenk1
 group by ten order by ten;
 
->>>>>>> 80edfd76
 -- test non-default frame specifications
 SELECT four, ten,
 	sum(ten) over (partition by four order by ten),
