--- conflicted
+++ resolved
@@ -2670,7 +2670,285 @@
 end;
 $$ language plpgsql;
 
-<<<<<<< HEAD
+-- test RETURN QUERY EXECUTE
+
+create or replace function return_dquery()
+returns setof int as $$
+begin
+  return query execute 'select * from (values(10),(20)) f';
+  return query execute 'select * from (values($1),($2)) f' using 40,50;
+end;
+$$ language plpgsql;
+
+select * from return_dquery();
+
+drop function return_dquery();
+
+-- Tests for 8.4's new RAISE features
+
+create or replace function raise_test() returns void as $$
+begin
+  raise notice '% % %', 1, 2, 3
+     using errcode = '55001', detail = 'some detail info', hint = 'some hint';
+  raise '% % %', 1, 2, 3
+     using errcode = 'division_by_zero', detail = 'some detail info';
+end;
+$$ language plpgsql;
+
+select raise_test();
+
+-- Since we can't actually see the thrown SQLSTATE in default psql output,
+-- test it like this; this also tests re-RAISE
+
+create or replace function raise_test() returns void as $$
+begin
+  raise 'check me'
+     using errcode = 'division_by_zero', detail = 'some detail info';
+  exception
+    when others then
+      raise notice 'SQLSTATE: % SQLERRM: %', sqlstate, sqlerrm;
+      raise;
+end;
+$$ language plpgsql;
+
+select raise_test();
+
+create or replace function raise_test() returns void as $$
+begin
+  raise 'check me'
+     using errcode = '1234F', detail = 'some detail info';
+  exception
+    when others then
+      raise notice 'SQLSTATE: % SQLERRM: %', sqlstate, sqlerrm;
+      raise;
+end;
+$$ language plpgsql;
+
+select raise_test();
+
+-- SQLSTATE specification in WHEN
+create or replace function raise_test() returns void as $$
+begin
+  raise 'check me'
+     using errcode = '1234F', detail = 'some detail info';
+  exception
+    when sqlstate '1234F' then
+      raise notice 'SQLSTATE: % SQLERRM: %', sqlstate, sqlerrm;
+      raise;
+end;
+$$ language plpgsql;
+
+select raise_test();
+
+create or replace function raise_test() returns void as $$
+begin
+  raise division_by_zero using detail = 'some detail info';
+  exception
+    when others then
+      raise notice 'SQLSTATE: % SQLERRM: %', sqlstate, sqlerrm;
+      raise;
+end;
+$$ language plpgsql;
+
+select raise_test();
+
+create or replace function raise_test() returns void as $$
+begin
+  raise division_by_zero;
+end;
+$$ language plpgsql;
+
+select raise_test();
+
+create or replace function raise_test() returns void as $$
+begin
+  raise sqlstate '1234F';
+end;
+$$ language plpgsql;
+
+select raise_test();
+
+create or replace function raise_test() returns void as $$
+begin
+  raise division_by_zero using message = 'custom' || ' message';
+end;
+$$ language plpgsql;
+
+select raise_test();
+
+create or replace function raise_test() returns void as $$
+begin
+  raise using message = 'custom' || ' message', errcode = '22012';
+end;
+$$ language plpgsql;
+
+select raise_test();
+
+-- conflict on message
+create or replace function raise_test() returns void as $$
+begin
+  raise notice 'some message' using message = 'custom' || ' message', errcode = '22012';
+end;
+$$ language plpgsql;
+
+select raise_test();
+
+-- conflict on errcode
+create or replace function raise_test() returns void as $$
+begin
+  raise division_by_zero using message = 'custom' || ' message', errcode = '22012';
+end;
+$$ language plpgsql;
+
+select raise_test();
+
+-- nothing to re-RAISE
+create or replace function raise_test() returns void as $$
+begin
+  raise;
+end;
+$$ language plpgsql;
+
+select raise_test();
+
+drop function raise_test();
+
+-- test CASE statement
+
+create or replace function case_test(bigint) returns text as $$
+declare a int = 10;
+        b int = 1;
+begin
+  case $1
+    when 1 then
+      return 'one';
+    when 2 then
+      return 'two';
+    when 3,4,3+5 then
+      return 'three, four or eight';
+    when a then
+      return 'ten';
+    when a+b, a+b+1 then
+      return 'eleven, twelve';
+  end case;
+end;
+$$ language plpgsql immutable;
+
+select case_test(1);
+select case_test(2);
+select case_test(3);
+select case_test(4);
+select case_test(5); -- fails
+select case_test(8);
+select case_test(10);
+select case_test(11);
+select case_test(12);
+select case_test(13); -- fails
+
+create or replace function catch() returns void as $$
+begin
+  raise notice '%', case_test(6);
+exception
+  when case_not_found then
+    raise notice 'caught case_not_found % %', SQLSTATE, SQLERRM;
+end
+$$ language plpgsql;
+
+select catch();
+
+-- test the searched variant too, as well as ELSE
+create or replace function case_test(bigint) returns text as $$
+declare a int = 10;
+begin
+  case
+    when $1 = 1 then
+      return 'one';
+    when $1 = a + 2 then
+      return 'twelve';
+    else
+      return 'other';
+  end case;
+end;
+$$ language plpgsql immutable;
+
+select case_test(1);
+select case_test(2);
+select case_test(12);
+select case_test(13);
+
+drop function catch();
+drop function case_test(bigint);
+
+-- test variadic functions
+
+create or replace function vari(variadic int[])
+returns void as $$
+begin
+  for i in array_lower($1,1)..array_upper($1,1) loop
+    raise notice '%', $1[i];
+  end loop; end;
+$$ language plpgsql;
+
+select vari(1,2,3,4,5);
+select vari(3,4,5);
+select vari(variadic array[5,6,7]);
+
+drop function vari(int[]);
+
+-- coercion test
+create or replace function pleast(variadic numeric[])
+returns numeric as $$
+declare aux numeric = $1[array_lower($1,1)];
+begin
+  for i in array_lower($1,1)+1..array_upper($1,1) loop
+    if $1[i] < aux then aux := $1[i]; end if;
+  end loop;
+  return aux;
+end;
+$$ language plpgsql immutable strict;
+
+select pleast(10,1,2,3,-16);
+select pleast(10.2,2.2,-1.1);
+select pleast(10.2,10, -20);
+select pleast(10,20, -1.0);
+
+-- in case of conflict, non-variadic version is preferred
+create or replace function pleast(numeric)
+returns numeric as $$
+begin
+  raise notice 'non-variadic function called';
+  return $1;
+end;
+$$ language plpgsql immutable strict;
+
+select pleast(10);
+
+drop function pleast(numeric[]);
+drop function pleast(numeric);
+
+-- test table functions
+
+create function tftest(int) returns table(a int, b int) as $$
+begin
+  return query select $1, $1+i from generate_series(1,5) g(i);
+end;
+$$ language plpgsql immutable strict;
+
+select * from tftest(10);
+
+create or replace function tftest(a1 int) returns table(a int, b int) as $$
+begin
+  a := a1; b := a1 + 1;
+  return next;
+  a := a1 * 10; b := a1 * 10 + 1;
+  return next;
+end;
+$$ language plpgsql immutable strict;
+
+select * from tftest(10);
+
+drop function tftest(int);
+
 -- Test for appropriate cleanup of non-simple expression evaluations
 -- (bug in all versions prior to August 2010)
 
@@ -2794,284 +3072,4 @@
   end;
   end loop;
 end;
-$outer$;
-=======
--- test RETURN QUERY EXECUTE
-
-create or replace function return_dquery()
-returns setof int as $$
-begin
-  return query execute 'select * from (values(10),(20)) f';
-  return query execute 'select * from (values($1),($2)) f' using 40,50;
-end;
-$$ language plpgsql;
-
-select * from return_dquery();
-
-drop function return_dquery();
-
--- Tests for 8.4's new RAISE features
-
-create or replace function raise_test() returns void as $$
-begin
-  raise notice '% % %', 1, 2, 3
-     using errcode = '55001', detail = 'some detail info', hint = 'some hint';
-  raise '% % %', 1, 2, 3
-     using errcode = 'division_by_zero', detail = 'some detail info';
-end;
-$$ language plpgsql;
-
-select raise_test();
-
--- Since we can't actually see the thrown SQLSTATE in default psql output,
--- test it like this; this also tests re-RAISE
-
-create or replace function raise_test() returns void as $$
-begin
-  raise 'check me'
-     using errcode = 'division_by_zero', detail = 'some detail info';
-  exception
-    when others then
-      raise notice 'SQLSTATE: % SQLERRM: %', sqlstate, sqlerrm;
-      raise;
-end;
-$$ language plpgsql;
-
-select raise_test();
-
-create or replace function raise_test() returns void as $$
-begin
-  raise 'check me'
-     using errcode = '1234F', detail = 'some detail info';
-  exception
-    when others then
-      raise notice 'SQLSTATE: % SQLERRM: %', sqlstate, sqlerrm;
-      raise;
-end;
-$$ language plpgsql;
-
-select raise_test();
-
--- SQLSTATE specification in WHEN
-create or replace function raise_test() returns void as $$
-begin
-  raise 'check me'
-     using errcode = '1234F', detail = 'some detail info';
-  exception
-    when sqlstate '1234F' then
-      raise notice 'SQLSTATE: % SQLERRM: %', sqlstate, sqlerrm;
-      raise;
-end;
-$$ language plpgsql;
-
-select raise_test();
-
-create or replace function raise_test() returns void as $$
-begin
-  raise division_by_zero using detail = 'some detail info';
-  exception
-    when others then
-      raise notice 'SQLSTATE: % SQLERRM: %', sqlstate, sqlerrm;
-      raise;
-end;
-$$ language plpgsql;
-
-select raise_test();
-
-create or replace function raise_test() returns void as $$
-begin
-  raise division_by_zero;
-end;
-$$ language plpgsql;
-
-select raise_test();
-
-create or replace function raise_test() returns void as $$
-begin
-  raise sqlstate '1234F';
-end;
-$$ language plpgsql;
-
-select raise_test();
-
-create or replace function raise_test() returns void as $$
-begin
-  raise division_by_zero using message = 'custom' || ' message';
-end;
-$$ language plpgsql;
-
-select raise_test();
-
-create or replace function raise_test() returns void as $$
-begin
-  raise using message = 'custom' || ' message', errcode = '22012';
-end;
-$$ language plpgsql;
-
-select raise_test();
-
--- conflict on message
-create or replace function raise_test() returns void as $$
-begin
-  raise notice 'some message' using message = 'custom' || ' message', errcode = '22012';
-end;
-$$ language plpgsql;
-
-select raise_test();
-
--- conflict on errcode
-create or replace function raise_test() returns void as $$
-begin
-  raise division_by_zero using message = 'custom' || ' message', errcode = '22012';
-end;
-$$ language plpgsql;
-
-select raise_test();
-
--- nothing to re-RAISE
-create or replace function raise_test() returns void as $$
-begin
-  raise;
-end;
-$$ language plpgsql;
-
-select raise_test();
-
-drop function raise_test();
-
--- test CASE statement
-
-create or replace function case_test(bigint) returns text as $$
-declare a int = 10;
-        b int = 1;
-begin
-  case $1
-    when 1 then
-      return 'one';
-    when 2 then
-      return 'two';
-    when 3,4,3+5 then
-      return 'three, four or eight';
-    when a then
-      return 'ten';
-    when a+b, a+b+1 then
-      return 'eleven, twelve';
-  end case;
-end;
-$$ language plpgsql immutable;
-
-select case_test(1);
-select case_test(2);
-select case_test(3);
-select case_test(4);
-select case_test(5); -- fails
-select case_test(8);
-select case_test(10);
-select case_test(11);
-select case_test(12);
-select case_test(13); -- fails
-
-create or replace function catch() returns void as $$
-begin
-  raise notice '%', case_test(6);
-exception
-  when case_not_found then
-    raise notice 'caught case_not_found % %', SQLSTATE, SQLERRM;
-end
-$$ language plpgsql;
-
-select catch();
-
--- test the searched variant too, as well as ELSE
-create or replace function case_test(bigint) returns text as $$
-declare a int = 10;
-begin
-  case
-    when $1 = 1 then
-      return 'one';
-    when $1 = a + 2 then
-      return 'twelve';
-    else
-      return 'other';
-  end case;
-end;
-$$ language plpgsql immutable;
-
-select case_test(1);
-select case_test(2);
-select case_test(12);
-select case_test(13);
-
-drop function catch();
-drop function case_test(bigint);
-
--- test variadic functions
-
-create or replace function vari(variadic int[])
-returns void as $$
-begin
-  for i in array_lower($1,1)..array_upper($1,1) loop
-    raise notice '%', $1[i];
-  end loop; end;
-$$ language plpgsql;
-
-select vari(1,2,3,4,5);
-select vari(3,4,5);
-select vari(variadic array[5,6,7]);
-
-drop function vari(int[]);
-
--- coercion test
-create or replace function pleast(variadic numeric[])
-returns numeric as $$
-declare aux numeric = $1[array_lower($1,1)];
-begin
-  for i in array_lower($1,1)+1..array_upper($1,1) loop
-    if $1[i] < aux then aux := $1[i]; end if;
-  end loop;
-  return aux;
-end;
-$$ language plpgsql immutable strict;
-
-select pleast(10,1,2,3,-16);
-select pleast(10.2,2.2,-1.1);
-select pleast(10.2,10, -20);
-select pleast(10,20, -1.0);
-
--- in case of conflict, non-variadic version is preferred
-create or replace function pleast(numeric)
-returns numeric as $$
-begin
-  raise notice 'non-variadic function called';
-  return $1;
-end;
-$$ language plpgsql immutable strict;
-
-select pleast(10);
-
-drop function pleast(numeric[]);
-drop function pleast(numeric);
-
--- test table functions
-
-create function tftest(int) returns table(a int, b int) as $$
-begin
-  return query select $1, $1+i from generate_series(1,5) g(i);
-end;
-$$ language plpgsql immutable strict;
-
-select * from tftest(10);
-
-create or replace function tftest(a1 int) returns table(a int, b int) as $$
-begin
-  a := a1; b := a1 + 1;
-  return next;
-  a := a1 * 10; b := a1 * 10 + 1;
-  return next;
-end;
-$$ language plpgsql immutable strict;
-
-select * from tftest(10);
-
-drop function tftest(int);
->>>>>>> 49f001d8
+$outer$;