--- conflicted
+++ resolved
@@ -1047,7 +1047,6 @@
 \d+ rule_v1
 drop view rule_v1;
 
-<<<<<<< HEAD
 -- test for pg_get_functiondef properly regurgitating SET parameters
 -- Note that the function is kept around to stress pg_dump.
 CREATE FUNCTION func_with_set_params() RETURNS integer
@@ -1059,8 +1058,7 @@
     SET search_path TO PG_CATALOG, "Mixed/Case", 'c:/''a"/path', '', '0123456789012345678901234567890123456789012345678901234567890123456789012345678901234567890123456789'
     IMMUTABLE STRICT;
 SELECT pg_get_functiondef('func_with_set_params()'::regprocedure);
-<<<<<<< HEAD
-=======
+
 --
 -- Check DO INSTEAD rules with ON CONFLICT
 --
@@ -1158,11 +1156,8 @@
 
 drop table hats;
 drop table hat_data;
->>>>>>> ab93f90cd3a4fcdd891cee9478941c3cc65795b8
-=======
 
 -- test rule for select-for-update
 create table t_test_rules_select_for_update (c int) distributed randomly;
 create rule myrule as on insert to t_test_rules_select_for_update
-do instead select * from t_test_rules_select_for_update for update;
->>>>>>> 8283d532
+do instead select * from t_test_rules_select_for_update for update;