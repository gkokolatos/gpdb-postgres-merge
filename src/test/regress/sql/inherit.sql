--
-- Test inheritance features
--
<<<<<<< HEAD

-- start_ignore
-- Change random_pag_cost to match upstream's default, to get the same plans
-- as in upstream.
set random_page_cost = 4;
-- end_ignore

=======
>>>>>>> 83178d19
CREATE TABLE a (aa TEXT);
CREATE TABLE b (bb TEXT) INHERITS (a);
CREATE TABLE c (cc TEXT) INHERITS (a);
CREATE TABLE d (dd TEXT) INHERITS (b,c,a);

INSERT INTO a(aa) VALUES('aaa');
INSERT INTO a(aa) VALUES('aaaa');
INSERT INTO a(aa) VALUES('aaaaa');
INSERT INTO a(aa) VALUES('aaaaaa');
INSERT INTO a(aa) VALUES('aaaaaaa');
INSERT INTO a(aa) VALUES('aaaaaaaa');

INSERT INTO b(aa) VALUES('bbb');
INSERT INTO b(aa) VALUES('bbbb');
INSERT INTO b(aa) VALUES('bbbbb');
INSERT INTO b(aa) VALUES('bbbbbb');
INSERT INTO b(aa) VALUES('bbbbbbb');
INSERT INTO b(aa) VALUES('bbbbbbbb');

INSERT INTO c(aa) VALUES('ccc');
INSERT INTO c(aa) VALUES('cccc');
INSERT INTO c(aa) VALUES('ccccc');
INSERT INTO c(aa) VALUES('cccccc');
INSERT INTO c(aa) VALUES('ccccccc');
INSERT INTO c(aa) VALUES('cccccccc');

INSERT INTO d(aa) VALUES('ddd');
INSERT INTO d(aa) VALUES('dddd');
INSERT INTO d(aa) VALUES('ddddd');
INSERT INTO d(aa) VALUES('dddddd');
INSERT INTO d(aa) VALUES('ddddddd');
INSERT INTO d(aa) VALUES('dddddddd');

SELECT relname, a.* FROM a, pg_class where a.tableoid = pg_class.oid;
SELECT relname, b.* FROM b, pg_class where b.tableoid = pg_class.oid;
SELECT relname, c.* FROM c, pg_class where c.tableoid = pg_class.oid;
SELECT relname, d.* FROM d, pg_class where d.tableoid = pg_class.oid;
SELECT relname, a.* FROM ONLY a, pg_class where a.tableoid = pg_class.oid;
SELECT relname, b.* FROM ONLY b, pg_class where b.tableoid = pg_class.oid;
SELECT relname, c.* FROM ONLY c, pg_class where c.tableoid = pg_class.oid;
SELECT relname, d.* FROM ONLY d, pg_class where d.tableoid = pg_class.oid;

UPDATE a SET aa='zzzz' WHERE aa='aaaa';
UPDATE ONLY a SET aa='zzzzz' WHERE aa='aaaaa';
UPDATE b SET aa='zzz' WHERE aa='aaa';
UPDATE ONLY b SET aa='zzz' WHERE aa='aaa';
UPDATE a SET aa='zzzzzz' WHERE aa LIKE 'aaa%';

SELECT relname, a.* FROM a, pg_class where a.tableoid = pg_class.oid;
SELECT relname, b.* FROM b, pg_class where b.tableoid = pg_class.oid;
SELECT relname, c.* FROM c, pg_class where c.tableoid = pg_class.oid;
SELECT relname, d.* FROM d, pg_class where d.tableoid = pg_class.oid;
SELECT relname, a.* FROM ONLY a, pg_class where a.tableoid = pg_class.oid;
SELECT relname, b.* FROM ONLY b, pg_class where b.tableoid = pg_class.oid;
SELECT relname, c.* FROM ONLY c, pg_class where c.tableoid = pg_class.oid;
SELECT relname, d.* FROM ONLY d, pg_class where d.tableoid = pg_class.oid;

UPDATE b SET aa='new';

SELECT relname, a.* FROM a, pg_class where a.tableoid = pg_class.oid;
SELECT relname, b.* FROM b, pg_class where b.tableoid = pg_class.oid;
SELECT relname, c.* FROM c, pg_class where c.tableoid = pg_class.oid;
SELECT relname, d.* FROM d, pg_class where d.tableoid = pg_class.oid;
SELECT relname, a.* FROM ONLY a, pg_class where a.tableoid = pg_class.oid;
SELECT relname, b.* FROM ONLY b, pg_class where b.tableoid = pg_class.oid;
SELECT relname, c.* FROM ONLY c, pg_class where c.tableoid = pg_class.oid;
SELECT relname, d.* FROM ONLY d, pg_class where d.tableoid = pg_class.oid;

UPDATE a SET aa='new';

DELETE FROM ONLY c WHERE aa='new';

SELECT relname, a.* FROM a, pg_class where a.tableoid = pg_class.oid;
SELECT relname, b.* FROM b, pg_class where b.tableoid = pg_class.oid;
SELECT relname, c.* FROM c, pg_class where c.tableoid = pg_class.oid;
SELECT relname, d.* FROM d, pg_class where d.tableoid = pg_class.oid;
SELECT relname, a.* FROM ONLY a, pg_class where a.tableoid = pg_class.oid;
SELECT relname, b.* FROM ONLY b, pg_class where b.tableoid = pg_class.oid;
SELECT relname, c.* FROM ONLY c, pg_class where c.tableoid = pg_class.oid;
SELECT relname, d.* FROM ONLY d, pg_class where d.tableoid = pg_class.oid;

DELETE FROM a;

SELECT relname, a.* FROM a, pg_class where a.tableoid = pg_class.oid;
SELECT relname, b.* FROM b, pg_class where b.tableoid = pg_class.oid;
SELECT relname, c.* FROM c, pg_class where c.tableoid = pg_class.oid;
SELECT relname, d.* FROM d, pg_class where d.tableoid = pg_class.oid;
SELECT relname, a.* FROM ONLY a, pg_class where a.tableoid = pg_class.oid;
SELECT relname, b.* FROM ONLY b, pg_class where b.tableoid = pg_class.oid;
SELECT relname, c.* FROM ONLY c, pg_class where c.tableoid = pg_class.oid;
SELECT relname, d.* FROM ONLY d, pg_class where d.tableoid = pg_class.oid;

-- Confirm PRIMARY KEY adds NOT NULL constraint to child table
CREATE TEMP TABLE z (b TEXT, PRIMARY KEY(aa, b)) inherits (a);
INSERT INTO z VALUES (NULL, 'text'); -- should fail

-- Check inherited UPDATE with all children excluded
create table some_tab (a int, b int);
create table some_tab_child () inherits (some_tab);
insert into some_tab_child values(1,2);

explain (verbose, costs off)
update some_tab set a = a + 1 where false;
update some_tab set a = a + 1 where false;
explain (verbose, costs off)
update some_tab set a = a + 1 where false returning b, a;
update some_tab set a = a + 1 where false returning b, a;
table some_tab;

drop table some_tab cascade;

-- Check UPDATE with inherited target and an inherited source table
create temp table foo(f1 int, f2 int);
create temp table foo2(f3 int) inherits (foo);
create temp table bar(f1 int, f2 int);
create temp table bar2(f3 int) inherits (bar);

insert into foo values(1,1);
insert into foo values(3,3);
insert into foo2 values(2,2,2);
insert into foo2 values(3,3,3);
insert into bar values(1,1);
insert into bar values(2,2);
insert into bar values(3,3);
insert into bar values(4,4);
insert into bar2 values(1,1,1);
insert into bar2 values(2,2,2);
insert into bar2 values(3,3,3);
insert into bar2 values(4,4,4);

update bar set f2 = f2 + 100 where f1 in (select f1 from foo);

select tableoid::regclass::text as relname, bar.* from bar order by 1,2;

-- Check UPDATE with inherited target and an appendrel subquery
update bar set f2 = f2 + 100
from
  ( select f1 from foo union all select f1+3 from foo ) ss
where bar.f1 = ss.f1;

select tableoid::regclass::text as relname, bar.* from bar order by 1,2;

-- Check UPDATE with *partitioned* inherited target and an appendrel subquery
create table some_tab (a int);
insert into some_tab values (0);
create table some_tab_child () inherits (some_tab);
insert into some_tab_child values (1);
create table parted_tab (a int, b char) partition by list (a);
create table parted_tab_part1 partition of parted_tab for values in (1);
create table parted_tab_part2 partition of parted_tab for values in (2);
create table parted_tab_part3 partition of parted_tab for values in (3);
insert into parted_tab values (1, 'a'), (2, 'a'), (3, 'a');

update parted_tab set b = 'b'
from
  (select a from some_tab union all select a+1 from some_tab) ss (a)
where parted_tab.a = ss.a;
select tableoid::regclass::text as relname, parted_tab.* from parted_tab order by 1,2;

truncate parted_tab;
insert into parted_tab values (1, 'a'), (2, 'a'), (3, 'a');
update parted_tab set b = 'b'
from
  (select 0 from parted_tab union all select 1 from parted_tab) ss (a)
where parted_tab.a = ss.a;
select tableoid::regclass::text as relname, parted_tab.* from parted_tab order by 1,2;

-- modifies partition key, but no rows will actually be updated
explain update parted_tab set a = 2 where false;

drop table parted_tab;

-- Check UPDATE with multi-level partitioned inherited target
create table mlparted_tab (a int, b char, c text) partition by list (a);
create table mlparted_tab_part1 partition of mlparted_tab for values in (1);
create table mlparted_tab_part2 partition of mlparted_tab for values in (2) partition by list (b);
create table mlparted_tab_part3 partition of mlparted_tab for values in (3);
create table mlparted_tab_part2a partition of mlparted_tab_part2 for values in ('a');
create table mlparted_tab_part2b partition of mlparted_tab_part2 for values in ('b');
insert into mlparted_tab values (1, 'a'), (2, 'a'), (2, 'b'), (3, 'a');

update mlparted_tab mlp set c = 'xxx'
from
  (select a from some_tab union all select a+1 from some_tab) ss (a)
where (mlp.a = ss.a and mlp.b = 'b') or mlp.a = 3;
select tableoid::regclass::text as relname, mlparted_tab.* from mlparted_tab order by 1,2;

drop table mlparted_tab;
drop table some_tab cascade;

/* Test multiple inheritance of column defaults */

CREATE TABLE firstparent (tomorrow date default now()::date + 1);
CREATE TABLE secondparent (tomorrow date default  now() :: date  +  1);
CREATE TABLE jointchild () INHERITS (firstparent, secondparent);  -- ok
CREATE TABLE thirdparent (tomorrow date default now()::date - 1);
CREATE TABLE otherchild () INHERITS (firstparent, thirdparent);  -- not ok
CREATE TABLE otherchild (tomorrow date default now())
  INHERITS (firstparent, thirdparent);  -- ok, child resolves ambiguous default

DROP TABLE firstparent, secondparent, jointchild, thirdparent, otherchild;

-- Test changing the type of inherited columns
insert into d values('test','one','two','three');
alter table a alter column aa type integer using bit_length(aa);
-- In GPDB, the table is distributed by the 'aa' column, changing its type
-- therefore fails. Change the distribution key and try again.
alter table a set distributed randomly;
alter table a alter column aa type integer using bit_length(aa);
select * from d;

-- Test non-inheritable parent constraints
create table p1(ff1 int);
alter table p1 add constraint p1chk check (ff1 > 0) no inherit;
alter table p1 add constraint p2chk check (ff1 > 10);
-- connoinherit should be true for NO INHERIT constraint
select pc.relname, pgc.conname, pgc.contype, pgc.conislocal, pgc.coninhcount, pgc.connoinherit from pg_class as pc inner join pg_constraint as pgc on (pgc.conrelid = pc.oid) where pc.relname = 'p1' order by 1,2;

-- Test that child does not inherit NO INHERIT constraints
create table c1 () inherits (p1);
\d p1
\d c1

-- Test that child does not override inheritable constraints of the parent
create table c2 (constraint p2chk check (ff1 > 10) no inherit) inherits (p1);	--fails

drop table p1 cascade;

-- Tests for casting between the rowtypes of parent and child
-- tables. See the pgsql-hackers thread beginning Dec. 4/04
create table base (i integer);
create table derived () inherits (base);
create table more_derived (like derived, b int) inherits (derived);
insert into derived (i) values (0);
select derived::base from derived;
select NULL::derived::base;
-- remove redundant conversions.
explain (verbose on, costs off) select row(i, b)::more_derived::derived::base from more_derived;
explain (verbose on, costs off) select (1, 2)::more_derived::derived::base;
drop table more_derived;
drop table derived;
drop table base;

create table p1(ff1 int);
create table p2(f1 text);
create function p2text(p2) returns text as 'select $1.f1' language sql;
create table c1(f3 int) inherits(p1,p2);
insert into c1 values(123456789, 'hi', 42);
select p2text(c1.*) from c1;
drop function p2text(p2);
drop table c1;
drop table p2;
drop table p1;

CREATE TABLE ac (aa TEXT);
alter table ac add constraint ac_check check (aa is not null);
CREATE TABLE bc (bb TEXT) INHERITS (ac);
select pc.relname, pgc.conname, pgc.contype, pgc.conislocal, pgc.coninhcount, pg_get_expr(pgc.conbin, pc.oid) as consrc from pg_class as pc inner join pg_constraint as pgc on (pgc.conrelid = pc.oid) where pc.relname in ('ac', 'bc') order by 1,2;

insert into ac (aa) values (NULL);
insert into bc (aa) values (NULL);

alter table bc drop constraint ac_check;  -- fail, disallowed
alter table ac drop constraint ac_check;
select pc.relname, pgc.conname, pgc.contype, pgc.conislocal, pgc.coninhcount, pg_get_expr(pgc.conbin, pc.oid) as consrc from pg_class as pc inner join pg_constraint as pgc on (pgc.conrelid = pc.oid) where pc.relname in ('ac', 'bc') order by 1,2;

-- try the unnamed-constraint case
alter table ac add check (aa is not null);
select pc.relname, pgc.conname, pgc.contype, pgc.conislocal, pgc.coninhcount, pg_get_expr(pgc.conbin, pc.oid) as consrc from pg_class as pc inner join pg_constraint as pgc on (pgc.conrelid = pc.oid) where pc.relname in ('ac', 'bc') order by 1,2;

insert into ac (aa) values (NULL);
insert into bc (aa) values (NULL);

alter table bc drop constraint ac_aa_check;  -- fail, disallowed
alter table ac drop constraint ac_aa_check;
select pc.relname, pgc.conname, pgc.contype, pgc.conislocal, pgc.coninhcount, pg_get_expr(pgc.conbin, pc.oid) as consrc from pg_class as pc inner join pg_constraint as pgc on (pgc.conrelid = pc.oid) where pc.relname in ('ac', 'bc') order by 1,2;

alter table ac add constraint ac_check check (aa is not null);
alter table bc no inherit ac;
select pc.relname, pgc.conname, pgc.contype, pgc.conislocal, pgc.coninhcount, pg_get_expr(pgc.conbin, pc.oid) as consrc from pg_class as pc inner join pg_constraint as pgc on (pgc.conrelid = pc.oid) where pc.relname in ('ac', 'bc') order by 1,2;
alter table bc drop constraint ac_check;
select pc.relname, pgc.conname, pgc.contype, pgc.conislocal, pgc.coninhcount, pg_get_expr(pgc.conbin, pc.oid) as consrc from pg_class as pc inner join pg_constraint as pgc on (pgc.conrelid = pc.oid) where pc.relname in ('ac', 'bc') order by 1,2;
alter table ac drop constraint ac_check;
select pc.relname, pgc.conname, pgc.contype, pgc.conislocal, pgc.coninhcount, pg_get_expr(pgc.conbin, pc.oid) as consrc from pg_class as pc inner join pg_constraint as pgc on (pgc.conrelid = pc.oid) where pc.relname in ('ac', 'bc') order by 1,2;

drop table bc;
drop table ac;

create table ac (a int constraint check_a check (a <> 0));
create table bc (a int constraint check_a check (a <> 0), b int constraint check_b check (b <> 0)) inherits (ac);
select pc.relname, pgc.conname, pgc.contype, pgc.conislocal, pgc.coninhcount, pg_get_expr(pgc.conbin, pc.oid) as consrc from pg_class as pc inner join pg_constraint as pgc on (pgc.conrelid = pc.oid) where pc.relname in ('ac', 'bc') order by 1,2;

drop table bc;
drop table ac;

create table ac (a int constraint check_a check (a <> 0));
create table bc (b int constraint check_b check (b <> 0));
create table cc (c int constraint check_c check (c <> 0)) inherits (ac, bc);
select pc.relname, pgc.conname, pgc.contype, pgc.conislocal, pgc.coninhcount, pg_get_expr(pgc.conbin, pc.oid) as consrc from pg_class as pc inner join pg_constraint as pgc on (pgc.conrelid = pc.oid) where pc.relname in ('ac', 'bc', 'cc') order by 1,2;

alter table cc no inherit bc;
select pc.relname, pgc.conname, pgc.contype, pgc.conislocal, pgc.coninhcount, pg_get_expr(pgc.conbin, pc.oid) as consrc from pg_class as pc inner join pg_constraint as pgc on (pgc.conrelid = pc.oid) where pc.relname in ('ac', 'bc', 'cc') order by 1,2;

drop table cc;
drop table bc;
drop table ac;

create table p1(f1 int);
create table p2(f2 int);
create table c1(f3 int) inherits(p1,p2);
insert into c1 values(1,-1,2);
alter table p2 add constraint cc check (f2>0);  -- fail
alter table p2 add check (f2>0);  -- check it without a name, too
delete from c1;
insert into c1 values(1,1,2);
alter table p2 add check (f2>0);
insert into c1 values(1,-1,2);  -- fail
create table c2(f3 int) inherits(p1,p2);
\d c2
create table c3 (f4 int) inherits(c1,c2);
\d c3
drop table p1 cascade;
drop table p2 cascade;

create table pp1 (f1 int);
create table cc1 (f2 text, f3 int) inherits (pp1);
alter table pp1 add column a1 int check (a1 > 0);
\d cc1
create table cc2(f4 float) inherits(pp1,cc1);
\d cc2
alter table pp1 add column a2 int check (a2 > 0);
\d cc2
drop table pp1 cascade;

-- Test for renaming in simple multiple inheritance
CREATE TABLE inht1 (a int, b int);
CREATE TABLE inhs1 (b int, c int);
CREATE TABLE inhts (d int) INHERITS (inht1, inhs1);

ALTER TABLE inht1 RENAME a TO aa;
ALTER TABLE inht1 RENAME b TO bb;                -- to be failed
ALTER TABLE inhts RENAME aa TO aaa;      -- to be failed
ALTER TABLE inhts RENAME d TO dd;
\d+ inhts

DROP TABLE inhts;

-- Test for renaming in diamond inheritance
CREATE TABLE inht2 (x int) INHERITS (inht1);
CREATE TABLE inht3 (y int) INHERITS (inht1);
CREATE TABLE inht4 (z int) INHERITS (inht2, inht3);

ALTER TABLE inht1 RENAME aa TO aaa;
\d+ inht4

CREATE TABLE inhts (d int) INHERITS (inht2, inhs1);
ALTER TABLE inht1 RENAME aaa TO aaaa;
ALTER TABLE inht1 RENAME b TO bb;                -- to be failed
\d+ inhts

WITH RECURSIVE r AS (
  SELECT 'inht1'::regclass AS inhrelid
UNION ALL
  SELECT c.inhrelid FROM pg_inherits c, r WHERE r.inhrelid = c.inhparent
)
SELECT a.attrelid::regclass, a.attname, a.attinhcount, e.expected
  FROM (SELECT inhrelid, count(*) AS expected FROM pg_inherits
        WHERE inhparent IN (SELECT inhrelid FROM r) GROUP BY inhrelid) e
  JOIN pg_attribute a ON e.inhrelid = a.attrelid WHERE NOT attislocal
  ORDER BY a.attrelid::regclass::name, a.attnum;

DROP TABLE inht1, inhs1 CASCADE;


-- Test non-inheritable indices [UNIQUE, EXCLUDE] constraints
CREATE TABLE test_constraints (id int, val1 varchar, val2 int, UNIQUE(val1, val2));
CREATE TABLE test_constraints_inh () INHERITS (test_constraints);
\d+ test_constraints
ALTER TABLE ONLY test_constraints DROP CONSTRAINT test_constraints_val1_val2_key;
\d+ test_constraints
\d+ test_constraints_inh
DROP TABLE test_constraints_inh;
DROP TABLE test_constraints;

CREATE TABLE test_ex_constraints (
    c circle,
    dkey inet,
    EXCLUDE USING gist (dkey inet_ops WITH =, c WITH &&)
);

CREATE TABLE test_ex_constraints_inh () INHERITS (test_ex_constraints);
\d+ test_ex_constraints
ALTER TABLE test_ex_constraints DROP CONSTRAINT test_ex_constraints_dkey_c_excl;
\d+ test_ex_constraints
\d+ test_ex_constraints_inh
DROP TABLE test_ex_constraints_inh;
DROP TABLE test_ex_constraints;

-- Test non-inheritable foreign key constraints
CREATE TABLE test_primary_constraints(id int PRIMARY KEY);
CREATE TABLE test_foreign_constraints(id1 int REFERENCES test_primary_constraints(id));
CREATE TABLE test_foreign_constraints_inh () INHERITS (test_foreign_constraints);
\d+ test_primary_constraints
\d+ test_foreign_constraints
ALTER TABLE test_foreign_constraints DROP CONSTRAINT test_foreign_constraints_id1_fkey;
\d+ test_foreign_constraints
\d+ test_foreign_constraints_inh
DROP TABLE test_foreign_constraints_inh;
DROP TABLE test_foreign_constraints;
DROP TABLE test_primary_constraints;

-- Test foreign key behavior
create table inh_fk_1 (a int primary key);
insert into inh_fk_1 values (1), (2), (3);
create table inh_fk_2 (x int primary key, y int references inh_fk_1 on delete cascade);
insert into inh_fk_2 values (11, 1), (22, 2), (33, 3);
create table inh_fk_2_child () inherits (inh_fk_2);
insert into inh_fk_2_child values (111, 1), (222, 2);
delete from inh_fk_1 where a = 1;
select * from inh_fk_1 order by 1;
select * from inh_fk_2 order by 1, 2;
drop table inh_fk_1, inh_fk_2, inh_fk_2_child;

-- Test that parent and child CHECK constraints can be created in either order
create table p1(f1 int);
create table p1_c1() inherits(p1);

alter table p1 add constraint inh_check_constraint1 check (f1 > 0);
alter table p1_c1 add constraint inh_check_constraint1 check (f1 > 0);

alter table p1_c1 add constraint inh_check_constraint2 check (f1 < 10);
alter table p1 add constraint inh_check_constraint2 check (f1 < 10);

select conrelid::regclass::text as relname, conname, conislocal, coninhcount
from pg_constraint where conname like 'inh\_check\_constraint%'
order by 1, 2;

drop table p1 cascade;

-- Test that a valid child can have not-valid parent, but not vice versa
create table invalid_check_con(f1 int);
create table invalid_check_con_child() inherits(invalid_check_con);

alter table invalid_check_con_child add constraint inh_check_constraint check(f1 > 0) not valid;
alter table invalid_check_con add constraint inh_check_constraint check(f1 > 0); -- fail
alter table invalid_check_con_child drop constraint inh_check_constraint;

insert into invalid_check_con values(0);

alter table invalid_check_con_child add constraint inh_check_constraint check(f1 > 0);
alter table invalid_check_con add constraint inh_check_constraint check(f1 > 0) not valid;

insert into invalid_check_con values(0); -- fail
insert into invalid_check_con_child values(0); -- fail

select conrelid::regclass::text as relname, conname,
       convalidated, conislocal, coninhcount, connoinherit
from pg_constraint where conname like 'inh\_check\_constraint%'
order by 1, 2;

-- We don't drop the invalid_check_con* tables, to test dump/reload with

--
-- Test parameterized append plans for inheritance trees
--

create temp table patest0 (id, x) as
  select x, x from generate_series(0,1000) x
  distributed by (id);
create temp table patest1() inherits (patest0);
insert into patest1
  select x, x from generate_series(0,1000) x;
create temp table patest2() inherits (patest0);
insert into patest2
  select x, x from generate_series(0,1000) x;
create index patest0i on patest0(id);
create index patest1i on patest1(id);
create index patest2i on patest2(id);
analyze patest0;
analyze patest1;
analyze patest2;

set enable_seqscan=off;
set enable_bitmapscan=off;
explain (costs off)
select * from patest0 join (select f1 from int4_tbl where f1 < 10 and f1 > -10 limit 1) ss on id = f1;
select * from patest0 join (select f1 from int4_tbl where f1 < 10 and f1 > -10 limit 1) ss on id = f1;

drop index patest2i;

explain (costs off)
select * from patest0 join (select f1 from int4_tbl where f1 < 10 and f1 > -10 limit 1) ss on id = f1;
select * from patest0 join (select f1 from int4_tbl where f1 < 10 and f1 > -10 limit 1) ss on id = f1;
reset enable_seqscan;
reset enable_bitmapscan;

drop table patest0 cascade;

--
-- Test merge-append plans for inheritance trees
--

create table matest0 (id serial primary key, name text);
create table matest1 (id integer primary key) inherits (matest0);
create table matest2 (id integer primary key) inherits (matest0);
create table matest3 (id integer primary key) inherits (matest0);

create index matest0i on matest0 ((1-id));
create index matest1i on matest1 ((1-id));
-- create index matest2i on matest2 ((1-id));  -- intentionally missing
create index matest3i on matest3 ((1-id));

insert into matest1 (name) values ('Test 1');
insert into matest1 (name) values ('Test 2');
insert into matest2 (name) values ('Test 3');
insert into matest2 (name) values ('Test 4');
insert into matest3 (name) values ('Test 5');
insert into matest3 (name) values ('Test 6');

set enable_indexscan = off;  -- force use of seqscan/sort, so no merge
explain (verbose, costs off) select * from matest0 order by 1-id;
select * from matest0 order by 1-id;
explain (verbose, costs off) select min(1-id) from matest0;
select min(1-id) from matest0;
reset enable_indexscan;

set enable_seqscan = off;  -- plan with fewest seqscans should be merge
set enable_parallel_append = off; -- Don't let parallel-append interfere
-- GPDB_92_MERGE_FIXME: the cost of bitmap scan is not correct?
-- the cost of merge append with index scan is bigger than the cost
-- of append with bitmapscan + sort
set enable_bitmapscan = off; 
explain (verbose, costs off) select * from matest0 order by 1-id;
select * from matest0 order by 1-id;
explain (verbose, costs off) select min(1-id) from matest0;
select min(1-id) from matest0;
reset enable_seqscan;
reset enable_parallel_append;
reset enable_bitmapscan;

drop table matest0 cascade;

--
-- Check that use of an index with an extraneous column doesn't produce
-- a plan with extraneous sorting
--

create table matest0 (a int, b int, c int, d int);
create table matest1 () inherits(matest0);
create index matest0i on matest0 (b, c);
create index matest1i on matest1 (b, c);

set enable_nestloop = off;  -- we want a plan with two MergeAppends
set enable_mergejoin=on;

explain (costs off)
select t1.* from matest0 t1, matest0 t2
where t1.b = t2.b and t2.c = t2.d
order by t1.b limit 10;

reset enable_nestloop;

drop table matest0 cascade;

--
-- Test merge-append for UNION ALL append relations
--

set enable_seqscan = off;
set enable_indexscan = on;
set enable_bitmapscan = off;

-- Check handling of duplicated, constant, or volatile targetlist items
explain (costs off)
SELECT thousand, tenthous FROM tenk1
UNION ALL
SELECT thousand, thousand FROM tenk1
ORDER BY thousand, tenthous;

explain (costs off)
SELECT thousand, tenthous, thousand+tenthous AS x FROM tenk1
UNION ALL
SELECT 42, 42, hundred FROM tenk1
ORDER BY thousand, tenthous;

explain (costs off)
SELECT thousand, tenthous FROM tenk1
UNION ALL
SELECT thousand, random()::integer FROM tenk1
ORDER BY thousand, tenthous;

-- Check min/max aggregate optimization
-- GPDB: simple union all pull up is disabled in pull_up_subqueries(), so the
-- min/max optimization doesn't kick in.
explain (costs off)
SELECT min(x) FROM
  (SELECT unique1 AS x FROM tenk1 a
   UNION ALL
   SELECT unique2 AS x FROM tenk1 b) s;

explain (costs off)
SELECT min(y) FROM
  (SELECT unique1 AS x, unique1 AS y FROM tenk1 a
   UNION ALL
   SELECT unique2 AS x, unique2 AS y FROM tenk1 b) s;

-- XXX planner doesn't recognize that index on unique2 is sufficiently sorted
explain (costs off)
SELECT x, y FROM
  (SELECT thousand AS x, tenthous AS y FROM tenk1 a
   UNION ALL
   SELECT unique2 AS x, unique2 AS y FROM tenk1 b) s
ORDER BY x, y;

-- exercise rescan code path via a repeatedly-evaluated subquery
explain (costs off)
SELECT
    ARRAY(SELECT f.i FROM (
        (SELECT d + g.i FROM generate_series(4, 30, 3) d ORDER BY 1)
        UNION ALL
        (SELECT d + g.i FROM generate_series(0, 30, 5) d ORDER BY 1)
    ) f(i)
    ORDER BY f.i LIMIT 10)
FROM generate_series(1, 3) g(i);

SELECT
    ARRAY(SELECT f.i FROM (
        (SELECT d + g.i FROM generate_series(4, 30, 3) d ORDER BY 1)
        UNION ALL
        (SELECT d + g.i FROM generate_series(0, 30, 5) d ORDER BY 1)
    ) f(i)
    ORDER BY f.i LIMIT 10)
FROM generate_series(1, 3) g(i);

reset enable_seqscan;
reset enable_indexscan;
reset enable_bitmapscan;

--
-- Check handling of a constant-null CHECK constraint
--
create table cnullparent (f1 int);
create table cnullchild (check (f1 = 1 or f1 = null)) inherits(cnullparent);
insert into cnullchild values(1);
insert into cnullchild values(2);
insert into cnullchild values(null);
select * from cnullparent;
select * from cnullparent where f1 = 2;
drop table cnullparent cascade;

--
-- Check use of temporary tables with inheritance trees
--
create table inh_perm_parent (a1 int);
create temp table inh_temp_parent (a1 int);
create temp table inh_temp_child () inherits (inh_perm_parent); -- ok
create table inh_perm_child () inherits (inh_temp_parent); -- error
create temp table inh_temp_child_2 () inherits (inh_temp_parent); -- ok
insert into inh_perm_parent values (1);
insert into inh_temp_parent values (2);
insert into inh_temp_child values (3);
insert into inh_temp_child_2 values (4);
select tableoid::regclass, a1 from inh_perm_parent;
select tableoid::regclass, a1 from inh_temp_parent;
drop table inh_perm_parent cascade;
drop table inh_temp_parent cascade;

--
-- Check that constraint exclusion works correctly with partitions using
-- implicit constraints generated from the partition bound information.
--
create table list_parted (
	a	varchar
) partition by list (a);
create table part_ab_cd partition of list_parted for values in ('ab', 'cd');
create table part_ef_gh partition of list_parted for values in ('ef', 'gh');
create table part_null_xy partition of list_parted for values in (null, 'xy');

explain (costs off) select * from list_parted;
explain (costs off) select * from list_parted where a is null;
explain (costs off) select * from list_parted where a is not null;
explain (costs off) select * from list_parted where a in ('ab', 'cd', 'ef');
explain (costs off) select * from list_parted where a = 'ab' or a in (null, 'cd');
explain (costs off) select * from list_parted where a = 'ab';

create table range_list_parted (
	a	int,
	b	char(2)
) partition by range (a);
create table part_1_10 partition of range_list_parted for values from (1) to (10) partition by list (b);
create table part_1_10_ab partition of part_1_10 for values in ('ab');
create table part_1_10_cd partition of part_1_10 for values in ('cd');
create table part_10_20 partition of range_list_parted for values from (10) to (20) partition by list (b);
create table part_10_20_ab partition of part_10_20 for values in ('ab');
create table part_10_20_cd partition of part_10_20 for values in ('cd');
create table part_21_30 partition of range_list_parted for values from (21) to (30) partition by list (b);
create table part_21_30_ab partition of part_21_30 for values in ('ab');
create table part_21_30_cd partition of part_21_30 for values in ('cd');
create table part_40_inf partition of range_list_parted for values from (40) to (maxvalue) partition by list (b);
create table part_40_inf_ab partition of part_40_inf for values in ('ab');
create table part_40_inf_cd partition of part_40_inf for values in ('cd');
create table part_40_inf_null partition of part_40_inf for values in (null);

explain (costs off) select * from range_list_parted;
explain (costs off) select * from range_list_parted where a = 5;
explain (costs off) select * from range_list_parted where b = 'ab';
explain (costs off) select * from range_list_parted where a between 3 and 23 and b in ('ab');

/* Should select no rows because range partition key cannot be null */
explain (costs off) select * from range_list_parted where a is null;

/* Should only select rows from the null-accepting partition */
explain (costs off) select * from range_list_parted where b is null;
explain (costs off) select * from range_list_parted where a is not null and a < 67;
explain (costs off) select * from range_list_parted where a >= 30;

drop table list_parted;
drop table range_list_parted;

-- check that constraint exclusion is able to cope with the partition
-- constraint emitted for multi-column range partitioned tables
create table mcrparted (a int, b int, c int) partition by range (a, abs(b), c);
create table mcrparted_def partition of mcrparted default;
create table mcrparted0 partition of mcrparted for values from (minvalue, minvalue, minvalue) to (1, 1, 1);
create table mcrparted1 partition of mcrparted for values from (1, 1, 1) to (10, 5, 10);
create table mcrparted2 partition of mcrparted for values from (10, 5, 10) to (10, 10, 10);
create table mcrparted3 partition of mcrparted for values from (11, 1, 1) to (20, 10, 10);
create table mcrparted4 partition of mcrparted for values from (20, 10, 10) to (20, 20, 20);
create table mcrparted5 partition of mcrparted for values from (20, 20, 20) to (maxvalue, maxvalue, maxvalue);
explain (costs off) select * from mcrparted where a = 0;	-- scans mcrparted0, mcrparted_def
explain (costs off) select * from mcrparted where a = 10 and abs(b) < 5;	-- scans mcrparted1, mcrparted_def
explain (costs off) select * from mcrparted where a = 10 and abs(b) = 5;	-- scans mcrparted1, mcrparted2, mcrparted_def
explain (costs off) select * from mcrparted where abs(b) = 5;	-- scans all partitions
explain (costs off) select * from mcrparted where a > -1;	-- scans all partitions
explain (costs off) select * from mcrparted where a = 20 and abs(b) = 10 and c > 10;	-- scans mcrparted4
explain (costs off) select * from mcrparted where a = 20 and c > 20; -- scans mcrparted3, mcrparte4, mcrparte5, mcrparted_def

-- check that partitioned table Appends cope with being referenced in
-- subplans
create table parted_minmax (a int, b varchar(16)) partition by range (a);
create table parted_minmax1 partition of parted_minmax for values from (1) to (10);
create index parted_minmax1i on parted_minmax1 (a, b);
insert into parted_minmax values (1,'12345');
explain (costs off) select min(a), max(a) from parted_minmax where b = '12345';
select min(a), max(a) from parted_minmax where b = '12345';
drop table parted_minmax;

-- Test code that uses Append nodes in place of MergeAppend when the
-- partition ordering matches the desired ordering.

create index mcrparted_a_abs_c_idx on mcrparted (a, abs(b), c);

-- MergeAppend must be used when a default partition exists
explain (costs off) select * from mcrparted order by a, abs(b), c;

drop table mcrparted_def;

-- Append is used for a RANGE partitioned table with no default
-- and no subpartitions
explain (costs off) select * from mcrparted order by a, abs(b), c;

-- Append is used with subpaths in reverse order with backwards index scans
explain (costs off) select * from mcrparted order by a desc, abs(b) desc, c desc;

-- check that Append plan is used containing a MergeAppend for sub-partitions
-- that are unordered.
drop table mcrparted5;
create table mcrparted5 partition of mcrparted for values from (20, 20, 20) to (maxvalue, maxvalue, maxvalue) partition by list (a);
create table mcrparted5a partition of mcrparted5 for values in(20);
create table mcrparted5_def partition of mcrparted5 default;

explain (costs off) select * from mcrparted order by a, abs(b), c;

drop table mcrparted5_def;

-- check that an Append plan is used and the sub-partitions are flattened
-- into the main Append when the sub-partition is unordered but contains
-- just a single sub-partition.
explain (costs off) select a, abs(b) from mcrparted order by a, abs(b), c;

-- check that Append is used when the sub-partitioned tables are pruned
-- during planning.
explain (costs off) select * from mcrparted where a < 20 order by a, abs(b), c;

create table mclparted (a int) partition by list(a);
create table mclparted1 partition of mclparted for values in(1);
create table mclparted2 partition of mclparted for values in(2);
create index on mclparted (a);

-- Ensure an Append is used for a list partition with an order by.
explain (costs off) select * from mclparted order by a;

-- Ensure a MergeAppend is used when a partition exists with interleaved
-- datums in the partition bound.
create table mclparted3_5 partition of mclparted for values in(3,5);
create table mclparted4 partition of mclparted for values in(4);

explain (costs off) select * from mclparted order by a;

drop table mclparted;

-- Ensure subplans which don't have a path with the correct pathkeys get
-- sorted correctly.
drop index mcrparted_a_abs_c_idx;
create index on mcrparted1 (a, abs(b), c);
create index on mcrparted2 (a, abs(b), c);
create index on mcrparted3 (a, abs(b), c);
create index on mcrparted4 (a, abs(b), c);

explain (costs off) select * from mcrparted where a < 20 order by a, abs(b), c limit 1;

set enable_bitmapscan = 0;
-- Ensure Append node can be used when the partition is ordered by some
-- pathkeys which were deemed redundant.
explain (costs off) select * from mcrparted where a = 10 order by a, abs(b), c;
reset enable_bitmapscan;

drop table mcrparted;

-- Ensure LIST partitions allow an Append to be used instead of a MergeAppend
create table bool_lp (b bool) partition by list(b);
create table bool_lp_true partition of bool_lp for values in(true);
create table bool_lp_false partition of bool_lp for values in(false);
create index on bool_lp (b);

explain (costs off) select * from bool_lp order by b;

drop table bool_lp;

-- Ensure const bool quals can be properly detected as redundant
create table bool_rp (b bool, a int) partition by range(b,a);
create table bool_rp_false_1k partition of bool_rp for values from (false,0) to (false,1000);
create table bool_rp_true_1k partition of bool_rp for values from (true,0) to (true,1000);
create table bool_rp_false_2k partition of bool_rp for values from (false,1000) to (false,2000);
create table bool_rp_true_2k partition of bool_rp for values from (true,1000) to (true,2000);
create index on bool_rp (b,a);
explain (costs off) select * from bool_rp where b = true order by b,a;
explain (costs off) select * from bool_rp where b = false order by b,a;
explain (costs off) select * from bool_rp where b = true order by a;
explain (costs off) select * from bool_rp where b = false order by a;

drop table bool_rp;

-- Ensure an Append scan is chosen when the partition order is a subset of
-- the required order.
create table range_parted (a int, b int, c int) partition by range(a, b);
create table range_parted1 partition of range_parted for values from (0,0) to (10,10);
create table range_parted2 partition of range_parted for values from (10,10) to (20,20);
create index on range_parted (a,b,c);

explain (costs off) select * from range_parted order by a,b,c;
explain (costs off) select * from range_parted order by a desc,b desc,c desc;

drop table range_parted;<|MERGE_RESOLUTION|>--- conflicted
+++ resolved
@@ -1,7 +1,6 @@
 --
 -- Test inheritance features
 --
-<<<<<<< HEAD
 
 -- start_ignore
 -- Change random_pag_cost to match upstream's default, to get the same plans
@@ -9,8 +8,6 @@
 set random_page_cost = 4;
 -- end_ignore
 
-=======
->>>>>>> 83178d19
 CREATE TABLE a (aa TEXT);
 CREATE TABLE b (bb TEXT) INHERITS (a);
 CREATE TABLE c (cc TEXT) INHERITS (a);
@@ -215,6 +212,7 @@
 
 -- Test changing the type of inherited columns
 insert into d values('test','one','two','three');
+alter table z drop constraint z_pkey;
 alter table a alter column aa type integer using bit_length(aa);
 -- In GPDB, the table is distributed by the 'aa' column, changing its type
 -- therefore fails. Change the distribution key and try again.
