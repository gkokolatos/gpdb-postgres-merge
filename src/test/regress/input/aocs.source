--- conflicted
+++ resolved
@@ -225,12 +225,6 @@
 SELECT count(*) FROM tenk_aocs4;
 
 -- INHERITS
-<<<<<<< HEAD
--- This was not supported in aocs and should error out before
--- Since now we are using access method, enable and see how it goes
-CREATE TABLE tenk_inherits_tenk_aocs1() INHERITS (tenk_aocs1);
-DROP TABLE tenk_inherits_tenk_aocs1;
-=======
 -- This used to be forbidden, but we allow it now.
 CREATE TABLE aocs_inh_parent (parent_t text,
                               parent_t_8k text encoding (blocksize=8192))
@@ -275,7 +269,6 @@
 
 -- don't drop the tables, to also test pg_dump & restore of them.
 
->>>>>>> 177abc76
 
 -- NYI
 -- test get_ao_compression_ratio. use uncompressed table, so result is always 1.
