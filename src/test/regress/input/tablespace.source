--- conflicted
+++ resolved
@@ -39,10 +39,6 @@
     where c.reltablespace = t.oid AND c.relname = 'foo_idx';
 
 -- check that default_tablespace doesn't affect ALTER TABLE index rebuilds
-<<<<<<< HEAD
---start_ignore
-=======
->>>>>>> 93f4b273
 CREATE TABLE testschema.test_default_tab(id bigint) TABLESPACE testspace;
 INSERT INTO testschema.test_default_tab VALUES (1);
 CREATE INDEX test_index1 on testschema.test_default_tab (id);
@@ -55,19 +51,13 @@
 ALTER TABLE testschema.test_default_tab ALTER id TYPE bigint;
 \d testschema.test_index1
 \d testschema.test_index2
-<<<<<<< HEAD
-=======
 ANALYZE testschema.test_default_tab;
->>>>>>> 93f4b273
 SELECT * FROM testschema.test_default_tab;
 -- tablespace should not change even if there is an index rewrite
 ALTER TABLE testschema.test_default_tab ALTER id TYPE int;
 \d testschema.test_index1
 \d testschema.test_index2
-<<<<<<< HEAD
-=======
 ANALYZE testschema.test_default_tab;
->>>>>>> 93f4b273
 SELECT * FROM testschema.test_default_tab;
 -- now use the default tablespace for default_tablespace
 SET default_tablespace TO '';
@@ -80,10 +70,6 @@
 \d testschema.test_index1
 \d testschema.test_index2
 DROP TABLE testschema.test_default_tab;
-<<<<<<< HEAD
---end_ignore
-=======
->>>>>>> 93f4b273
 
 -- let's try moving a table from one place to another
 CREATE TABLE testschema.atable AS VALUES (1), (2);
