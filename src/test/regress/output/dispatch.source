-- Misc tests related to dispatching queries to segments.
CREATE EXTENSION IF NOT EXISTS gp_inject_fault;
-- Mask out the whoami message
-- start_matchsubs
-- m/^ \(seg\d .*:\d+\)/
-- s/^ \(seg\d .*:\d+\)//
-- m/^DETAIL:  Internal error: No motion listener port \(seg\d.*:.*\)/
-- s/^DETAIL:  Internal error: No motion listener port \(seg\d.*:.*\)/DETAIL:  Internal error: No motion listener port/
-- end_matchsubs
-- skip FTS probes always
select gp_inject_fault_infinite('fts_probe', 'skip', 1);
NOTICE:  Success:
 gp_inject_fault_infinite 
--------------------------
 t
(1 row)

select gp_request_fts_probe_scan();
 gp_request_fts_probe_scan 
---------------------------
 t
(1 row)

select gp_wait_until_triggered_fault('fts_probe', 1, 1);
NOTICE:  Success:
 gp_wait_until_triggered_fault 
-------------------------------
 t
(1 row)

-- skip GDD scan always
select gp_inject_fault_infinite('gdd_probe', 'skip', 1);
NOTICE:  Success:
 gp_inject_fault_infinite 
--------------------------
 t
(1 row)

-- acting like gp_request_fts_probe_scan() to wake up GDD backend so
-- 'gdd_probe' can be triggered as soon as possible
-- start_ignore
\! gpstop -u
-- end_ignore
select gp_wait_until_triggered_fault('gdd_probe', 1, 1);
NOTICE:  Success:
 gp_wait_until_triggered_fault 
-------------------------------
 t
(1 row)

-- Test quoting of GUC values and database names when they're sent to segments
set client_min_messages='warning';
DROP DATABASE IF EXISTS "funny""db'with\\quotes";
reset client_min_messages;
CREATE DATABASE "funny""db'with\\quotes";
ALTER DATABASE "funny""db'with\\quotes" SET search_path="funny""schema'with\\quotes";
-- GPDB_91_MERGE_FIXME: It would be good to leave the database in place, to
-- also test gpcheckcat and pg_upgrade after all the regression tests have
-- completed. As of this writing pg_upgrade does not in fact handle that well.
-- Remove this DROP DATABASE once it's fixed. That should happen when we
-- reach commit a2385cac13, which was backported to PostgreSQL 9.1.
DROP DATABASE "funny""db'with\\quotes";
-- There used to be a bug in the quoting when the search_path setting was sent
-- to the segment. It was not easily visible when search_path was set with a
-- SET command, only when the setting was sent as part of the startup packet.
-- Set search_path as a per-user setting so that we can test that.
CREATE DATABASE "dispatch test db";
ALTER DATABASE "dispatch test db" SET search_path="my schema",public;
\c "dispatch test db"
CREATE SCHEMA "my schema";
-- Reconnect so that the search_path includes "my schema".
\c
-- Create a table with the same name in both schemas, "my schema" and public.
CREATE TABLE "my table" (t text);
NOTICE:  Table doesn't have 'DISTRIBUTED BY' clause -- Using column named 't' as the Greenplum Database data distribution key for this table.
HINT:  The 'DISTRIBUTED BY' clause determines the distribution of data. Make sure column(s) chosen are the optimal data distribution key to minimize skew.
INSERT INTO "my table" VALUES ('myschema.mytable');
CREATE TABLE public."my table" (t text);
NOTICE:  Table doesn't have 'DISTRIBUTED BY' clause -- Using column named 't' as the Greenplum Database data distribution key for this table.
HINT:  The 'DISTRIBUTED BY' clause determines the distribution of data. Make sure column(s) chosen are the optimal data distribution key to minimize skew.
INSERT INTO public."my table" VALUES ('public.mytable');
SELECT t as unquoted FROM "my table";
     unquoted     
------------------
 myschema.mytable
(1 row)

SELECT t as myschema FROM "my schema"."my table";
     myschema     
------------------
 myschema.mytable
(1 row)

SELECT t as public FROM public."my table";
     public     
----------------
 public.mytable
(1 row)

DROP TABLE "my table";
DROP TABLE public."my table";
-- Create another table with the same name. To make sure the DROP worked
-- and dropped the correct table.
CREATE TABLE "my table" (id integer);
NOTICE:  Table doesn't have 'DISTRIBUTED BY' clause -- Using column named 'id' as the Greenplum Database data distribution key for this table.
HINT:  The 'DISTRIBUTED BY' clause determines the distribution of data. Make sure column(s) chosen are the optimal data distribution key to minimize skew.
DROP TABLE "my table";
-- Clean up
\c regression
DROP DATABASE "dispatch test db";
-- Test gp_max_plan_size limit
set gp_max_plan_size='10 kB';
create table dispatchtesttab(t text);
NOTICE:  Table doesn't have 'DISTRIBUTED BY' clause -- Using column named 't' as the Greenplum Database data distribution key for this table.
HINT:  The 'DISTRIBUTED BY' clause determines the distribution of data. Make sure column(s) chosen are the optimal data distribution key to minimize skew.
select * from dispatchtesttab where t = repeat('x', 1024*11);
ERROR:  Query plan size limit exceeded, current size: 11KB, max allowed size: 10KB
HINT:  Size controlled by gp_max_plan_size
--
-- test QD will report failure if QE fails to send its motion_listener back
-- during backend initialization
--
select gp_inject_fault('send_qe_details_init_backend', 'reset', 2);
NOTICE:  Success:  (seg0 127.0.0.1:40000 pid=11034)
 gp_inject_fault 
-----------------
 t
(1 row)

-- inject a 'skip' fault before QE sends its motion_listener
select gp_inject_fault('send_qe_details_init_backend', 'skip', 2);
NOTICE:  Success:  (seg0 127.0.0.1:40000 pid=11034)
 gp_inject_fault 
-----------------
 t
(1 row)

-- terminate exiting QEs first
\c
-- verify failure will be reported
SELECT 1 FROM gp_dist_random('gp_id');
ERROR:  failed to acquire resources on one or more segments
DETAIL:  Internal error: No motion listener port (seg0 127.0.0.1:40000)
-- reset fault injector
select gp_inject_fault('send_qe_details_init_backend', 'reset', 2);
NOTICE:  Success:  (seg0 127.0.0.1:40000 pid=11048)
 gp_inject_fault 
-----------------
 t
(1 row)

--
-- Test suit : test gang creation and commands dispatching 
--
--start_ignore
drop table if exists dispatch_test;
NOTICE:  table "dispatch_test" does not exist, skipping
drop table if exists dispatch_test_t1;
NOTICE:  table "dispatch_test_t1" does not exist, skipping
drop table if exists dispatch_test_t2;
NOTICE:  table "dispatch_test_t2" does not exist, skipping
drop table if exists dispatch_test_t3;
NOTICE:  table "dispatch_test_t3" does not exist, skipping
--end_ignore
create table dispatch_test as select i as c1 from generate_series(1, 10) i;
NOTICE:  Table doesn't have 'DISTRIBUTED BY' clause -- Using column(s) named 'c1' as the Greenplum Database data distribution key for this table.
HINT:  The 'DISTRIBUTED BY' clause determines the distribution of data. Make sure column(s) chosen are the optimal data distribution key to minimize skew.
create table dispatch_test_t1 (c1 int, c2 int, c3 int);
NOTICE:  Table doesn't have 'DISTRIBUTED BY' clause -- Using column named 'c1' as the Greenplum Database data distribution key for this table.
HINT:  The 'DISTRIBUTED BY' clause determines the distribution of data. Make sure column(s) chosen are the optimal data distribution key to minimize skew.
create table dispatch_test_t2 (c1 int, c2 int, c3 int);
NOTICE:  Table doesn't have 'DISTRIBUTED BY' clause -- Using column named 'c1' as the Greenplum Database data distribution key for this table.
HINT:  The 'DISTRIBUTED BY' clause determines the distribution of data. Make sure column(s) chosen are the optimal data distribution key to minimize skew.
create table dispatch_test_t3 (c1 int, c2 int, c3 int);
NOTICE:  Table doesn't have 'DISTRIBUTED BY' clause -- Using column named 'c1' as the Greenplum Database data distribution key for this table.
HINT:  The 'DISTRIBUTED BY' clause determines the distribution of data. Make sure column(s) chosen are the optimal data distribution key to minimize skew.
insert into dispatch_test_t1 values (1,1,2);
insert into dispatch_test_t2 values (2,1,2);
insert into dispatch_test_t3 values (3,1,2);
CREATE OR REPLACE FUNCTION cleanupAllGangs() RETURNS BOOL
AS '@abs_builddir@/regress@DLSUFFIX@', 'cleanupAllGangs' LANGUAGE C;
-- check if segments has backend running
CREATE OR REPLACE FUNCTION hasBackendsExist(int) RETURNS BOOL 
AS '@abs_builddir@/regress@DLSUFFIX@', 'hasBackendsExist' LANGUAGE C;
-- check if QD has reusable gangs
CREATE OR REPLACE FUNCTION hasGangsExist() RETURNS BOOL
AS '@abs_builddir@/regress@DLSUFFIX@', 'hasGangsExist' LANGUAGE C;
-- disable debug linger to get immediate feedback from FATAL errors.
set gp_debug_linger to 0;
-- test log debug related code within dispatch
set gp_log_gang to debug;
set log_min_messages to DEBUG;
-- Case 1.1
-- A segment in recovery mode, writer gang retry gp_gang_creation_retry_count times and finally success
-- set maximum retry time to 120 seconds, this should be long enough for segment
-- recovery back. otherwise it should be bug somewhere
set gp_gang_creation_retry_count to 120;
set gp_gang_creation_retry_timer to 1000;
select cleanupAllGangs();
 cleanupallgangs 
-----------------
 t
(1 row)

-- trigger fault and put segment 0 into recovery mode
select gp_inject_fault('process_startup_packet', 'segv', 2);
NOTICE:  Success:  (seg0 127.0.0.1:40000 pid=11062)
 gp_inject_fault 
-----------------
 t
(1 row)

select cleanupAllGangs();
 cleanupallgangs 
-----------------
 t
(1 row)

--start_ignore
select 'trigger fault' from gp_dist_random('gp_id');
ERROR:  failed to acquire resources on one or more segments
DETAIL:  server closed the connection unexpectedly
	This probably means the server terminated abnormally
	before or while processing the request.
 (seg0 127.0.0.1:40000)
--end_ignore
select pg_sleep(1); -- small delay to make sure the postmaster has noticed the child death.
 pg_sleep 
----------
 
(1 row)

-- should success after retry
select * from dispatch_test_t1, dispatch_test_t2, dispatch_test_t3
where dispatch_test_t1.c2 = dispatch_test_t2.c2 and dispatch_test_t2.c3 = dispatch_test_t3.c3;
 c1 | c2 | c3 | c1 | c2 | c3 | c1 | c2 | c3 
----+----+----+----+----+----+----+----+----
  1 |  1 |  2 |  2 |  1 |  2 |  3 |  1 |  2
(1 row)

select gp_inject_fault('process_startup_packet', 'reset', 2);
NOTICE:  Success:  (seg0 127.0.0.1:40000 pid=11092)
 gp_inject_fault 
-----------------
 t
(1 row)

-- Case 1.2
-- A segment in recovery mode for long time, writer gang retry gp_gang_creation_retry_count times and finally failed
-- set maximun retry time to 0.4s, so we can test if gp_gang_creation_retry_count
-- is actually work
set gp_gang_creation_retry_count to 2;
set gp_gang_creation_retry_timer to 200;
select cleanupAllGangs();
 cleanupallgangs 
-----------------
 t
(1 row)

-- trigger fault and put segment 0 into recovery mode
select gp_inject_fault('process_startup_packet', 'segv', 2);
NOTICE:  Success:  (seg0 127.0.0.1:40000 pid=11116)
 gp_inject_fault 
-----------------
 t
(1 row)

select gp_inject_fault('quickdie', 'sleep', '', '', '', 1, 1, 5, 2::smallint);
NOTICE:  Success:  (seg0 127.0.0.1:40000 pid=11116)
 gp_inject_fault 
-----------------
 t
(1 row)

select cleanupAllGangs();
 cleanupallgangs 
-----------------
 t
(1 row)

--start_ignore
select 'trigger fault' from gp_dist_random('gp_id');
ERROR:  failed to acquire resources on one or more segments
DETAIL:  server closed the connection unexpectedly
	This probably means the server terminated abnormally
	before or while processing the request.
 (seg0 127.0.0.1:40000)
--end_ignore
select pg_sleep(1); -- small delay to make sure the postmaster has noticed the child death.
 pg_sleep 
----------
 
(1 row)

-- should fail after 2 retries
select * from dispatch_test_t1, dispatch_test_t2, dispatch_test_t3
where dispatch_test_t1.c2 = dispatch_test_t2.c2 and dispatch_test_t2.c3 = dispatch_test_t3.c3;
ERROR:  failed to acquire resources on one or more segments
<<<<<<< HEAD
DETAIL:  segment(s) are in recovery mode
=======
DETAIL:  Segments are in recovery mode.
>>>>>>> 04e39f4a
-- Wait for the quickdie() sleep to time out, and the server to restart.
select pg_sleep(5);
 pg_sleep 
----------
 
(1 row)

set gp_gang_creation_retry_count to 100;
select gp_inject_fault('process_startup_packet', 'reset', 2);
NOTICE:  Success:  (seg0 127.0.0.1:40000 pid=11186)
 gp_inject_fault 
-----------------
 t
(1 row)

select gp_inject_fault('quickdie', 'reset', 2);
NOTICE:  Success:  (seg0 127.0.0.1:40000 pid=11186)
 gp_inject_fault 
-----------------
 t
(1 row)

--start_ignore
-- enlarge the retry count
set gp_gang_creation_retry_count to 128 ;
-- this will block until segment 0 recovery back, or report an error
-- after 24 seconds.
select 'wait recovery finish' from gp_dist_random('gp_id');
       ?column?       
----------------------
 wait recovery finish
 wait recovery finish
 wait recovery finish
(3 rows)

--end_ignore
-- cleanup all reusable gangs 
select cleanupAllGangs();
 cleanupallgangs 
-----------------
 t
(1 row)

-- expect no zombie backends left on segments 
select sum(case when hasBackendsExist(30)='t' then 1 else 0 end) > 0 as hasbackends from gp_dist_random('gp_id');
 hasbackends 
-------------
 f
(1 row)

-- should success 
select * from dispatch_test_t1, dispatch_test_t2, dispatch_test_t3
where dispatch_test_t1.c2 = dispatch_test_t2.c2 and dispatch_test_t2.c3 = dispatch_test_t3.c3;
 c1 | c2 | c3 | c1 | c2 | c3 | c1 | c2 | c3 
----+----+----+----+----+----+----+----+----
  1 |  1 |  2 |  2 |  1 |  2 |  3 |  1 |  2
(1 row)

-- Case 1.3
-- segment has non in-recovery-mode errors
-- when creating writer gang, an error reported and all gangs should be cleaned.
-- when creating reader gang, an error reported and only current gang is cleaned.
select cleanupAllGangs();
 cleanupallgangs 
-----------------
 t
(1 row)

-- segment 0 report an error when get a request 
select gp_inject_fault('send_qe_details_init_backend', 'error', 2);
NOTICE:  Success:  (seg0 127.0.0.1:40000 pid=11221)
 gp_inject_fault 
-----------------
 t
(1 row)

select cleanupAllGangs();
 cleanupallgangs 
-----------------
 t
(1 row)

-- expect failure
select * from dispatch_test_t1, dispatch_test_t2, dispatch_test_t3
where dispatch_test_t1.c2 = dispatch_test_t2.c2 and dispatch_test_t2.c3 = dispatch_test_t3.c3;
ERROR:  failed to acquire resources on one or more segments
DETAIL:  FATAL:  fault triggered, fault name:'send_qe_details_init_backend' fault type:'error'
 (seg0 127.0.0.1:40000)
-- expect no resuable gang exist
select * from hasGangsExist();
 hasgangsexist 
---------------
 f
(1 row)

-- expect no zombie backends left on segments.
select sum(case when hasBackendsExist(30)='t' then 1 else 0 end) > 0 as hasbackends from gp_dist_random('gp_id');
 hasbackends 
-------------
 f
(1 row)

-- cleanupAllGangs();
select cleanupAllGangs();
 cleanupallgangs 
-----------------
 t
(1 row)

select gp_inject_fault('send_qe_details_init_backend', 'reset', 2);
NOTICE:  Success:  (seg0 127.0.0.1:40000 pid=11272)
 gp_inject_fault 
-----------------
 t
(1 row)

-- segment 0 report an error when get the second request (reader gang creation request)
select gp_inject_fault('send_qe_details_init_backend', 'error', '', '', '', 3, 3, 0, 2::smallint);
NOTICE:  Success:  (seg0 127.0.0.1:40000 pid=11272)
 gp_inject_fault 
-----------------
 t
(1 row)

select cleanupAllGangs();
 cleanupallgangs 
-----------------
 t
(1 row)

-- expect failure
select * from dispatch_test_t1, dispatch_test_t2, dispatch_test_t3
where dispatch_test_t1.c2 = dispatch_test_t2.c2 and dispatch_test_t2.c3 = dispatch_test_t3.c3;
ERROR:  failed to acquire resources on one or more segments
DETAIL:  FATAL:  fault triggered, fault name:'send_qe_details_init_backend' fault type:'error'
 (seg0 127.0.0.1:40000)
-- expect resuable gang exist
select * from hasGangsExist();
 hasgangsexist 
---------------
 t
(1 row)

-- expect QEs exist.
select sum(case when hasBackendsExist(0)='t' then 1 else 0 end) > 0 as hasbackends from gp_dist_random('gp_id');
 hasbackends 
-------------
 t
(1 row)

select gp_inject_fault('send_qe_details_init_backend', 'reset', 2);
NOTICE:  Success:  (seg0 127.0.0.1:40000 pid=11284)
 gp_inject_fault 
-----------------
 t
(1 row)

-- Case 1.4
-- Test createGang timeout.
-- gp_segment_connect_timeout = 0 : wait forever
-- gp_segment_connect_timeout = 1 : wait 1 second
set gp_segment_connect_timeout to 1;
select gp_inject_fault('process_startup_packet', 'suspend', 2);
NOTICE:  Success:
 gp_inject_fault 
-----------------
 t
(1 row)

select cleanupAllGangs();
 cleanupallgangs 
-----------------
 t
(1 row)

-- expect timeout failure
select * from dispatch_test_t1, dispatch_test_t2, dispatch_test_t3
where dispatch_test_t1.c2 = dispatch_test_t2.c2 and dispatch_test_t2.c3 = dispatch_test_t3.c3;
ERROR:  failed to acquire resources on one or more segments
DETAIL:  timeout expired
 (seg0 127.0.0.1:40000)
select gp_inject_fault('process_startup_packet', 'resume', 2);
NOTICE:  Success:  (seg0 127.0.0.1:40000 pid=11314)
 gp_inject_fault 
-----------------
 t
(1 row)

select gp_inject_fault('process_startup_packet', 'reset', 2);
NOTICE:  Success:  (seg0 127.0.0.1:40000 pid=11314)
 gp_inject_fault 
-----------------
 t
(1 row)

set gp_segment_connect_timeout to 0;
select gp_inject_fault('process_startup_packet', 'sleep', '', '', '', 1, 1, 2, 2::smallint);
NOTICE:  Success:  (seg0 127.0.0.1:40000 pid=11337)
 gp_inject_fault 
-----------------
 t
(1 row)

select cleanupAllGangs();
 cleanupallgangs 
-----------------
 t
(1 row)

-- expect success 
select * from dispatch_test_t1, dispatch_test_t2, dispatch_test_t3
where dispatch_test_t1.c2 = dispatch_test_t2.c2 and dispatch_test_t2.c3 = dispatch_test_t3.c3;
 c1 | c2 | c3 | c1 | c2 | c3 | c1 | c2 | c3 
----+----+----+----+----+----+----+----+----
  1 |  1 |  2 |  2 |  1 |  2 |  3 |  1 |  2
(1 row)

select gp_inject_fault('process_startup_packet', 'reset', 2);
NOTICE:  Success:  (seg0 127.0.0.1:40000 pid=11337)
 gp_inject_fault 
-----------------
 t
(1 row)

-- Case 1.5
-- query was cancelled when dispatching commands to one gang.
-- query should be cancelled as expected.
-- must set log_min_messages to default when using interrupt, there is a bug in fault injection.
set log_min_messages to default;
select gp_inject_fault('after_one_slice_dispatched', 'interrupt', 1);
NOTICE:  Success:
 gp_inject_fault 
-----------------
 t
(1 row)

-- should fail and report error
select * from dispatch_test_t1, dispatch_test_t2, dispatch_test_t3
where dispatch_test_t1.c2 = dispatch_test_t2.c2 and dispatch_test_t2.c3 = dispatch_test_t3.c3;
ERROR:  canceling statement due to user request
select gp_inject_fault('after_one_slice_dispatched', 'reset', 1);
NOTICE:  Success:
 gp_inject_fault 
-----------------
 t
(1 row)

-- test logging of gang management
SET gp_log_gang = 'debug';
-- test INFO raised from segments with various kinds of fields
CREATE OR REPLACE FUNCTION udf_raise_info() RETURNS BOOL
AS '@abs_builddir@/regress@DLSUFFIX@', 'gangRaiseInfo' LANGUAGE C;
SELECT udf_raise_info() FROM gp_dist_random('gp_id') WHERE gp_segment_id = 0;
INFO:  testing hook function MPPnoticeReceiver  (seg0 slice1 127.0.0.1:40000 pid=11337)
DETAIL:  this test aims at covering code paths not hit before
HINT:  no special hint
CONTEXT:  PL/C function defined in regress.c
 udf_raise_info 
----------------
 t
(1 row)

--
-- Error out when dispatching DTX command to busy primary writer gang
--
CREATE TABLE dtx_dispatch_t AS SELECT i AS c1 FROM generate_series(1,10) i;
NOTICE:  Table doesn't have 'DISTRIBUTED BY' clause -- Using column(s) named 'c1' as the Greenplum Database data distribution key for this table.
HINT:  The 'DISTRIBUTED BY' clause determines the distribution of data. Make sure column(s) chosen are the optimal data distribution key to minimize skew.
CREATE or REPLACE FUNCTION dtx_dispatch_f(integer)
RETURNS INTEGER
AS
$$
BEGIN
        return $1 + 1;
EXCEPTION
        WHEN division_by_zero THEN
        RAISE NOTICE 'caught division_by_zero';
        return 0;
END
$$
LANGUAGE plpgSQL READS SQL DATA;
SELECT dtx_dispatch_f(foo.c1) FROM (SELECT c1 FROM dtx_dispatch_t WHERE c1='1' limit 1) foo;
ERROR:  query plan with multiple segworker groups is not supported
HINT:  dispatching DTX commands to a busy gang
CONTEXT:  PL/pgSQL function "dtx_dispatch_f" line 1 during statement block entry
DROP FUNCTION dtx_dispatch_f(integer);
DROP TABLE dtx_dispatch_t;
-- Test interconnect is shut down under portal failure
CREATE OR REPLACE FUNCTION numActiveMotionConns() RETURNS INT
AS '@abs_builddir@/regress@DLSUFFIX@', 'numActiveMotionConns' LANGUAGE C;
CREATE TABLE foo_test AS SELECT i AS c1 FROM generate_series(1, 10) i;
NOTICE:  Table doesn't have 'DISTRIBUTED BY' clause. Creating a NULL policy entry.
SELECT c1/0 FROM foo_test WHERE c1 = 1;
ERROR:  division by zero  (seg0 slice1 127.0.0.1:40000 pid=11337)
SELECT numActiveMotionConns();
 numactivemotionconns 
----------------------
                    0
(1 row)

BEGIN;
DECLARE C1 CURSOR FOR SELECT * FROM foo_test;
FETCH BACKWARD 1 FROM C1;
ERROR:  backward scan is not supported in this version of Greenplum Database
END;
SELECT numActiveMotionConns();
 numactivemotionconns 
----------------------
                    0
(1 row)

DROP FUNCTION numActiveMotionConns();
DROP TABLE foo_test;
--
-- Test dangling Gang would be destroyed if interrupted during the creation
--
\c
select gp_inject_fault('gang_created', 'reset', 1);
NOTICE:  Success:
 gp_inject_fault 
-----------------
 t
(1 row)

select gp_inject_fault('gang_created', 'error', 1);
NOTICE:  Success:
 gp_inject_fault 
-----------------
 t
(1 row)

select 1 from gp_dist_random('gp_id') limit 1;
ERROR:  fault triggered, fault name:'gang_created' fault type:'error'
-- if previous gang is not destroyed, snapshot collision would happen
select 1 from gp_dist_random('gp_id') limit 1;
 ?column? 
----------
        1
(1 row)

select gp_inject_fault('gang_created', 'reset', 1);
NOTICE:  Success:
 gp_inject_fault 
-----------------
 t
(1 row)

--
-- Test that an error happens after a big command is dispatched.
--
select gp_inject_fault('after_one_slice_dispatched', 'error', 1);
NOTICE:  Success:
 gp_inject_fault 
-----------------
 t
(1 row)

select * from gp_dist_random('gp_id')
	where gpname > (select * from repeat('sssss', 10000000));
ERROR:  fault triggered, fault name:'after_one_slice_dispatched' fault type:'error'
select gp_inject_fault('after_one_slice_dispatched', 'reset', 1);
NOTICE:  Success:
 gp_inject_fault 
-----------------
 t
(1 row)

select * from gp_dist_random('gp_id')
	where gpname > (select * from repeat('sssss', 10000000));
 gpname | numsegments | dbid | content 
--------+-------------+------+---------
(0 rows)

-- Cover all transaction isolation levels to ensure that a gang can be
-- created.  Connect again so that existing gangs are destroyed.
\connect
begin isolation level serializable;
end;
\connect
begin isolation level repeatable read;
end;
\connect
begin isolation level read committed;
end;
\connect
begin isolation level read uncommitted;
end;
-- resume FTS probes
select gp_inject_fault('fts_probe', 'reset', 1);
NOTICE:  Success:
 gp_inject_fault 
-----------------
 t
(1 row)

-- resume GDD scan 
select gp_inject_fault('gdd_probe', 'reset', 1);
NOTICE:  Success:
 gp_inject_fault 
-----------------
 t
(1 row)
<|MERGE_RESOLUTION|>--- conflicted
+++ resolved
@@ -296,11 +296,7 @@
 select * from dispatch_test_t1, dispatch_test_t2, dispatch_test_t3
 where dispatch_test_t1.c2 = dispatch_test_t2.c2 and dispatch_test_t2.c3 = dispatch_test_t3.c3;
 ERROR:  failed to acquire resources on one or more segments
-<<<<<<< HEAD
-DETAIL:  segment(s) are in recovery mode
-=======
 DETAIL:  Segments are in recovery mode.
->>>>>>> 04e39f4a
 -- Wait for the quickdie() sleep to time out, and the server to restart.
 select pg_sleep(5);
  pg_sleep 
