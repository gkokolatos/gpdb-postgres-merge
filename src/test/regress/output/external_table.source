--- conflicted
+++ resolved
@@ -2630,19 +2630,12 @@
 LOCATION ('file://@hostname@@abs_srcdir@/data/exttab_few_errors.data') FORMAT 'TEXT' (DELIMITER '|')
 OPTIONS (hello 'world', bonjour 'again', nihao 'again and again' );
 \d exttab_with_options
-<<<<<<< HEAD
            Foreign table "public.exttab_with_options"
  Column |  Type   | Collation | Nullable | Default | FDW options 
 --------+---------+-----------+----------+---------+-------------
  i      | integer |           |          |         | 
  j      | text    |           |          |         | 
-Type: readable
-Encoding: UTF8
-Format type: text
-Format options: delimiter '|' null '\N' escape '\'
-External options: {hello=world,bonjour=again,"nihao=again and again"}
-External location: file://@hostname@@abs_srcdir@/data/exttab_few_errors.data
-Execute on: all segments
+FDW Options: (format 'text', delimiter '|', "null" E'\\N', escape E'\\', hello 'world', bonjour 'again', nihao 'again and again', format_type 't', location_uris 'file://@hostname@@abs_srcdir@/data/exttab_few_errors.data', execute_on 'ALL_SEGMENTS', log_errors 'f', encoding '6', is_writable 'false')
 
 \d exttab_with_option_empty
          Foreign table "public.exttab_with_option_empty"
@@ -2650,29 +2643,7 @@
 --------+---------+-----------+----------+---------+-------------
  i      | integer |           |          |         | 
  j      | text    |           |          |         | 
-Type: readable
-Encoding: UTF8
-Format type: text
-Format options: delimiter '|' null '\N' escape '\'
-External options: {}
-External location: file://@hostname@@abs_srcdir@/data/exttab_few_errors.data
-Execute on: all segments
-=======
- Foreign table "public.exttab_with_options"
- Column |  Type   | Modifiers | FDW Options 
---------+---------+-----------+-------------
- i      | integer |           | 
- j      | text    |           | 
-FDW Options: (format 'text', delimiter '|', "null" E'\\N', escape E'\\', hello 'world', bonjour 'again', nihao 'again and again', format_type 't', location_uris 'file://@hostname@@abs_srcdir@/data/exttab_few_errors.data', execute_on 'ALL_SEGMENTS', log_errors 'f', encoding '6', is_writable 'false')
-
-\d exttab_with_option_empty
-Foreign table "public.exttab_with_option_empty"
- Column |  Type   | Modifiers | FDW Options 
---------+---------+-----------+-------------
- i      | integer |           | 
- j      | text    |           | 
 FDW Options: (format 'text', delimiter '|', "null" E'\\N', escape E'\\', format_type 't', location_uris 'file://@hostname@@abs_srcdir@/data/exttab_few_errors.data', execute_on 'ALL_SEGMENTS', log_errors 'f', encoding '6', is_writable 'false')
->>>>>>> 11e40e80
 
 DROP EXTERNAL TABLE IF EXISTS exttab_with_option_empty;
 DROP EXTERNAL TABLE IF EXISTS exttab_with_option_1;
