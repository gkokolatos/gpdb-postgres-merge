--- conflicted
+++ resolved
@@ -52,11 +52,11 @@
 # ----------
 # More groups of parallel tests
 # ----------
-<<<<<<< HEAD
-test: constraints create_misc create_aggregate create_operator typed_table vacuum drop_if_exists create_cast
+test: create_misc create_operator
+# These depend on the above two
+test: create_index create_view
 
-# 'inherit' test is disabled in GPDB. FIXME: why?
-#test: inherit
+test: inherit
 
 # 'triggers' test is disabled in GPDB, because it contains a trigger function
 # that would need to access rows on other segments, which doens't work. You
@@ -64,17 +64,16 @@
 # ERROR: function cannot execute on a QE slice because it accesses relation "public.pkeys"
 #test: triggers
 
-# Depends on the above
-=======
-test: create_misc create_operator
-# These depend on the above two
->>>>>>> 80edfd76
-test: create_index create_view
-
 # ----------
 # Another group of parallel tests
 # ----------
-test: create_aggregate create_function_3 create_cast constraints triggers inherit create_table_like typed_table vacuum drop_if_exists
+test: create_aggregate create_function_3 create_cast constraints create_table_like typed_table vacuum drop_if_exists
+
+# ----------
+# Because vacuum will detect concurrently running transactions, it is necessary to
+# run this test on its own, or it might not detect the pages are 'all visible'
+# ----------
+test: vacuum_stats
 
 # ----------
 # sanity_check does a vacuum, affecting the sort order of SELECT *
@@ -131,7 +130,6 @@
 # ----------
 # Another group of parallel tests
 # ----------
-<<<<<<< HEAD
 test: select_views portals_p2 cluster dependency guc bitmapops tsearch tsdicts foreign_data window xmlmap functional_deps advisory_lock json
 
 # Output of the 'combocid' test contains ctid and cmin values, which will
@@ -141,9 +139,6 @@
 # 'foreign_key' test is disabled, because it contains several tables with
 # multiple UNIQUE constraints, which is not supported in GPDB.
 #test: foreign_key
-=======
-test: select_views portals_p2 foreign_key cluster dependency guc bitmapops combocid tsearch tsdicts foreign_data window xmlmap functional_deps advisory_lock json
->>>>>>> 80edfd76
 
 # ----------
 # Another group of parallel tests
