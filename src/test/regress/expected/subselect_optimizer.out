--- conflicted
+++ resolved
@@ -642,8 +642,6 @@
 (1 row)
 
 --
-<<<<<<< HEAD
-=======
 -- Check for incorrect optimization when IN subquery contains a SRF
 --
 set enable_hashjoin to 0;
@@ -691,7 +689,6 @@
 (5 rows)
 
 --
->>>>>>> d1df28c1
 -- Test case for planner bug with nested EXISTS handling
 --
 select a.thousand from tenk1 a, tenk1 b
