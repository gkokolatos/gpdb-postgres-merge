set optimizer_print_missing_stats = off;
--
-- ALTER_TABLE
-- add attribute
--
DROP TABLE IF EXISTS tmp;
CREATE TABLE tmp (initial int4);
COMMENT ON TABLE tmp_wrong IS 'table comment';
ERROR:  relation "tmp_wrong" does not exist
COMMENT ON TABLE tmp IS 'table comment';
COMMENT ON TABLE tmp IS NULL;
ALTER TABLE tmp ADD COLUMN xmin integer; -- fails
ERROR:  column name "xmin" conflicts with a system column name
ALTER TABLE tmp ADD COLUMN a int4 default 3;
ALTER TABLE tmp ADD COLUMN b name;
ALTER TABLE tmp ADD COLUMN c text;
ALTER TABLE tmp ADD COLUMN d float8;
ALTER TABLE tmp ADD COLUMN e float4;
ALTER TABLE tmp ADD COLUMN f int2;
ALTER TABLE tmp ADD COLUMN g polygon;
ALTER TABLE tmp ADD COLUMN h abstime;
ALTER TABLE tmp ADD COLUMN i char;
ALTER TABLE tmp ADD COLUMN j abstime[];
ALTER TABLE tmp ADD COLUMN k int4;
ALTER TABLE tmp ADD COLUMN l tid;
ALTER TABLE tmp ADD COLUMN m xid;
ALTER TABLE tmp ADD COLUMN n oidvector;
--ALTER TABLE tmp ADD COLUMN o lock;
ALTER TABLE tmp ADD COLUMN p smgr;
ALTER TABLE tmp ADD COLUMN q point;
ALTER TABLE tmp ADD COLUMN r lseg;
ALTER TABLE tmp ADD COLUMN s path;
ALTER TABLE tmp ADD COLUMN t box;
ALTER TABLE tmp ADD COLUMN u tinterval;
ALTER TABLE tmp ADD COLUMN v timestamp;
ALTER TABLE tmp ADD COLUMN w interval;
ALTER TABLE tmp ADD COLUMN x float8[];
ALTER TABLE tmp ADD COLUMN y float4[];
ALTER TABLE tmp ADD COLUMN z int2[];
INSERT INTO tmp (a, b, c, d, e, f, g, h, i, j, k, l, m, n, p, q, r, s, t, u,
	v, w, x, y, z)
   VALUES (4, 'name', 'text', 4.1, 4.1, 2, '(4.1,4.1,3.1,3.1)',
        'Mon May  1 00:30:30 1995', 'c', '{Mon May  1 00:30:30 1995, Monday Aug 24 14:43:07 1992, epoch}',
	314159, '(1,1)', '512',
	'1 2 3 4 5 6 7 8', 'magnetic disk', '(1.1,1.1)', '(4.1,4.1,3.1,3.1)',
	'(0,2,4.1,4.1,3.1,3.1)', '(4.1,4.1,3.1,3.1)', '["epoch" "infinity"]',
	'epoch', '01:00:10', '{1.0,2.0,3.0,4.0}', '{1.0,2.0,3.0,4.0}', '{1,2,3,4}');
SELECT * FROM tmp;
 initial | a |  b   |  c   |  d  |  e  | f |           g           |              h               | i |                                               j                                                |   k    |   l   |  m  |        n        |       p       |     q     |           r           |              s              |          t          |                      u                      |            v             |        w         |     x     |     y     |     z     
---------+---+------+------+-----+-----+---+-----------------------+------------------------------+---+------------------------------------------------------------------------------------------------+--------+-------+-----+-----------------+---------------+-----------+-----------------------+-----------------------------+---------------------+---------------------------------------------+--------------------------+------------------+-----------+-----------+-----------
         | 4 | name | text | 4.1 | 4.1 | 2 | ((4.1,4.1),(3.1,3.1)) | Mon May 01 00:30:30 1995 PDT | c | {"Mon May 01 00:30:30 1995 PDT","Mon Aug 24 14:43:07 1992 PDT","Wed Dec 31 16:00:00 1969 PST"} | 314159 | (1,1) | 512 | 1 2 3 4 5 6 7 8 | magnetic disk | (1.1,1.1) | [(4.1,4.1),(3.1,3.1)] | ((0,2),(4.1,4.1),(3.1,3.1)) | (4.1,4.1),(3.1,3.1) | ["Wed Dec 31 16:00:00 1969 PST" "infinity"] | Thu Jan 01 00:00:00 1970 | @ 1 hour 10 secs | {1,2,3,4} | {1,2,3,4} | {1,2,3,4}
(1 row)

DROP TABLE tmp;
-- the wolf bug - schema mods caused inconsistent row descriptors
CREATE TABLE tmp (
	initial 	int4
);
ALTER TABLE tmp ADD COLUMN a int4;
ALTER TABLE tmp ADD COLUMN b name;
ALTER TABLE tmp ADD COLUMN c text;
ALTER TABLE tmp ADD COLUMN d float8;
ALTER TABLE tmp ADD COLUMN e float4;
ALTER TABLE tmp ADD COLUMN f int2;
ALTER TABLE tmp ADD COLUMN g polygon;
ALTER TABLE tmp ADD COLUMN h abstime;
ALTER TABLE tmp ADD COLUMN i char;
ALTER TABLE tmp ADD COLUMN j abstime[];
ALTER TABLE tmp ADD COLUMN k int4;
ALTER TABLE tmp ADD COLUMN l tid;
ALTER TABLE tmp ADD COLUMN m xid;
ALTER TABLE tmp ADD COLUMN n oidvector;
--ALTER TABLE tmp ADD COLUMN o lock;
ALTER TABLE tmp ADD COLUMN p smgr;
ALTER TABLE tmp ADD COLUMN q point;
ALTER TABLE tmp ADD COLUMN r lseg;
ALTER TABLE tmp ADD COLUMN s path;
ALTER TABLE tmp ADD COLUMN t box;
ALTER TABLE tmp ADD COLUMN u tinterval;
ALTER TABLE tmp ADD COLUMN v timestamp;
ALTER TABLE tmp ADD COLUMN w interval;
ALTER TABLE tmp ADD COLUMN x float8[];
ALTER TABLE tmp ADD COLUMN y float4[];
ALTER TABLE tmp ADD COLUMN z int2[];
INSERT INTO tmp (a, b, c, d, e, f, g, h, i, j, k, l, m, n, p, q, r, s, t, u,
	v, w, x, y, z)
   VALUES (4, 'name', 'text', 4.1, 4.1, 2, '(4.1,4.1,3.1,3.1)',
        'Mon May  1 00:30:30 1995', 'c', '{Mon May  1 00:30:30 1995, Monday Aug 24 14:43:07 1992, epoch}',
	314159, '(1,1)', '512',
	'1 2 3 4 5 6 7 8', 'magnetic disk', '(1.1,1.1)', '(4.1,4.1,3.1,3.1)',
	'(0,2,4.1,4.1,3.1,3.1)', '(4.1,4.1,3.1,3.1)', '["epoch" "infinity"]',
	'epoch', '01:00:10', '{1.0,2.0,3.0,4.0}', '{1.0,2.0,3.0,4.0}', '{1,2,3,4}');
SELECT * FROM tmp;
 initial | a |  b   |  c   |  d  |  e  | f |           g           |              h               | i |                                               j                                                |   k    |   l   |  m  |        n        |       p       |     q     |           r           |              s              |          t          |                      u                      |            v             |        w         |     x     |     y     |     z     
---------+---+------+------+-----+-----+---+-----------------------+------------------------------+---+------------------------------------------------------------------------------------------------+--------+-------+-----+-----------------+---------------+-----------+-----------------------+-----------------------------+---------------------+---------------------------------------------+--------------------------+------------------+-----------+-----------+-----------
         | 4 | name | text | 4.1 | 4.1 | 2 | ((4.1,4.1),(3.1,3.1)) | Mon May 01 00:30:30 1995 PDT | c | {"Mon May 01 00:30:30 1995 PDT","Mon Aug 24 14:43:07 1992 PDT","Wed Dec 31 16:00:00 1969 PST"} | 314159 | (1,1) | 512 | 1 2 3 4 5 6 7 8 | magnetic disk | (1.1,1.1) | [(4.1,4.1),(3.1,3.1)] | ((0,2),(4.1,4.1),(3.1,3.1)) | (4.1,4.1),(3.1,3.1) | ["Wed Dec 31 16:00:00 1969 PST" "infinity"] | Thu Jan 01 00:00:00 1970 | @ 1 hour 10 secs | {1,2,3,4} | {1,2,3,4} | {1,2,3,4}
(1 row)

DROP TABLE tmp;
--
-- rename - check on both non-temp and temp tables
--
CREATE TABLE tmp (regtable int);
CREATE TEMP TABLE tmp (tmptable int);
ALTER TABLE tmp RENAME TO tmp_new;
SELECT * FROM tmp;
 regtable 
----------
(0 rows)

SELECT * FROM tmp_new;
 tmptable 
----------
(0 rows)

ALTER TABLE tmp RENAME TO tmp_new2;
SELECT * FROM tmp;		-- should fail
ERROR:  relation "tmp" does not exist
LINE 1: SELECT * FROM tmp;
                      ^
SELECT * FROM tmp_new;
 tmptable 
----------
(0 rows)

SELECT * FROM tmp_new2;
 regtable 
----------
(0 rows)

DROP TABLE tmp_new;
DROP TABLE tmp_new2;
--
-- check renaming to a table's array type's autogenerated name
-- (the array type's name should get out of the way)
--
CREATE TABLE tmp_array (id int);
CREATE TABLE tmp_array2 (id int);
SELECT typname FROM pg_type WHERE oid = 'tmp_array[]'::regtype;
  typname   
------------
 _tmp_array
(1 row)

SELECT typname FROM pg_type WHERE oid = 'tmp_array2[]'::regtype;
   typname   
-------------
 _tmp_array2
(1 row)

ALTER TABLE tmp_array2 RENAME TO _tmp_array;
SELECT typname FROM pg_type WHERE oid = 'tmp_array[]'::regtype;
   typname   
-------------
 __tmp_array
(1 row)

SELECT typname FROM pg_type WHERE oid = '_tmp_array[]'::regtype;
   typname    
--------------
 ___tmp_array
(1 row)

DROP TABLE _tmp_array;
DROP TABLE tmp_array;
-- renaming to table's own array type's name is an interesting corner case
CREATE TABLE tmp_array (id int);
SELECT typname FROM pg_type WHERE oid = 'tmp_array[]'::regtype;
  typname   
------------
 _tmp_array
(1 row)

ALTER TABLE tmp_array RENAME TO _tmp_array;
SELECT typname FROM pg_type WHERE oid = '_tmp_array[]'::regtype;
   typname   
-------------
 __tmp_array
(1 row)

DROP TABLE _tmp_array;
-- ALTER TABLE ... RENAME on non-table relations
-- renaming indexes (FIXME: this should probably test the index's functionality)
ALTER INDEX IF EXISTS __onek_unique1 RENAME TO tmp_onek_unique1;
NOTICE:  relation "__onek_unique1" does not exist, skipping
ALTER INDEX IF EXISTS __tmp_onek_unique1 RENAME TO onek_unique1;
NOTICE:  relation "__tmp_onek_unique1" does not exist, skipping
ALTER INDEX onek_unique1 RENAME TO tmp_onek_unique1;
ALTER INDEX tmp_onek_unique1 RENAME TO onek_unique1;
-- renaming views
CREATE VIEW tmp_view (unique1) AS SELECT unique1 FROM tenk1;
ALTER TABLE tmp_view RENAME TO tmp_view_new;
-- hack to ensure we get an indexscan here
set enable_seqscan to off;
set enable_bitmapscan to off;
-- 5 values, sorted
SELECT unique1 FROM tenk1 WHERE unique1 < 5 ORDER BY 1;
 unique1 
---------
       0
       1
       2
       3
       4
(5 rows)

reset enable_seqscan;
reset enable_bitmapscan;
DROP VIEW tmp_view_new;
-- toast-like relation name
alter table stud_emp rename to pg_toast_stud_emp;
alter table pg_toast_stud_emp rename to stud_emp;
-- renaming index should rename constraint as well
ALTER TABLE onek ADD CONSTRAINT onek_unique1_constraint UNIQUE (unique1);
ALTER INDEX onek_unique1_key RENAME TO onek_unique1_constraint_foo;
ALTER TABLE onek DROP CONSTRAINT onek_unique1_constraint_foo;
-- renaming constraint
ALTER TABLE onek ADD CONSTRAINT onek_check_constraint CHECK (unique1 >= 0);
ALTER TABLE onek RENAME CONSTRAINT onek_check_constraint TO onek_check_constraint_foo;
ALTER TABLE onek DROP CONSTRAINT onek_check_constraint_foo;
-- renaming constraint should rename index as well
ALTER TABLE onek ADD CONSTRAINT onek_unique1_constraint UNIQUE (unique1);
DROP INDEX onek_unique1_key;  -- to see whether it's there
ERROR:  cannot drop index onek_unique1_key because constraint onek_unique1_constraint on table onek requires it
HINT:  You can drop constraint onek_unique1_constraint on table onek instead.
ALTER TABLE onek RENAME CONSTRAINT onek_unique1_constraint TO onek_unique1_constraint_foo;
DROP INDEX onek_unique1_constraint_foo;  -- to see whether it's there
ERROR:  cannot drop index onek_unique1_constraint_foo because constraint onek_unique1_constraint_foo on table onek requires it
HINT:  You can drop constraint onek_unique1_constraint_foo on table onek instead.
ALTER TABLE onek DROP CONSTRAINT onek_unique1_constraint_foo;
-- renaming constraints vs. inheritance
CREATE TABLE constraint_rename_test (a int CONSTRAINT con1 CHECK (a > 0), b int, c int);
\d constraint_rename_test
Table "public.constraint_rename_test"
 Column |  Type   | Modifiers 
--------+---------+-----------
 a      | integer | 
 b      | integer | 
 c      | integer | 
Check constraints:
    "con1" CHECK (a > 0)
Distributed by: (a)

CREATE TABLE constraint_rename_test2 (a int CONSTRAINT con1 CHECK (a > 0), d int) INHERITS (constraint_rename_test);
NOTICE:  merging column "a" with inherited definition
NOTICE:  merging constraint "con1" with inherited definition
\d constraint_rename_test2
Table "public.constraint_rename_test2"
 Column |  Type   | Modifiers 
--------+---------+-----------
 a      | integer | 
 b      | integer | 
 c      | integer | 
 d      | integer | 
Check constraints:
    "con1" CHECK (a > 0)
Inherits: constraint_rename_test
Distributed by: (a)

ALTER TABLE constraint_rename_test2 RENAME CONSTRAINT con1 TO con1foo; -- fail
ERROR:  cannot rename inherited constraint "con1"
ALTER TABLE ONLY constraint_rename_test RENAME CONSTRAINT con1 TO con1foo; -- fail
ERROR:  inherited constraint "con1" must be renamed in child tables too
ALTER TABLE constraint_rename_test RENAME CONSTRAINT con1 TO con1foo; -- ok
\d constraint_rename_test
Table "public.constraint_rename_test"
 Column |  Type   | Modifiers 
--------+---------+-----------
 a      | integer | 
 b      | integer | 
 c      | integer | 
Check constraints:
    "con1foo" CHECK (a > 0)
Number of child tables: 1 (Use \d+ to list them.)
Distributed by: (a)

\d constraint_rename_test2
Table "public.constraint_rename_test2"
 Column |  Type   | Modifiers 
--------+---------+-----------
 a      | integer | 
 b      | integer | 
 c      | integer | 
 d      | integer | 
Check constraints:
    "con1foo" CHECK (a > 0)
Inherits: constraint_rename_test
Distributed by: (a)

ALTER TABLE constraint_rename_test ADD CONSTRAINT con2 CHECK (b > 0) NO INHERIT;
ALTER TABLE ONLY constraint_rename_test RENAME CONSTRAINT con2 TO con2foo; -- ok
ALTER TABLE constraint_rename_test RENAME CONSTRAINT con2foo TO con2bar; -- ok
\d constraint_rename_test
Table "public.constraint_rename_test"
 Column |  Type   | Modifiers 
--------+---------+-----------
 a      | integer | 
 b      | integer | 
 c      | integer | 
Check constraints:
    "con1foo" CHECK (a > 0)
    "con2bar" CHECK (b > 0) NO INHERIT
Number of child tables: 1 (Use \d+ to list them.)
Distributed by: (a)

\d constraint_rename_test2
Table "public.constraint_rename_test2"
 Column |  Type   | Modifiers 
--------+---------+-----------
 a      | integer | 
 b      | integer | 
 c      | integer | 
 d      | integer | 
Check constraints:
    "con1foo" CHECK (a > 0)
Inherits: constraint_rename_test
Distributed by: (a)

ALTER TABLE constraint_rename_test ADD CONSTRAINT con3 PRIMARY KEY (a);
ALTER TABLE constraint_rename_test RENAME CONSTRAINT con3 TO con3foo; -- ok
\d constraint_rename_test
Table "public.constraint_rename_test"
 Column |  Type   | Modifiers 
--------+---------+-----------
 a      | integer | not null
 b      | integer | 
 c      | integer | 
Indexes:
    "con3foo" PRIMARY KEY, btree (a)
Check constraints:
    "con1foo" CHECK (a > 0)
    "con2bar" CHECK (b > 0) NO INHERIT
Number of child tables: 1 (Use \d+ to list them.)
Distributed by: (a)

\d constraint_rename_test2
Table "public.constraint_rename_test2"
 Column |  Type   | Modifiers 
--------+---------+-----------
 a      | integer | 
 b      | integer | 
 c      | integer | 
 d      | integer | 
Check constraints:
    "con1foo" CHECK (a > 0)
Inherits: constraint_rename_test
Distributed by: (a)

DROP TABLE constraint_rename_test2;
DROP TABLE constraint_rename_test;
ALTER TABLE IF EXISTS constraint_rename_test ADD CONSTRAINT con4 UNIQUE (a);
NOTICE:  relation "constraint_rename_test" does not exist, skipping
-- FOREIGN KEY CONSTRAINT adding TEST
CREATE TABLE tmp2 (a int primary key) distributed by (a);
CREATE TABLE tmp3 (a int, b int);
CREATE TABLE tmp4 (a int, b int, unique(a,b)) distributed by (a);
CREATE TABLE tmp5 (a int, b int);
-- Insert rows into tmp2 (pktable)
INSERT INTO tmp2 values (1);
INSERT INTO tmp2 values (2);
INSERT INTO tmp2 values (3);
INSERT INTO tmp2 values (4);
-- Insert rows into tmp3
INSERT INTO tmp3 values (1,10);
INSERT INTO tmp3 values (1,20);
INSERT INTO tmp3 values (5,50);
-- Try (and fail) to add constraint due to invalid source columns
ALTER TABLE tmp3 add constraint tmpconstr foreign key(c) references tmp2 match full;
ERROR:  column "c" referenced in foreign key constraint does not exist
-- Try (and fail) to add constraint due to invalid destination columns explicitly given
ALTER TABLE tmp3 add constraint tmpconstr foreign key(a) references tmp2(b) match full;
ERROR:  column "b" referenced in foreign key constraint does not exist
-- Try (and fail) to add constraint due to invalid data
ALTER TABLE tmp3 add constraint tmpconstr foreign key (a) references tmp2 match full;
WARNING:  referential integrity (FOREIGN KEY) constraints are not supported in Greenplum Database, will not be enforced
-- Delete one row, add the constraint again -- should fail
DELETE FROM tmp3 where a=5;
ALTER TABLE tmp3 add constraint tmpconstr foreign key (a) references tmp2 match full;
ERROR:  constraint "tmpconstr" for relation "tmp3" already exists
ALTER TABLE tmp3 drop constraint tmpconstr;
INSERT INTO tmp3 values (5,50);
-- Try NOT VALID and then VALIDATE CONSTRAINT, but fails. Delete failure then re-validate
ALTER TABLE tmp3 add constraint tmpconstr foreign key (a) references tmp2 match full NOT VALID;
-- FK constraints are not supported in GPDB
--start_ignore
ALTER TABLE tmp3 validate constraint tmpconstr;
ERROR:  insert or update on table "tmp3" violates foreign key constraint "tmpconstr"
DETAIL:  Key (a)=(5) is not present in table "tmp2".
--end_ignore
-- Delete failing row
DELETE FROM tmp3 where a=5;
-- Try (and succeed) and repeat to show it works on already valid constraint
--start_ignore
ALTER TABLE tmp3 validate constraint tmpconstr;
ALTER TABLE tmp3 validate constraint tmpconstr;
--end_ignore
-- Try a non-verified CHECK constraint
ALTER TABLE tmp3 ADD CONSTRAINT b_greater_than_ten CHECK (b > 10); -- fail
ERROR:  check constraint "b_greater_than_ten" is violated by some row
ALTER TABLE tmp3 ADD CONSTRAINT b_greater_than_ten CHECK (b > 10) NOT VALID; -- succeeds
ALTER TABLE tmp3 VALIDATE CONSTRAINT b_greater_than_ten; -- fails
ERROR:  check constraint "b_greater_than_ten" is violated by some row
DELETE FROM tmp3 WHERE NOT b > 10;
ALTER TABLE tmp3 VALIDATE CONSTRAINT b_greater_than_ten; -- succeeds
ALTER TABLE tmp3 VALIDATE CONSTRAINT b_greater_than_ten; -- succeeds
-- Test inherited NOT VALID CHECK constraints
select * from tmp3;
 a | b  
---+----
 1 | 20
(1 row)

CREATE TABLE tmp6 () INHERITS (tmp3);
CREATE TABLE tmp7 () INHERITS (tmp3);
NOTICE:  table has parent, setting distribution columns to match parent table
INSERT INTO tmp6 VALUES (6, 30), (1, 16);
ALTER TABLE tmp3 ADD CONSTRAINT b_le_20 CHECK (b <= 20) NOT VALID;
ALTER TABLE tmp3 VALIDATE CONSTRAINT b_le_20;	-- fails
ERROR:  check constraint "b_le_20" is violated by some row
DELETE FROM tmp6 WHERE b > 20;
ALTER TABLE tmp3 VALIDATE CONSTRAINT b_le_20;	-- succeeds
-- An already validated constraint must not be revalidated
CREATE FUNCTION boo(int) RETURNS int IMMUTABLE STRICT LANGUAGE plpgsql AS $$ BEGIN RAISE NOTICE 'boo: %', $1; RETURN $1; END; $$;
INSERT INTO tmp7 VALUES (1, 18);
ALTER TABLE tmp7 ADD CONSTRAINT identity CHECK (b = boo(b));
NOTICE:  boo: 18
ALTER TABLE tmp3 ADD CONSTRAINT IDENTITY check (b = boo(b)) NOT VALID;
NOTICE:  merging constraint "identity" with inherited definition
ALTER TABLE tmp3 VALIDATE CONSTRAINT identity;
<<<<<<< HEAD
NOTICE:  boo: 16  (seg1 172.17.0.2:25433 pid=452490)
NOTICE:  boo: 20  (seg0 172.17.0.2:25432 pid=452488)
=======
NOTICE:  boo: 16
NOTICE:  boo: 20
-- A NO INHERIT constraint should not be looked for in children during VALIDATE CONSTRAINT
create table parent_noinh_convalid (a int);
create table child_noinh_convalid () inherits (parent_noinh_convalid);
insert into parent_noinh_convalid values (1);
insert into child_noinh_convalid values (1);
alter table parent_noinh_convalid add constraint check_a_is_2 check (a = 2) no inherit not valid;
-- fail, because of the row in parent
alter table parent_noinh_convalid validate constraint check_a_is_2;
ERROR:  check constraint "check_a_is_2" is violated by some row
delete from only parent_noinh_convalid;
-- ok (parent itself contains no violating rows)
alter table parent_noinh_convalid validate constraint check_a_is_2;
select convalidated from pg_constraint where conrelid = 'parent_noinh_convalid'::regclass and conname = 'check_a_is_2';
 convalidated 
--------------
 t
(1 row)

-- cleanup
drop table parent_noinh_convalid, child_noinh_convalid;
>>>>>>> 4f0bf335
-- Try (and fail) to create constraint from tmp5(a) to tmp4(a) - unique constraint on
-- tmp4 is a,b
ALTER TABLE tmp5 add constraint tmpconstr foreign key(a) references tmp4(a) match full;
ERROR:  there is no unique constraint matching given keys for referenced table "tmp4"
DROP TABLE tmp7;
DROP TABLE tmp6;
DROP TABLE tmp5;
DROP TABLE tmp4;
DROP TABLE tmp3;
DROP TABLE tmp2;
-- NOT VALID with plan invalidation -- ensure we don't use a constraint for
-- exclusion until validated
set constraint_exclusion TO 'partition';
create table nv_parent (d date);
create table nv_child_2010 () inherits (nv_parent);
create table nv_child_2011 () inherits (nv_parent);
alter table nv_child_2010 add check (d between '2010-01-01'::date and '2010-12-31'::date) not valid;
alter table nv_child_2011 add check (d between '2011-01-01'::date and '2011-12-31'::date) not valid;
explain (costs off) select * from nv_parent where d between '2011-08-01' and '2011-08-31';
                                   QUERY PLAN                                    
---------------------------------------------------------------------------------
 Gather Motion 3:1  (slice1; segments: 3)
   ->  Append
         ->  Seq Scan on nv_parent
               Filter: ((d >= '08-01-2011'::date) AND (d <= '08-31-2011'::date))
         ->  Seq Scan on nv_child_2010
               Filter: ((d >= '08-01-2011'::date) AND (d <= '08-31-2011'::date))
         ->  Seq Scan on nv_child_2011
               Filter: ((d >= '08-01-2011'::date) AND (d <= '08-31-2011'::date))
 Optimizer: legacy query optimizer
(9 rows)

create table nv_child_2009 (check (d between '2009-01-01'::date and '2009-12-31'::date)) inherits (nv_parent);
explain (costs off) select * from nv_parent where d between '2011-08-01'::date and '2011-08-31'::date;
                                   QUERY PLAN                                    
---------------------------------------------------------------------------------
 Gather Motion 3:1  (slice1; segments: 3)
   ->  Append
         ->  Seq Scan on nv_parent
               Filter: ((d >= '08-01-2011'::date) AND (d <= '08-31-2011'::date))
         ->  Seq Scan on nv_child_2010
               Filter: ((d >= '08-01-2011'::date) AND (d <= '08-31-2011'::date))
         ->  Seq Scan on nv_child_2011
               Filter: ((d >= '08-01-2011'::date) AND (d <= '08-31-2011'::date))
 Optimizer: legacy query optimizer
(9 rows)

explain (costs off) select * from nv_parent where d between '2009-08-01'::date and '2009-08-31'::date;
                                   QUERY PLAN                                    
---------------------------------------------------------------------------------
 Gather Motion 3:1  (slice1; segments: 3)
   ->  Append
         ->  Seq Scan on nv_parent
               Filter: ((d >= '08-01-2009'::date) AND (d <= '08-31-2009'::date))
         ->  Seq Scan on nv_child_2010
               Filter: ((d >= '08-01-2009'::date) AND (d <= '08-31-2009'::date))
         ->  Seq Scan on nv_child_2011
               Filter: ((d >= '08-01-2009'::date) AND (d <= '08-31-2009'::date))
         ->  Seq Scan on nv_child_2009
               Filter: ((d >= '08-01-2009'::date) AND (d <= '08-31-2009'::date))
 Optimizer: legacy query optimizer
(11 rows)

-- after validation, the constraint should be used
alter table nv_child_2011 VALIDATE CONSTRAINT nv_child_2011_d_check;
explain (costs off) select * from nv_parent where d between '2009-08-01'::date and '2009-08-31'::date;
                                   QUERY PLAN                                    
---------------------------------------------------------------------------------
 Gather Motion 3:1  (slice1; segments: 3)
   ->  Append
         ->  Seq Scan on nv_parent
               Filter: ((d >= '08-01-2009'::date) AND (d <= '08-31-2009'::date))
         ->  Seq Scan on nv_child_2010
               Filter: ((d >= '08-01-2009'::date) AND (d <= '08-31-2009'::date))
         ->  Seq Scan on nv_child_2009
               Filter: ((d >= '08-01-2009'::date) AND (d <= '08-31-2009'::date))
 Optimizer: legacy query optimizer
(9 rows)

-- add an inherited NOT VALID constraint
alter table nv_parent add check (d between '2001-01-01'::date and '2099-12-31'::date) not valid;
\d nv_child_2009
Table "public.nv_child_2009"
 Column | Type | Modifiers 
--------+------+-----------
 d      | date | 
Check constraints:
    "nv_child_2009_d_check" CHECK (d >= '01-01-2009'::date AND d <= '12-31-2009'::date)
    "nv_parent_d_check" CHECK (d >= '01-01-2001'::date AND d <= '12-31-2099'::date) NOT VALID
Inherits: nv_parent

-- we leave nv_parent and children around to help test pg_dump logic
-- Foreign key adding test with mixed types
-- Note: these tables are TEMP to avoid name conflicts when this test
-- is run in parallel with foreign_key.sql.
CREATE TEMP TABLE PKTABLE (ptest1 int PRIMARY KEY) distributed by (ptest1);
INSERT INTO PKTABLE VALUES(42);
CREATE TEMP TABLE FKTABLE (ftest1 inet);
-- This next should fail, because int=inet does not exist
ALTER TABLE FKTABLE ADD FOREIGN KEY(ftest1) references pktable;
ERROR:  foreign key constraint "fktable_ftest1_fkey" cannot be implemented
DETAIL:  Key columns "ftest1" and "ptest1" are of incompatible types: inet and integer.
-- This should also fail for the same reason, but here we
-- give the column name
ALTER TABLE FKTABLE ADD FOREIGN KEY(ftest1) references pktable(ptest1);
ERROR:  foreign key constraint "fktable_ftest1_fkey" cannot be implemented
DETAIL:  Key columns "ftest1" and "ptest1" are of incompatible types: inet and integer.
DROP TABLE FKTABLE;
-- This should succeed, even though they are different types,
-- because int=int8 exists and is a member of the integer opfamily
CREATE TEMP TABLE FKTABLE (ftest1 int8);
ALTER TABLE FKTABLE ADD FOREIGN KEY(ftest1) references pktable;
WARNING:  referential integrity (FOREIGN KEY) constraints are not supported in Greenplum Database, will not be enforced
-- Check it actually works
INSERT INTO FKTABLE VALUES(42);		-- should succeed
INSERT INTO FKTABLE VALUES(43);		-- should fail
DROP TABLE FKTABLE;
-- This should fail, because we'd have to cast numeric to int which is
-- not an implicit coercion (or use numeric=numeric, but that's not part
-- of the integer opfamily)
CREATE TEMP TABLE FKTABLE (ftest1 numeric);
ALTER TABLE FKTABLE ADD FOREIGN KEY(ftest1) references pktable;
ERROR:  foreign key constraint "fktable_ftest1_fkey" cannot be implemented
DETAIL:  Key columns "ftest1" and "ptest1" are of incompatible types: numeric and integer.
DROP TABLE FKTABLE;
DROP TABLE PKTABLE;
-- On the other hand, this should work because int implicitly promotes to
-- numeric, and we allow promotion on the FK side
CREATE TEMP TABLE PKTABLE (ptest1 numeric PRIMARY KEY);
INSERT INTO PKTABLE VALUES(42);
CREATE TEMP TABLE FKTABLE (ftest1 int);
ALTER TABLE FKTABLE ADD FOREIGN KEY(ftest1) references pktable;
WARNING:  referential integrity (FOREIGN KEY) constraints are not supported in Greenplum Database, will not be enforced
-- Check it actually works
INSERT INTO FKTABLE VALUES(42);		-- should succeed
INSERT INTO FKTABLE VALUES(43);		-- should fail
DROP TABLE FKTABLE;
DROP TABLE PKTABLE;
CREATE TEMP TABLE PKTABLE (ptest1 int, ptest2 inet,
                           PRIMARY KEY(ptest1, ptest2))
                           distributed by (ptest1);
-- This should fail, because we just chose really odd types
CREATE TEMP TABLE FKTABLE (ftest1 cidr, ftest2 timestamp);
ALTER TABLE FKTABLE ADD FOREIGN KEY(ftest1, ftest2) references pktable;
ERROR:  foreign key constraint "fktable_ftest1_fkey" cannot be implemented
DETAIL:  Key columns "ftest1" and "ptest1" are of incompatible types: cidr and integer.
DROP TABLE FKTABLE;
-- Again, so should this...
CREATE TEMP TABLE FKTABLE (ftest1 cidr, ftest2 timestamp);
ALTER TABLE FKTABLE ADD FOREIGN KEY(ftest1, ftest2)
     references pktable(ptest1, ptest2);
ERROR:  foreign key constraint "fktable_ftest1_fkey" cannot be implemented
DETAIL:  Key columns "ftest1" and "ptest1" are of incompatible types: cidr and integer.
DROP TABLE FKTABLE;
-- This fails because we mixed up the column ordering
CREATE TEMP TABLE FKTABLE (ftest1 int, ftest2 inet);
ALTER TABLE FKTABLE ADD FOREIGN KEY(ftest1, ftest2)
     references pktable(ptest2, ptest1);
ERROR:  foreign key constraint "fktable_ftest1_fkey" cannot be implemented
DETAIL:  Key columns "ftest1" and "ptest2" are of incompatible types: integer and inet.
-- As does this...
ALTER TABLE FKTABLE ADD FOREIGN KEY(ftest2, ftest1)
     references pktable(ptest1, ptest2);
ERROR:  foreign key constraint "fktable_ftest2_fkey" cannot be implemented
DETAIL:  Key columns "ftest2" and "ptest1" are of incompatible types: inet and integer.
DROP TABLE FKTABLE;
DROP TABLE PKTABLE;
-- Test that ALTER CONSTRAINT updates trigger deferrability properly
CREATE TEMP TABLE PKTABLE (ptest1 int primary key);
CREATE TEMP TABLE FKTABLE (ftest1 int);
ALTER TABLE FKTABLE ADD CONSTRAINT fknd FOREIGN KEY(ftest1) REFERENCES pktable
  ON DELETE CASCADE ON UPDATE NO ACTION NOT DEFERRABLE;
ALTER TABLE FKTABLE ADD CONSTRAINT fkdd FOREIGN KEY(ftest1) REFERENCES pktable
  ON DELETE CASCADE ON UPDATE NO ACTION DEFERRABLE INITIALLY DEFERRED;
ALTER TABLE FKTABLE ADD CONSTRAINT fkdi FOREIGN KEY(ftest1) REFERENCES pktable
  ON DELETE CASCADE ON UPDATE NO ACTION DEFERRABLE INITIALLY IMMEDIATE;
ALTER TABLE FKTABLE ADD CONSTRAINT fknd2 FOREIGN KEY(ftest1) REFERENCES pktable
  ON DELETE CASCADE ON UPDATE NO ACTION DEFERRABLE INITIALLY DEFERRED;
ALTER TABLE FKTABLE ALTER CONSTRAINT fknd2 NOT DEFERRABLE;
ALTER TABLE FKTABLE ADD CONSTRAINT fkdd2 FOREIGN KEY(ftest1) REFERENCES pktable
  ON DELETE CASCADE ON UPDATE NO ACTION NOT DEFERRABLE;
ALTER TABLE FKTABLE ALTER CONSTRAINT fkdd2 DEFERRABLE INITIALLY DEFERRED;
ALTER TABLE FKTABLE ADD CONSTRAINT fkdi2 FOREIGN KEY(ftest1) REFERENCES pktable
  ON DELETE CASCADE ON UPDATE NO ACTION NOT DEFERRABLE;
ALTER TABLE FKTABLE ALTER CONSTRAINT fkdi2 DEFERRABLE INITIALLY IMMEDIATE;
SELECT conname, tgfoid::regproc, tgtype, tgdeferrable, tginitdeferred
FROM pg_trigger JOIN pg_constraint con ON con.oid = tgconstraint
WHERE tgrelid = 'pktable'::regclass
ORDER BY 1,2,3;
 conname |         tgfoid         | tgtype | tgdeferrable | tginitdeferred 
---------+------------------------+--------+--------------+----------------
 fkdd    | "RI_FKey_cascade_del"  |      9 | f            | f
 fkdd    | "RI_FKey_noaction_upd" |     17 | t            | t
 fkdd2   | "RI_FKey_cascade_del"  |      9 | f            | f
 fkdd2   | "RI_FKey_noaction_upd" |     17 | t            | t
 fkdi    | "RI_FKey_cascade_del"  |      9 | f            | f
 fkdi    | "RI_FKey_noaction_upd" |     17 | t            | f
 fkdi2   | "RI_FKey_cascade_del"  |      9 | f            | f
 fkdi2   | "RI_FKey_noaction_upd" |     17 | t            | f
 fknd    | "RI_FKey_cascade_del"  |      9 | f            | f
 fknd    | "RI_FKey_noaction_upd" |     17 | f            | f
 fknd2   | "RI_FKey_cascade_del"  |      9 | f            | f
 fknd2   | "RI_FKey_noaction_upd" |     17 | f            | f
(12 rows)

SELECT conname, tgfoid::regproc, tgtype, tgdeferrable, tginitdeferred
FROM pg_trigger JOIN pg_constraint con ON con.oid = tgconstraint
WHERE tgrelid = 'fktable'::regclass
ORDER BY 1,2,3;
 conname |       tgfoid        | tgtype | tgdeferrable | tginitdeferred 
---------+---------------------+--------+--------------+----------------
 fkdd    | "RI_FKey_check_ins" |      5 | t            | t
 fkdd    | "RI_FKey_check_upd" |     17 | t            | t
 fkdd2   | "RI_FKey_check_ins" |      5 | t            | t
 fkdd2   | "RI_FKey_check_upd" |     17 | t            | t
 fkdi    | "RI_FKey_check_ins" |      5 | t            | f
 fkdi    | "RI_FKey_check_upd" |     17 | t            | f
 fkdi2   | "RI_FKey_check_ins" |      5 | t            | f
 fkdi2   | "RI_FKey_check_upd" |     17 | t            | f
 fknd    | "RI_FKey_check_ins" |      5 | f            | f
 fknd    | "RI_FKey_check_upd" |     17 | f            | f
 fknd2   | "RI_FKey_check_ins" |      5 | f            | f
 fknd2   | "RI_FKey_check_upd" |     17 | f            | f
(12 rows)

-- temp tables should go away by themselves, need not drop them.
-- test check constraint adding
create table atacc1 ( test int );
-- add a check constraint
alter table atacc1 add constraint atacc_test1 check (test>3);
-- should fail
insert into atacc1 (test) values (2);
ERROR:  new row for relation "atacc1" violates check constraint "atacc_test1"
DETAIL:  Failing row contains (2).
-- should succeed
insert into atacc1 (test) values (4);
drop table atacc1;
-- let's do one where the check fails when added
create table atacc1 ( test int );
-- insert a soon to be failing row
insert into atacc1 (test) values (2);
-- add a check constraint (fails)
alter table atacc1 add constraint atacc_test1 check (test>3);
ERROR:  check constraint "atacc_test1" is violated by some row
insert into atacc1 (test) values (4);
drop table atacc1;
-- let's do one where the check fails because the column doesn't exist
create table atacc1 ( test int );
-- add a check constraint (fails)
alter table atacc1 add constraint atacc_test1 check (test1>3);
ERROR:  column "test1" does not exist
drop table atacc1;
-- something a little more complicated
create table atacc1 ( test int, test2 int, test3 int);
-- add a check constraint (fails)
alter table atacc1 add constraint atacc_test1 check (test+test2<test3*4);
-- should fail
insert into atacc1 (test,test2,test3) values (4,4,2);
ERROR:  new row for relation "atacc1" violates check constraint "atacc_test1"
DETAIL:  Failing row contains (4, 4, 2).
-- should succeed
insert into atacc1 (test,test2,test3) values (4,4,5);
drop table atacc1;
-- lets do some naming tests
create table atacc1 (test int check (test>3), test2 int);
alter table atacc1 add check (test2>test);
-- should fail for $2
insert into atacc1 (test2, test) values (3, 4);
ERROR:  new row for relation "atacc1" violates check constraint "atacc1_check"
DETAIL:  Failing row contains (4, 3).
drop table atacc1;
-- inheritance related tests
create table atacc1 (test int);
create table atacc2 (test2 int);
create table atacc3 (test3 int) inherits (atacc1, atacc2);
NOTICE:  table has parent, setting distribution columns to match parent table
alter table atacc2 add constraint foo check (test2>0);
-- fail and then succeed on atacc2
insert into atacc2 (test2) values (-3);
ERROR:  new row for relation "atacc2" violates check constraint "foo"
DETAIL:  Failing row contains (-3).
insert into atacc2 (test2) values (3);
-- fail and then succeed on atacc3
insert into atacc3 (test2) values (-3);
ERROR:  new row for relation "atacc3" violates check constraint "foo"
DETAIL:  Failing row contains (null, -3, null).
insert into atacc3 (test2) values (3);
drop table atacc3;
drop table atacc2;
drop table atacc1;
-- same things with one created with INHERIT
create table atacc1 (test int);
create table atacc2 (test2 int);
create table atacc3 (test3 int) inherits (atacc1, atacc2);
NOTICE:  table has parent, setting distribution columns to match parent table
alter table atacc3 no inherit atacc2;
-- fail
alter table atacc3 no inherit atacc2;
ERROR:  relation "atacc2" is not a parent of relation "atacc3"
-- make sure it really isn't a child
insert into atacc3 (test2) values (3);
select test2 from atacc2;
 test2 
-------
(0 rows)

-- fail due to missing constraint
alter table atacc2 add constraint foo check (test2>0);
alter table atacc3 inherit atacc2;
ERROR:  child table is missing constraint "foo"
-- fail due to missing column
alter table atacc3 rename test2 to testx;
alter table atacc3 inherit atacc2;
ERROR:  child table is missing column "test2"
-- fail due to mismatched data type
alter table atacc3 add test2 bool;
alter table atacc3 inherit atacc2;
ERROR:  child table "atacc3" has different type for column "test2"
alter table atacc3 drop test2;
-- succeed
alter table atacc3 add test2 int;
update atacc3 set test2 = 4 where test2 is null;
alter table atacc3 add constraint foo check (test2>0);
alter table atacc3 inherit atacc2;
-- fail due to duplicates and circular inheritance
alter table atacc3 inherit atacc2;
ERROR:  relation "atacc2" would be inherited from more than once
alter table atacc2 inherit atacc3;
ERROR:  circular inheritance not allowed
DETAIL:  "atacc3" is already a child of "atacc2".
alter table atacc2 inherit atacc2;
ERROR:  circular inheritance not allowed
DETAIL:  "atacc2" is already a child of "atacc2".
-- test that we really are a child now (should see 4 not 3 and cascade should go through)
select test2 from atacc2;
 test2 
-------
     4
(1 row)

drop table atacc2 cascade;
NOTICE:  drop cascades to table atacc3
drop table atacc1;
-- adding only to a parent is allowed as of 9.2
create table atacc1 (test int);
create table atacc2 (test2 int) inherits (atacc1);
-- ok:
alter table atacc1 add constraint foo check (test>0) no inherit;
-- check constraint is not there on child
insert into atacc2 (test) values (-3);
-- check constraint is there on parent
insert into atacc1 (test) values (-3);
ERROR:  new row for relation "atacc1" violates check constraint "foo"
DETAIL:  Failing row contains (-3).
insert into atacc1 (test) values (3);
-- fail, violating row:
alter table atacc2 add constraint foo check (test>0) no inherit;
ERROR:  check constraint "foo" is violated by some row
drop table atacc2;
drop table atacc1;
-- test unique constraint adding
create table atacc1 ( test int ) with oids distributed by (test);
NOTICE:  OIDS=TRUE is not recommended for user-created tables
HINT:  Use OIDS=FALSE to prevent wrap-around of the OID counter.
-- add a unique constraint
alter table atacc1 add constraint atacc_test1 unique (test);
-- insert first value
insert into atacc1 (test) values (2);
-- should fail
insert into atacc1 (test) values (2);
ERROR:  duplicate key value violates unique constraint "atacc1_test_key"
DETAIL:  Key (test)=(2) already exists.
-- should succeed
-- In GPDB, we must insert enough values so as to cause duplicates to
-- be detected on at least one out of several (usually 3) gpdb
-- segments.
insert into atacc1 select i from generate_series(3,10)i;
-- try adding a unique oid constraint
alter table atacc1 add constraint atacc_oid1 unique(oid);
ERROR:  cannot create unique index on system column
-- try to create duplicates via alter table using - should fail
alter table atacc1 alter column test type integer using 0;
ERROR:  could not create unique index "atacc1_test_key"  (seg2 172.17.0.2:25434 pid=389538)
DETAIL:  Key (test)=(0) is duplicated.
drop table atacc1;
-- let's do one where the unique constraint fails when added
create table atacc1 ( test int ) distributed by (test);
-- insert soon to be failing rows
insert into atacc1 (test) values (2);
insert into atacc1 (test) values (2);
-- add a unique constraint (fails)
alter table atacc1 add constraint atacc_test1 unique (test);
ERROR:  could not create unique index "atacc1_test_key"
DETAIL:  Key (test)=(2) is duplicated.
insert into atacc1 (test) values (3);
drop table atacc1;
-- let's do one where the unique constraint fails
-- because the column doesn't exist
create table atacc1 ( test int ) distributed by (test);
-- add a unique constraint (fails)
alter table atacc1 add constraint atacc_test1 unique (test1);
ERROR:  column "test1" named in key does not exist
drop table atacc1;
-- something a little more complicated
create table atacc1 ( test int, test2 int) distributed by (test);
-- add a unique constraint
alter table atacc1 add constraint atacc_test1 unique (test, test2);
-- insert initial value
insert into atacc1 (test,test2) values (4,4);
-- should fail
insert into atacc1 (test,test2) values (4,4);
ERROR:  duplicate key value violates unique constraint "atacc1_test_test2_key"
DETAIL:  Key (test, test2)=(4, 4) already exists.
-- should all succeed
insert into atacc1 (test,test2) values (4,5);
insert into atacc1 (test,test2) values (5,4);
insert into atacc1 (test,test2) values (5,5);
drop table atacc1;
-- lets do some naming tests
create table atacc1 (test int, test2 int, unique(test)) distributed by (test);
alter table atacc1 add unique (test2);
ERROR:  UNIQUE index must contain all columns in the distribution key of relation "atacc1"
-- should fail for @@ second one @@
insert into atacc1 (test2, test) values (3, 3);
insert into atacc1 (test2, test) values (2, 3);
ERROR:  duplicate key value violates unique constraint "atacc1_test_key"
DETAIL:  Key (test)=(3) already exists.
drop table atacc1;
-- test primary key constraint adding
create table atacc1 ( test int ) with oids distributed by (test);
NOTICE:  OIDS=TRUE is not recommended for user-created tables
HINT:  Use OIDS=FALSE to prevent wrap-around of the OID counter.
-- add a primary key constraint
alter table atacc1 add constraint atacc_test1 primary key (test);
-- insert first value
insert into atacc1 (test) values (2);
-- should fail
insert into atacc1 (test) values (2);
ERROR:  duplicate key value violates unique constraint "atacc1_pkey"
DETAIL:  Key (test)=(2) already exists.
-- should succeed
insert into atacc1 (test) values (4);
-- inserting NULL should fail
insert into atacc1 (test) values(NULL);
ERROR:  null value in column "test" violates not-null constraint
DETAIL:  Failing row contains (null).
-- try adding a second primary key (should fail)
alter table atacc1 add constraint atacc_oid1 primary key(oid);
ERROR:  multiple primary keys for table "atacc1" are not allowed
-- drop first primary key constraint
alter table atacc1 drop constraint atacc_test1 restrict;
-- try adding a primary key on oid (should fail)
alter table atacc1 add constraint atacc_oid1 primary key(oid);
ERROR:  cannot create primary key on system column
drop table atacc1;
-- let's do one where the primary key constraint fails when added
create table atacc1 ( test int ) distributed by (test);
-- insert soon to be failing rows
insert into atacc1 (test) values (2);
insert into atacc1 (test) values (2);
-- add a primary key (fails)
alter table atacc1 add constraint atacc_test1 primary key (test);
ERROR:  could not create unique index "atacc1_pkey"
DETAIL:  Key (test)=(2) is duplicated.
insert into atacc1 (test) values (3);
drop table atacc1;
-- let's do another one where the primary key constraint fails when added
create table atacc1 ( test int ) distributed by (test);
-- insert soon to be failing row
insert into atacc1 (test) values (NULL);
-- add a primary key (fails)
alter table atacc1 add constraint atacc_test1 primary key (test);
ERROR:  column "test" contains null values
insert into atacc1 (test) values (3);
drop table atacc1;
-- let's do one where the primary key constraint fails
-- because the column doesn't exist
create table atacc1 ( test int ) distributed by (test);
-- add a primary key constraint (fails)
alter table atacc1 add constraint atacc_test1 primary key (test1);
ERROR:  column "test1" named in key does not exist
drop table atacc1;
-- adding a new column as primary key to a non-empty table.
-- should fail unless the column has a non-null default value.
create table atacc1 ( test int );
insert into atacc1 (test) values (0);
-- add a primary key column without a default (fails).
alter table atacc1 add column test2 int primary key;
ERROR:  cannot add column with primary key constraint
-- now add a primary key column with a default (succeeds).
alter table atacc1 add column test2 int default 0 primary key;
ERROR:  cannot add column with primary key constraint
drop table atacc1;
-- something a little more complicated
create table atacc1 ( test int, test2 int) distributed by (test);
-- add a primary key constraint
alter table atacc1 add constraint atacc_test1 primary key (test, test2);
-- try adding a second primary key - should fail
alter table atacc1 add constraint atacc_test2 primary key (test);
ERROR:  multiple primary keys for table "atacc1" are not allowed
-- insert initial value
insert into atacc1 (test,test2) values (4,4);
-- should fail
insert into atacc1 (test,test2) values (4,4);
ERROR:  duplicate key value violates unique constraint "atacc1_pkey"
DETAIL:  Key (test, test2)=(4, 4) already exists.
insert into atacc1 (test,test2) values (NULL,3);
ERROR:  null value in column "test" violates not-null constraint
DETAIL:  Failing row contains (null, 3).
insert into atacc1 (test,test2) values (3, NULL);
ERROR:  null value in column "test2" violates not-null constraint
DETAIL:  Failing row contains (3, null).
insert into atacc1 (test,test2) values (NULL,NULL);
ERROR:  null value in column "test" violates not-null constraint
DETAIL:  Failing row contains (null, null).
-- should all succeed
insert into atacc1 (test,test2) values (4,5);
insert into atacc1 (test,test2) values (5,4);
insert into atacc1 (test,test2) values (5,5);
drop table atacc1;
-- lets do some naming tests
create table atacc1 (test int, test2 int, primary key(test)) distributed by (test);
-- only first should succeed
insert into atacc1 (test2, test) values (3, 3);
insert into atacc1 (test2, test) values (2, 3);
ERROR:  duplicate key value violates unique constraint "atacc1_pkey"
DETAIL:  Key (test)=(3) already exists.
insert into atacc1 (test2, test) values (1, NULL);
ERROR:  null value in column "test" violates not-null constraint
DETAIL:  Failing row contains (null, 1).
drop table atacc1;
-- alter table / alter column [set/drop] not null tests
-- try altering system catalogs, should fail
alter table pg_class alter column relname drop not null;
ERROR:  permission denied: "pg_class" is a system catalog
alter table pg_class alter relname set not null;
ERROR:  permission denied: "pg_class" is a system catalog
-- try altering non-existent table, should fail
alter table non_existent alter column bar set not null;
ERROR:  relation "non_existent" does not exist
alter table non_existent alter column bar drop not null;
ERROR:  relation "non_existent" does not exist
-- test setting columns to null and not null and vice versa
-- test checking for null values and primary key
create table atacc1 (test int not null) with oids distributed by (test);
NOTICE:  OIDS=TRUE is not recommended for user-created tables
HINT:  Use OIDS=FALSE to prevent wrap-around of the OID counter.
alter table atacc1 add constraint "atacc1_pkey" primary key (test);
alter table atacc1 alter column test drop not null;
ERROR:  column "test" is in a primary key
alter table atacc1 drop constraint "atacc1_pkey";
alter table atacc1 alter column test drop not null;
insert into atacc1 values (null);
alter table atacc1 alter test set not null;
ERROR:  column "test" contains null values
delete from atacc1;
alter table atacc1 alter test set not null;
-- try altering a non-existent column, should fail
alter table atacc1 alter bar set not null;
ERROR:  column "bar" of relation "atacc1" does not exist
alter table atacc1 alter bar drop not null;
ERROR:  column "bar" of relation "atacc1" does not exist
-- try altering the oid column, should fail
alter table atacc1 alter oid set not null;
ERROR:  cannot alter system column "oid"
alter table atacc1 alter oid drop not null;
ERROR:  cannot alter system column "oid"
-- try creating a view and altering that, should fail
create view myview as select * from atacc1;
alter table myview alter column test drop not null;
ERROR:  "myview" is not a table or foreign table
alter table myview alter column test set not null;
ERROR:  "myview" is not a table or foreign table
drop view myview;
drop table atacc1;
-- test inheritance
create table parent (a int);
create table child (b varchar(255)) inherits (parent);
NOTICE:  table has parent, setting distribution columns to match parent table
alter table parent alter a set not null;
insert into parent values (NULL);
ERROR:  null value in column "a" violates not-null constraint
DETAIL:  Failing row contains (null).
insert into child (a, b) values (NULL, 'foo');
ERROR:  null value in column "a" violates not-null constraint
DETAIL:  Failing row contains (null, foo).
alter table parent alter a drop not null;
insert into parent values (NULL);
insert into child (a, b) values (NULL, 'foo');
alter table only parent alter a set not null;
ERROR:  column "a" contains null values
alter table child alter a set not null;
ERROR:  column "a" contains null values
delete from parent;
alter table only parent alter a set not null;
insert into parent values (NULL);
ERROR:  null value in column "a" violates not-null constraint
DETAIL:  Failing row contains (null).
alter table child alter a set not null;
insert into child (a, b) values (NULL, 'foo');
ERROR:  null value in column "a" violates not-null constraint
DETAIL:  Failing row contains (null, foo).
delete from child;
alter table child alter a set not null;
insert into child (a, b) values (NULL, 'foo');
ERROR:  null value in column "a" violates not-null constraint
DETAIL:  Failing row contains (null, foo).
drop table child;
drop table parent;
-- test setting and removing default values
create table def_test (
	c1	int4 default 5,
	c2	text default 'initial_default'
);
insert into def_test default values;
alter table def_test alter column c1 drop default;
insert into def_test default values;
alter table def_test alter column c2 drop default;
insert into def_test default values;
alter table def_test alter column c1 set default 10;
alter table def_test alter column c2 set default 'new_default';
insert into def_test default values;
select * from def_test;
 c1 |       c2        
----+-----------------
  5 | initial_default
    | initial_default
    | 
 10 | new_default
(4 rows)

-- set defaults to an incorrect type: this should fail
alter table def_test alter column c1 set default 'wrong_datatype';
ERROR:  invalid input syntax for integer: "wrong_datatype"
alter table def_test alter column c2 set default 20;
-- set defaults on a non-existent column: this should fail
alter table def_test alter column c3 set default 30;
ERROR:  column "c3" of relation "def_test" does not exist
-- set defaults on views: we need to create a view, add a rule
-- to allow insertions into it, and then alter the view to add
-- a default
create view def_view_test as select * from def_test;
create rule def_view_test_ins as
	on insert to def_view_test
	do instead insert into def_test select new.*;
insert into def_view_test default values;
alter table def_view_test alter column c1 set default 45;
insert into def_view_test default values;
alter table def_view_test alter column c2 set default 'view_default';
insert into def_view_test default values;
select * from def_view_test;
 c1 |       c2        
----+-----------------
  5 | initial_default
    | initial_default
    | 
 10 | new_default
    | 
 45 | 
 45 | view_default
(7 rows)

drop rule def_view_test_ins on def_view_test;
drop view def_view_test;
drop table def_test;
-- alter table / drop column tests
-- try altering system catalogs, should fail
alter table pg_class drop column relname;
ERROR:  permission denied: "pg_class" is a system catalog
-- try altering non-existent table, should fail
alter table nosuchtable drop column bar;
ERROR:  relation "nosuchtable" does not exist
-- test dropping columns
create table atacc1 (a int4 not null, b int4, c int4 not null, d int4) with oids
distributed by (a);
NOTICE:  OIDS=TRUE is not recommended for user-created tables
HINT:  Use OIDS=FALSE to prevent wrap-around of the OID counter.
insert into atacc1 values (1, 2, 3, 4);
alter table atacc1 drop a;
NOTICE:  dropping a column that is part of the distribution policy forces a NULL distribution policy
alter table atacc1 drop a;
ERROR:  column "a" of relation "atacc1" does not exist
-- SELECTs
select * from atacc1;
 b | c | d 
---+---+---
 2 | 3 | 4
(1 row)

select * from atacc1 order by a;
ERROR:  column "a" does not exist
LINE 1: select * from atacc1 order by a;
                                      ^
select * from atacc1 order by "........pg.dropped.1........";
ERROR:  column "........pg.dropped.1........" does not exist
LINE 1: select * from atacc1 order by "........pg.dropped.1........"...
                                      ^
select * from atacc1 group by a;
ERROR:  column "a" does not exist
LINE 1: select * from atacc1 group by a;
                                      ^
select * from atacc1 group by "........pg.dropped.1........";
ERROR:  column "........pg.dropped.1........" does not exist
LINE 1: select * from atacc1 group by "........pg.dropped.1........"...
                                      ^
select atacc1.* from atacc1;
 b | c | d 
---+---+---
 2 | 3 | 4
(1 row)

select a from atacc1;
ERROR:  column "a" does not exist
LINE 1: select a from atacc1;
               ^
select atacc1.a from atacc1;
ERROR:  column atacc1.a does not exist
LINE 1: select atacc1.a from atacc1;
               ^
select b,c,d from atacc1;
 b | c | d 
---+---+---
 2 | 3 | 4
(1 row)

select a,b,c,d from atacc1;
ERROR:  column "a" does not exist
LINE 1: select a,b,c,d from atacc1;
               ^
select * from atacc1 where a = 1;
ERROR:  column "a" does not exist
LINE 1: select * from atacc1 where a = 1;
                                   ^
select "........pg.dropped.1........" from atacc1;
ERROR:  column "........pg.dropped.1........" does not exist
LINE 1: select "........pg.dropped.1........" from atacc1;
               ^
select atacc1."........pg.dropped.1........" from atacc1;
ERROR:  column atacc1.........pg.dropped.1........ does not exist
LINE 1: select atacc1."........pg.dropped.1........" from atacc1;
               ^
select "........pg.dropped.1........",b,c,d from atacc1;
ERROR:  column "........pg.dropped.1........" does not exist
LINE 1: select "........pg.dropped.1........",b,c,d from atacc1;
               ^
select * from atacc1 where "........pg.dropped.1........" = 1;
ERROR:  column "........pg.dropped.1........" does not exist
LINE 1: select * from atacc1 where "........pg.dropped.1........" = ...
                                   ^
-- UPDATEs
update atacc1 set a = 3;
ERROR:  column "a" of relation "atacc1" does not exist
LINE 1: update atacc1 set a = 3;
                          ^
update atacc1 set b = 2 where a = 3;
ERROR:  column "a" does not exist
LINE 1: update atacc1 set b = 2 where a = 3;
                                      ^
update atacc1 set "........pg.dropped.1........" = 3;
ERROR:  column "........pg.dropped.1........" of relation "atacc1" does not exist
LINE 1: update atacc1 set "........pg.dropped.1........" = 3;
                          ^
update atacc1 set b = 2 where "........pg.dropped.1........" = 3;
ERROR:  column "........pg.dropped.1........" does not exist
LINE 1: update atacc1 set b = 2 where "........pg.dropped.1........"...
                                      ^
-- INSERTs
insert into atacc1 values (10, 11, 12, 13);
ERROR:  INSERT has more expressions than target columns
LINE 1: insert into atacc1 values (10, 11, 12, 13);
                                               ^
insert into atacc1 values (default, 11, 12, 13);
ERROR:  INSERT has more expressions than target columns
LINE 1: insert into atacc1 values (default, 11, 12, 13);
                                                    ^
insert into atacc1 values (11, 12, 13);
insert into atacc1 (a) values (10);
ERROR:  column "a" of relation "atacc1" does not exist
LINE 1: insert into atacc1 (a) values (10);
                            ^
insert into atacc1 (a) values (default);
ERROR:  column "a" of relation "atacc1" does not exist
LINE 1: insert into atacc1 (a) values (default);
                            ^
insert into atacc1 (a,b,c,d) values (10,11,12,13);
ERROR:  column "a" of relation "atacc1" does not exist
LINE 1: insert into atacc1 (a,b,c,d) values (10,11,12,13);
                            ^
insert into atacc1 (a,b,c,d) values (default,11,12,13);
ERROR:  column "a" of relation "atacc1" does not exist
LINE 1: insert into atacc1 (a,b,c,d) values (default,11,12,13);
                            ^
insert into atacc1 (b,c,d) values (11,12,13);
insert into atacc1 ("........pg.dropped.1........") values (10);
ERROR:  column "........pg.dropped.1........" of relation "atacc1" does not exist
LINE 1: insert into atacc1 ("........pg.dropped.1........") values (...
                            ^
insert into atacc1 ("........pg.dropped.1........") values (default);
ERROR:  column "........pg.dropped.1........" of relation "atacc1" does not exist
LINE 1: insert into atacc1 ("........pg.dropped.1........") values (...
                            ^
insert into atacc1 ("........pg.dropped.1........",b,c,d) values (10,11,12,13);
ERROR:  column "........pg.dropped.1........" of relation "atacc1" does not exist
LINE 1: insert into atacc1 ("........pg.dropped.1........",b,c,d) va...
                            ^
insert into atacc1 ("........pg.dropped.1........",b,c,d) values (default,11,12,13);
ERROR:  column "........pg.dropped.1........" of relation "atacc1" does not exist
LINE 1: insert into atacc1 ("........pg.dropped.1........",b,c,d) va...
                            ^
-- DELETEs
delete from atacc1 where a = 3;
ERROR:  column "a" does not exist
LINE 1: delete from atacc1 where a = 3;
                                 ^
delete from atacc1 where "........pg.dropped.1........" = 3;
ERROR:  column "........pg.dropped.1........" does not exist
LINE 1: delete from atacc1 where "........pg.dropped.1........" = 3;
                                 ^
delete from atacc1;
-- try dropping a non-existent column, should fail
alter table atacc1 drop bar;
ERROR:  column "bar" of relation "atacc1" does not exist
-- try dropping the oid column, should succeed
alter table atacc1 drop oid;
-- try dropping the xmin column, should fail
alter table atacc1 drop xmin;
ERROR:  cannot drop system column "xmin"
-- try creating a view and altering that, should fail
create view myview as select * from atacc1;
select * from myview;
 b | c | d 
---+---+---
(0 rows)

alter table myview drop d;
ERROR:  "myview" is not a table, composite type, or foreign table
drop view myview;
-- test some commands to make sure they fail on the dropped column
analyze atacc1(a);
ERROR:  column "a" of relation "atacc1" does not exist
analyze atacc1("........pg.dropped.1........");
ERROR:  column "........pg.dropped.1........" of relation "atacc1" does not exist
vacuum analyze atacc1(a);
ERROR:  column "a" of relation "atacc1" does not exist
vacuum analyze atacc1("........pg.dropped.1........");
ERROR:  column "........pg.dropped.1........" of relation "atacc1" does not exist
comment on column atacc1.a is 'testing';
ERROR:  column "a" of relation "atacc1" does not exist
comment on column atacc1."........pg.dropped.1........" is 'testing';
ERROR:  column "........pg.dropped.1........" of relation "atacc1" does not exist
alter table atacc1 alter a set storage plain;
ERROR:  column "a" of relation "atacc1" does not exist
alter table atacc1 alter "........pg.dropped.1........" set storage plain;
ERROR:  column "........pg.dropped.1........" of relation "atacc1" does not exist
alter table atacc1 alter a set statistics 0;
ERROR:  column "a" of relation "atacc1" does not exist
alter table atacc1 alter "........pg.dropped.1........" set statistics 0;
ERROR:  column "........pg.dropped.1........" of relation "atacc1" does not exist
alter table atacc1 alter a set default 3;
ERROR:  column "a" of relation "atacc1" does not exist
alter table atacc1 alter "........pg.dropped.1........" set default 3;
ERROR:  column "........pg.dropped.1........" of relation "atacc1" does not exist
alter table atacc1 alter a drop default;
ERROR:  column "a" of relation "atacc1" does not exist
alter table atacc1 alter "........pg.dropped.1........" drop default;
ERROR:  column "........pg.dropped.1........" of relation "atacc1" does not exist
alter table atacc1 alter a set not null;
ERROR:  column "a" of relation "atacc1" does not exist
alter table atacc1 alter "........pg.dropped.1........" set not null;
ERROR:  column "........pg.dropped.1........" of relation "atacc1" does not exist
alter table atacc1 alter a drop not null;
ERROR:  column "a" of relation "atacc1" does not exist
alter table atacc1 alter "........pg.dropped.1........" drop not null;
ERROR:  column "........pg.dropped.1........" of relation "atacc1" does not exist
alter table atacc1 rename a to x;
ERROR:  column "a" does not exist
alter table atacc1 rename "........pg.dropped.1........" to x;
ERROR:  column "........pg.dropped.1........" does not exist
alter table atacc1 add primary key(a);
ERROR:  column "a" named in key does not exist
alter table atacc1 add primary key("........pg.dropped.1........");
ERROR:  column "........pg.dropped.1........" named in key does not exist
alter table atacc1 add unique(a);
ERROR:  column "a" named in key does not exist
alter table atacc1 add unique("........pg.dropped.1........");
ERROR:  column "........pg.dropped.1........" named in key does not exist
alter table atacc1 add check (a > 3);
ERROR:  column "a" does not exist
alter table atacc1 add check ("........pg.dropped.1........" > 3);
ERROR:  column "........pg.dropped.1........" does not exist
create table atacc2 (id int4 unique) distributed by (id);
alter table atacc1 add foreign key (a) references atacc2(id);
ERROR:  column "a" referenced in foreign key constraint does not exist
alter table atacc1 add foreign key ("........pg.dropped.1........") references atacc2(id);
ERROR:  column "........pg.dropped.1........" referenced in foreign key constraint does not exist
alter table atacc2 add foreign key (id) references atacc1(a);
ERROR:  column "a" referenced in foreign key constraint does not exist
alter table atacc2 add foreign key (id) references atacc1("........pg.dropped.1........");
ERROR:  column "........pg.dropped.1........" referenced in foreign key constraint does not exist
drop table atacc2;
create index "testing_idx" on atacc1(a);
ERROR:  column "a" does not exist
create index "testing_idx" on atacc1("........pg.dropped.1........");
ERROR:  column "........pg.dropped.1........" does not exist
-- test create as and select into
insert into atacc1 values (21, 22, 23);
create table alter_table_test1 as select * from atacc1;
select * from alter_table_test1;
 b  | c  | d  
----+----+----
 21 | 22 | 23
(1 row)

drop table alter_table_test1;
select * into alter_table_test2 from atacc1;
select * from alter_table_test2;
 b  | c  | d  
----+----+----
 21 | 22 | 23
(1 row)

drop table alter_table_test2;
-- try dropping all columns
alter table atacc1 drop c;
alter table atacc1 drop d;
alter table atacc1 drop b;
select * from atacc1;
--
(1 row)

drop table atacc1;
-- test constraint error reporting in presence of dropped columns
create table atacc1 (id serial primary key, value int check (value < 10));
insert into atacc1(value) values (100);
ERROR:  new row for relation "atacc1" violates check constraint "atacc1_value_check"
DETAIL:  Failing row contains (1, 100).
alter table atacc1 drop column value;
alter table atacc1 add column value int check (value < 10);
insert into atacc1(value) values (100);
ERROR:  new row for relation "atacc1" violates check constraint "atacc1_value_check"
DETAIL:  Failing row contains (2, 100).
insert into atacc1(id, value) values (null, 0);
ERROR:  null value in column "id" violates not-null constraint
DETAIL:  Failing row contains (null, 0).
drop table atacc1;
-- test inheritance
create table parent (a int, b int, c int);
insert into parent values (1, 2, 3);
alter table parent drop a;
NOTICE:  dropping a column that is part of the distribution policy forces a NULL distribution policy
create table child (d varchar(255)) inherits (parent);
NOTICE:  table has parent, setting distribution columns to match parent table
insert into child values (12, 13, 'testing');
select * from parent;
 b  | c  
----+----
  2 |  3
 12 | 13
(2 rows)

select * from child;
 b  | c  |    d    
----+----+---------
 12 | 13 | testing
(1 row)

alter table parent drop c;
select * from parent;
 b  
----
  2
 12
(2 rows)

select * from child;
 b  |    d    
----+---------
 12 | testing
(1 row)

drop table child;
drop table parent;
-- test copy in/out
create table alter_table_test (a int4, b int4, c int4);
insert into alter_table_test values (1,2,3);
alter table alter_table_test drop a;
NOTICE:  dropping a column that is part of the distribution policy forces a NULL distribution policy
copy alter_table_test to stdout;
2	3
copy alter_table_test(a) to stdout;
ERROR:  column "a" of relation "alter_table_test" does not exist
copy alter_table_test("........pg.dropped.1........") to stdout;
ERROR:  column "........pg.dropped.1........" of relation "alter_table_test" does not exist
copy alter_table_test from stdin;
ERROR:  extra data after last expected column
CONTEXT:  COPY alter_table_test, line 1: "10	11	12"
select * from alter_table_test order by 1;
 b | c 
---+---
 2 | 3
(1 row)

copy alter_table_test from stdin;
select * from alter_table_test order by 1;
 b  | c  
----+----
  2 |  3
 21 | 22
(2 rows)

copy alter_table_test(a) from stdin;
ERROR:  column "a" of relation "alter_table_test" does not exist
copy alter_table_test("........pg.dropped.1........") from stdin;
ERROR:  column "........pg.dropped.1........" of relation "alter_table_test" does not exist
copy alter_table_test(b,c) from stdin;
select * from alter_table_test order by 1;
 b  | c  
----+----
  2 |  3
 21 | 22
 31 | 32
(3 rows)

drop table alter_table_test;
-- test inheritance
create table dropColumn (a int, b int, e int);
create table dropColumnChild (c int) inherits (dropColumn);
NOTICE:  table has parent, setting distribution columns to match parent table
create table dropColumnAnother (d int) inherits (dropColumnChild);
NOTICE:  table has parent, setting distribution columns to match parent table
-- these two should fail
alter table dropColumnchild drop column a;
ERROR:  cannot drop inherited column "a"
alter table only dropColumnChild drop column b;
ERROR:  cannot drop inherited column "b"
-- these three should work
alter table only dropColumn drop column e;
alter table dropColumnChild drop column c;
alter table dropColumn drop column a;
NOTICE:  dropping a column that is part of the distribution policy forces a NULL distribution policy
NOTICE:  dropping a column that is part of the distribution policy forces a NULL distribution policy
NOTICE:  dropping a column that is part of the distribution policy forces a NULL distribution policy
create table renameColumn (a int);
create table renameColumnChild (b int) inherits (renameColumn);
NOTICE:  table has parent, setting distribution columns to match parent table
create table renameColumnAnother (c int) inherits (renameColumnChild);
NOTICE:  table has parent, setting distribution columns to match parent table
-- these three should fail
alter table renameColumnChild rename column a to d;
ERROR:  cannot rename inherited column "a"
alter table only renameColumnChild rename column a to d;
ERROR:  inherited column "a" must be renamed in child tables too
alter table only renameColumn rename column a to d;
ERROR:  inherited column "a" must be renamed in child tables too
-- these should work
alter table renameColumn rename column a to d;
alter table renameColumnChild rename column b to a;
-- these should work
alter table if exists doesnt_exist_tab rename column a to d;
NOTICE:  relation "doesnt_exist_tab" does not exist, skipping
alter table if exists doesnt_exist_tab rename column b to a;
NOTICE:  relation "doesnt_exist_tab" does not exist, skipping
-- this should work
alter table renameColumn add column w int;
-- this should fail
alter table only renameColumn add column x int;
ERROR:  column must be added to child tables too
-- Test corner cases in dropping of inherited columns
create table p1 (f1 int, f2 int);
create table c1 (f1 int not null) inherits(p1);
NOTICE:  table has parent, setting distribution columns to match parent table
NOTICE:  merging column "f1" with inherited definition
-- should be rejected since c1.f1 is inherited
alter table c1 drop column f1;
ERROR:  cannot drop inherited column "f1"
-- should work
alter table p1 drop column f1;
NOTICE:  dropping a column that is part of the distribution policy forces a NULL distribution policy
-- c1.f1 is still there, but no longer inherited
select f1 from c1;
 f1 
----
(0 rows)

alter table c1 drop column f1;
NOTICE:  dropping a column that is part of the distribution policy forces a NULL distribution policy
select f1 from c1;
ERROR:  column "f1" does not exist
LINE 1: select f1 from c1;
               ^
drop table p1 cascade;
NOTICE:  drop cascades to table c1
create table p1 (f1 int, f2 int);
create table c1 () inherits(p1);
NOTICE:  table has parent, setting distribution columns to match parent table
-- should be rejected since c1.f1 is inherited
alter table c1 drop column f1;
ERROR:  cannot drop inherited column "f1"
alter table p1 drop column f1;
NOTICE:  dropping a column that is part of the distribution policy forces a NULL distribution policy
NOTICE:  dropping a column that is part of the distribution policy forces a NULL distribution policy
-- c1.f1 is dropped now, since there is no local definition for it
select f1 from c1;
ERROR:  column "f1" does not exist
LINE 1: select f1 from c1;
               ^
drop table p1 cascade;
NOTICE:  drop cascades to table c1
create table p1 (f1 int, f2 int);
create table c1 () inherits(p1);
NOTICE:  table has parent, setting distribution columns to match parent table
-- should be rejected since c1.f1 is inherited
alter table c1 drop column f1;
ERROR:  cannot drop inherited column "f1"
alter table only p1 drop column f1;
NOTICE:  dropping a column that is part of the distribution policy forces a NULL distribution policy
-- c1.f1 is NOT dropped, but must now be considered non-inherited
alter table c1 drop column f1;
NOTICE:  dropping a column that is part of the distribution policy forces a NULL distribution policy
drop table p1 cascade;
NOTICE:  drop cascades to table c1
create table p1 (f1 int, f2 int);
create table c1 (f1 int not null) inherits(p1);
NOTICE:  table has parent, setting distribution columns to match parent table
NOTICE:  merging column "f1" with inherited definition
-- should be rejected since c1.f1 is inherited
alter table c1 drop column f1;
ERROR:  cannot drop inherited column "f1"
alter table only p1 drop column f1;
NOTICE:  dropping a column that is part of the distribution policy forces a NULL distribution policy
-- c1.f1 is still there, but no longer inherited
alter table c1 drop column f1;
NOTICE:  dropping a column that is part of the distribution policy forces a NULL distribution policy
drop table p1 cascade;
NOTICE:  drop cascades to table c1
create table p1(id int, name text);
create table p2(id2 int, name text, height int);
create table c1(age int) inherits(p1,p2);
NOTICE:  table has parent, setting distribution columns to match parent table
NOTICE:  merging multiple inherited definitions of column "name"
create table gc1() inherits (c1);
NOTICE:  table has parent, setting distribution columns to match parent table
select relname, attname, attinhcount, attislocal
from pg_class join pg_attribute on (pg_class.oid = pg_attribute.attrelid)
where relname in ('p1','p2','c1','gc1') and attnum > 0 and not attisdropped
order by relname, attnum;
 relname | attname | attinhcount | attislocal 
---------+---------+-------------+------------
 c1      | id      |           1 | f
 c1      | name    |           2 | f
 c1      | id2     |           1 | f
 c1      | height  |           1 | f
 c1      | age     |           0 | t
 gc1     | id      |           1 | f
 gc1     | name    |           1 | f
 gc1     | id2     |           1 | f
 gc1     | height  |           1 | f
 gc1     | age     |           1 | f
 p1      | id      |           0 | t
 p1      | name    |           0 | t
 p2      | id2     |           0 | t
 p2      | name    |           0 | t
 p2      | height  |           0 | t
(15 rows)

-- should work
alter table only p1 drop column name;
-- should work. Now c1.name is local and inhcount is 0.
alter table p2 drop column name;
-- should be rejected since its inherited
alter table gc1 drop column name;
ERROR:  cannot drop inherited column "name"
-- should work, and drop gc1.name along
alter table c1 drop column name;
-- should fail: column does not exist
alter table gc1 drop column name;
ERROR:  column "name" of relation "gc1" does not exist
-- should work and drop the attribute in all tables
alter table p2 drop column height;
-- IF EXISTS test
create table dropColumnExists ();
alter table dropColumnExists drop column non_existing; --fail
ERROR:  column "non_existing" of relation "dropcolumnexists" does not exist
alter table dropColumnExists drop column if exists non_existing; --succeed
NOTICE:  column "non_existing" of relation "dropcolumnexists" does not exist, skipping
select relname, attname, attinhcount, attislocal
from pg_class join pg_attribute on (pg_class.oid = pg_attribute.attrelid)
where relname in ('p1','p2','c1','gc1') and attnum > 0 and not attisdropped
order by relname, attnum;
 relname | attname | attinhcount | attislocal 
---------+---------+-------------+------------
 c1      | id      |           1 | f
 c1      | id2     |           1 | f
 c1      | age     |           0 | t
 gc1     | id      |           1 | f
 gc1     | id2     |           1 | f
 gc1     | age     |           1 | f
 p1      | id      |           0 | t
 p2      | id2     |           0 | t
(8 rows)

drop table p1, p2 cascade;
NOTICE:  drop cascades to 2 other objects
DETAIL:  drop cascades to table c1
drop cascades to table gc1
-- test attinhcount tracking with merged columns
create table depth0();
create table depth1(c text) inherits (depth0);
create table depth2() inherits (depth1);
alter table depth0 add c text;
NOTICE:  merging definition of column "c" for child "depth1"
select attrelid::regclass, attname, attinhcount, attislocal
from pg_attribute
where attnum > 0 and attrelid::regclass in ('depth0', 'depth1', 'depth2')
order by attrelid::regclass::text, attnum;
 attrelid | attname | attinhcount | attislocal 
----------+---------+-------------+------------
 depth0   | c       |           0 | t
 depth1   | c       |           1 | t
 depth2   | c       |           1 | f
(3 rows)

--
-- Test the ALTER TABLE SET WITH/WITHOUT OIDS command
--
create table altstartwith (col integer) with oids;
NOTICE:  OIDS=TRUE is not recommended for user-created tables
HINT:  Use OIDS=FALSE to prevent wrap-around of the OID counter.
insert into altstartwith values (1);
select oid > 0, * from altstartwith;
 ?column? | col 
----------+-----
 t        |   1
(1 row)

alter table altstartwith set without oids;
select oid > 0, * from altstartwith; -- fails
ERROR:  column "oid" does not exist
LINE 1: select oid > 0, * from altstartwith;
               ^
select * from altstartwith;
 col 
-----
   1
(1 row)

alter table altstartwith set with oids;
NOTICE:  OIDS=TRUE is not recommended for user-created tables
HINT:  Use OIDS=FALSE to prevent wrap-around of the OID counter.
select oid > 0, * from altstartwith;
 ?column? | col 
----------+-----
 t        |   1
(1 row)

drop table altstartwith;
-- Check inheritance cases
create table altwithoid (col integer) with oids;
NOTICE:  OIDS=TRUE is not recommended for user-created tables
HINT:  Use OIDS=FALSE to prevent wrap-around of the OID counter.
-- Inherits parents oid column anyway
create table altinhoid () inherits (altwithoid) without oids;
NOTICE:  table has parent, setting distribution columns to match parent table
NOTICE:  OIDS=TRUE is not recommended for user-created tables
HINT:  Use OIDS=FALSE to prevent wrap-around of the OID counter.
insert into altinhoid values (1);
select oid > 0, * from altwithoid;
 ?column? | col 
----------+-----
 t        |   1
(1 row)

select oid > 0, * from altinhoid;
 ?column? | col 
----------+-----
 t        |   1
(1 row)

alter table altwithoid set without oids;
select oid > 0, * from altwithoid; -- fails
ERROR:  column "oid" does not exist
LINE 1: select oid > 0, * from altwithoid;
               ^
select oid > 0, * from altinhoid; -- fails
ERROR:  column "oid" does not exist
LINE 1: select oid > 0, * from altinhoid;
               ^
select * from altwithoid;
 col 
-----
   1
(1 row)

select * from altinhoid;
 col 
-----
   1
(1 row)

alter table altwithoid set with oids;
NOTICE:  OIDS=TRUE is not recommended for user-created tables
HINT:  Use OIDS=FALSE to prevent wrap-around of the OID counter.
select oid > 0, * from altwithoid;
 ?column? | col 
----------+-----
 t        |   1
(1 row)

select oid > 0, * from altinhoid;
 ?column? | col 
----------+-----
 t        |   1
(1 row)

drop table altwithoid cascade;
NOTICE:  drop cascades to table altinhoid
create table altwithoid (col integer) without oids;
-- child can have local oid column
create table altinhoid () inherits (altwithoid) with oids;
NOTICE:  OIDS=TRUE is not recommended for user-created tables
HINT:  Use OIDS=FALSE to prevent wrap-around of the OID counter.
insert into altinhoid values (1);
select oid > 0, * from altwithoid; -- fails
ERROR:  column "oid" does not exist
LINE 1: select oid > 0, * from altwithoid;
               ^
select oid > 0, * from altinhoid;
 ?column? | col 
----------+-----
 t        |   1
(1 row)

alter table altwithoid set with oids;
NOTICE:  OIDS=TRUE is not recommended for user-created tables
HINT:  Use OIDS=FALSE to prevent wrap-around of the OID counter.
NOTICE:  merging definition of column "oid" for child "altinhoid"
select oid > 0, * from altwithoid;
 ?column? | col 
----------+-----
 t        |   1
(1 row)

select oid > 0, * from altinhoid;
 ?column? | col 
----------+-----
 t        |   1
(1 row)

-- the child's local definition should remain
alter table altwithoid set without oids;
select oid > 0, * from altwithoid; -- fails
ERROR:  column "oid" does not exist
LINE 1: select oid > 0, * from altwithoid;
               ^
select oid > 0, * from altinhoid;
 ?column? | col 
----------+-----
 t        |   1
(1 row)

drop table altwithoid cascade;
NOTICE:  drop cascades to table altinhoid
-- test renumbering of child-table columns in inherited operations
create table p1 (f1 int);
create table c1 (f2 text, f3 int) inherits (p1);
NOTICE:  table has parent, setting distribution columns to match parent table
alter table p1 add column a1 int check (a1 > 0);
alter table p1 add column f2 text;
NOTICE:  merging definition of column "f2" for child "c1"
insert into p1 values (1,2,'abc');
insert into c1 values(11,'xyz',33,0); -- should fail
ERROR:  new row for relation "c1" violates check constraint "p1_a1_check"
DETAIL:  Failing row contains (11, xyz, 33, 0).
insert into c1 values(11,'xyz',33,22);
select * from p1;
 f1 | a1 | f2  
----+----+-----
  1 |  2 | abc
 11 | 22 | xyz
(2 rows)

update p1 set a1 = a1 + 1, f2 = upper(f2);
select * from p1;
 f1 | a1 | f2  
----+----+-----
  1 |  3 | ABC
 11 | 23 | XYZ
(2 rows)

drop table p1 cascade;
NOTICE:  drop cascades to table c1
-- test that operations with a dropped column do not try to reference
-- its datatype
create domain mytype as text;
create temp table foo (f1 text, f2 mytype, f3 text);
insert into foo values('bb','cc','dd');
select * from foo;
 f1 | f2 | f3 
----+----+----
 bb | cc | dd
(1 row)

drop domain mytype cascade;
NOTICE:  drop cascades to table foo column f2
select * from foo;
 f1 | f3 
----+----
 bb | dd
(1 row)

insert into foo values('qq','rr');
select * from foo;
 f1 | f3 
----+----
 bb | dd
 qq | rr
(2 rows)

update foo set f3 = 'zz';
select * from foo;
 f1 | f3 
----+----
 bb | zz
 qq | zz
(2 rows)

select f3,max(f1) from foo group by f3;
 f3 | max 
----+-----
 zz | qq
(1 row)

-- Simple tests for alter table column type
alter table foo alter f1 TYPE integer; -- fails
ERROR:  column "f1" cannot be cast automatically to type integer
HINT:  You might need to specify "USING f1::integer".
alter table foo alter f1 TYPE varchar(10);
create table anothertab (atcol1 serial8, atcol2 boolean,
	constraint anothertab_chk check (atcol1 <= 3))
	distributed by (atcol1);
insert into anothertab (atcol1, atcol2) values (default, true);
insert into anothertab (atcol1, atcol2) values (default, false);
select * from anothertab;
 atcol1 | atcol2 
--------+--------
      1 | t
      2 | f
(2 rows)

alter table anothertab alter column atcol1 type boolean; -- fails
ERROR:  column "atcol1" cannot be cast automatically to type boolean
HINT:  You might need to specify "USING atcol1::boolean".
alter table anothertab alter column atcol1 type boolean using atcol1::int; -- fails
ERROR:  result of USING clause for column "atcol1" cannot be cast automatically to type boolean
HINT:  You might need to add an explicit cast.
alter table anothertab alter column atcol1 type integer;
select * from anothertab;
 atcol1 | atcol2 
--------+--------
      1 | t
      2 | f
(2 rows)

insert into anothertab (atcol1, atcol2) values (45, null); -- fails
ERROR:  new row for relation "anothertab" violates check constraint "anothertab_chk"
DETAIL:  Failing row contains (45, null).
insert into anothertab (atcol1, atcol2) values (default, null);
select * from anothertab;
 atcol1 | atcol2 
--------+--------
      1 | t
      2 | f
      3 | 
(3 rows)

alter table anothertab alter column atcol2 type text
      using case when atcol2 is true then 'IT WAS TRUE'
                 when atcol2 is false then 'IT WAS FALSE'
                 else 'IT WAS NULL!' end;
select * from anothertab;
 atcol1 |    atcol2    
--------+--------------
      1 | IT WAS TRUE
      2 | IT WAS FALSE
      3 | IT WAS NULL!
(3 rows)

alter table anothertab alter column atcol1 type boolean
        using case when atcol1 % 2 = 0 then true else false end; -- fails
ERROR:  default for column "atcol1" cannot be cast automatically to type boolean
alter table anothertab alter column atcol1 drop default;
alter table anothertab alter column atcol1 type boolean
        using case when atcol1 % 2 = 0 then true else false end; -- fails
ERROR:  cannot alter type of a column used in a distribution policy
alter table anothertab drop constraint anothertab_chk;
alter table anothertab drop constraint anothertab_chk; -- fails
ERROR:  constraint "anothertab_chk" of relation "anothertab" does not exist
alter table anothertab drop constraint IF EXISTS anothertab_chk; -- succeeds
NOTICE:  constraint "anothertab_chk" of relation "anothertab" does not exist, skipping
alter table anothertab alter column atcol1 type boolean
        using case when atcol1 % 2 = 0 then true else false end;
ERROR:  cannot alter type of a column used in a distribution policy
select * from anothertab;
 atcol1 |    atcol2    
--------+--------------
      1 | IT WAS TRUE
      2 | IT WAS FALSE
      3 | IT WAS NULL!
(3 rows)

drop table anothertab;
create table another (f1 int, f2 text) distributed by (f1);
insert into another values(1, 'one');
insert into another values(2, 'two');
insert into another values(3, 'three');
select * from another;
 f1 |  f2   
----+-------
  1 | one
  2 | two
  3 | three
(3 rows)

alter table another
  alter f1 type text using f2 || ' more',
  alter f2 type bigint using f1 * 10;
ERROR:  cannot alter type of a column used in a distribution policy
select * from another;
 f1 |  f2   
----+-------
  1 | one
  2 | two
  3 | three
(3 rows)

drop table another;
-- table's row type
create table tab1 (a int, b text);
create table tab2 (x int, y tab1);
alter table tab1 alter column b type varchar; -- fails
ERROR:  cannot alter table "tab1" because column "tab2.y" uses its row type
-- disallow recursive containment of row types
create temp table recur1 (f1 int);
alter table recur1 add column f2 recur1; -- fails
ERROR:  composite type recur1 cannot be made a member of itself
alter table recur1 add column f2 recur1[]; -- fails
ERROR:  composite type recur1 cannot be made a member of itself
create domain array_of_recur1 as recur1[];
alter table recur1 add column f2 array_of_recur1; -- fails
ERROR:  composite type recur1 cannot be made a member of itself
create temp table recur2 (f1 int, f2 recur1);
alter table recur1 add column f2 recur2; -- fails
ERROR:  composite type recur1 cannot be made a member of itself
alter table recur1 add column f2 int;
alter table recur1 alter column f2 type recur2; -- fails
ERROR:  composite type recur1 cannot be made a member of itself
-- SET STORAGE may need to add a TOAST table
create table test_storage (a text);
alter table test_storage alter a set storage plain;
alter table test_storage add b int default 0; -- rewrite table to remove its TOAST table
alter table test_storage alter a set storage extended; -- re-add TOAST table
select reltoastrelid <> 0 as has_toast_table
from pg_class
where oid = 'test_storage'::regclass;
 has_toast_table 
-----------------
 t
(1 row)

-- ALTER COLUMN TYPE with a check constraint and a child table (bug #13779)
CREATE TABLE test_inh_check (a float check (a > 10.2), b float);
CREATE TABLE test_inh_check_child() INHERITS(test_inh_check);
\d test_inh_check
     Table "public.test_inh_check"
 Column |       Type       | Modifiers 
--------+------------------+-----------
 a      | double precision | 
 b      | double precision | 
Check constraints:
    "test_inh_check_a_check" CHECK (a > 10.2::double precision)
Number of child tables: 1 (Use \d+ to list them.)

\d test_inh_check_child
  Table "public.test_inh_check_child"
 Column |       Type       | Modifiers 
--------+------------------+-----------
 a      | double precision | 
 b      | double precision | 
Check constraints:
    "test_inh_check_a_check" CHECK (a > 10.2::double precision)
Inherits: test_inh_check

select relname, conname, coninhcount, conislocal, connoinherit
  from pg_constraint c, pg_class r
  where relname like 'test_inh_check%' and c.conrelid = r.oid
  order by 1, 2;
       relname        |        conname         | coninhcount | conislocal | connoinherit 
----------------------+------------------------+-------------+------------+--------------
 test_inh_check       | test_inh_check_a_check |           0 | t          | f
 test_inh_check_child | test_inh_check_a_check |           1 | f          | f
(2 rows)

ALTER TABLE test_inh_check ALTER COLUMN a TYPE numeric;
\d test_inh_check
     Table "public.test_inh_check"
 Column |       Type       | Modifiers 
--------+------------------+-----------
 a      | numeric          | 
 b      | double precision | 
Check constraints:
    "test_inh_check_a_check" CHECK (a::double precision > 10.2::double precision)
Number of child tables: 1 (Use \d+ to list them.)

\d test_inh_check_child
  Table "public.test_inh_check_child"
 Column |       Type       | Modifiers 
--------+------------------+-----------
 a      | numeric          | 
 b      | double precision | 
Check constraints:
    "test_inh_check_a_check" CHECK (a::double precision > 10.2::double precision)
Inherits: test_inh_check

select relname, conname, coninhcount, conislocal, connoinherit
  from pg_constraint c, pg_class r
  where relname like 'test_inh_check%' and c.conrelid = r.oid
  order by 1, 2;
       relname        |        conname         | coninhcount | conislocal | connoinherit 
----------------------+------------------------+-------------+------------+--------------
 test_inh_check       | test_inh_check_a_check |           0 | t          | f
 test_inh_check_child | test_inh_check_a_check |           1 | f          | f
(2 rows)

-- also try noinherit, local, and local+inherited cases
ALTER TABLE test_inh_check ADD CONSTRAINT bnoinherit CHECK (b > 100) NO INHERIT;
ALTER TABLE test_inh_check_child ADD CONSTRAINT blocal CHECK (b < 1000);
ALTER TABLE test_inh_check_child ADD CONSTRAINT bmerged CHECK (b > 1);
ALTER TABLE test_inh_check ADD CONSTRAINT bmerged CHECK (b > 1);
NOTICE:  merging constraint "bmerged" with inherited definition
\d test_inh_check
     Table "public.test_inh_check"
 Column |       Type       | Modifiers 
--------+------------------+-----------
 a      | numeric          | 
 b      | double precision | 
Check constraints:
    "bmerged" CHECK (b > 1::double precision)
    "bnoinherit" CHECK (b > 100::double precision) NO INHERIT
    "test_inh_check_a_check" CHECK (a::double precision > 10.2::double precision)
Number of child tables: 1 (Use \d+ to list them.)

\d test_inh_check_child
  Table "public.test_inh_check_child"
 Column |       Type       | Modifiers 
--------+------------------+-----------
 a      | numeric          | 
 b      | double precision | 
Check constraints:
    "blocal" CHECK (b < 1000::double precision)
    "bmerged" CHECK (b > 1::double precision)
    "test_inh_check_a_check" CHECK (a::double precision > 10.2::double precision)
Inherits: test_inh_check

select relname, conname, coninhcount, conislocal, connoinherit
  from pg_constraint c, pg_class r
  where relname like 'test_inh_check%' and c.conrelid = r.oid
  order by 1, 2;
       relname        |        conname         | coninhcount | conislocal | connoinherit 
----------------------+------------------------+-------------+------------+--------------
 test_inh_check       | bmerged                |           0 | t          | f
 test_inh_check       | bnoinherit             |           0 | t          | t
 test_inh_check       | test_inh_check_a_check |           0 | t          | f
 test_inh_check_child | blocal                 |           0 | t          | f
 test_inh_check_child | bmerged                |           1 | t          | f
 test_inh_check_child | test_inh_check_a_check |           1 | f          | f
(6 rows)

ALTER TABLE test_inh_check ALTER COLUMN b TYPE numeric;
NOTICE:  merging constraint "bmerged" with inherited definition
\d test_inh_check
Table "public.test_inh_check"
 Column |  Type   | Modifiers 
--------+---------+-----------
 a      | numeric | 
 b      | numeric | 
Check constraints:
    "bmerged" CHECK (b::double precision > 1::double precision)
    "bnoinherit" CHECK (b::double precision > 100::double precision) NO INHERIT
    "test_inh_check_a_check" CHECK (a::double precision > 10.2::double precision)
Number of child tables: 1 (Use \d+ to list them.)
Distributed by: (a)

\d test_inh_check_child
Table "public.test_inh_check_child"
 Column |  Type   | Modifiers 
--------+---------+-----------
 a      | numeric | 
 b      | numeric | 
Check constraints:
    "blocal" CHECK (b::double precision < 1000::double precision)
    "bmerged" CHECK (b::double precision > 1::double precision)
    "test_inh_check_a_check" CHECK (a::double precision > 10.2::double precision)
Inherits: test_inh_check
Distributed by: (a)

select relname, conname, coninhcount, conislocal, connoinherit
  from pg_constraint c, pg_class r
  where relname like 'test_inh_check%' and c.conrelid = r.oid
  order by 1, 2;
       relname        |        conname         | coninhcount | conislocal | connoinherit 
----------------------+------------------------+-------------+------------+--------------
 test_inh_check       | bmerged                |           0 | t          | f
 test_inh_check       | bnoinherit             |           0 | t          | t
 test_inh_check       | test_inh_check_a_check |           0 | t          | f
 test_inh_check_child | blocal                 |           0 | t          | f
 test_inh_check_child | bmerged                |           1 | t          | f
 test_inh_check_child | test_inh_check_a_check |           1 | f          | f
(6 rows)

-- check for rollback of ANALYZE corrupting table property flags (bug #11638)
CREATE TABLE check_fk_presence_1 (id int PRIMARY KEY, t text);
CREATE TABLE check_fk_presence_2 (id int REFERENCES check_fk_presence_1, t text);
BEGIN;
ALTER TABLE check_fk_presence_2 DROP CONSTRAINT check_fk_presence_2_id_fkey;
ANALYZE check_fk_presence_2;
ROLLBACK;
\d check_fk_presence_2
Table "public.check_fk_presence_2"
 Column |  Type   | Modifiers 
--------+---------+-----------
 id     | integer | 
 t      | text    | 
Foreign-key constraints:
    "check_fk_presence_2_id_fkey" FOREIGN KEY (id) REFERENCES check_fk_presence_1(id)

DROP TABLE check_fk_presence_1, check_fk_presence_2;
-- check column addition within a view (bug #14876)
create table at_base_table(id int, stuff text);
insert into at_base_table values (23, 'skidoo');
create view at_view_1 as select * from at_base_table bt;
create view at_view_2 as select *, to_json(v1) as j from at_view_1 v1;
\d+ at_view_1
                View "public.at_view_1"
 Column |  Type   | Modifiers | Storage  | Description 
--------+---------+-----------+----------+-------------
 id     | integer |           | plain    | 
 stuff  | text    |           | extended | 
View definition:
 SELECT bt.id,
    bt.stuff
   FROM at_base_table bt;

\d+ at_view_2
                View "public.at_view_2"
 Column |  Type   | Modifiers | Storage  | Description 
--------+---------+-----------+----------+-------------
 id     | integer |           | plain    | 
 stuff  | text    |           | extended | 
 j      | json    |           | extended | 
View definition:
 SELECT v1.id,
    v1.stuff,
    to_json(v1.*) AS j
   FROM at_view_1 v1;

explain (verbose, costs off) select * from at_view_2;
                        QUERY PLAN                        
----------------------------------------------------------
 Seq Scan on public.at_base_table bt
   Output: bt.id, bt.stuff, to_json(ROW(bt.id, bt.stuff))
(2 rows)

select * from at_view_2;
 id | stuff  |             j              
----+--------+----------------------------
 23 | skidoo | {"id":23,"stuff":"skidoo"}
(1 row)

create or replace view at_view_1 as select *, 2+2 as more from at_base_table bt;
\d+ at_view_1
                View "public.at_view_1"
 Column |  Type   | Modifiers | Storage  | Description 
--------+---------+-----------+----------+-------------
 id     | integer |           | plain    | 
 stuff  | text    |           | extended | 
 more   | integer |           | plain    | 
View definition:
 SELECT bt.id,
    bt.stuff,
    2 + 2 AS more
   FROM at_base_table bt;

\d+ at_view_2
                View "public.at_view_2"
 Column |  Type   | Modifiers | Storage  | Description 
--------+---------+-----------+----------+-------------
 id     | integer |           | plain    | 
 stuff  | text    |           | extended | 
 j      | json    |           | extended | 
View definition:
 SELECT v1.id,
    v1.stuff,
    to_json(v1.*) AS j
   FROM at_view_1 v1;

explain (verbose, costs off) select * from at_view_2;
                           QUERY PLAN                           
----------------------------------------------------------------
 Seq Scan on public.at_base_table bt
   Output: bt.id, bt.stuff, to_json(ROW(bt.id, bt.stuff, NULL))
(2 rows)

select * from at_view_2;
 id | stuff  |                   j                    
----+--------+----------------------------------------
 23 | skidoo | {"id":23,"stuff":"skidoo","more":null}
(1 row)

drop view at_view_2;
drop view at_view_1;
drop table at_base_table;
--
-- lock levels
--
drop type lockmodes;
ERROR:  type "lockmodes" does not exist
create type lockmodes as enum (
 'SIReadLock'
,'AccessShareLock'
,'RowShareLock'
,'RowExclusiveLock'
,'ShareUpdateExclusiveLock'
,'ShareLock'
,'ShareRowExclusiveLock'
,'ExclusiveLock'
,'AccessExclusiveLock'
);
drop view my_locks;
ERROR:  view "my_locks" does not exist
create or replace view my_locks as
select case when c.relname like 'pg_toast%' then 'pg_toast' else c.relname end, max(mode::lockmodes) as max_lockmode
from pg_locks l join pg_class c on l.relation = c.oid
where virtualtransaction = (
        select virtualtransaction
        from pg_locks
        where transactionid = txid_current()::integer)
and locktype = 'relation'
and relnamespace != (select oid from pg_namespace where nspname = 'pg_catalog')
and c.relname != 'my_locks'
group by c.relname;
create table alterlock (f1 int primary key, f2 text);
insert into alterlock values (1, 'foo');
create table alterlock2 (f3 int primary key, f1 int);
insert into alterlock2 values (1, 1);
begin; alter table alterlock alter column f2 set statistics 150;
select * from my_locks order by 1;
  relname  |       max_lockmode       
-----------+--------------------------
 alterlock | ShareUpdateExclusiveLock
(1 row)

rollback;
begin; alter table alterlock cluster on alterlock_pkey;
select * from my_locks order by 1;
    relname     |       max_lockmode       
----------------+--------------------------
 alterlock      | ShareUpdateExclusiveLock
 alterlock_pkey | ShareUpdateExclusiveLock
(2 rows)

commit;
begin; alter table alterlock set without cluster;
select * from my_locks order by 1;
  relname  |       max_lockmode       
-----------+--------------------------
 alterlock | ShareUpdateExclusiveLock
(1 row)

commit;
begin; alter table alterlock set (fillfactor = 100);
select * from my_locks order by 1;
  relname  |    max_lockmode     
-----------+---------------------
 alterlock | AccessExclusiveLock
 pg_toast  | AccessExclusiveLock
(2 rows)

commit;
begin; alter table alterlock reset (fillfactor);
select * from my_locks order by 1;
  relname  |    max_lockmode     
-----------+---------------------
 alterlock | AccessExclusiveLock
 pg_toast  | AccessExclusiveLock
(2 rows)

commit;
begin; alter table alterlock set (toast.autovacuum_enabled = off);
WARNING:  autovacuum is not supported in Greenplum
select * from my_locks order by 1;
  relname  |    max_lockmode     
-----------+---------------------
 alterlock | AccessExclusiveLock
 pg_toast  | AccessExclusiveLock
(2 rows)

commit;
begin; alter table alterlock set (autovacuum_enabled = off);
WARNING:  autovacuum is not supported in Greenplum
select * from my_locks order by 1;
  relname  |    max_lockmode     
-----------+---------------------
 alterlock | AccessExclusiveLock
 pg_toast  | AccessExclusiveLock
(2 rows)

commit;
begin; alter table alterlock alter column f2 set (n_distinct = 1);
select * from my_locks order by 1;
  relname  |       max_lockmode       
-----------+--------------------------
 alterlock | ShareUpdateExclusiveLock
(1 row)

rollback;
begin; alter table alterlock alter column f2 set storage extended;
select * from my_locks order by 1;
  relname  |    max_lockmode     
-----------+---------------------
 alterlock | AccessExclusiveLock
(1 row)

rollback;
begin; alter table alterlock alter column f2 set default 'x';
select * from my_locks order by 1;
  relname  |    max_lockmode     
-----------+---------------------
 alterlock | AccessExclusiveLock
(1 row)

rollback;
begin;
create trigger ttdummy
	before delete or update on alterlock
	for each row
	execute procedure
	ttdummy (1, 1);
select * from my_locks order by 1;
  relname  |    max_lockmode     
-----------+---------------------
 alterlock | AccessExclusiveLock
(1 row)

rollback;
begin;
select * from my_locks order by 1;
 relname | max_lockmode 
---------+--------------
(0 rows)

alter table alterlock2 add foreign key (f1) references alterlock (f1);
WARNING:  referential integrity (FOREIGN KEY) constraints are not supported in Greenplum Database, will not be enforced
select * from my_locks order by 1;
  relname   |    max_lockmode     
------------+---------------------
 alterlock  | AccessExclusiveLock
 alterlock2 | AccessExclusiveLock
(2 rows)

rollback;
begin;
alter table alterlock2
add constraint alterlock2nv foreign key (f1) references alterlock (f1) NOT VALID;
WARNING:  referential integrity (FOREIGN KEY) constraints are not supported in Greenplum Database, will not be enforced
select * from my_locks order by 1;
  relname   |    max_lockmode     
------------+---------------------
 alterlock  | AccessExclusiveLock
 alterlock2 | AccessExclusiveLock
(2 rows)

commit;
begin;
alter table alterlock2 validate constraint alterlock2nv;
select * from my_locks order by 1;
  relname   |       max_lockmode       
------------+--------------------------
 alterlock2 | ShareUpdateExclusiveLock
(1 row)

rollback;
-- cleanup
drop table alterlock2;
drop table alterlock;
drop view my_locks;
drop type lockmodes;
--
-- alter function
--
create function test_strict(text) returns text as
    'select coalesce($1, ''got passed a null'');'
    language sql CONTAINS SQL returns null on null input;
select test_strict(NULL);
 test_strict 
-------------
 
(1 row)

alter function test_strict(text) called on null input;
select test_strict(NULL);
    test_strict    
-------------------
 got passed a null
(1 row)

create function non_strict(text) returns text as
    'select coalesce($1, ''got passed a null'');'
    language sql CONTAINS SQL called on null input;
select non_strict(NULL);
    non_strict     
-------------------
 got passed a null
(1 row)

alter function non_strict(text) returns null on null input;
select non_strict(NULL);
 non_strict 
------------
 
(1 row)

--
-- alter object set schema
--
create schema alter1;
create schema alter2;
create table alter1.t1(f1 serial primary key, f2 int check (f2 > 0)) distributed by (f1);
create view alter1.v1 as select * from alter1.t1;
create function alter1.plus1(int) returns int as 'select $1+1' language sql CONTAINS SQL;
create domain alter1.posint integer check (value > 0);
create type alter1.ctype as (f1 int, f2 text);
create function alter1.same(alter1.ctype, alter1.ctype) returns boolean language sql
as 'select $1.f1 is not distinct from $2.f1 and $1.f2 is not distinct from $2.f2';
create operator alter1.=(procedure = alter1.same, leftarg  = alter1.ctype, rightarg = alter1.ctype);
create operator class alter1.ctype_hash_ops default for type alter1.ctype using hash as
  operator 1 alter1.=(alter1.ctype, alter1.ctype);
create conversion alter1.ascii_to_utf8 for 'sql_ascii' to 'utf8' from ascii_to_utf8;
create text search parser alter1.prs(start = prsd_start, gettoken = prsd_nexttoken, end = prsd_end, lextypes = prsd_lextype);
create text search configuration alter1.cfg(parser = alter1.prs);
create text search template alter1.tmpl(init = dsimple_init, lexize = dsimple_lexize);
create text search dictionary alter1.dict(template = alter1.tmpl);
insert into alter1.t1(f2) values(11);
insert into alter1.t1(f2) values(12);
alter table alter1.t1 set schema alter2;
alter table alter1.v1 set schema alter2;
alter function alter1.plus1(int) set schema alter2;
alter domain alter1.posint set schema alter2;
alter operator class alter1.ctype_hash_ops using hash set schema alter2;
alter operator family alter1.ctype_hash_ops using hash set schema alter2;
alter operator alter1.=(alter1.ctype, alter1.ctype) set schema alter2;
alter function alter1.same(alter1.ctype, alter1.ctype) set schema alter2;
alter type alter1.ctype set schema alter2;
alter conversion alter1.ascii_to_utf8 set schema alter2;
alter text search parser alter1.prs set schema alter2;
alter text search configuration alter1.cfg set schema alter2;
alter text search template alter1.tmpl set schema alter2;
alter text search dictionary alter1.dict set schema alter2;
-- this should succeed because nothing is left in alter1
drop schema alter1;
insert into alter2.t1(f2) values(13);
insert into alter2.t1(f2) values(14);
select * from alter2.t1;
 f1 | f2 
----+----
  1 | 11
  2 | 12
  3 | 13
  4 | 14
(4 rows)

select * from alter2.v1;
 f1 | f2 
----+----
  1 | 11
  2 | 12
  3 | 13
  4 | 14
(4 rows)

select alter2.plus1(41);
 plus1 
-------
    42
(1 row)

-- clean up
drop schema alter2 cascade;
NOTICE:  drop cascades to 13 other objects
DETAIL:  drop cascades to table alter2.t1
drop cascades to view alter2.v1
drop cascades to function alter2.plus1(integer)
drop cascades to type alter2.posint
drop cascades to operator family alter2.ctype_hash_ops for access method hash
drop cascades to type alter2.ctype
drop cascades to function alter2.same(alter2.ctype,alter2.ctype)
drop cascades to operator alter2.=(alter2.ctype,alter2.ctype)
drop cascades to conversion alter2.ascii_to_utf8
drop cascades to text search parser alter2.prs
drop cascades to text search configuration alter2.cfg
drop cascades to text search template alter2.tmpl
drop cascades to text search dictionary alter2.dict
--
-- composite types
--
CREATE TYPE test_type AS (a int);
\d test_type
Composite type "public.test_type"
 Column |  Type   | Modifiers 
--------+---------+-----------
 a      | integer | 

ALTER TYPE nosuchtype ADD ATTRIBUTE b text; -- fails
ERROR:  relation "nosuchtype" does not exist
ALTER TYPE test_type ADD ATTRIBUTE b text;
\d test_type
Composite type "public.test_type"
 Column |  Type   | Modifiers 
--------+---------+-----------
 a      | integer | 
 b      | text    | 

ALTER TYPE test_type ADD ATTRIBUTE b text; -- fails
ERROR:  column "b" of relation "test_type" already exists
ALTER TYPE test_type ALTER ATTRIBUTE b SET DATA TYPE varchar;
\d test_type
   Composite type "public.test_type"
 Column |       Type        | Modifiers 
--------+-------------------+-----------
 a      | integer           | 
 b      | character varying | 

ALTER TYPE test_type ALTER ATTRIBUTE b SET DATA TYPE integer;
\d test_type
Composite type "public.test_type"
 Column |  Type   | Modifiers 
--------+---------+-----------
 a      | integer | 
 b      | integer | 

ALTER TYPE test_type DROP ATTRIBUTE b;
\d test_type
Composite type "public.test_type"
 Column |  Type   | Modifiers 
--------+---------+-----------
 a      | integer | 

ALTER TYPE test_type DROP ATTRIBUTE c; -- fails
ERROR:  column "c" of relation "test_type" does not exist
ALTER TYPE test_type DROP ATTRIBUTE IF EXISTS c;
NOTICE:  column "c" of relation "test_type" does not exist, skipping
ALTER TYPE test_type DROP ATTRIBUTE a, ADD ATTRIBUTE d boolean;
\d test_type
Composite type "public.test_type"
 Column |  Type   | Modifiers 
--------+---------+-----------
 d      | boolean | 

ALTER TYPE test_type RENAME ATTRIBUTE a TO aa;
ERROR:  column "a" does not exist
ALTER TYPE test_type RENAME ATTRIBUTE d TO dd;
\d test_type
Composite type "public.test_type"
 Column |  Type   | Modifiers 
--------+---------+-----------
 dd     | boolean | 

DROP TYPE test_type;
CREATE TYPE test_type1 AS (a int, b text);
CREATE TABLE test_tbl1 (x int, y test_type1);
ALTER TYPE test_type1 ALTER ATTRIBUTE b TYPE varchar; -- fails
ERROR:  cannot alter type "test_type1" because column "test_tbl1.y" uses it
CREATE TYPE test_type2 AS (a int, b text);
CREATE TABLE test_tbl2 OF test_type2;
CREATE TABLE test_tbl2_subclass () INHERITS (test_tbl2);
\d test_type2
Composite type "public.test_type2"
 Column |  Type   | Modifiers 
--------+---------+-----------
 a      | integer | 
 b      | text    | 

\d test_tbl2
   Table "public.test_tbl2"
 Column |  Type   | Modifiers 
--------+---------+-----------
 a      | integer | 
 b      | text    | 
Number of child tables: 1 (Use \d+ to list them.)
Typed table of type: test_type2
Distributed by: (a)

ALTER TYPE test_type2 ADD ATTRIBUTE c text; -- fails
ERROR:  cannot alter type "test_type2" because it is the type of a typed table
HINT:  Use ALTER ... CASCADE to alter the typed tables too.
ALTER TYPE test_type2 ADD ATTRIBUTE c text CASCADE;
\d test_type2
Composite type "public.test_type2"
 Column |  Type   | Modifiers 
--------+---------+-----------
 a      | integer | 
 b      | text    | 
 c      | text    | 

\d test_tbl2
   Table "public.test_tbl2"
 Column |  Type   | Modifiers 
--------+---------+-----------
 a      | integer | 
 b      | text    | 
 c      | text    | 
Number of child tables: 1 (Use \d+ to list them.)
Typed table of type: test_type2
Distributed by: (a)

ALTER TYPE test_type2 ALTER ATTRIBUTE b TYPE varchar; -- fails
ERROR:  cannot alter type "test_type2" because it is the type of a typed table
HINT:  Use ALTER ... CASCADE to alter the typed tables too.
ALTER TYPE test_type2 ALTER ATTRIBUTE b TYPE varchar CASCADE;
\d test_type2
   Composite type "public.test_type2"
 Column |       Type        | Modifiers 
--------+-------------------+-----------
 a      | integer           | 
 b      | character varying | 
 c      | text              | 

\d test_tbl2
        Table "public.test_tbl2"
 Column |       Type        | Modifiers 
--------+-------------------+-----------
 a      | integer           | 
 b      | character varying | 
 c      | text              | 
Number of child tables: 1 (Use \d+ to list them.)
Typed table of type: test_type2
Distributed by: (a)

ALTER TYPE test_type2 DROP ATTRIBUTE b; -- fails
ERROR:  cannot alter type "test_type2" because it is the type of a typed table
HINT:  Use ALTER ... CASCADE to alter the typed tables too.
ALTER TYPE test_type2 DROP ATTRIBUTE b CASCADE;
\d test_type2
Composite type "public.test_type2"
 Column |  Type   | Modifiers 
--------+---------+-----------
 a      | integer | 
 c      | text    | 

\d test_tbl2
   Table "public.test_tbl2"
 Column |  Type   | Modifiers 
--------+---------+-----------
 a      | integer | 
 c      | text    | 
Number of child tables: 1 (Use \d+ to list them.)
Typed table of type: test_type2
Distributed by: (a)

ALTER TYPE test_type2 RENAME ATTRIBUTE a TO aa; -- fails
ERROR:  cannot alter type "test_type2" because it is the type of a typed table
HINT:  Use ALTER ... CASCADE to alter the typed tables too.
ALTER TYPE test_type2 RENAME ATTRIBUTE a TO aa CASCADE;
\d test_type2
Composite type "public.test_type2"
 Column |  Type   | Modifiers 
--------+---------+-----------
 aa     | integer | 
 c      | text    | 

\d test_tbl2
   Table "public.test_tbl2"
 Column |  Type   | Modifiers 
--------+---------+-----------
 aa     | integer | 
 c      | text    | 
Number of child tables: 1 (Use \d+ to list them.)
Typed table of type: test_type2
Distributed by: (aa)

\d test_tbl2_subclass
Table "public.test_tbl2_subclass"
 Column |  Type   | Modifiers 
--------+---------+-----------
 aa     | integer | 
 c      | text    | 
Inherits: test_tbl2
Distributed by: (aa)

DROP TABLE test_tbl2_subclass;
CREATE TYPE test_typex AS (a int, b text);
CREATE TABLE test_tblx (x int, y test_typex check ((y).a > 0));
ALTER TYPE test_typex DROP ATTRIBUTE a; -- fails
ERROR:  cannot drop composite type test_typex column a because other objects depend on it
DETAIL:  constraint test_tblx_y_check on table test_tblx depends on composite type test_typex column a
HINT:  Use DROP ... CASCADE to drop the dependent objects too.
ALTER TYPE test_typex DROP ATTRIBUTE a CASCADE;
NOTICE:  drop cascades to constraint test_tblx_y_check on table test_tblx
\d test_tblx
    Table "public.test_tblx"
 Column |    Type    | Modifiers 
--------+------------+-----------
 x      | integer    | 
 y      | test_typex | 

DROP TABLE test_tblx;
DROP TYPE test_typex;
-- This test isn't that interesting on its own, but the purpose is to leave
-- behind a table to test pg_upgrade with. The table has a composite type
-- column in it, and the composite type has a dropped attribute.
CREATE TYPE test_type3 AS (a int);
CREATE TABLE test_tbl3 (c) AS SELECT '(1)'::test_type3;
ALTER TYPE test_type3 DROP ATTRIBUTE a, ADD ATTRIBUTE b int;
CREATE TYPE test_type_empty AS ();
DROP TYPE test_type_empty;
--
-- typed tables: OF / NOT OF
--
CREATE TYPE tt_t0 AS (z inet, x int, y numeric(8,2));
ALTER TYPE tt_t0 DROP ATTRIBUTE z;
CREATE TABLE tt0 (x int NOT NULL, y numeric(8,2));	-- OK
CREATE TABLE tt1 (x int, y bigint);					-- wrong base type
CREATE TABLE tt2 (x int, y numeric(9,2));			-- wrong typmod
CREATE TABLE tt3 (y numeric(8,2), x int);			-- wrong column order
CREATE TABLE tt4 (x int);							-- too few columns
CREATE TABLE tt5 (x int, y numeric(8,2), z int);	-- too few columns
CREATE TABLE tt6 () INHERITS (tt0);					-- can't have a parent
CREATE TABLE tt7 (x int, q text, y numeric(8,2)) WITH OIDS;
NOTICE:  OIDS=TRUE is not recommended for user-created tables
HINT:  Use OIDS=FALSE to prevent wrap-around of the OID counter.
ALTER TABLE tt7 DROP q;								-- OK
ALTER TABLE tt0 OF tt_t0;
ALTER TABLE tt1 OF tt_t0;
ERROR:  table "tt1" has different type for column "y"
ALTER TABLE tt2 OF tt_t0;
ERROR:  table "tt2" has different type for column "y"
ALTER TABLE tt3 OF tt_t0;
ERROR:  table has column "y" where type requires "x"
ALTER TABLE tt4 OF tt_t0;
ERROR:  table is missing column "y"
ALTER TABLE tt5 OF tt_t0;
ERROR:  table has extra column "z"
ALTER TABLE tt6 OF tt_t0;
ERROR:  typed tables cannot inherit
ALTER TABLE tt7 OF tt_t0;
CREATE TYPE tt_t1 AS (x int, y numeric(8,2));
ALTER TABLE tt7 OF tt_t1;			-- reassign an already-typed table
ALTER TABLE tt7 NOT OF;
\d tt7
        Table "public.tt7"
 Column |     Type     | Modifiers 
--------+--------------+-----------
 x      | integer      | 
 y      | numeric(8,2) | 
Distributed by: (x)

-- make sure we can drop a constraint on the parent but it remains on the child
CREATE TABLE test_drop_constr_parent (c text CHECK (c IS NOT NULL));
CREATE TABLE test_drop_constr_child () INHERITS (test_drop_constr_parent);
ALTER TABLE ONLY test_drop_constr_parent DROP CONSTRAINT "test_drop_constr_parent_c_check";
-- should fail
INSERT INTO test_drop_constr_child (c) VALUES (NULL);
ERROR:  new row for relation "test_drop_constr_child" violates check constraint "test_drop_constr_parent_c_check"
DETAIL:  Failing row contains (null).
DROP TABLE test_drop_constr_parent CASCADE;
NOTICE:  drop cascades to table test_drop_constr_child
--
-- IF EXISTS test
--
ALTER TABLE IF EXISTS tt8 ADD COLUMN f int;
NOTICE:  relation "tt8" does not exist, skipping
ALTER TABLE IF EXISTS tt8 ADD CONSTRAINT xxx PRIMARY KEY(f);
NOTICE:  relation "tt8" does not exist, skipping
ALTER TABLE IF EXISTS tt8 ADD CHECK (f BETWEEN 0 AND 10);
NOTICE:  relation "tt8" does not exist, skipping
ALTER TABLE IF EXISTS tt8 ALTER COLUMN f SET DEFAULT 0;
NOTICE:  relation "tt8" does not exist, skipping
ALTER TABLE IF EXISTS tt8 RENAME COLUMN f TO f1;
NOTICE:  relation "tt8" does not exist, skipping
ALTER TABLE IF EXISTS tt8 SET SCHEMA alter2;
NOTICE:  relation "tt8" does not exist, skipping
CREATE TABLE tt8(a int);
CREATE SCHEMA alter2;
ALTER TABLE IF EXISTS tt8 ADD COLUMN f int;
ALTER TABLE IF EXISTS tt8 ADD CONSTRAINT xxx PRIMARY KEY(f);
NOTICE:  updating distribution policy to match new primary key
ALTER TABLE IF EXISTS tt8 ADD CHECK (f BETWEEN 0 AND 10);
ALTER TABLE IF EXISTS tt8 ALTER COLUMN f SET DEFAULT 0;
ALTER TABLE IF EXISTS tt8 RENAME COLUMN f TO f1;
ALTER TABLE IF EXISTS tt8 SET SCHEMA alter2;
\d alter2.tt8
          Table "alter2.tt8"
 Column |  Type   |     Modifiers      
--------+---------+--------------------
 a      | integer | 
 f1     | integer | not null default 0
Indexes:
    "tt8_pkey" PRIMARY KEY, btree (f1)
Check constraints:
    "tt8_f_check" CHECK (f1 >= 0 AND f1 <= 10)
Distributed by: (f1)

DROP TABLE alter2.tt8;
DROP SCHEMA alter2;
-- Check that we map relation oids to filenodes and back correctly.  Only
-- display bad mappings so the test output doesn't change all the time.  A
-- filenode function call can return NULL for a relation dropped concurrently
-- with the call's surrounding query, so ignore a NULL mapped_oid for
-- relations that no longer exist after all calls finish.
CREATE TEMP TABLE filenode_mapping AS
SELECT
    oid, mapped_oid, reltablespace, relfilenode, relname
FROM pg_class,
    pg_filenode_relation(reltablespace, pg_relation_filenode(oid)) AS mapped_oid
WHERE relkind IN ('r', 'i', 'S', 't', 'm') AND mapped_oid IS DISTINCT FROM oid;
SELECT m.* FROM filenode_mapping m LEFT JOIN pg_class c ON c.oid = m.oid
WHERE c.oid IS NOT NULL OR m.mapped_oid IS NOT NULL;
 oid | mapped_oid | reltablespace | relfilenode | relname 
-----+------------+---------------+-------------+---------
(0 rows)

-- Checks on creating and manipulation of user defined relations in
-- pg_catalog.
--
-- XXX: It would be useful to add checks around trying to manipulate
-- catalog tables, but that might have ugly consequences when run
-- against an existing server with allow_system_table_mods = on.
SHOW allow_system_table_mods;
 allow_system_table_mods 
-------------------------
 off
(1 row)

-- disallowed because of search_path issues with pg_dump
CREATE TABLE pg_catalog.new_system_table();
ERROR:  permission denied to create "pg_catalog.new_system_table"
DETAIL:  System catalog modifications are currently disallowed.
-- instead create in public first, move to catalog
CREATE TABLE new_system_table(id serial primary key, othercol text);
ALTER TABLE new_system_table SET SCHEMA pg_catalog;
-- XXX: it's currently impossible to move relations out of pg_catalog
ALTER TABLE new_system_table SET SCHEMA public;
ERROR:  cannot remove dependency on schema pg_catalog because it is a system object
-- move back, will currently error out, already there
ALTER TABLE new_system_table SET SCHEMA pg_catalog;
ERROR:  table new_system_table is already in schema "pg_catalog"
ALTER TABLE new_system_table RENAME TO old_system_table;
CREATE INDEX old_system_table__othercol ON old_system_table (othercol);
INSERT INTO old_system_table(othercol) VALUES ('somedata'), ('otherdata');
UPDATE old_system_table SET id = -id;
DELETE FROM old_system_table WHERE othercol = 'somedata';
TRUNCATE old_system_table;
ALTER TABLE old_system_table DROP CONSTRAINT new_system_table_pkey;
ALTER TABLE old_system_table DROP COLUMN othercol;
DROP TABLE old_system_table;
--
-- Test for splitting after dropping a column
--
DROP TABLE IF EXISTS test_part;
NOTICE:  table "test_part" does not exist, skipping
CREATE TABLE test_part (
    field_part timestamp without time zone,
    field1 int,
    field2 text,
    field3 int
) PARTITION BY RANGE(field_part)
          (
          PARTITION p2017 START ('2017-01-01'::date) END ('2018-01-01'::date) WITH (appendonly=false ),
          DEFAULT PARTITION p_overflow  WITH (appendonly=false )
          );
NOTICE:  Table doesn't have 'DISTRIBUTED BY' clause -- Using column named 'field_part' as the Greenplum Database data distribution key for this table.
HINT:  The 'DISTRIBUTED BY' clause determines the distribution of data. Make sure column(s) chosen are the optimal data distribution key to minimize skew.
NOTICE:  CREATE TABLE will create partition "test_part_1_prt_p_overflow" for table "test_part"
NOTICE:  CREATE TABLE will create partition "test_part_1_prt_p2017" for table "test_part"
DROP TABLE IF EXISTS test_ref;
NOTICE:  table "test_ref" does not exist, skipping
CREATE TABLE test_ref (
    field1 text,
    field2 text
) DISTRIBUTED BY (field1);
INSERT INTO test_part select '2017-01-01'::date + interval '1 days' * mod (id,1000) , mod(id,50), 'test ' || mod(id,5) ,mod(id,2) from generate_series(1,10000) id;
INSERT INTO test_ref select 'test ' || id , 'values' from generate_series(1,10) id;
ALTER TABLE test_part DROP COLUMN field1;
ALTER TABLE test_part   SPLIT DEFAULT PARTITION
START('2018-01-01'::date)
       END( '2018-02-01'::date);
NOTICE:  exchanged partition "p_overflow" of relation "test_part" with relation "pg_temp_32601"
NOTICE:  dropped partition "p_overflow" for relation "test_part"
NOTICE:  CREATE TABLE will create partition "test_part_1_prt_r28232684" for table "test_part"
NOTICE:  CREATE TABLE will create partition "test_part_1_prt_p_overflow" for table "test_part"
ANALYZE test_part;
ANALYZE test_ref;
SELECT * FROM test_part WHERE field2 IN (SELECT field1 FROM test_ref) ORDER BY 1 LIMIT 10;
        field_part        | field2 | field3 
--------------------------+--------+--------
 Mon Jan 02 00:00:00 2017 | test 1 |      1
 Mon Jan 02 00:00:00 2017 | test 1 |      1
 Mon Jan 02 00:00:00 2017 | test 1 |      1
 Mon Jan 02 00:00:00 2017 | test 1 |      1
 Mon Jan 02 00:00:00 2017 | test 1 |      1
 Mon Jan 02 00:00:00 2017 | test 1 |      1
 Mon Jan 02 00:00:00 2017 | test 1 |      1
 Mon Jan 02 00:00:00 2017 | test 1 |      1
 Mon Jan 02 00:00:00 2017 | test 1 |      1
 Mon Jan 02 00:00:00 2017 | test 1 |      1
(10 rows)

DROP TABLE test_ref;
DROP TABLE test_part;<|MERGE_RESOLUTION|>--- conflicted
+++ resolved
@@ -427,12 +427,8 @@
 ALTER TABLE tmp3 ADD CONSTRAINT IDENTITY check (b = boo(b)) NOT VALID;
 NOTICE:  merging constraint "identity" with inherited definition
 ALTER TABLE tmp3 VALIDATE CONSTRAINT identity;
-<<<<<<< HEAD
-NOTICE:  boo: 16  (seg1 172.17.0.2:25433 pid=452490)
-NOTICE:  boo: 20  (seg0 172.17.0.2:25432 pid=452488)
-=======
-NOTICE:  boo: 16
-NOTICE:  boo: 20
+NOTICE:  boo: 16  (seg2 127.0.0.1:25434 pid=5104)
+NOTICE:  boo: 20  (seg2 127.0.0.1:25434 pid=5104)
 -- A NO INHERIT constraint should not be looked for in children during VALIDATE CONSTRAINT
 create table parent_noinh_convalid (a int);
 create table child_noinh_convalid () inherits (parent_noinh_convalid);
@@ -453,7 +449,6 @@
 
 -- cleanup
 drop table parent_noinh_convalid, child_noinh_convalid;
->>>>>>> 4f0bf335
 -- Try (and fail) to create constraint from tmp5(a) to tmp4(a) - unique constraint on
 -- tmp4 is a,b
 ALTER TABLE tmp5 add constraint tmpconstr foreign key(a) references tmp4(a) match full;
@@ -544,6 +539,7 @@
     "nv_child_2009_d_check" CHECK (d >= '01-01-2009'::date AND d <= '12-31-2009'::date)
     "nv_parent_d_check" CHECK (d >= '01-01-2001'::date AND d <= '12-31-2099'::date) NOT VALID
 Inherits: nv_parent
+Distributed by: (d)
 
 -- we leave nv_parent and children around to help test pg_dump logic
 -- Foreign key adding test with mixed types
@@ -2035,6 +2031,7 @@
 Check constraints:
     "test_inh_check_a_check" CHECK (a > 10.2::double precision)
 Number of child tables: 1 (Use \d+ to list them.)
+Distributed by: (a)
 
 \d test_inh_check_child
   Table "public.test_inh_check_child"
@@ -2045,6 +2042,7 @@
 Check constraints:
     "test_inh_check_a_check" CHECK (a > 10.2::double precision)
 Inherits: test_inh_check
+Distributed by: (a)
 
 select relname, conname, coninhcount, conislocal, connoinherit
   from pg_constraint c, pg_class r
@@ -2066,6 +2064,7 @@
 Check constraints:
     "test_inh_check_a_check" CHECK (a::double precision > 10.2::double precision)
 Number of child tables: 1 (Use \d+ to list them.)
+Distributed by: (a)
 
 \d test_inh_check_child
   Table "public.test_inh_check_child"
@@ -2076,6 +2075,7 @@
 Check constraints:
     "test_inh_check_a_check" CHECK (a::double precision > 10.2::double precision)
 Inherits: test_inh_check
+Distributed by: (a)
 
 select relname, conname, coninhcount, conislocal, connoinherit
   from pg_constraint c, pg_class r
@@ -2104,6 +2104,7 @@
     "bnoinherit" CHECK (b > 100::double precision) NO INHERIT
     "test_inh_check_a_check" CHECK (a::double precision > 10.2::double precision)
 Number of child tables: 1 (Use \d+ to list them.)
+Distributed by: (a)
 
 \d test_inh_check_child
   Table "public.test_inh_check_child"
@@ -2116,6 +2117,7 @@
     "bmerged" CHECK (b > 1::double precision)
     "test_inh_check_a_check" CHECK (a::double precision > 10.2::double precision)
 Inherits: test_inh_check
+Distributed by: (a)
 
 select relname, conname, coninhcount, conislocal, connoinherit
   from pg_constraint c, pg_class r
@@ -2188,6 +2190,7 @@
  t      | text    | 
 Foreign-key constraints:
     "check_fk_presence_2_id_fkey" FOREIGN KEY (id) REFERENCES check_fk_presence_1(id)
+Distributed by: (id)
 
 DROP TABLE check_fk_presence_1, check_fk_presence_2;
 -- check column addition within a view (bug #14876)
@@ -2220,11 +2223,15 @@
    FROM at_view_1 v1;
 
 explain (verbose, costs off) select * from at_view_2;
-                        QUERY PLAN                        
-----------------------------------------------------------
- Seq Scan on public.at_base_table bt
-   Output: bt.id, bt.stuff, to_json(ROW(bt.id, bt.stuff))
-(2 rows)
+                           QUERY PLAN                           
+----------------------------------------------------------------
+ Gather Motion 3:1  (slice1; segments: 3)
+   Output: bt.id, bt.stuff, (to_json(ROW(bt.id, bt.stuff)))
+   ->  Seq Scan on public.at_base_table bt
+         Output: bt.id, bt.stuff, to_json(ROW(bt.id, bt.stuff))
+ Optimizer: legacy query optimizer
+ Settings: constraint_exclusion=partition
+(6 rows)
 
 select * from at_view_2;
  id | stuff  |             j              
@@ -2260,11 +2267,15 @@
    FROM at_view_1 v1;
 
 explain (verbose, costs off) select * from at_view_2;
-                           QUERY PLAN                           
-----------------------------------------------------------------
- Seq Scan on public.at_base_table bt
-   Output: bt.id, bt.stuff, to_json(ROW(bt.id, bt.stuff, NULL))
-(2 rows)
+                              QUERY PLAN                              
+----------------------------------------------------------------------
+ Gather Motion 3:1  (slice1; segments: 3)
+   Output: bt.id, bt.stuff, (to_json(ROW(bt.id, bt.stuff, NULL)))
+   ->  Seq Scan on public.at_base_table bt
+         Output: bt.id, bt.stuff, to_json(ROW(bt.id, bt.stuff, NULL))
+ Optimizer: legacy query optimizer
+ Settings: constraint_exclusion=partition
+(6 rows)
 
 select * from at_view_2;
  id | stuff  |                   j                    
@@ -2767,6 +2778,7 @@
 --------+------------+-----------
  x      | integer    | 
  y      | test_typex | 
+Distributed by: (x)
 
 DROP TABLE test_tblx;
 DROP TYPE test_typex;
