--
-- JOIN
-- Test JOIN clauses
--
CREATE TABLE J1_TBL (
  i integer,
  j integer,
  t text
);
CREATE TABLE J2_TBL (
  i integer,
  k integer
);
INSERT INTO J1_TBL VALUES (1, 4, 'one');
INSERT INTO J1_TBL VALUES (2, 3, 'two');
INSERT INTO J1_TBL VALUES (3, 2, 'three');
INSERT INTO J1_TBL VALUES (4, 1, 'four');
INSERT INTO J1_TBL VALUES (5, 0, 'five');
INSERT INTO J1_TBL VALUES (6, 6, 'six');
INSERT INTO J1_TBL VALUES (7, 7, 'seven');
INSERT INTO J1_TBL VALUES (8, 8, 'eight');
INSERT INTO J1_TBL VALUES (0, NULL, 'zero');
INSERT INTO J1_TBL VALUES (NULL, NULL, 'null');
INSERT INTO J1_TBL VALUES (NULL, 0, 'zero');
INSERT INTO J2_TBL VALUES (1, -1);
INSERT INTO J2_TBL VALUES (2, 2);
INSERT INTO J2_TBL VALUES (3, -3);
INSERT INTO J2_TBL VALUES (2, 4);
INSERT INTO J2_TBL VALUES (5, -5);
INSERT INTO J2_TBL VALUES (5, -5);
INSERT INTO J2_TBL VALUES (0, NULL);
INSERT INTO J2_TBL VALUES (NULL, NULL);
INSERT INTO J2_TBL VALUES (NULL, 0);
--
-- CORRELATION NAMES
-- Make sure that table/column aliases are supported
-- before diving into more complex join syntax.
--
SELECT '' AS "xxx", *
  FROM J1_TBL AS tx;
 xxx | i | j |   t   
-----+---+---+-------
     | 1 | 4 | one
     | 2 | 3 | two
     | 3 | 2 | three
     | 4 | 1 | four
     | 5 | 0 | five
     | 6 | 6 | six
     | 7 | 7 | seven
     | 8 | 8 | eight
     | 0 |   | zero
     |   |   | null
     |   | 0 | zero
(11 rows)

SELECT '' AS "xxx", *
  FROM J1_TBL tx;
 xxx | i | j |   t   
-----+---+---+-------
     | 1 | 4 | one
     | 2 | 3 | two
     | 3 | 2 | three
     | 4 | 1 | four
     | 5 | 0 | five
     | 6 | 6 | six
     | 7 | 7 | seven
     | 8 | 8 | eight
     | 0 |   | zero
     |   |   | null
     |   | 0 | zero
(11 rows)

SELECT '' AS "xxx", *
  FROM J1_TBL AS t1 (a, b, c);
 xxx | a | b |   c   
-----+---+---+-------
     | 1 | 4 | one
     | 2 | 3 | two
     | 3 | 2 | three
     | 4 | 1 | four
     | 5 | 0 | five
     | 6 | 6 | six
     | 7 | 7 | seven
     | 8 | 8 | eight
     | 0 |   | zero
     |   |   | null
     |   | 0 | zero
(11 rows)

SELECT '' AS "xxx", *
  FROM J1_TBL t1 (a, b, c);
 xxx | a | b |   c   
-----+---+---+-------
     | 1 | 4 | one
     | 2 | 3 | two
     | 3 | 2 | three
     | 4 | 1 | four
     | 5 | 0 | five
     | 6 | 6 | six
     | 7 | 7 | seven
     | 8 | 8 | eight
     | 0 |   | zero
     |   |   | null
     |   | 0 | zero
(11 rows)

SELECT '' AS "xxx", *
  FROM J1_TBL t1 (a, b, c), J2_TBL t2 (d, e);
 xxx | a | b |   c   | d | e  
-----+---+---+-------+---+----
     | 1 | 4 | one   | 1 | -1
     | 2 | 3 | two   | 1 | -1
     | 3 | 2 | three | 1 | -1
     | 4 | 1 | four  | 1 | -1
     | 5 | 0 | five  | 1 | -1
     | 6 | 6 | six   | 1 | -1
     | 7 | 7 | seven | 1 | -1
     | 8 | 8 | eight | 1 | -1
     | 0 |   | zero  | 1 | -1
     |   |   | null  | 1 | -1
     |   | 0 | zero  | 1 | -1
     | 1 | 4 | one   | 2 |  2
     | 2 | 3 | two   | 2 |  2
     | 3 | 2 | three | 2 |  2
     | 4 | 1 | four  | 2 |  2
     | 5 | 0 | five  | 2 |  2
     | 6 | 6 | six   | 2 |  2
     | 7 | 7 | seven | 2 |  2
     | 8 | 8 | eight | 2 |  2
     | 0 |   | zero  | 2 |  2
     |   |   | null  | 2 |  2
     |   | 0 | zero  | 2 |  2
     | 1 | 4 | one   | 3 | -3
     | 2 | 3 | two   | 3 | -3
     | 3 | 2 | three | 3 | -3
     | 4 | 1 | four  | 3 | -3
     | 5 | 0 | five  | 3 | -3
     | 6 | 6 | six   | 3 | -3
     | 7 | 7 | seven | 3 | -3
     | 8 | 8 | eight | 3 | -3
     | 0 |   | zero  | 3 | -3
     |   |   | null  | 3 | -3
     |   | 0 | zero  | 3 | -3
     | 1 | 4 | one   | 2 |  4
     | 2 | 3 | two   | 2 |  4
     | 3 | 2 | three | 2 |  4
     | 4 | 1 | four  | 2 |  4
     | 5 | 0 | five  | 2 |  4
     | 6 | 6 | six   | 2 |  4
     | 7 | 7 | seven | 2 |  4
     | 8 | 8 | eight | 2 |  4
     | 0 |   | zero  | 2 |  4
     |   |   | null  | 2 |  4
     |   | 0 | zero  | 2 |  4
     | 1 | 4 | one   | 5 | -5
     | 2 | 3 | two   | 5 | -5
     | 3 | 2 | three | 5 | -5
     | 4 | 1 | four  | 5 | -5
     | 5 | 0 | five  | 5 | -5
     | 6 | 6 | six   | 5 | -5
     | 7 | 7 | seven | 5 | -5
     | 8 | 8 | eight | 5 | -5
     | 0 |   | zero  | 5 | -5
     |   |   | null  | 5 | -5
     |   | 0 | zero  | 5 | -5
     | 1 | 4 | one   | 5 | -5
     | 2 | 3 | two   | 5 | -5
     | 3 | 2 | three | 5 | -5
     | 4 | 1 | four  | 5 | -5
     | 5 | 0 | five  | 5 | -5
     | 6 | 6 | six   | 5 | -5
     | 7 | 7 | seven | 5 | -5
     | 8 | 8 | eight | 5 | -5
     | 0 |   | zero  | 5 | -5
     |   |   | null  | 5 | -5
     |   | 0 | zero  | 5 | -5
     | 1 | 4 | one   | 0 |   
     | 2 | 3 | two   | 0 |   
     | 3 | 2 | three | 0 |   
     | 4 | 1 | four  | 0 |   
     | 5 | 0 | five  | 0 |   
     | 6 | 6 | six   | 0 |   
     | 7 | 7 | seven | 0 |   
     | 8 | 8 | eight | 0 |   
     | 0 |   | zero  | 0 |   
     |   |   | null  | 0 |   
     |   | 0 | zero  | 0 |   
     | 1 | 4 | one   |   |   
     | 2 | 3 | two   |   |   
     | 3 | 2 | three |   |   
     | 4 | 1 | four  |   |   
     | 5 | 0 | five  |   |   
     | 6 | 6 | six   |   |   
     | 7 | 7 | seven |   |   
     | 8 | 8 | eight |   |   
     | 0 |   | zero  |   |   
     |   |   | null  |   |   
     |   | 0 | zero  |   |   
     | 1 | 4 | one   |   |  0
     | 2 | 3 | two   |   |  0
     | 3 | 2 | three |   |  0
     | 4 | 1 | four  |   |  0
     | 5 | 0 | five  |   |  0
     | 6 | 6 | six   |   |  0
     | 7 | 7 | seven |   |  0
     | 8 | 8 | eight |   |  0
     | 0 |   | zero  |   |  0
     |   |   | null  |   |  0
     |   | 0 | zero  |   |  0
(99 rows)

SELECT '' AS "xxx", t1.a, t2.e
  FROM J1_TBL t1 (a, b, c), J2_TBL t2 (d, e)
  WHERE t1.a = t2.d;
 xxx | a | e  
-----+---+----
     | 0 |   
     | 1 | -1
     | 2 |  2
     | 2 |  4
     | 3 | -3
     | 5 | -5
     | 5 | -5
(7 rows)

--
-- CROSS JOIN
-- Qualifications are not allowed on cross joins,
-- which degenerate into a standard unqualified inner join.
--
SELECT '' AS "xxx", *
  FROM J1_TBL CROSS JOIN J2_TBL;
 xxx | i | j |   t   | i | k  
-----+---+---+-------+---+----
     | 1 | 4 | one   | 1 | -1
     | 2 | 3 | two   | 1 | -1
     | 3 | 2 | three | 1 | -1
     | 4 | 1 | four  | 1 | -1
     | 5 | 0 | five  | 1 | -1
     | 6 | 6 | six   | 1 | -1
     | 7 | 7 | seven | 1 | -1
     | 8 | 8 | eight | 1 | -1
     | 0 |   | zero  | 1 | -1
     |   |   | null  | 1 | -1
     |   | 0 | zero  | 1 | -1
     | 1 | 4 | one   | 2 |  2
     | 2 | 3 | two   | 2 |  2
     | 3 | 2 | three | 2 |  2
     | 4 | 1 | four  | 2 |  2
     | 5 | 0 | five  | 2 |  2
     | 6 | 6 | six   | 2 |  2
     | 7 | 7 | seven | 2 |  2
     | 8 | 8 | eight | 2 |  2
     | 0 |   | zero  | 2 |  2
     |   |   | null  | 2 |  2
     |   | 0 | zero  | 2 |  2
     | 1 | 4 | one   | 3 | -3
     | 2 | 3 | two   | 3 | -3
     | 3 | 2 | three | 3 | -3
     | 4 | 1 | four  | 3 | -3
     | 5 | 0 | five  | 3 | -3
     | 6 | 6 | six   | 3 | -3
     | 7 | 7 | seven | 3 | -3
     | 8 | 8 | eight | 3 | -3
     | 0 |   | zero  | 3 | -3
     |   |   | null  | 3 | -3
     |   | 0 | zero  | 3 | -3
     | 1 | 4 | one   | 2 |  4
     | 2 | 3 | two   | 2 |  4
     | 3 | 2 | three | 2 |  4
     | 4 | 1 | four  | 2 |  4
     | 5 | 0 | five  | 2 |  4
     | 6 | 6 | six   | 2 |  4
     | 7 | 7 | seven | 2 |  4
     | 8 | 8 | eight | 2 |  4
     | 0 |   | zero  | 2 |  4
     |   |   | null  | 2 |  4
     |   | 0 | zero  | 2 |  4
     | 1 | 4 | one   | 5 | -5
     | 2 | 3 | two   | 5 | -5
     | 3 | 2 | three | 5 | -5
     | 4 | 1 | four  | 5 | -5
     | 5 | 0 | five  | 5 | -5
     | 6 | 6 | six   | 5 | -5
     | 7 | 7 | seven | 5 | -5
     | 8 | 8 | eight | 5 | -5
     | 0 |   | zero  | 5 | -5
     |   |   | null  | 5 | -5
     |   | 0 | zero  | 5 | -5
     | 1 | 4 | one   | 5 | -5
     | 2 | 3 | two   | 5 | -5
     | 3 | 2 | three | 5 | -5
     | 4 | 1 | four  | 5 | -5
     | 5 | 0 | five  | 5 | -5
     | 6 | 6 | six   | 5 | -5
     | 7 | 7 | seven | 5 | -5
     | 8 | 8 | eight | 5 | -5
     | 0 |   | zero  | 5 | -5
     |   |   | null  | 5 | -5
     |   | 0 | zero  | 5 | -5
     | 1 | 4 | one   | 0 |   
     | 2 | 3 | two   | 0 |   
     | 3 | 2 | three | 0 |   
     | 4 | 1 | four  | 0 |   
     | 5 | 0 | five  | 0 |   
     | 6 | 6 | six   | 0 |   
     | 7 | 7 | seven | 0 |   
     | 8 | 8 | eight | 0 |   
     | 0 |   | zero  | 0 |   
     |   |   | null  | 0 |   
     |   | 0 | zero  | 0 |   
     | 1 | 4 | one   |   |   
     | 2 | 3 | two   |   |   
     | 3 | 2 | three |   |   
     | 4 | 1 | four  |   |   
     | 5 | 0 | five  |   |   
     | 6 | 6 | six   |   |   
     | 7 | 7 | seven |   |   
     | 8 | 8 | eight |   |   
     | 0 |   | zero  |   |   
     |   |   | null  |   |   
     |   | 0 | zero  |   |   
     | 1 | 4 | one   |   |  0
     | 2 | 3 | two   |   |  0
     | 3 | 2 | three |   |  0
     | 4 | 1 | four  |   |  0
     | 5 | 0 | five  |   |  0
     | 6 | 6 | six   |   |  0
     | 7 | 7 | seven |   |  0
     | 8 | 8 | eight |   |  0
     | 0 |   | zero  |   |  0
     |   |   | null  |   |  0
     |   | 0 | zero  |   |  0
(99 rows)

-- ambiguous column
SELECT '' AS "xxx", i, k, t
  FROM J1_TBL CROSS JOIN J2_TBL;
ERROR:  column reference "i" is ambiguous
LINE 1: SELECT '' AS "xxx", i, k, t
                            ^
-- resolve previous ambiguity by specifying the table name
SELECT '' AS "xxx", t1.i, k, t
  FROM J1_TBL t1 CROSS JOIN J2_TBL t2;
 xxx | i | k  |   t   
-----+---+----+-------
     | 1 | -1 | one
     | 2 | -1 | two
     | 3 | -1 | three
     | 4 | -1 | four
     | 5 | -1 | five
     | 6 | -1 | six
     | 7 | -1 | seven
     | 8 | -1 | eight
     | 0 | -1 | zero
     |   | -1 | null
     |   | -1 | zero
     | 1 |  2 | one
     | 2 |  2 | two
     | 3 |  2 | three
     | 4 |  2 | four
     | 5 |  2 | five
     | 6 |  2 | six
     | 7 |  2 | seven
     | 8 |  2 | eight
     | 0 |  2 | zero
     |   |  2 | null
     |   |  2 | zero
     | 1 | -3 | one
     | 2 | -3 | two
     | 3 | -3 | three
     | 4 | -3 | four
     | 5 | -3 | five
     | 6 | -3 | six
     | 7 | -3 | seven
     | 8 | -3 | eight
     | 0 | -3 | zero
     |   | -3 | null
     |   | -3 | zero
     | 1 |  4 | one
     | 2 |  4 | two
     | 3 |  4 | three
     | 4 |  4 | four
     | 5 |  4 | five
     | 6 |  4 | six
     | 7 |  4 | seven
     | 8 |  4 | eight
     | 0 |  4 | zero
     |   |  4 | null
     |   |  4 | zero
     | 1 | -5 | one
     | 2 | -5 | two
     | 3 | -5 | three
     | 4 | -5 | four
     | 5 | -5 | five
     | 6 | -5 | six
     | 7 | -5 | seven
     | 8 | -5 | eight
     | 0 | -5 | zero
     |   | -5 | null
     |   | -5 | zero
     | 1 | -5 | one
     | 2 | -5 | two
     | 3 | -5 | three
     | 4 | -5 | four
     | 5 | -5 | five
     | 6 | -5 | six
     | 7 | -5 | seven
     | 8 | -5 | eight
     | 0 | -5 | zero
     |   | -5 | null
     |   | -5 | zero
     | 1 |    | one
     | 2 |    | two
     | 3 |    | three
     | 4 |    | four
     | 5 |    | five
     | 6 |    | six
     | 7 |    | seven
     | 8 |    | eight
     | 0 |    | zero
     |   |    | null
     |   |    | zero
     | 1 |    | one
     | 2 |    | two
     | 3 |    | three
     | 4 |    | four
     | 5 |    | five
     | 6 |    | six
     | 7 |    | seven
     | 8 |    | eight
     | 0 |    | zero
     |   |    | null
     |   |    | zero
     | 1 |  0 | one
     | 2 |  0 | two
     | 3 |  0 | three
     | 4 |  0 | four
     | 5 |  0 | five
     | 6 |  0 | six
     | 7 |  0 | seven
     | 8 |  0 | eight
     | 0 |  0 | zero
     |   |  0 | null
     |   |  0 | zero
(99 rows)

SELECT '' AS "xxx", ii, tt, kk
  FROM (J1_TBL CROSS JOIN J2_TBL)
    AS tx (ii, jj, tt, ii2, kk);
 xxx | ii |  tt   | kk 
-----+----+-------+----
     |  1 | one   | -1
     |  2 | two   | -1
     |  3 | three | -1
     |  4 | four  | -1
     |  5 | five  | -1
     |  6 | six   | -1
     |  7 | seven | -1
     |  8 | eight | -1
     |  0 | zero  | -1
     |    | null  | -1
     |    | zero  | -1
     |  1 | one   |  2
     |  2 | two   |  2
     |  3 | three |  2
     |  4 | four  |  2
     |  5 | five  |  2
     |  6 | six   |  2
     |  7 | seven |  2
     |  8 | eight |  2
     |  0 | zero  |  2
     |    | null  |  2
     |    | zero  |  2
     |  1 | one   | -3
     |  2 | two   | -3
     |  3 | three | -3
     |  4 | four  | -3
     |  5 | five  | -3
     |  6 | six   | -3
     |  7 | seven | -3
     |  8 | eight | -3
     |  0 | zero  | -3
     |    | null  | -3
     |    | zero  | -3
     |  1 | one   |  4
     |  2 | two   |  4
     |  3 | three |  4
     |  4 | four  |  4
     |  5 | five  |  4
     |  6 | six   |  4
     |  7 | seven |  4
     |  8 | eight |  4
     |  0 | zero  |  4
     |    | null  |  4
     |    | zero  |  4
     |  1 | one   | -5
     |  2 | two   | -5
     |  3 | three | -5
     |  4 | four  | -5
     |  5 | five  | -5
     |  6 | six   | -5
     |  7 | seven | -5
     |  8 | eight | -5
     |  0 | zero  | -5
     |    | null  | -5
     |    | zero  | -5
     |  1 | one   | -5
     |  2 | two   | -5
     |  3 | three | -5
     |  4 | four  | -5
     |  5 | five  | -5
     |  6 | six   | -5
     |  7 | seven | -5
     |  8 | eight | -5
     |  0 | zero  | -5
     |    | null  | -5
     |    | zero  | -5
     |  1 | one   |   
     |  2 | two   |   
     |  3 | three |   
     |  4 | four  |   
     |  5 | five  |   
     |  6 | six   |   
     |  7 | seven |   
     |  8 | eight |   
     |  0 | zero  |   
     |    | null  |   
     |    | zero  |   
     |  1 | one   |   
     |  2 | two   |   
     |  3 | three |   
     |  4 | four  |   
     |  5 | five  |   
     |  6 | six   |   
     |  7 | seven |   
     |  8 | eight |   
     |  0 | zero  |   
     |    | null  |   
     |    | zero  |   
     |  1 | one   |  0
     |  2 | two   |  0
     |  3 | three |  0
     |  4 | four  |  0
     |  5 | five  |  0
     |  6 | six   |  0
     |  7 | seven |  0
     |  8 | eight |  0
     |  0 | zero  |  0
     |    | null  |  0
     |    | zero  |  0
(99 rows)

SELECT '' AS "xxx", tx.ii, tx.jj, tx.kk
  FROM (J1_TBL t1 (a, b, c) CROSS JOIN J2_TBL t2 (d, e))
    AS tx (ii, jj, tt, ii2, kk);
 xxx | ii | jj | kk 
-----+----+----+----
     |  1 |  4 | -1
     |  2 |  3 | -1
     |  3 |  2 | -1
     |  4 |  1 | -1
     |  5 |  0 | -1
     |  6 |  6 | -1
     |  7 |  7 | -1
     |  8 |  8 | -1
     |  0 |    | -1
     |    |    | -1
     |    |  0 | -1
     |  1 |  4 |  2
     |  2 |  3 |  2
     |  3 |  2 |  2
     |  4 |  1 |  2
     |  5 |  0 |  2
     |  6 |  6 |  2
     |  7 |  7 |  2
     |  8 |  8 |  2
     |  0 |    |  2
     |    |    |  2
     |    |  0 |  2
     |  1 |  4 | -3
     |  2 |  3 | -3
     |  3 |  2 | -3
     |  4 |  1 | -3
     |  5 |  0 | -3
     |  6 |  6 | -3
     |  7 |  7 | -3
     |  8 |  8 | -3
     |  0 |    | -3
     |    |    | -3
     |    |  0 | -3
     |  1 |  4 |  4
     |  2 |  3 |  4
     |  3 |  2 |  4
     |  4 |  1 |  4
     |  5 |  0 |  4
     |  6 |  6 |  4
     |  7 |  7 |  4
     |  8 |  8 |  4
     |  0 |    |  4
     |    |    |  4
     |    |  0 |  4
     |  1 |  4 | -5
     |  2 |  3 | -5
     |  3 |  2 | -5
     |  4 |  1 | -5
     |  5 |  0 | -5
     |  6 |  6 | -5
     |  7 |  7 | -5
     |  8 |  8 | -5
     |  0 |    | -5
     |    |    | -5
     |    |  0 | -5
     |  1 |  4 | -5
     |  2 |  3 | -5
     |  3 |  2 | -5
     |  4 |  1 | -5
     |  5 |  0 | -5
     |  6 |  6 | -5
     |  7 |  7 | -5
     |  8 |  8 | -5
     |  0 |    | -5
     |    |    | -5
     |    |  0 | -5
     |  1 |  4 |   
     |  2 |  3 |   
     |  3 |  2 |   
     |  4 |  1 |   
     |  5 |  0 |   
     |  6 |  6 |   
     |  7 |  7 |   
     |  8 |  8 |   
     |  0 |    |   
     |    |    |   
     |    |  0 |   
     |  1 |  4 |   
     |  2 |  3 |   
     |  3 |  2 |   
     |  4 |  1 |   
     |  5 |  0 |   
     |  6 |  6 |   
     |  7 |  7 |   
     |  8 |  8 |   
     |  0 |    |   
     |    |    |   
     |    |  0 |   
     |  1 |  4 |  0
     |  2 |  3 |  0
     |  3 |  2 |  0
     |  4 |  1 |  0
     |  5 |  0 |  0
     |  6 |  6 |  0
     |  7 |  7 |  0
     |  8 |  8 |  0
     |  0 |    |  0
     |    |    |  0
     |    |  0 |  0
(99 rows)

SELECT '' AS "xxx", *
  FROM J1_TBL CROSS JOIN J2_TBL a CROSS JOIN J2_TBL b;
 xxx | i | j |   t   | i | k  | i | k  
-----+---+---+-------+---+----+---+----
     | 1 | 4 | one   | 1 | -1 | 1 | -1
     | 1 | 4 | one   | 1 | -1 | 2 |  2
     | 1 | 4 | one   | 1 | -1 | 3 | -3
     | 1 | 4 | one   | 1 | -1 | 2 |  4
     | 1 | 4 | one   | 1 | -1 | 5 | -5
     | 1 | 4 | one   | 1 | -1 | 5 | -5
     | 1 | 4 | one   | 1 | -1 | 0 |   
     | 1 | 4 | one   | 1 | -1 |   |   
     | 1 | 4 | one   | 1 | -1 |   |  0
     | 2 | 3 | two   | 1 | -1 | 1 | -1
     | 2 | 3 | two   | 1 | -1 | 2 |  2
     | 2 | 3 | two   | 1 | -1 | 3 | -3
     | 2 | 3 | two   | 1 | -1 | 2 |  4
     | 2 | 3 | two   | 1 | -1 | 5 | -5
     | 2 | 3 | two   | 1 | -1 | 5 | -5
     | 2 | 3 | two   | 1 | -1 | 0 |   
     | 2 | 3 | two   | 1 | -1 |   |   
     | 2 | 3 | two   | 1 | -1 |   |  0
     | 3 | 2 | three | 1 | -1 | 1 | -1
     | 3 | 2 | three | 1 | -1 | 2 |  2
     | 3 | 2 | three | 1 | -1 | 3 | -3
     | 3 | 2 | three | 1 | -1 | 2 |  4
     | 3 | 2 | three | 1 | -1 | 5 | -5
     | 3 | 2 | three | 1 | -1 | 5 | -5
     | 3 | 2 | three | 1 | -1 | 0 |   
     | 3 | 2 | three | 1 | -1 |   |   
     | 3 | 2 | three | 1 | -1 |   |  0
     | 4 | 1 | four  | 1 | -1 | 1 | -1
     | 4 | 1 | four  | 1 | -1 | 2 |  2
     | 4 | 1 | four  | 1 | -1 | 3 | -3
     | 4 | 1 | four  | 1 | -1 | 2 |  4
     | 4 | 1 | four  | 1 | -1 | 5 | -5
     | 4 | 1 | four  | 1 | -1 | 5 | -5
     | 4 | 1 | four  | 1 | -1 | 0 |   
     | 4 | 1 | four  | 1 | -1 |   |   
     | 4 | 1 | four  | 1 | -1 |   |  0
     | 5 | 0 | five  | 1 | -1 | 1 | -1
     | 5 | 0 | five  | 1 | -1 | 2 |  2
     | 5 | 0 | five  | 1 | -1 | 3 | -3
     | 5 | 0 | five  | 1 | -1 | 2 |  4
     | 5 | 0 | five  | 1 | -1 | 5 | -5
     | 5 | 0 | five  | 1 | -1 | 5 | -5
     | 5 | 0 | five  | 1 | -1 | 0 |   
     | 5 | 0 | five  | 1 | -1 |   |   
     | 5 | 0 | five  | 1 | -1 |   |  0
     | 6 | 6 | six   | 1 | -1 | 1 | -1
     | 6 | 6 | six   | 1 | -1 | 2 |  2
     | 6 | 6 | six   | 1 | -1 | 3 | -3
     | 6 | 6 | six   | 1 | -1 | 2 |  4
     | 6 | 6 | six   | 1 | -1 | 5 | -5
     | 6 | 6 | six   | 1 | -1 | 5 | -5
     | 6 | 6 | six   | 1 | -1 | 0 |   
     | 6 | 6 | six   | 1 | -1 |   |   
     | 6 | 6 | six   | 1 | -1 |   |  0
     | 7 | 7 | seven | 1 | -1 | 1 | -1
     | 7 | 7 | seven | 1 | -1 | 2 |  2
     | 7 | 7 | seven | 1 | -1 | 3 | -3
     | 7 | 7 | seven | 1 | -1 | 2 |  4
     | 7 | 7 | seven | 1 | -1 | 5 | -5
     | 7 | 7 | seven | 1 | -1 | 5 | -5
     | 7 | 7 | seven | 1 | -1 | 0 |   
     | 7 | 7 | seven | 1 | -1 |   |   
     | 7 | 7 | seven | 1 | -1 |   |  0
     | 8 | 8 | eight | 1 | -1 | 1 | -1
     | 8 | 8 | eight | 1 | -1 | 2 |  2
     | 8 | 8 | eight | 1 | -1 | 3 | -3
     | 8 | 8 | eight | 1 | -1 | 2 |  4
     | 8 | 8 | eight | 1 | -1 | 5 | -5
     | 8 | 8 | eight | 1 | -1 | 5 | -5
     | 8 | 8 | eight | 1 | -1 | 0 |   
     | 8 | 8 | eight | 1 | -1 |   |   
     | 8 | 8 | eight | 1 | -1 |   |  0
     | 0 |   | zero  | 1 | -1 | 1 | -1
     | 0 |   | zero  | 1 | -1 | 2 |  2
     | 0 |   | zero  | 1 | -1 | 3 | -3
     | 0 |   | zero  | 1 | -1 | 2 |  4
     | 0 |   | zero  | 1 | -1 | 5 | -5
     | 0 |   | zero  | 1 | -1 | 5 | -5
     | 0 |   | zero  | 1 | -1 | 0 |   
     | 0 |   | zero  | 1 | -1 |   |   
     | 0 |   | zero  | 1 | -1 |   |  0
     |   |   | null  | 1 | -1 | 1 | -1
     |   |   | null  | 1 | -1 | 2 |  2
     |   |   | null  | 1 | -1 | 3 | -3
     |   |   | null  | 1 | -1 | 2 |  4
     |   |   | null  | 1 | -1 | 5 | -5
     |   |   | null  | 1 | -1 | 5 | -5
     |   |   | null  | 1 | -1 | 0 |   
     |   |   | null  | 1 | -1 |   |   
     |   |   | null  | 1 | -1 |   |  0
     |   | 0 | zero  | 1 | -1 | 1 | -1
     |   | 0 | zero  | 1 | -1 | 2 |  2
     |   | 0 | zero  | 1 | -1 | 3 | -3
     |   | 0 | zero  | 1 | -1 | 2 |  4
     |   | 0 | zero  | 1 | -1 | 5 | -5
     |   | 0 | zero  | 1 | -1 | 5 | -5
     |   | 0 | zero  | 1 | -1 | 0 |   
     |   | 0 | zero  | 1 | -1 |   |   
     |   | 0 | zero  | 1 | -1 |   |  0
     | 1 | 4 | one   | 2 |  2 | 1 | -1
     | 1 | 4 | one   | 2 |  2 | 2 |  2
     | 1 | 4 | one   | 2 |  2 | 3 | -3
     | 1 | 4 | one   | 2 |  2 | 2 |  4
     | 1 | 4 | one   | 2 |  2 | 5 | -5
     | 1 | 4 | one   | 2 |  2 | 5 | -5
     | 1 | 4 | one   | 2 |  2 | 0 |   
     | 1 | 4 | one   | 2 |  2 |   |   
     | 1 | 4 | one   | 2 |  2 |   |  0
     | 2 | 3 | two   | 2 |  2 | 1 | -1
     | 2 | 3 | two   | 2 |  2 | 2 |  2
     | 2 | 3 | two   | 2 |  2 | 3 | -3
     | 2 | 3 | two   | 2 |  2 | 2 |  4
     | 2 | 3 | two   | 2 |  2 | 5 | -5
     | 2 | 3 | two   | 2 |  2 | 5 | -5
     | 2 | 3 | two   | 2 |  2 | 0 |   
     | 2 | 3 | two   | 2 |  2 |   |   
     | 2 | 3 | two   | 2 |  2 |   |  0
     | 3 | 2 | three | 2 |  2 | 1 | -1
     | 3 | 2 | three | 2 |  2 | 2 |  2
     | 3 | 2 | three | 2 |  2 | 3 | -3
     | 3 | 2 | three | 2 |  2 | 2 |  4
     | 3 | 2 | three | 2 |  2 | 5 | -5
     | 3 | 2 | three | 2 |  2 | 5 | -5
     | 3 | 2 | three | 2 |  2 | 0 |   
     | 3 | 2 | three | 2 |  2 |   |   
     | 3 | 2 | three | 2 |  2 |   |  0
     | 4 | 1 | four  | 2 |  2 | 1 | -1
     | 4 | 1 | four  | 2 |  2 | 2 |  2
     | 4 | 1 | four  | 2 |  2 | 3 | -3
     | 4 | 1 | four  | 2 |  2 | 2 |  4
     | 4 | 1 | four  | 2 |  2 | 5 | -5
     | 4 | 1 | four  | 2 |  2 | 5 | -5
     | 4 | 1 | four  | 2 |  2 | 0 |   
     | 4 | 1 | four  | 2 |  2 |   |   
     | 4 | 1 | four  | 2 |  2 |   |  0
     | 5 | 0 | five  | 2 |  2 | 1 | -1
     | 5 | 0 | five  | 2 |  2 | 2 |  2
     | 5 | 0 | five  | 2 |  2 | 3 | -3
     | 5 | 0 | five  | 2 |  2 | 2 |  4
     | 5 | 0 | five  | 2 |  2 | 5 | -5
     | 5 | 0 | five  | 2 |  2 | 5 | -5
     | 5 | 0 | five  | 2 |  2 | 0 |   
     | 5 | 0 | five  | 2 |  2 |   |   
     | 5 | 0 | five  | 2 |  2 |   |  0
     | 6 | 6 | six   | 2 |  2 | 1 | -1
     | 6 | 6 | six   | 2 |  2 | 2 |  2
     | 6 | 6 | six   | 2 |  2 | 3 | -3
     | 6 | 6 | six   | 2 |  2 | 2 |  4
     | 6 | 6 | six   | 2 |  2 | 5 | -5
     | 6 | 6 | six   | 2 |  2 | 5 | -5
     | 6 | 6 | six   | 2 |  2 | 0 |   
     | 6 | 6 | six   | 2 |  2 |   |   
     | 6 | 6 | six   | 2 |  2 |   |  0
     | 7 | 7 | seven | 2 |  2 | 1 | -1
     | 7 | 7 | seven | 2 |  2 | 2 |  2
     | 7 | 7 | seven | 2 |  2 | 3 | -3
     | 7 | 7 | seven | 2 |  2 | 2 |  4
     | 7 | 7 | seven | 2 |  2 | 5 | -5
     | 7 | 7 | seven | 2 |  2 | 5 | -5
     | 7 | 7 | seven | 2 |  2 | 0 |   
     | 7 | 7 | seven | 2 |  2 |   |   
     | 7 | 7 | seven | 2 |  2 |   |  0
     | 8 | 8 | eight | 2 |  2 | 1 | -1
     | 8 | 8 | eight | 2 |  2 | 2 |  2
     | 8 | 8 | eight | 2 |  2 | 3 | -3
     | 8 | 8 | eight | 2 |  2 | 2 |  4
     | 8 | 8 | eight | 2 |  2 | 5 | -5
     | 8 | 8 | eight | 2 |  2 | 5 | -5
     | 8 | 8 | eight | 2 |  2 | 0 |   
     | 8 | 8 | eight | 2 |  2 |   |   
     | 8 | 8 | eight | 2 |  2 |   |  0
     | 0 |   | zero  | 2 |  2 | 1 | -1
     | 0 |   | zero  | 2 |  2 | 2 |  2
     | 0 |   | zero  | 2 |  2 | 3 | -3
     | 0 |   | zero  | 2 |  2 | 2 |  4
     | 0 |   | zero  | 2 |  2 | 5 | -5
     | 0 |   | zero  | 2 |  2 | 5 | -5
     | 0 |   | zero  | 2 |  2 | 0 |   
     | 0 |   | zero  | 2 |  2 |   |   
     | 0 |   | zero  | 2 |  2 |   |  0
     |   |   | null  | 2 |  2 | 1 | -1
     |   |   | null  | 2 |  2 | 2 |  2
     |   |   | null  | 2 |  2 | 3 | -3
     |   |   | null  | 2 |  2 | 2 |  4
     |   |   | null  | 2 |  2 | 5 | -5
     |   |   | null  | 2 |  2 | 5 | -5
     |   |   | null  | 2 |  2 | 0 |   
     |   |   | null  | 2 |  2 |   |   
     |   |   | null  | 2 |  2 |   |  0
     |   | 0 | zero  | 2 |  2 | 1 | -1
     |   | 0 | zero  | 2 |  2 | 2 |  2
     |   | 0 | zero  | 2 |  2 | 3 | -3
     |   | 0 | zero  | 2 |  2 | 2 |  4
     |   | 0 | zero  | 2 |  2 | 5 | -5
     |   | 0 | zero  | 2 |  2 | 5 | -5
     |   | 0 | zero  | 2 |  2 | 0 |   
     |   | 0 | zero  | 2 |  2 |   |   
     |   | 0 | zero  | 2 |  2 |   |  0
     | 1 | 4 | one   | 3 | -3 | 1 | -1
     | 1 | 4 | one   | 3 | -3 | 2 |  2
     | 1 | 4 | one   | 3 | -3 | 3 | -3
     | 1 | 4 | one   | 3 | -3 | 2 |  4
     | 1 | 4 | one   | 3 | -3 | 5 | -5
     | 1 | 4 | one   | 3 | -3 | 5 | -5
     | 1 | 4 | one   | 3 | -3 | 0 |   
     | 1 | 4 | one   | 3 | -3 |   |   
     | 1 | 4 | one   | 3 | -3 |   |  0
     | 2 | 3 | two   | 3 | -3 | 1 | -1
     | 2 | 3 | two   | 3 | -3 | 2 |  2
     | 2 | 3 | two   | 3 | -3 | 3 | -3
     | 2 | 3 | two   | 3 | -3 | 2 |  4
     | 2 | 3 | two   | 3 | -3 | 5 | -5
     | 2 | 3 | two   | 3 | -3 | 5 | -5
     | 2 | 3 | two   | 3 | -3 | 0 |   
     | 2 | 3 | two   | 3 | -3 |   |   
     | 2 | 3 | two   | 3 | -3 |   |  0
     | 3 | 2 | three | 3 | -3 | 1 | -1
     | 3 | 2 | three | 3 | -3 | 2 |  2
     | 3 | 2 | three | 3 | -3 | 3 | -3
     | 3 | 2 | three | 3 | -3 | 2 |  4
     | 3 | 2 | three | 3 | -3 | 5 | -5
     | 3 | 2 | three | 3 | -3 | 5 | -5
     | 3 | 2 | three | 3 | -3 | 0 |   
     | 3 | 2 | three | 3 | -3 |   |   
     | 3 | 2 | three | 3 | -3 |   |  0
     | 4 | 1 | four  | 3 | -3 | 1 | -1
     | 4 | 1 | four  | 3 | -3 | 2 |  2
     | 4 | 1 | four  | 3 | -3 | 3 | -3
     | 4 | 1 | four  | 3 | -3 | 2 |  4
     | 4 | 1 | four  | 3 | -3 | 5 | -5
     | 4 | 1 | four  | 3 | -3 | 5 | -5
     | 4 | 1 | four  | 3 | -3 | 0 |   
     | 4 | 1 | four  | 3 | -3 |   |   
     | 4 | 1 | four  | 3 | -3 |   |  0
     | 5 | 0 | five  | 3 | -3 | 1 | -1
     | 5 | 0 | five  | 3 | -3 | 2 |  2
     | 5 | 0 | five  | 3 | -3 | 3 | -3
     | 5 | 0 | five  | 3 | -3 | 2 |  4
     | 5 | 0 | five  | 3 | -3 | 5 | -5
     | 5 | 0 | five  | 3 | -3 | 5 | -5
     | 5 | 0 | five  | 3 | -3 | 0 |   
     | 5 | 0 | five  | 3 | -3 |   |   
     | 5 | 0 | five  | 3 | -3 |   |  0
     | 6 | 6 | six   | 3 | -3 | 1 | -1
     | 6 | 6 | six   | 3 | -3 | 2 |  2
     | 6 | 6 | six   | 3 | -3 | 3 | -3
     | 6 | 6 | six   | 3 | -3 | 2 |  4
     | 6 | 6 | six   | 3 | -3 | 5 | -5
     | 6 | 6 | six   | 3 | -3 | 5 | -5
     | 6 | 6 | six   | 3 | -3 | 0 |   
     | 6 | 6 | six   | 3 | -3 |   |   
     | 6 | 6 | six   | 3 | -3 |   |  0
     | 7 | 7 | seven | 3 | -3 | 1 | -1
     | 7 | 7 | seven | 3 | -3 | 2 |  2
     | 7 | 7 | seven | 3 | -3 | 3 | -3
     | 7 | 7 | seven | 3 | -3 | 2 |  4
     | 7 | 7 | seven | 3 | -3 | 5 | -5
     | 7 | 7 | seven | 3 | -3 | 5 | -5
     | 7 | 7 | seven | 3 | -3 | 0 |   
     | 7 | 7 | seven | 3 | -3 |   |   
     | 7 | 7 | seven | 3 | -3 |   |  0
     | 8 | 8 | eight | 3 | -3 | 1 | -1
     | 8 | 8 | eight | 3 | -3 | 2 |  2
     | 8 | 8 | eight | 3 | -3 | 3 | -3
     | 8 | 8 | eight | 3 | -3 | 2 |  4
     | 8 | 8 | eight | 3 | -3 | 5 | -5
     | 8 | 8 | eight | 3 | -3 | 5 | -5
     | 8 | 8 | eight | 3 | -3 | 0 |   
     | 8 | 8 | eight | 3 | -3 |   |   
     | 8 | 8 | eight | 3 | -3 |   |  0
     | 0 |   | zero  | 3 | -3 | 1 | -1
     | 0 |   | zero  | 3 | -3 | 2 |  2
     | 0 |   | zero  | 3 | -3 | 3 | -3
     | 0 |   | zero  | 3 | -3 | 2 |  4
     | 0 |   | zero  | 3 | -3 | 5 | -5
     | 0 |   | zero  | 3 | -3 | 5 | -5
     | 0 |   | zero  | 3 | -3 | 0 |   
     | 0 |   | zero  | 3 | -3 |   |   
     | 0 |   | zero  | 3 | -3 |   |  0
     |   |   | null  | 3 | -3 | 1 | -1
     |   |   | null  | 3 | -3 | 2 |  2
     |   |   | null  | 3 | -3 | 3 | -3
     |   |   | null  | 3 | -3 | 2 |  4
     |   |   | null  | 3 | -3 | 5 | -5
     |   |   | null  | 3 | -3 | 5 | -5
     |   |   | null  | 3 | -3 | 0 |   
     |   |   | null  | 3 | -3 |   |   
     |   |   | null  | 3 | -3 |   |  0
     |   | 0 | zero  | 3 | -3 | 1 | -1
     |   | 0 | zero  | 3 | -3 | 2 |  2
     |   | 0 | zero  | 3 | -3 | 3 | -3
     |   | 0 | zero  | 3 | -3 | 2 |  4
     |   | 0 | zero  | 3 | -3 | 5 | -5
     |   | 0 | zero  | 3 | -3 | 5 | -5
     |   | 0 | zero  | 3 | -3 | 0 |   
     |   | 0 | zero  | 3 | -3 |   |   
     |   | 0 | zero  | 3 | -3 |   |  0
     | 1 | 4 | one   | 2 |  4 | 1 | -1
     | 1 | 4 | one   | 2 |  4 | 2 |  2
     | 1 | 4 | one   | 2 |  4 | 3 | -3
     | 1 | 4 | one   | 2 |  4 | 2 |  4
     | 1 | 4 | one   | 2 |  4 | 5 | -5
     | 1 | 4 | one   | 2 |  4 | 5 | -5
     | 1 | 4 | one   | 2 |  4 | 0 |   
     | 1 | 4 | one   | 2 |  4 |   |   
     | 1 | 4 | one   | 2 |  4 |   |  0
     | 2 | 3 | two   | 2 |  4 | 1 | -1
     | 2 | 3 | two   | 2 |  4 | 2 |  2
     | 2 | 3 | two   | 2 |  4 | 3 | -3
     | 2 | 3 | two   | 2 |  4 | 2 |  4
     | 2 | 3 | two   | 2 |  4 | 5 | -5
     | 2 | 3 | two   | 2 |  4 | 5 | -5
     | 2 | 3 | two   | 2 |  4 | 0 |   
     | 2 | 3 | two   | 2 |  4 |   |   
     | 2 | 3 | two   | 2 |  4 |   |  0
     | 3 | 2 | three | 2 |  4 | 1 | -1
     | 3 | 2 | three | 2 |  4 | 2 |  2
     | 3 | 2 | three | 2 |  4 | 3 | -3
     | 3 | 2 | three | 2 |  4 | 2 |  4
     | 3 | 2 | three | 2 |  4 | 5 | -5
     | 3 | 2 | three | 2 |  4 | 5 | -5
     | 3 | 2 | three | 2 |  4 | 0 |   
     | 3 | 2 | three | 2 |  4 |   |   
     | 3 | 2 | three | 2 |  4 |   |  0
     | 4 | 1 | four  | 2 |  4 | 1 | -1
     | 4 | 1 | four  | 2 |  4 | 2 |  2
     | 4 | 1 | four  | 2 |  4 | 3 | -3
     | 4 | 1 | four  | 2 |  4 | 2 |  4
     | 4 | 1 | four  | 2 |  4 | 5 | -5
     | 4 | 1 | four  | 2 |  4 | 5 | -5
     | 4 | 1 | four  | 2 |  4 | 0 |   
     | 4 | 1 | four  | 2 |  4 |   |   
     | 4 | 1 | four  | 2 |  4 |   |  0
     | 5 | 0 | five  | 2 |  4 | 1 | -1
     | 5 | 0 | five  | 2 |  4 | 2 |  2
     | 5 | 0 | five  | 2 |  4 | 3 | -3
     | 5 | 0 | five  | 2 |  4 | 2 |  4
     | 5 | 0 | five  | 2 |  4 | 5 | -5
     | 5 | 0 | five  | 2 |  4 | 5 | -5
     | 5 | 0 | five  | 2 |  4 | 0 |   
     | 5 | 0 | five  | 2 |  4 |   |   
     | 5 | 0 | five  | 2 |  4 |   |  0
     | 6 | 6 | six   | 2 |  4 | 1 | -1
     | 6 | 6 | six   | 2 |  4 | 2 |  2
     | 6 | 6 | six   | 2 |  4 | 3 | -3
     | 6 | 6 | six   | 2 |  4 | 2 |  4
     | 6 | 6 | six   | 2 |  4 | 5 | -5
     | 6 | 6 | six   | 2 |  4 | 5 | -5
     | 6 | 6 | six   | 2 |  4 | 0 |   
     | 6 | 6 | six   | 2 |  4 |   |   
     | 6 | 6 | six   | 2 |  4 |   |  0
     | 7 | 7 | seven | 2 |  4 | 1 | -1
     | 7 | 7 | seven | 2 |  4 | 2 |  2
     | 7 | 7 | seven | 2 |  4 | 3 | -3
     | 7 | 7 | seven | 2 |  4 | 2 |  4
     | 7 | 7 | seven | 2 |  4 | 5 | -5
     | 7 | 7 | seven | 2 |  4 | 5 | -5
     | 7 | 7 | seven | 2 |  4 | 0 |   
     | 7 | 7 | seven | 2 |  4 |   |   
     | 7 | 7 | seven | 2 |  4 |   |  0
     | 8 | 8 | eight | 2 |  4 | 1 | -1
     | 8 | 8 | eight | 2 |  4 | 2 |  2
     | 8 | 8 | eight | 2 |  4 | 3 | -3
     | 8 | 8 | eight | 2 |  4 | 2 |  4
     | 8 | 8 | eight | 2 |  4 | 5 | -5
     | 8 | 8 | eight | 2 |  4 | 5 | -5
     | 8 | 8 | eight | 2 |  4 | 0 |   
     | 8 | 8 | eight | 2 |  4 |   |   
     | 8 | 8 | eight | 2 |  4 |   |  0
     | 0 |   | zero  | 2 |  4 | 1 | -1
     | 0 |   | zero  | 2 |  4 | 2 |  2
     | 0 |   | zero  | 2 |  4 | 3 | -3
     | 0 |   | zero  | 2 |  4 | 2 |  4
     | 0 |   | zero  | 2 |  4 | 5 | -5
     | 0 |   | zero  | 2 |  4 | 5 | -5
     | 0 |   | zero  | 2 |  4 | 0 |   
     | 0 |   | zero  | 2 |  4 |   |   
     | 0 |   | zero  | 2 |  4 |   |  0
     |   |   | null  | 2 |  4 | 1 | -1
     |   |   | null  | 2 |  4 | 2 |  2
     |   |   | null  | 2 |  4 | 3 | -3
     |   |   | null  | 2 |  4 | 2 |  4
     |   |   | null  | 2 |  4 | 5 | -5
     |   |   | null  | 2 |  4 | 5 | -5
     |   |   | null  | 2 |  4 | 0 |   
     |   |   | null  | 2 |  4 |   |   
     |   |   | null  | 2 |  4 |   |  0
     |   | 0 | zero  | 2 |  4 | 1 | -1
     |   | 0 | zero  | 2 |  4 | 2 |  2
     |   | 0 | zero  | 2 |  4 | 3 | -3
     |   | 0 | zero  | 2 |  4 | 2 |  4
     |   | 0 | zero  | 2 |  4 | 5 | -5
     |   | 0 | zero  | 2 |  4 | 5 | -5
     |   | 0 | zero  | 2 |  4 | 0 |   
     |   | 0 | zero  | 2 |  4 |   |   
     |   | 0 | zero  | 2 |  4 |   |  0
     | 1 | 4 | one   | 5 | -5 | 1 | -1
     | 1 | 4 | one   | 5 | -5 | 2 |  2
     | 1 | 4 | one   | 5 | -5 | 3 | -3
     | 1 | 4 | one   | 5 | -5 | 2 |  4
     | 1 | 4 | one   | 5 | -5 | 5 | -5
     | 1 | 4 | one   | 5 | -5 | 5 | -5
     | 1 | 4 | one   | 5 | -5 | 0 |   
     | 1 | 4 | one   | 5 | -5 |   |   
     | 1 | 4 | one   | 5 | -5 |   |  0
     | 2 | 3 | two   | 5 | -5 | 1 | -1
     | 2 | 3 | two   | 5 | -5 | 2 |  2
     | 2 | 3 | two   | 5 | -5 | 3 | -3
     | 2 | 3 | two   | 5 | -5 | 2 |  4
     | 2 | 3 | two   | 5 | -5 | 5 | -5
     | 2 | 3 | two   | 5 | -5 | 5 | -5
     | 2 | 3 | two   | 5 | -5 | 0 |   
     | 2 | 3 | two   | 5 | -5 |   |   
     | 2 | 3 | two   | 5 | -5 |   |  0
     | 3 | 2 | three | 5 | -5 | 1 | -1
     | 3 | 2 | three | 5 | -5 | 2 |  2
     | 3 | 2 | three | 5 | -5 | 3 | -3
     | 3 | 2 | three | 5 | -5 | 2 |  4
     | 3 | 2 | three | 5 | -5 | 5 | -5
     | 3 | 2 | three | 5 | -5 | 5 | -5
     | 3 | 2 | three | 5 | -5 | 0 |   
     | 3 | 2 | three | 5 | -5 |   |   
     | 3 | 2 | three | 5 | -5 |   |  0
     | 4 | 1 | four  | 5 | -5 | 1 | -1
     | 4 | 1 | four  | 5 | -5 | 2 |  2
     | 4 | 1 | four  | 5 | -5 | 3 | -3
     | 4 | 1 | four  | 5 | -5 | 2 |  4
     | 4 | 1 | four  | 5 | -5 | 5 | -5
     | 4 | 1 | four  | 5 | -5 | 5 | -5
     | 4 | 1 | four  | 5 | -5 | 0 |   
     | 4 | 1 | four  | 5 | -5 |   |   
     | 4 | 1 | four  | 5 | -5 |   |  0
     | 5 | 0 | five  | 5 | -5 | 1 | -1
     | 5 | 0 | five  | 5 | -5 | 2 |  2
     | 5 | 0 | five  | 5 | -5 | 3 | -3
     | 5 | 0 | five  | 5 | -5 | 2 |  4
     | 5 | 0 | five  | 5 | -5 | 5 | -5
     | 5 | 0 | five  | 5 | -5 | 5 | -5
     | 5 | 0 | five  | 5 | -5 | 0 |   
     | 5 | 0 | five  | 5 | -5 |   |   
     | 5 | 0 | five  | 5 | -5 |   |  0
     | 6 | 6 | six   | 5 | -5 | 1 | -1
     | 6 | 6 | six   | 5 | -5 | 2 |  2
     | 6 | 6 | six   | 5 | -5 | 3 | -3
     | 6 | 6 | six   | 5 | -5 | 2 |  4
     | 6 | 6 | six   | 5 | -5 | 5 | -5
     | 6 | 6 | six   | 5 | -5 | 5 | -5
     | 6 | 6 | six   | 5 | -5 | 0 |   
     | 6 | 6 | six   | 5 | -5 |   |   
     | 6 | 6 | six   | 5 | -5 |   |  0
     | 7 | 7 | seven | 5 | -5 | 1 | -1
     | 7 | 7 | seven | 5 | -5 | 2 |  2
     | 7 | 7 | seven | 5 | -5 | 3 | -3
     | 7 | 7 | seven | 5 | -5 | 2 |  4
     | 7 | 7 | seven | 5 | -5 | 5 | -5
     | 7 | 7 | seven | 5 | -5 | 5 | -5
     | 7 | 7 | seven | 5 | -5 | 0 |   
     | 7 | 7 | seven | 5 | -5 |   |   
     | 7 | 7 | seven | 5 | -5 |   |  0
     | 8 | 8 | eight | 5 | -5 | 1 | -1
     | 8 | 8 | eight | 5 | -5 | 2 |  2
     | 8 | 8 | eight | 5 | -5 | 3 | -3
     | 8 | 8 | eight | 5 | -5 | 2 |  4
     | 8 | 8 | eight | 5 | -5 | 5 | -5
     | 8 | 8 | eight | 5 | -5 | 5 | -5
     | 8 | 8 | eight | 5 | -5 | 0 |   
     | 8 | 8 | eight | 5 | -5 |   |   
     | 8 | 8 | eight | 5 | -5 |   |  0
     | 0 |   | zero  | 5 | -5 | 1 | -1
     | 0 |   | zero  | 5 | -5 | 2 |  2
     | 0 |   | zero  | 5 | -5 | 3 | -3
     | 0 |   | zero  | 5 | -5 | 2 |  4
     | 0 |   | zero  | 5 | -5 | 5 | -5
     | 0 |   | zero  | 5 | -5 | 5 | -5
     | 0 |   | zero  | 5 | -5 | 0 |   
     | 0 |   | zero  | 5 | -5 |   |   
     | 0 |   | zero  | 5 | -5 |   |  0
     |   |   | null  | 5 | -5 | 1 | -1
     |   |   | null  | 5 | -5 | 2 |  2
     |   |   | null  | 5 | -5 | 3 | -3
     |   |   | null  | 5 | -5 | 2 |  4
     |   |   | null  | 5 | -5 | 5 | -5
     |   |   | null  | 5 | -5 | 5 | -5
     |   |   | null  | 5 | -5 | 0 |   
     |   |   | null  | 5 | -5 |   |   
     |   |   | null  | 5 | -5 |   |  0
     |   | 0 | zero  | 5 | -5 | 1 | -1
     |   | 0 | zero  | 5 | -5 | 2 |  2
     |   | 0 | zero  | 5 | -5 | 3 | -3
     |   | 0 | zero  | 5 | -5 | 2 |  4
     |   | 0 | zero  | 5 | -5 | 5 | -5
     |   | 0 | zero  | 5 | -5 | 5 | -5
     |   | 0 | zero  | 5 | -5 | 0 |   
     |   | 0 | zero  | 5 | -5 |   |   
     |   | 0 | zero  | 5 | -5 |   |  0
     | 1 | 4 | one   | 5 | -5 | 1 | -1
     | 1 | 4 | one   | 5 | -5 | 2 |  2
     | 1 | 4 | one   | 5 | -5 | 3 | -3
     | 1 | 4 | one   | 5 | -5 | 2 |  4
     | 1 | 4 | one   | 5 | -5 | 5 | -5
     | 1 | 4 | one   | 5 | -5 | 5 | -5
     | 1 | 4 | one   | 5 | -5 | 0 |   
     | 1 | 4 | one   | 5 | -5 |   |   
     | 1 | 4 | one   | 5 | -5 |   |  0
     | 2 | 3 | two   | 5 | -5 | 1 | -1
     | 2 | 3 | two   | 5 | -5 | 2 |  2
     | 2 | 3 | two   | 5 | -5 | 3 | -3
     | 2 | 3 | two   | 5 | -5 | 2 |  4
     | 2 | 3 | two   | 5 | -5 | 5 | -5
     | 2 | 3 | two   | 5 | -5 | 5 | -5
     | 2 | 3 | two   | 5 | -5 | 0 |   
     | 2 | 3 | two   | 5 | -5 |   |   
     | 2 | 3 | two   | 5 | -5 |   |  0
     | 3 | 2 | three | 5 | -5 | 1 | -1
     | 3 | 2 | three | 5 | -5 | 2 |  2
     | 3 | 2 | three | 5 | -5 | 3 | -3
     | 3 | 2 | three | 5 | -5 | 2 |  4
     | 3 | 2 | three | 5 | -5 | 5 | -5
     | 3 | 2 | three | 5 | -5 | 5 | -5
     | 3 | 2 | three | 5 | -5 | 0 |   
     | 3 | 2 | three | 5 | -5 |   |   
     | 3 | 2 | three | 5 | -5 |   |  0
     | 4 | 1 | four  | 5 | -5 | 1 | -1
     | 4 | 1 | four  | 5 | -5 | 2 |  2
     | 4 | 1 | four  | 5 | -5 | 3 | -3
     | 4 | 1 | four  | 5 | -5 | 2 |  4
     | 4 | 1 | four  | 5 | -5 | 5 | -5
     | 4 | 1 | four  | 5 | -5 | 5 | -5
     | 4 | 1 | four  | 5 | -5 | 0 |   
     | 4 | 1 | four  | 5 | -5 |   |   
     | 4 | 1 | four  | 5 | -5 |   |  0
     | 5 | 0 | five  | 5 | -5 | 1 | -1
     | 5 | 0 | five  | 5 | -5 | 2 |  2
     | 5 | 0 | five  | 5 | -5 | 3 | -3
     | 5 | 0 | five  | 5 | -5 | 2 |  4
     | 5 | 0 | five  | 5 | -5 | 5 | -5
     | 5 | 0 | five  | 5 | -5 | 5 | -5
     | 5 | 0 | five  | 5 | -5 | 0 |   
     | 5 | 0 | five  | 5 | -5 |   |   
     | 5 | 0 | five  | 5 | -5 |   |  0
     | 6 | 6 | six   | 5 | -5 | 1 | -1
     | 6 | 6 | six   | 5 | -5 | 2 |  2
     | 6 | 6 | six   | 5 | -5 | 3 | -3
     | 6 | 6 | six   | 5 | -5 | 2 |  4
     | 6 | 6 | six   | 5 | -5 | 5 | -5
     | 6 | 6 | six   | 5 | -5 | 5 | -5
     | 6 | 6 | six   | 5 | -5 | 0 |   
     | 6 | 6 | six   | 5 | -5 |   |   
     | 6 | 6 | six   | 5 | -5 |   |  0
     | 7 | 7 | seven | 5 | -5 | 1 | -1
     | 7 | 7 | seven | 5 | -5 | 2 |  2
     | 7 | 7 | seven | 5 | -5 | 3 | -3
     | 7 | 7 | seven | 5 | -5 | 2 |  4
     | 7 | 7 | seven | 5 | -5 | 5 | -5
     | 7 | 7 | seven | 5 | -5 | 5 | -5
     | 7 | 7 | seven | 5 | -5 | 0 |   
     | 7 | 7 | seven | 5 | -5 |   |   
     | 7 | 7 | seven | 5 | -5 |   |  0
     | 8 | 8 | eight | 5 | -5 | 1 | -1
     | 8 | 8 | eight | 5 | -5 | 2 |  2
     | 8 | 8 | eight | 5 | -5 | 3 | -3
     | 8 | 8 | eight | 5 | -5 | 2 |  4
     | 8 | 8 | eight | 5 | -5 | 5 | -5
     | 8 | 8 | eight | 5 | -5 | 5 | -5
     | 8 | 8 | eight | 5 | -5 | 0 |   
     | 8 | 8 | eight | 5 | -5 |   |   
     | 8 | 8 | eight | 5 | -5 |   |  0
     | 0 |   | zero  | 5 | -5 | 1 | -1
     | 0 |   | zero  | 5 | -5 | 2 |  2
     | 0 |   | zero  | 5 | -5 | 3 | -3
     | 0 |   | zero  | 5 | -5 | 2 |  4
     | 0 |   | zero  | 5 | -5 | 5 | -5
     | 0 |   | zero  | 5 | -5 | 5 | -5
     | 0 |   | zero  | 5 | -5 | 0 |   
     | 0 |   | zero  | 5 | -5 |   |   
     | 0 |   | zero  | 5 | -5 |   |  0
     |   |   | null  | 5 | -5 | 1 | -1
     |   |   | null  | 5 | -5 | 2 |  2
     |   |   | null  | 5 | -5 | 3 | -3
     |   |   | null  | 5 | -5 | 2 |  4
     |   |   | null  | 5 | -5 | 5 | -5
     |   |   | null  | 5 | -5 | 5 | -5
     |   |   | null  | 5 | -5 | 0 |   
     |   |   | null  | 5 | -5 |   |   
     |   |   | null  | 5 | -5 |   |  0
     |   | 0 | zero  | 5 | -5 | 1 | -1
     |   | 0 | zero  | 5 | -5 | 2 |  2
     |   | 0 | zero  | 5 | -5 | 3 | -3
     |   | 0 | zero  | 5 | -5 | 2 |  4
     |   | 0 | zero  | 5 | -5 | 5 | -5
     |   | 0 | zero  | 5 | -5 | 5 | -5
     |   | 0 | zero  | 5 | -5 | 0 |   
     |   | 0 | zero  | 5 | -5 |   |   
     |   | 0 | zero  | 5 | -5 |   |  0
     | 1 | 4 | one   | 0 |    | 1 | -1
     | 1 | 4 | one   | 0 |    | 2 |  2
     | 1 | 4 | one   | 0 |    | 3 | -3
     | 1 | 4 | one   | 0 |    | 2 |  4
     | 1 | 4 | one   | 0 |    | 5 | -5
     | 1 | 4 | one   | 0 |    | 5 | -5
     | 1 | 4 | one   | 0 |    | 0 |   
     | 1 | 4 | one   | 0 |    |   |   
     | 1 | 4 | one   | 0 |    |   |  0
     | 2 | 3 | two   | 0 |    | 1 | -1
     | 2 | 3 | two   | 0 |    | 2 |  2
     | 2 | 3 | two   | 0 |    | 3 | -3
     | 2 | 3 | two   | 0 |    | 2 |  4
     | 2 | 3 | two   | 0 |    | 5 | -5
     | 2 | 3 | two   | 0 |    | 5 | -5
     | 2 | 3 | two   | 0 |    | 0 |   
     | 2 | 3 | two   | 0 |    |   |   
     | 2 | 3 | two   | 0 |    |   |  0
     | 3 | 2 | three | 0 |    | 1 | -1
     | 3 | 2 | three | 0 |    | 2 |  2
     | 3 | 2 | three | 0 |    | 3 | -3
     | 3 | 2 | three | 0 |    | 2 |  4
     | 3 | 2 | three | 0 |    | 5 | -5
     | 3 | 2 | three | 0 |    | 5 | -5
     | 3 | 2 | three | 0 |    | 0 |   
     | 3 | 2 | three | 0 |    |   |   
     | 3 | 2 | three | 0 |    |   |  0
     | 4 | 1 | four  | 0 |    | 1 | -1
     | 4 | 1 | four  | 0 |    | 2 |  2
     | 4 | 1 | four  | 0 |    | 3 | -3
     | 4 | 1 | four  | 0 |    | 2 |  4
     | 4 | 1 | four  | 0 |    | 5 | -5
     | 4 | 1 | four  | 0 |    | 5 | -5
     | 4 | 1 | four  | 0 |    | 0 |   
     | 4 | 1 | four  | 0 |    |   |   
     | 4 | 1 | four  | 0 |    |   |  0
     | 5 | 0 | five  | 0 |    | 1 | -1
     | 5 | 0 | five  | 0 |    | 2 |  2
     | 5 | 0 | five  | 0 |    | 3 | -3
     | 5 | 0 | five  | 0 |    | 2 |  4
     | 5 | 0 | five  | 0 |    | 5 | -5
     | 5 | 0 | five  | 0 |    | 5 | -5
     | 5 | 0 | five  | 0 |    | 0 |   
     | 5 | 0 | five  | 0 |    |   |   
     | 5 | 0 | five  | 0 |    |   |  0
     | 6 | 6 | six   | 0 |    | 1 | -1
     | 6 | 6 | six   | 0 |    | 2 |  2
     | 6 | 6 | six   | 0 |    | 3 | -3
     | 6 | 6 | six   | 0 |    | 2 |  4
     | 6 | 6 | six   | 0 |    | 5 | -5
     | 6 | 6 | six   | 0 |    | 5 | -5
     | 6 | 6 | six   | 0 |    | 0 |   
     | 6 | 6 | six   | 0 |    |   |   
     | 6 | 6 | six   | 0 |    |   |  0
     | 7 | 7 | seven | 0 |    | 1 | -1
     | 7 | 7 | seven | 0 |    | 2 |  2
     | 7 | 7 | seven | 0 |    | 3 | -3
     | 7 | 7 | seven | 0 |    | 2 |  4
     | 7 | 7 | seven | 0 |    | 5 | -5
     | 7 | 7 | seven | 0 |    | 5 | -5
     | 7 | 7 | seven | 0 |    | 0 |   
     | 7 | 7 | seven | 0 |    |   |   
     | 7 | 7 | seven | 0 |    |   |  0
     | 8 | 8 | eight | 0 |    | 1 | -1
     | 8 | 8 | eight | 0 |    | 2 |  2
     | 8 | 8 | eight | 0 |    | 3 | -3
     | 8 | 8 | eight | 0 |    | 2 |  4
     | 8 | 8 | eight | 0 |    | 5 | -5
     | 8 | 8 | eight | 0 |    | 5 | -5
     | 8 | 8 | eight | 0 |    | 0 |   
     | 8 | 8 | eight | 0 |    |   |   
     | 8 | 8 | eight | 0 |    |   |  0
     | 0 |   | zero  | 0 |    | 1 | -1
     | 0 |   | zero  | 0 |    | 2 |  2
     | 0 |   | zero  | 0 |    | 3 | -3
     | 0 |   | zero  | 0 |    | 2 |  4
     | 0 |   | zero  | 0 |    | 5 | -5
     | 0 |   | zero  | 0 |    | 5 | -5
     | 0 |   | zero  | 0 |    | 0 |   
     | 0 |   | zero  | 0 |    |   |   
     | 0 |   | zero  | 0 |    |   |  0
     |   |   | null  | 0 |    | 1 | -1
     |   |   | null  | 0 |    | 2 |  2
     |   |   | null  | 0 |    | 3 | -3
     |   |   | null  | 0 |    | 2 |  4
     |   |   | null  | 0 |    | 5 | -5
     |   |   | null  | 0 |    | 5 | -5
     |   |   | null  | 0 |    | 0 |   
     |   |   | null  | 0 |    |   |   
     |   |   | null  | 0 |    |   |  0
     |   | 0 | zero  | 0 |    | 1 | -1
     |   | 0 | zero  | 0 |    | 2 |  2
     |   | 0 | zero  | 0 |    | 3 | -3
     |   | 0 | zero  | 0 |    | 2 |  4
     |   | 0 | zero  | 0 |    | 5 | -5
     |   | 0 | zero  | 0 |    | 5 | -5
     |   | 0 | zero  | 0 |    | 0 |   
     |   | 0 | zero  | 0 |    |   |   
     |   | 0 | zero  | 0 |    |   |  0
     | 1 | 4 | one   |   |    | 1 | -1
     | 1 | 4 | one   |   |    | 2 |  2
     | 1 | 4 | one   |   |    | 3 | -3
     | 1 | 4 | one   |   |    | 2 |  4
     | 1 | 4 | one   |   |    | 5 | -5
     | 1 | 4 | one   |   |    | 5 | -5
     | 1 | 4 | one   |   |    | 0 |   
     | 1 | 4 | one   |   |    |   |   
     | 1 | 4 | one   |   |    |   |  0
     | 2 | 3 | two   |   |    | 1 | -1
     | 2 | 3 | two   |   |    | 2 |  2
     | 2 | 3 | two   |   |    | 3 | -3
     | 2 | 3 | two   |   |    | 2 |  4
     | 2 | 3 | two   |   |    | 5 | -5
     | 2 | 3 | two   |   |    | 5 | -5
     | 2 | 3 | two   |   |    | 0 |   
     | 2 | 3 | two   |   |    |   |   
     | 2 | 3 | two   |   |    |   |  0
     | 3 | 2 | three |   |    | 1 | -1
     | 3 | 2 | three |   |    | 2 |  2
     | 3 | 2 | three |   |    | 3 | -3
     | 3 | 2 | three |   |    | 2 |  4
     | 3 | 2 | three |   |    | 5 | -5
     | 3 | 2 | three |   |    | 5 | -5
     | 3 | 2 | three |   |    | 0 |   
     | 3 | 2 | three |   |    |   |   
     | 3 | 2 | three |   |    |   |  0
     | 4 | 1 | four  |   |    | 1 | -1
     | 4 | 1 | four  |   |    | 2 |  2
     | 4 | 1 | four  |   |    | 3 | -3
     | 4 | 1 | four  |   |    | 2 |  4
     | 4 | 1 | four  |   |    | 5 | -5
     | 4 | 1 | four  |   |    | 5 | -5
     | 4 | 1 | four  |   |    | 0 |   
     | 4 | 1 | four  |   |    |   |   
     | 4 | 1 | four  |   |    |   |  0
     | 5 | 0 | five  |   |    | 1 | -1
     | 5 | 0 | five  |   |    | 2 |  2
     | 5 | 0 | five  |   |    | 3 | -3
     | 5 | 0 | five  |   |    | 2 |  4
     | 5 | 0 | five  |   |    | 5 | -5
     | 5 | 0 | five  |   |    | 5 | -5
     | 5 | 0 | five  |   |    | 0 |   
     | 5 | 0 | five  |   |    |   |   
     | 5 | 0 | five  |   |    |   |  0
     | 6 | 6 | six   |   |    | 1 | -1
     | 6 | 6 | six   |   |    | 2 |  2
     | 6 | 6 | six   |   |    | 3 | -3
     | 6 | 6 | six   |   |    | 2 |  4
     | 6 | 6 | six   |   |    | 5 | -5
     | 6 | 6 | six   |   |    | 5 | -5
     | 6 | 6 | six   |   |    | 0 |   
     | 6 | 6 | six   |   |    |   |   
     | 6 | 6 | six   |   |    |   |  0
     | 7 | 7 | seven |   |    | 1 | -1
     | 7 | 7 | seven |   |    | 2 |  2
     | 7 | 7 | seven |   |    | 3 | -3
     | 7 | 7 | seven |   |    | 2 |  4
     | 7 | 7 | seven |   |    | 5 | -5
     | 7 | 7 | seven |   |    | 5 | -5
     | 7 | 7 | seven |   |    | 0 |   
     | 7 | 7 | seven |   |    |   |   
     | 7 | 7 | seven |   |    |   |  0
     | 8 | 8 | eight |   |    | 1 | -1
     | 8 | 8 | eight |   |    | 2 |  2
     | 8 | 8 | eight |   |    | 3 | -3
     | 8 | 8 | eight |   |    | 2 |  4
     | 8 | 8 | eight |   |    | 5 | -5
     | 8 | 8 | eight |   |    | 5 | -5
     | 8 | 8 | eight |   |    | 0 |   
     | 8 | 8 | eight |   |    |   |   
     | 8 | 8 | eight |   |    |   |  0
     | 0 |   | zero  |   |    | 1 | -1
     | 0 |   | zero  |   |    | 2 |  2
     | 0 |   | zero  |   |    | 3 | -3
     | 0 |   | zero  |   |    | 2 |  4
     | 0 |   | zero  |   |    | 5 | -5
     | 0 |   | zero  |   |    | 5 | -5
     | 0 |   | zero  |   |    | 0 |   
     | 0 |   | zero  |   |    |   |   
     | 0 |   | zero  |   |    |   |  0
     |   |   | null  |   |    | 1 | -1
     |   |   | null  |   |    | 2 |  2
     |   |   | null  |   |    | 3 | -3
     |   |   | null  |   |    | 2 |  4
     |   |   | null  |   |    | 5 | -5
     |   |   | null  |   |    | 5 | -5
     |   |   | null  |   |    | 0 |   
     |   |   | null  |   |    |   |   
     |   |   | null  |   |    |   |  0
     |   | 0 | zero  |   |    | 1 | -1
     |   | 0 | zero  |   |    | 2 |  2
     |   | 0 | zero  |   |    | 3 | -3
     |   | 0 | zero  |   |    | 2 |  4
     |   | 0 | zero  |   |    | 5 | -5
     |   | 0 | zero  |   |    | 5 | -5
     |   | 0 | zero  |   |    | 0 |   
     |   | 0 | zero  |   |    |   |   
     |   | 0 | zero  |   |    |   |  0
     | 1 | 4 | one   |   |  0 | 1 | -1
     | 1 | 4 | one   |   |  0 | 2 |  2
     | 1 | 4 | one   |   |  0 | 3 | -3
     | 1 | 4 | one   |   |  0 | 2 |  4
     | 1 | 4 | one   |   |  0 | 5 | -5
     | 1 | 4 | one   |   |  0 | 5 | -5
     | 1 | 4 | one   |   |  0 | 0 |   
     | 1 | 4 | one   |   |  0 |   |   
     | 1 | 4 | one   |   |  0 |   |  0
     | 2 | 3 | two   |   |  0 | 1 | -1
     | 2 | 3 | two   |   |  0 | 2 |  2
     | 2 | 3 | two   |   |  0 | 3 | -3
     | 2 | 3 | two   |   |  0 | 2 |  4
     | 2 | 3 | two   |   |  0 | 5 | -5
     | 2 | 3 | two   |   |  0 | 5 | -5
     | 2 | 3 | two   |   |  0 | 0 |   
     | 2 | 3 | two   |   |  0 |   |   
     | 2 | 3 | two   |   |  0 |   |  0
     | 3 | 2 | three |   |  0 | 1 | -1
     | 3 | 2 | three |   |  0 | 2 |  2
     | 3 | 2 | three |   |  0 | 3 | -3
     | 3 | 2 | three |   |  0 | 2 |  4
     | 3 | 2 | three |   |  0 | 5 | -5
     | 3 | 2 | three |   |  0 | 5 | -5
     | 3 | 2 | three |   |  0 | 0 |   
     | 3 | 2 | three |   |  0 |   |   
     | 3 | 2 | three |   |  0 |   |  0
     | 4 | 1 | four  |   |  0 | 1 | -1
     | 4 | 1 | four  |   |  0 | 2 |  2
     | 4 | 1 | four  |   |  0 | 3 | -3
     | 4 | 1 | four  |   |  0 | 2 |  4
     | 4 | 1 | four  |   |  0 | 5 | -5
     | 4 | 1 | four  |   |  0 | 5 | -5
     | 4 | 1 | four  |   |  0 | 0 |   
     | 4 | 1 | four  |   |  0 |   |   
     | 4 | 1 | four  |   |  0 |   |  0
     | 5 | 0 | five  |   |  0 | 1 | -1
     | 5 | 0 | five  |   |  0 | 2 |  2
     | 5 | 0 | five  |   |  0 | 3 | -3
     | 5 | 0 | five  |   |  0 | 2 |  4
     | 5 | 0 | five  |   |  0 | 5 | -5
     | 5 | 0 | five  |   |  0 | 5 | -5
     | 5 | 0 | five  |   |  0 | 0 |   
     | 5 | 0 | five  |   |  0 |   |   
     | 5 | 0 | five  |   |  0 |   |  0
     | 6 | 6 | six   |   |  0 | 1 | -1
     | 6 | 6 | six   |   |  0 | 2 |  2
     | 6 | 6 | six   |   |  0 | 3 | -3
     | 6 | 6 | six   |   |  0 | 2 |  4
     | 6 | 6 | six   |   |  0 | 5 | -5
     | 6 | 6 | six   |   |  0 | 5 | -5
     | 6 | 6 | six   |   |  0 | 0 |   
     | 6 | 6 | six   |   |  0 |   |   
     | 6 | 6 | six   |   |  0 |   |  0
     | 7 | 7 | seven |   |  0 | 1 | -1
     | 7 | 7 | seven |   |  0 | 2 |  2
     | 7 | 7 | seven |   |  0 | 3 | -3
     | 7 | 7 | seven |   |  0 | 2 |  4
     | 7 | 7 | seven |   |  0 | 5 | -5
     | 7 | 7 | seven |   |  0 | 5 | -5
     | 7 | 7 | seven |   |  0 | 0 |   
     | 7 | 7 | seven |   |  0 |   |   
     | 7 | 7 | seven |   |  0 |   |  0
     | 8 | 8 | eight |   |  0 | 1 | -1
     | 8 | 8 | eight |   |  0 | 2 |  2
     | 8 | 8 | eight |   |  0 | 3 | -3
     | 8 | 8 | eight |   |  0 | 2 |  4
     | 8 | 8 | eight |   |  0 | 5 | -5
     | 8 | 8 | eight |   |  0 | 5 | -5
     | 8 | 8 | eight |   |  0 | 0 |   
     | 8 | 8 | eight |   |  0 |   |   
     | 8 | 8 | eight |   |  0 |   |  0
     | 0 |   | zero  |   |  0 | 1 | -1
     | 0 |   | zero  |   |  0 | 2 |  2
     | 0 |   | zero  |   |  0 | 3 | -3
     | 0 |   | zero  |   |  0 | 2 |  4
     | 0 |   | zero  |   |  0 | 5 | -5
     | 0 |   | zero  |   |  0 | 5 | -5
     | 0 |   | zero  |   |  0 | 0 |   
     | 0 |   | zero  |   |  0 |   |   
     | 0 |   | zero  |   |  0 |   |  0
     |   |   | null  |   |  0 | 1 | -1
     |   |   | null  |   |  0 | 2 |  2
     |   |   | null  |   |  0 | 3 | -3
     |   |   | null  |   |  0 | 2 |  4
     |   |   | null  |   |  0 | 5 | -5
     |   |   | null  |   |  0 | 5 | -5
     |   |   | null  |   |  0 | 0 |   
     |   |   | null  |   |  0 |   |   
     |   |   | null  |   |  0 |   |  0
     |   | 0 | zero  |   |  0 | 1 | -1
     |   | 0 | zero  |   |  0 | 2 |  2
     |   | 0 | zero  |   |  0 | 3 | -3
     |   | 0 | zero  |   |  0 | 2 |  4
     |   | 0 | zero  |   |  0 | 5 | -5
     |   | 0 | zero  |   |  0 | 5 | -5
     |   | 0 | zero  |   |  0 | 0 |   
     |   | 0 | zero  |   |  0 |   |   
     |   | 0 | zero  |   |  0 |   |  0
(891 rows)

--
--
-- Inner joins (equi-joins)
--
--
--
-- Inner joins (equi-joins) with USING clause
-- The USING syntax changes the shape of the resulting table
-- by including a column in the USING clause only once in the result.
--
-- Inner equi-join on specified column
SELECT '' AS "xxx", *
  FROM J1_TBL INNER JOIN J2_TBL USING (i);
 xxx | i | j |   t   | k  
-----+---+---+-------+----
     | 0 |   | zero  |   
     | 1 | 4 | one   | -1
     | 2 | 3 | two   |  2
     | 2 | 3 | two   |  4
     | 3 | 2 | three | -3
     | 5 | 0 | five  | -5
     | 5 | 0 | five  | -5
(7 rows)

-- Same as above, slightly different syntax
SELECT '' AS "xxx", *
  FROM J1_TBL JOIN J2_TBL USING (i);
 xxx | i | j |   t   | k  
-----+---+---+-------+----
     | 0 |   | zero  |   
     | 1 | 4 | one   | -1
     | 2 | 3 | two   |  2
     | 2 | 3 | two   |  4
     | 3 | 2 | three | -3
     | 5 | 0 | five  | -5
     | 5 | 0 | five  | -5
(7 rows)

SELECT '' AS "xxx", *
  FROM J1_TBL t1 (a, b, c) JOIN J2_TBL t2 (a, d) USING (a)
  ORDER BY a, d;
 xxx | a | b |   c   | d  
-----+---+---+-------+----
     | 0 |   | zero  |   
     | 1 | 4 | one   | -1
     | 2 | 3 | two   |  2
     | 2 | 3 | two   |  4
     | 3 | 2 | three | -3
     | 5 | 0 | five  | -5
     | 5 | 0 | five  | -5
(7 rows)

SELECT '' AS "xxx", *
  FROM J1_TBL t1 (a, b, c) JOIN J2_TBL t2 (a, b) USING (b)
  ORDER BY b, t1.a;
 xxx | b | a |   c   | a 
-----+---+---+-------+---
     | 0 | 5 | five  |  
     | 0 |   | zero  |  
     | 2 | 3 | three | 2
     | 4 | 1 | one   | 2
(4 rows)

--
-- NATURAL JOIN
-- Inner equi-join on all columns with the same name
--
SELECT '' AS "xxx", *
  FROM J1_TBL NATURAL JOIN J2_TBL;
 xxx | i | j |   t   | k  
-----+---+---+-------+----
     | 0 |   | zero  |   
     | 1 | 4 | one   | -1
     | 2 | 3 | two   |  2
     | 2 | 3 | two   |  4
     | 3 | 2 | three | -3
     | 5 | 0 | five  | -5
     | 5 | 0 | five  | -5
(7 rows)

SELECT '' AS "xxx", *
  FROM J1_TBL t1 (a, b, c) NATURAL JOIN J2_TBL t2 (a, d);
 xxx | a | b |   c   | d  
-----+---+---+-------+----
     | 0 |   | zero  |   
     | 1 | 4 | one   | -1
     | 2 | 3 | two   |  2
     | 2 | 3 | two   |  4
     | 3 | 2 | three | -3
     | 5 | 0 | five  | -5
     | 5 | 0 | five  | -5
(7 rows)

SELECT '' AS "xxx", *
  FROM J1_TBL t1 (a, b, c) NATURAL JOIN J2_TBL t2 (d, a);
 xxx | a | b |  c   | d 
-----+---+---+------+---
     | 0 |   | zero |  
     | 2 | 3 | two  | 2
     | 4 | 1 | four | 2
(3 rows)

-- mismatch number of columns
-- currently, Postgres will fill in with underlying names
SELECT '' AS "xxx", *
  FROM J1_TBL t1 (a, b) NATURAL JOIN J2_TBL t2 (a);
 xxx | a | b |   t   | k  
-----+---+---+-------+----
     | 0 |   | zero  |   
     | 1 | 4 | one   | -1
     | 2 | 3 | two   |  2
     | 2 | 3 | two   |  4
     | 3 | 2 | three | -3
     | 5 | 0 | five  | -5
     | 5 | 0 | five  | -5
(7 rows)

--
-- Inner joins (equi-joins)
--
SELECT '' AS "xxx", *
  FROM J1_TBL JOIN J2_TBL ON (J1_TBL.i = J2_TBL.i);
 xxx | i | j |   t   | i | k  
-----+---+---+-------+---+----
     | 0 |   | zero  | 0 |   
     | 1 | 4 | one   | 1 | -1
     | 2 | 3 | two   | 2 |  2
     | 2 | 3 | two   | 2 |  4
     | 3 | 2 | three | 3 | -3
     | 5 | 0 | five  | 5 | -5
     | 5 | 0 | five  | 5 | -5
(7 rows)

SELECT '' AS "xxx", *
  FROM J1_TBL JOIN J2_TBL ON (J1_TBL.i = J2_TBL.k);
 xxx | i | j |  t   | i | k 
-----+---+---+------+---+---
     | 0 |   | zero |   | 0
     | 2 | 3 | two  | 2 | 2
     | 4 | 1 | four | 2 | 4
(3 rows)

--
-- Non-equi-joins
--
SELECT '' AS "xxx", *
  FROM J1_TBL JOIN J2_TBL ON (J1_TBL.i <= J2_TBL.k);
 xxx | i | j |   t   | i | k 
-----+---+---+-------+---+---
     | 1 | 4 | one   | 2 | 2
     | 2 | 3 | two   | 2 | 2
     | 0 |   | zero  | 2 | 2
     | 1 | 4 | one   | 2 | 4
     | 2 | 3 | two   | 2 | 4
     | 3 | 2 | three | 2 | 4
     | 4 | 1 | four  | 2 | 4
     | 0 |   | zero  | 2 | 4
     | 0 |   | zero  |   | 0
(9 rows)

--
-- Outer joins
-- Note that OUTER is a noise word
--
SELECT '' AS "xxx", *
  FROM J1_TBL LEFT OUTER JOIN J2_TBL USING (i)
  ORDER BY i, k, t;
 xxx | i | j |   t   | k  
-----+---+---+-------+----
     | 0 |   | zero  |   
     | 1 | 4 | one   | -1
     | 2 | 3 | two   |  2
     | 2 | 3 | two   |  4
     | 3 | 2 | three | -3
     | 4 | 1 | four  |   
     | 5 | 0 | five  | -5
     | 5 | 0 | five  | -5
     | 6 | 6 | six   |   
     | 7 | 7 | seven |   
     | 8 | 8 | eight |   
     |   |   | null  |   
     |   | 0 | zero  |   
(13 rows)

SELECT '' AS "xxx", *
  FROM J1_TBL LEFT JOIN J2_TBL USING (i)
  ORDER BY i, k, t;
 xxx | i | j |   t   | k  
-----+---+---+-------+----
     | 0 |   | zero  |   
     | 1 | 4 | one   | -1
     | 2 | 3 | two   |  2
     | 2 | 3 | two   |  4
     | 3 | 2 | three | -3
     | 4 | 1 | four  |   
     | 5 | 0 | five  | -5
     | 5 | 0 | five  | -5
     | 6 | 6 | six   |   
     | 7 | 7 | seven |   
     | 8 | 8 | eight |   
     |   |   | null  |   
     |   | 0 | zero  |   
(13 rows)

SELECT '' AS "xxx", *
  FROM J1_TBL RIGHT OUTER JOIN J2_TBL USING (i);
 xxx | i | j |   t   | k  
-----+---+---+-------+----
     | 0 |   | zero  |   
     | 1 | 4 | one   | -1
     | 2 | 3 | two   |  2
     | 2 | 3 | two   |  4
     | 3 | 2 | three | -3
     | 5 | 0 | five  | -5
     | 5 | 0 | five  | -5
     |   |   |       |   
     |   |   |       |  0
(9 rows)

SELECT '' AS "xxx", *
  FROM J1_TBL RIGHT JOIN J2_TBL USING (i);
 xxx | i | j |   t   | k  
-----+---+---+-------+----
     | 0 |   | zero  |   
     | 1 | 4 | one   | -1
     | 2 | 3 | two   |  2
     | 2 | 3 | two   |  4
     | 3 | 2 | three | -3
     | 5 | 0 | five  | -5
     | 5 | 0 | five  | -5
     |   |   |       |   
     |   |   |       |  0
(9 rows)

SELECT '' AS "xxx", *
  FROM J1_TBL FULL OUTER JOIN J2_TBL USING (i)
  ORDER BY i, k, t;
 xxx | i | j |   t   | k  
-----+---+---+-------+----
     | 0 |   | zero  |   
     | 1 | 4 | one   | -1
     | 2 | 3 | two   |  2
     | 2 | 3 | two   |  4
     | 3 | 2 | three | -3
     | 4 | 1 | four  |   
     | 5 | 0 | five  | -5
     | 5 | 0 | five  | -5
     | 6 | 6 | six   |   
     | 7 | 7 | seven |   
     | 8 | 8 | eight |   
     |   |   |       |  0
     |   |   | null  |   
     |   | 0 | zero  |   
     |   |   |       |   
(15 rows)

SELECT '' AS "xxx", *
  FROM J1_TBL FULL JOIN J2_TBL USING (i)
  ORDER BY i, k, t;
 xxx | i | j |   t   | k  
-----+---+---+-------+----
     | 0 |   | zero  |   
     | 1 | 4 | one   | -1
     | 2 | 3 | two   |  2
     | 2 | 3 | two   |  4
     | 3 | 2 | three | -3
     | 4 | 1 | four  |   
     | 5 | 0 | five  | -5
     | 5 | 0 | five  | -5
     | 6 | 6 | six   |   
     | 7 | 7 | seven |   
     | 8 | 8 | eight |   
     |   |   |       |  0
     |   |   | null  |   
     |   | 0 | zero  |   
     |   |   |       |   
(15 rows)

SELECT '' AS "xxx", *
  FROM J1_TBL LEFT JOIN J2_TBL USING (i) WHERE (k = 1);
 xxx | i | j | t | k 
-----+---+---+---+---
(0 rows)

SELECT '' AS "xxx", *
  FROM J1_TBL LEFT JOIN J2_TBL USING (i) WHERE (i = 1);
 xxx | i | j |  t  | k  
-----+---+---+-----+----
     | 1 | 4 | one | -1
(1 row)

--
-- More complicated constructs
--
--
-- Multiway full join
--
CREATE TABLE t1 (name TEXT, n INTEGER);
CREATE TABLE t2 (name TEXT, n INTEGER);
CREATE TABLE t3 (name TEXT, n INTEGER);
INSERT INTO t1 VALUES ( 'bb', 11 );
INSERT INTO t2 VALUES ( 'bb', 12 );
INSERT INTO t2 VALUES ( 'cc', 22 );
INSERT INTO t2 VALUES ( 'ee', 42 );
INSERT INTO t3 VALUES ( 'bb', 13 );
INSERT INTO t3 VALUES ( 'cc', 23 );
INSERT INTO t3 VALUES ( 'dd', 33 );
SELECT * FROM t1 FULL JOIN t2 USING (name) FULL JOIN t3 USING (name);
 name | n  | n  | n  
------+----+----+----
 bb   | 11 | 12 | 13
 cc   |    | 22 | 23
 dd   |    |    | 33
 ee   |    | 42 |   
(4 rows)

--
-- Test interactions of join syntax and subqueries
--
-- Basic cases (we expect planner to pull up the subquery here)
SELECT * FROM
(SELECT * FROM t2) as s2
INNER JOIN
(SELECT * FROM t3) s3
USING (name);
 name | n  | n  
------+----+----
 bb   | 12 | 13
 cc   | 22 | 23
(2 rows)

SELECT * FROM
(SELECT * FROM t2) as s2
LEFT JOIN
(SELECT * FROM t3) s3
USING (name);
 name | n  | n  
------+----+----
 bb   | 12 | 13
 cc   | 22 | 23
 ee   | 42 |   
(3 rows)

SELECT * FROM
(SELECT * FROM t2) as s2
FULL JOIN
(SELECT * FROM t3) s3
USING (name);
 name | n  | n  
------+----+----
 bb   | 12 | 13
 cc   | 22 | 23
 dd   |    | 33
 ee   | 42 |   
(4 rows)

-- Cases with non-nullable expressions in subquery results;
-- make sure these go to null as expected
SELECT * FROM
(SELECT name, n as s2_n, 2 as s2_2 FROM t2) as s2
NATURAL INNER JOIN
(SELECT name, n as s3_n, 3 as s3_2 FROM t3) s3;
 name | s2_n | s2_2 | s3_n | s3_2 
------+------+------+------+------
 bb   |   12 |    2 |   13 |    3
 cc   |   22 |    2 |   23 |    3
(2 rows)

SELECT * FROM
(SELECT name, n as s2_n, 2 as s2_2 FROM t2) as s2
NATURAL LEFT JOIN
(SELECT name, n as s3_n, 3 as s3_2 FROM t3) s3;
 name | s2_n | s2_2 | s3_n | s3_2 
------+------+------+------+------
 bb   |   12 |    2 |   13 |    3
 cc   |   22 |    2 |   23 |    3
 ee   |   42 |    2 |      |     
(3 rows)

SELECT * FROM
(SELECT name, n as s2_n, 2 as s2_2 FROM t2) as s2
NATURAL FULL JOIN
(SELECT name, n as s3_n, 3 as s3_2 FROM t3) s3;
 name | s2_n | s2_2 | s3_n | s3_2 
------+------+------+------+------
 bb   |   12 |    2 |   13 |    3
 cc   |   22 |    2 |   23 |    3
 dd   |      |      |   33 |    3
 ee   |   42 |    2 |      |     
(4 rows)

SELECT * FROM
(SELECT name, n as s1_n, 1 as s1_1 FROM t1) as s1
NATURAL INNER JOIN
(SELECT name, n as s2_n, 2 as s2_2 FROM t2) as s2
NATURAL INNER JOIN
(SELECT name, n as s3_n, 3 as s3_2 FROM t3) s3;
 name | s1_n | s1_1 | s2_n | s2_2 | s3_n | s3_2 
------+------+------+------+------+------+------
 bb   |   11 |    1 |   12 |    2 |   13 |    3
(1 row)

SELECT * FROM
(SELECT name, n as s1_n, 1 as s1_1 FROM t1) as s1
NATURAL FULL JOIN
(SELECT name, n as s2_n, 2 as s2_2 FROM t2) as s2
NATURAL FULL JOIN
(SELECT name, n as s3_n, 3 as s3_2 FROM t3) s3;
 name | s1_n | s1_1 | s2_n | s2_2 | s3_n | s3_2 
------+------+------+------+------+------+------
 bb   |   11 |    1 |   12 |    2 |   13 |    3
 cc   |      |      |   22 |    2 |   23 |    3
 dd   |      |      |      |      |   33 |    3
 ee   |      |      |   42 |    2 |      |     
(4 rows)

SELECT * FROM
(SELECT name, n as s1_n FROM t1) as s1
NATURAL FULL JOIN
  (SELECT * FROM
    (SELECT name, n as s2_n FROM t2) as s2
    NATURAL FULL JOIN
    (SELECT name, n as s3_n FROM t3) as s3
  ) ss2;
 name | s1_n | s2_n | s3_n 
------+------+------+------
 bb   |   11 |   12 |   13
 cc   |      |   22 |   23
 dd   |      |      |   33
 ee   |      |   42 |     
(4 rows)

SELECT * FROM
(SELECT name, n as s1_n FROM t1) as s1
NATURAL FULL JOIN
  (SELECT * FROM
    (SELECT name, n as s2_n, 2 as s2_2 FROM t2) as s2
    NATURAL FULL JOIN
    (SELECT name, n as s3_n FROM t3) as s3
  ) ss2;
 name | s1_n | s2_n | s2_2 | s3_n 
------+------+------+------+------
 bb   |   11 |   12 |    2 |   13
 cc   |      |   22 |    2 |   23
 dd   |      |      |      |   33
 ee   |      |   42 |    2 |     
(4 rows)

-- Test for propagation of nullability constraints into sub-joins
create temp table x (x1 int, x2 int);
insert into x values (1,11);
insert into x values (2,22);
insert into x values (3,null);
insert into x values (4,44);
insert into x values (5,null);
create temp table y (y1 int, y2 int);
insert into y values (1,111);
insert into y values (2,222);
insert into y values (3,333);
insert into y values (4,null);
select * from x;
 x1 | x2 
----+----
  1 | 11
  2 | 22
  3 |   
  4 | 44
  5 |   
(5 rows)

select * from y;
 y1 | y2  
----+-----
  1 | 111
  2 | 222
  3 | 333
  4 |    
(4 rows)

select * from x left join y on (x1 = y1 and x2 is not null);
 x1 | x2 | y1 | y2  
----+----+----+-----
  1 | 11 |  1 | 111
  2 | 22 |  2 | 222
  3 |    |    |    
  4 | 44 |  4 |    
  5 |    |    |    
(5 rows)

select * from x left join y on (x1 = y1 and y2 is not null);
 x1 | x2 | y1 | y2  
----+----+----+-----
  1 | 11 |  1 | 111
  2 | 22 |  2 | 222
  3 |    |  3 | 333
  4 | 44 |    |    
  5 |    |    |    
(5 rows)

select * from (x left join y on (x1 = y1)) left join x xx(xx1,xx2)
on (x1 = xx1);
 x1 | x2 | y1 | y2  | xx1 | xx2 
----+----+----+-----+-----+-----
  1 | 11 |  1 | 111 |   1 |  11
  2 | 22 |  2 | 222 |   2 |  22
  3 |    |  3 | 333 |   3 |    
  4 | 44 |  4 |     |   4 |  44
  5 |    |    |     |   5 |    
(5 rows)

select * from (x left join y on (x1 = y1)) left join x xx(xx1,xx2)
on (x1 = xx1 and x2 is not null);
 x1 | x2 | y1 | y2  | xx1 | xx2 
----+----+----+-----+-----+-----
  1 | 11 |  1 | 111 |   1 |  11
  2 | 22 |  2 | 222 |   2 |  22
  3 |    |  3 | 333 |     |    
  4 | 44 |  4 |     |   4 |  44
  5 |    |    |     |     |    
(5 rows)

select * from (x left join y on (x1 = y1)) left join x xx(xx1,xx2)
on (x1 = xx1 and y2 is not null);
 x1 | x2 | y1 | y2  | xx1 | xx2 
----+----+----+-----+-----+-----
  1 | 11 |  1 | 111 |   1 |  11
  2 | 22 |  2 | 222 |   2 |  22
  3 |    |  3 | 333 |   3 |    
  4 | 44 |  4 |     |     |    
  5 |    |    |     |     |    
(5 rows)

select * from (x left join y on (x1 = y1)) left join x xx(xx1,xx2)
on (x1 = xx1 and xx2 is not null);
 x1 | x2 | y1 | y2  | xx1 | xx2 
----+----+----+-----+-----+-----
  1 | 11 |  1 | 111 |   1 |  11
  2 | 22 |  2 | 222 |   2 |  22
  3 |    |  3 | 333 |     |    
  4 | 44 |  4 |     |   4 |  44
  5 |    |    |     |     |    
(5 rows)

-- these should NOT give the same answers as above
select * from (x left join y on (x1 = y1)) left join x xx(xx1,xx2)
on (x1 = xx1) where (x2 is not null);
 x1 | x2 | y1 | y2  | xx1 | xx2 
----+----+----+-----+-----+-----
  1 | 11 |  1 | 111 |   1 |  11
  2 | 22 |  2 | 222 |   2 |  22
  4 | 44 |  4 |     |   4 |  44
(3 rows)

select * from (x left join y on (x1 = y1)) left join x xx(xx1,xx2)
on (x1 = xx1) where (y2 is not null);
 x1 | x2 | y1 | y2  | xx1 | xx2 
----+----+----+-----+-----+-----
  1 | 11 |  1 | 111 |   1 |  11
  2 | 22 |  2 | 222 |   2 |  22
  3 |    |  3 | 333 |   3 |    
(3 rows)

select * from (x left join y on (x1 = y1)) left join x xx(xx1,xx2)
on (x1 = xx1) where (xx2 is not null);
 x1 | x2 | y1 | y2  | xx1 | xx2 
----+----+----+-----+-----+-----
  1 | 11 |  1 | 111 |   1 |  11
  2 | 22 |  2 | 222 |   2 |  22
  4 | 44 |  4 |     |   4 |  44
(3 rows)

--
-- regression test: check for bug with propagation of implied equality
-- to outside an IN
--
select count(*) from tenk1 a where unique1 in
  (select unique1 from tenk1 b join tenk1 c using (unique1)
   where b.unique2 = 42);
 count 
-------
     1
(1 row)

--
-- regression test: check for failure to generate a plan with multiple
-- degenerate IN clauses
--
select count(*) from tenk1 x where
  x.unique1 in (select a.f1 from int4_tbl a,float8_tbl b where a.f1=b.f1) and
  x.unique1 = 0 and
  x.unique1 in (select aa.f1 from int4_tbl aa,float8_tbl bb where aa.f1=bb.f1);
 count 
-------
     1
(1 row)

-- try that with GEQO too
begin;
set geqo = on;
WARNING:  "geqo": setting is ignored because it is defunct
set geqo_threshold = 2;
WARNING:  "geqo_threshold": setting is ignored because it is defunct
select count(*) from tenk1 x where
  x.unique1 in (select a.f1 from int4_tbl a,float8_tbl b where a.f1=b.f1) and
  x.unique1 = 0 and
  x.unique1 in (select aa.f1 from int4_tbl aa,float8_tbl bb where aa.f1=bb.f1);
 count 
-------
     1
(1 row)

rollback;
--
-- regression test: be sure we cope with proven-dummy append rels
--
explain (costs off)
select aa, bb, unique1, unique1
  from tenk1 right join b on aa = unique1
  where bb < bb and bb is null;
            QUERY PLAN             
-----------------------------------
 Result
   One-Time Filter: false
 Optimizer: Postgres query optimizer
(3 rows)

select aa, bb, unique1, unique1
  from tenk1 right join b on aa = unique1
  where bb < bb and bb is null;
 aa | bb | unique1 | unique1 
----+----+---------+---------
(0 rows)

--
-- regression test: check a case where join_clause_is_movable_into() gives
-- an imprecise result, causing an assertion failure
--
select count(*)
from
  (select t3.tenthous as x1, coalesce(t1.stringu1, t2.stringu1) as x2
   from tenk1 t1
   left join tenk1 t2 on t1.unique1 = t2.unique1
   join tenk1 t3 on t1.unique2 = t3.unique2) ss,
  tenk1 t4,
  tenk1 t5
where t4.thousand = t5.unique1 and ss.x1 = t4.tenthous and ss.x2 = t5.stringu1;
 count 
-------
  1000
(1 row)

--
-- regression test: check a case where we formerly missed including an EC
-- enforcement clause because it was expected to be handled at scan level
--
-- GPDB_94_MERGE_FIXME: The plan output is not as the upstream patch 
-- 72edc8ffeb0e949 expected. We need to look further.
set enable_hashjoin = false;
set enable_nestloop = true;
explain (costs off)
select a.f1, b.f1, t.thousand, t.tenthous from
  tenk1 t,
  (select sum(f1)+1 as f1 from int4_tbl i4a) a,
  (select sum(f1) as f1 from int4_tbl i4b) b
where b.f1 = t.thousand and a.f1 = b.f1 and (a.f1+b.f1+999) = t.tenthous;
                                                                                                                          QUERY PLAN                                                                                                                          
--------------------------------------------------------------------------------------------------------------------------------------------------------------------------------------------------------------------------------------------------------------
 Gather Motion 3:1  (slice5; segments: 3)
   ->  Hash Join
         Hash Cond: (((tenk1.thousand)::bigint = (pg_catalog.sum((sum(int4_tbl_1.f1))))) AND ((((pg_catalog.sum((sum(int4_tbl.f1)))) + 1)) = (pg_catalog.sum((sum(int4_tbl_1.f1))))) AND ((tenk1.thousand)::bigint = (pg_catalog.sum((sum(int4_tbl_1.f1))))))
         Join Filter: ((((((pg_catalog.sum((sum(int4_tbl.f1)))) + 1)) + (pg_catalog.sum((sum(int4_tbl_1.f1))))) + 999) = (tenk1.tenthous)::bigint)
         ->  Nested Loop
               Join Filter: true
               ->  Broadcast Motion 1:3  (slice2)
                     ->  Result
                           ->  Aggregate
                                 ->  Gather Motion 3:1  (slice1; segments: 3)
                                       ->  Aggregate
                                             ->  Seq Scan on int4_tbl
               ->  Index Scan using tenk1_thous_tenthous on tenk1
                     Index Cond: (thousand = (((pg_catalog.sum((sum(int4_tbl.f1)))) + 1)))
         ->  Hash
               ->  Broadcast Motion 1:3  (slice4)
                     ->  Aggregate
                           ->  Gather Motion 3:1  (slice3; segments: 3)
                                 ->  Aggregate
                                       ->  Seq Scan on int4_tbl int4_tbl_1
 Optimizer: Pivotal Optimizer (GPORCA) version 3.9.0
(21 rows)

select a.f1, b.f1, t.thousand, t.tenthous from
  tenk1 t,
  (select sum(f1)+1 as f1 from int4_tbl i4a) a,
  (select sum(f1) as f1 from int4_tbl i4b) b
where b.f1 = t.thousand and a.f1 = b.f1 and (a.f1+b.f1+999) = t.tenthous;
 f1 | f1 | thousand | tenthous 
----+----+----------+----------
(0 rows)

reset enable_hashjoin;
reset enable_nestloop;
--
-- check a case where we formerly got confused by conflicting sort orders
-- in redundant merge join path keys
--
set enable_mergejoin = true;
set enable_hashjoin = false;
explain (costs off)
select * from
  j1_tbl full join
  (select * from j2_tbl order by j2_tbl.i desc, j2_tbl.k asc) j2_tbl
  on j1_tbl.i = j2_tbl.i and j1_tbl.i = j2_tbl.k;
                              QUERY PLAN                               
-----------------------------------------------------------------------
 Gather Motion 3:1  (slice1; segments: 3)
   ->  Merge Full Join
<<<<<<< HEAD
         Merge Cond: ((j2_tbl.i = j1_tbl.i) AND (j2_tbl.k = j1_tbl.i))
         ->  Sort
               Sort Key: j2_tbl.i DESC, j2_tbl.k
               ->  Seq Scan on j2_tbl
=======
         Merge Cond: ((j1_tbl.i = j2_tbl.i) AND (j1_tbl.i = j2_tbl.k))
>>>>>>> 46c89f63
         ->  Sort
               Sort Key: j1_tbl.i DESC
               ->  Seq Scan on j1_tbl
         ->  Sort
               Sort Key: j2_tbl.i, j2_tbl.k
               ->  Seq Scan on j2_tbl
 Optimizer: Pivotal Optimizer (GPORCA) version 3.44.0
(10 rows)

select * from
  j1_tbl full join
  (select * from j2_tbl order by j2_tbl.i desc, j2_tbl.k asc) j2_tbl
  on j1_tbl.i = j2_tbl.i and j1_tbl.i = j2_tbl.k; --order none
 i | j |   t   | i | k  
---+---+-------+---+----
 7 | 7 | seven |   |   
 5 | 0 | five  |   |   
   |   | null  |   |   
   | 0 | zero  |   |   
 1 | 4 | one   |   |   
   |   |       | 0 |   
   |   |       | 2 |  4
   |   |       | 5 | -5
   |   |       |   |   
 4 | 1 | four  |   |   
 0 |   | zero  |   |   
 2 | 3 | two   | 2 |  2
   |   |       |   |  0
   |   |       | 3 | -3
 8 | 8 | eight |   |   
 6 | 6 | six   |   |   
 3 | 2 | three |   |   
   |   |       | 5 | -5
   |   |       | 1 | -1
(19 rows)

reset enable_mergejoin;
reset enable_hashjoin;
--
-- a different check for handling of redundant sort keys in merge joins
--
set enable_mergejoin = true;
set random_page_cost = 4;
explain (costs off)
select count(*) from
  (select * from tenk1 x order by x.thousand, x.twothousand, x.fivethous) x
  left join
  (select * from tenk1 y order by y.unique2) y
  on x.thousand = y.unique2 and x.twothousand = y.hundred and x.fivethous = y.unique2;
                                                                      QUERY PLAN                                                                       
-------------------------------------------------------------------------------------------------------------------------------------------------------
 Aggregate
   ->  Gather Motion 3:1  (slice3; segments: 3)
         ->  Aggregate
               ->  Hash Left Join
                     Hash Cond: ((tenk1.thousand = tenk1_1.unique2) AND (tenk1.twothousand = tenk1_1.hundred) AND (tenk1.fivethous = tenk1_1.unique2))
                     ->  Redistribute Motion 3:3  (slice1; segments: 3)
                           Hash Key: tenk1.thousand, tenk1.twothousand, tenk1.thousand
                           ->  Seq Scan on tenk1
                     ->  Hash
                           ->  Redistribute Motion 3:3  (slice2; segments: 3)
                                 Hash Key: tenk1_1.unique2, tenk1_1.hundred, tenk1_1.unique2
                                 ->  Seq Scan on tenk1 tenk1_1
 Optimizer: Pivotal Optimizer (GPORCA) version 3.9.0
(13 rows)

select count(*) from
  (select * from tenk1 x order by x.thousand, x.twothousand, x.fivethous) x
  left join
  (select * from tenk1 y order by y.unique2) y
  on x.thousand = y.unique2 and x.twothousand = y.hundred and x.fivethous = y.unique2;
 count 
-------
 10000
(1 row)

reset enable_mergejoin;
reset random_page_cost;
--
-- Clean up
--
DROP TABLE t1;
DROP TABLE t2;
DROP TABLE t3;
DROP TABLE J1_TBL;
DROP TABLE J2_TBL;
-- Both DELETE and UPDATE allow the specification of additional tables
-- to "join" against to determine which rows should be modified.
CREATE TEMP TABLE t1 (a int, b int);
CREATE TEMP TABLE t2 (a int, b int);
CREATE TEMP TABLE t3 (x int, y int);
CREATE TEMP TABLE t4 (x int, y int);
INSERT INTO t1 VALUES (5, 10);
INSERT INTO t1 VALUES (15, 20);
INSERT INTO t1 VALUES (100, 100);
INSERT INTO t1 VALUES (200, 1000);
INSERT INTO t2 VALUES (200, 2000);
INSERT INTO t3 VALUES (5, 20);
INSERT INTO t3 VALUES (6, 7);
INSERT INTO t3 VALUES (7, 8);
INSERT INTO t3 VALUES (500, 100);
INSERT INTO t4 SELECT * FROM t3;
DELETE FROM t3 USING t1 table1 WHERE t3.x = table1.a;
SELECT * FROM t3;
  x  |  y  
-----+-----
   6 |   7
   7 |   8
 500 | 100
(3 rows)

DELETE FROM t4 USING t1 JOIN t2 USING (a) WHERE t4.x > t1.a;
SELECT * FROM t4;
 x | y  
---+----
 5 | 20
 6 |  7
 7 |  8
(3 rows)

DELETE FROM t3 USING t3 t3_other WHERE t3.x = t3_other.x AND t3.y = t3_other.y;
SELECT * FROM t3;
 x | y 
---+---
(0 rows)

-- Test join against inheritance tree
create temp table t2a () inherits (t2);
insert into t2a values (200, 2001);
select * from t1 left join t2 on (t1.a = t2.a);
  a  |  b   |  a  |  b   
-----+------+-----+------
   5 |   10 |     |     
  15 |   20 |     |     
 100 |  100 |     |     
 200 | 1000 | 200 | 2000
 200 | 1000 | 200 | 2001
(5 rows)

-- Test matching of column name with wrong alias
select t1.x from t1 join t3 on (t1.a = t3.x);
ERROR:  column t1.x does not exist
LINE 1: select t1.x from t1 join t3 on (t1.a = t3.x);
               ^
HINT:  Perhaps you meant to reference the column "t3"."x".
--
-- regression test for 8.1 merge right join bug
--
CREATE TEMP TABLE tt1 ( tt1_id int4, joincol int4 );
INSERT INTO tt1 VALUES (1, 11);
INSERT INTO tt1 VALUES (2, NULL);
CREATE TEMP TABLE tt2 ( tt2_id int4, joincol int4 );
INSERT INTO tt2 VALUES (21, 11);
INSERT INTO tt2 VALUES (22, 11);
set enable_hashjoin to off;
set enable_nestloop to off;
-- these should give the same results
select tt1.*, tt2.* from tt1 left join tt2 on tt1.joincol = tt2.joincol;
 tt1_id | joincol | tt2_id | joincol 
--------+---------+--------+---------
      1 |      11 |     21 |      11
      1 |      11 |     22 |      11
      2 |         |        |        
(3 rows)

select tt1.*, tt2.* from tt2 right join tt1 on tt1.joincol = tt2.joincol;
 tt1_id | joincol | tt2_id | joincol 
--------+---------+--------+---------
      1 |      11 |     21 |      11
      1 |      11 |     22 |      11
      2 |         |        |        
(3 rows)

reset enable_hashjoin;
reset enable_nestloop;
--
-- regression test for 8.2 bug with improper re-ordering of left joins
--
create temp table tt3(f1 int, f2 text);
insert into tt3 select x, repeat('xyzzy', 100) from generate_series(1,10000) x;
create index tt3i on tt3(f1);
analyze tt3;
create temp table tt4(f1 int);
insert into tt4 values (0),(1),(9999);
analyze tt4;
SELECT a.f1
FROM tt4 a
LEFT JOIN (
        SELECT b.f1
        FROM tt3 b LEFT JOIN tt3 c ON (b.f1 = c.f1)
        WHERE c.f1 IS NULL
) AS d ON (a.f1 = d.f1)
WHERE d.f1 IS NULL;
  f1  
------
    0
    1
 9999
(3 rows)

--
-- regression test for proper handling of outer joins within antijoins
--
create temp table tt4x(c1 int, c2 int, c3 int);
NOTICE:  Table doesn't have 'DISTRIBUTED BY' clause -- Using column named 'c1' as the Greenplum Database data distribution key for this table.
HINT:  The 'DISTRIBUTED BY' clause determines the distribution of data. Make sure column(s) chosen are the optimal data distribution key to minimize skew.
explain (costs off)
select * from tt4x t1
where not exists (
  select 1 from tt4x t2
    left join tt4x t3 on t2.c3 = t3.c1
    left join ( select t5.c1 as c1
                from tt4x t4 left join tt4x t5 on t4.c2 = t5.c1
              ) a1 on t3.c2 = a1.c1
  where t1.c1 = t2.c2
);
                                                                   QUERY PLAN                                                                   
------------------------------------------------------------------------------------------------------------------------------------------------
 Gather Motion 3:1  (slice5; segments: 3)
   ->  Result
         Filter: (COALESCE((count((count()))), '0'::bigint) = '0'::bigint)
         ->  Result
               ->  Hash Left Join
                     Hash Cond: (tt4x.c1 = tt4x_1.c2)
                     ->  Seq Scan on tt4x
                     ->  Hash
                           ->  Result
                                 ->  GroupAggregate
                                       Group Key: tt4x_1.c2
                                       ->  Sort
                                             Sort Key: tt4x_1.c2
                                             ->  Redistribute Motion 3:3  (slice4; segments: 3)
                                                   Hash Key: tt4x_1.c2
                                                   ->  Result
                                                         ->  GroupAggregate
                                                               Group Key: tt4x_1.c2
                                                               ->  Sort
                                                                     Sort Key: tt4x_1.c2
                                                                     ->  Hash Left Join
                                                                           Hash Cond: (tt4x_2.c2 = tt4x_4.c1)
                                                                           ->  Hash Left Join
                                                                                 Hash Cond: (tt4x_1.c3 = tt4x_2.c1)
                                                                                 ->  Redistribute Motion 3:3  (slice1; segments: 3)
                                                                                       Hash Key: tt4x_1.c3
                                                                                       ->  Seq Scan on tt4x tt4x_1
                                                                                 ->  Hash
                                                                                       ->  Seq Scan on tt4x tt4x_2
                                                                           ->  Hash
                                                                                 ->  Broadcast Motion 3:3  (slice3; segments: 3)
                                                                                       ->  Hash Left Join
                                                                                             Hash Cond: (tt4x_3.c2 = tt4x_4.c1)
                                                                                             ->  Redistribute Motion 3:3  (slice2; segments: 3)
                                                                                                   Hash Key: tt4x_3.c2
                                                                                                   ->  Seq Scan on tt4x tt4x_3
                                                                                             ->  Hash
                                                                                                   ->  Seq Scan on tt4x tt4x_4
 Optimizer: Pivotal Optimizer (GPORCA) version 3.9.0
(39 rows)

--
-- regression test for problems of the sort depicted in bug #3494
--
create temp table tt5(f1 int, f2 int);
create temp table tt6(f1 int, f2 int);
insert into tt5 values(1, 10);
insert into tt5 values(1, 11);
insert into tt6 values(1, 9);
insert into tt6 values(1, 2);
insert into tt6 values(2, 9);
select * from tt5,tt6 where tt5.f1 = tt6.f1 and tt5.f1 = tt5.f2 - tt6.f2;
 f1 | f2 | f1 | f2 
----+----+----+----
  1 | 10 |  1 |  9
(1 row)

--
-- regression test for problems of the sort depicted in bug #3588
--
create temp table xx (pkxx int);
create temp table yy (pkyy int, pkxx int);
insert into xx values (1);
insert into xx values (2);
insert into xx values (3);
insert into yy values (101, 1);
insert into yy values (201, 2);
insert into yy values (301, NULL);
select yy.pkyy as yy_pkyy, yy.pkxx as yy_pkxx, yya.pkyy as yya_pkyy,
       xxa.pkxx as xxa_pkxx, xxb.pkxx as xxb_pkxx
from yy
     left join (SELECT * FROM yy where pkyy = 101) as yya ON yy.pkyy = yya.pkyy
     left join xx xxa on yya.pkxx = xxa.pkxx
     left join xx xxb on coalesce (xxa.pkxx, 1) = xxb.pkxx;
 yy_pkyy | yy_pkxx | yya_pkyy | xxa_pkxx | xxb_pkxx 
---------+---------+----------+----------+----------
     101 |       1 |      101 |        1 |        1
     201 |       2 |          |          |        1
     301 |         |          |          |        1
(3 rows)

--
-- regression test for improper pushing of constants across outer-join clauses
-- (as seen in early 8.2.x releases)
--
create temp table zt1 (f1 int primary key);
create temp table zt2 (f2 int primary key);
create temp table zt3 (f3 int primary key);
insert into zt1 values(53);
insert into zt2 values(53);
select * from
  zt2 left join zt3 on (f2 = f3)
      left join zt1 on (f3 = f1)
where f2 = 53;
 f2 | f3 | f1 
----+----+----
 53 |    |   
(1 row)

create temp view zv1 as select *,'dummy'::text AS junk from zt1;
select * from
  zt2 left join zt3 on (f2 = f3)
      left join zv1 on (f3 = f1)
where f2 = 53;
 f2 | f3 | f1 | junk 
----+----+----+------
 53 |    |    | 
(1 row)

--
-- regression test for improper extraction of OR indexqual conditions
-- (as seen in early 8.3.x releases)
--
select a.unique2, a.ten, b.tenthous, b.unique2, b.hundred
from tenk1 a left join tenk1 b on a.unique2 = b.tenthous
where a.unique1 = 42 and
      ((b.unique2 is null and a.ten = 2) or b.hundred = 3);
 unique2 | ten | tenthous | unique2 | hundred 
---------+-----+----------+---------+---------
(0 rows)

--
-- test proper positioning of one-time quals in EXISTS (8.4devel bug)
--
prepare foo(bool) as
  select count(*) from tenk1 a left join tenk1 b
    on (a.unique2 = b.unique1 and exists
        (select 1 from tenk1 c where c.thousand = b.unique2 and $1));
execute foo(true);
 count 
-------
 10000
(1 row)

execute foo(false);
 count 
-------
 10000
(1 row)

--
-- test for sane behavior with noncanonical merge clauses, per bug #4926
--
begin;
set enable_mergejoin = 1;
set enable_hashjoin = 0;
set enable_nestloop = 0;
create temp table a (i integer);
create temp table b (x integer, y integer);
select * from a left join b on i = x and i = y and x = i;
 i | x | y 
---+---+---
(0 rows)

rollback;
--
-- test handling of merge clauses using record_ops
--
begin;
create type mycomptype as (id int, v bigint);
create temp table tidv (idv mycomptype);
NOTICE:  Table doesn't have 'DISTRIBUTED BY' clause, and no column type is suitable for a distribution key. Creating a NULL policy entry.
create index on tidv (idv);
explain (costs off)
select a.idv, b.idv from tidv a, tidv b where a.idv = b.idv;
                        QUERY PLAN                        
----------------------------------------------------------
 Gather Motion 3:1  (slice2; segments: 3)
   ->  Nested Loop
         Join Filter: true
         ->  Broadcast Motion 3:3  (slice1; segments: 3)
               ->  Seq Scan on tidv
         ->  Index Scan using tidv_idv_idx on tidv tidv_1
               Index Cond: (idv = tidv.idv)
 Optimizer: Pivotal Optimizer (GPORCA) version 3.9.0
(8 rows)

set enable_mergejoin = 0;
set enable_nestloop = 1;
explain (costs off)
select a.idv, b.idv from tidv a, tidv b where a.idv = b.idv;
                        QUERY PLAN                        
----------------------------------------------------------
 Gather Motion 3:1  (slice2; segments: 3)
   ->  Nested Loop
         Join Filter: true
         ->  Broadcast Motion 3:3  (slice1; segments: 3)
               ->  Seq Scan on tidv
         ->  Index Scan using tidv_idv_idx on tidv tidv_1
               Index Cond: (idv = tidv.idv)
 Optimizer: Pivotal Optimizer (GPORCA) version 3.19.0
(8 rows)

rollback;
--
-- test NULL behavior of whole-row Vars, per bug #5025
--
select t1.q2, count(t2.*)
from int8_tbl t1 left join int8_tbl t2 on (t1.q2 = t2.q1)
group by t1.q2 order by 1;
        q2         | count 
-------------------+-------
 -4567890123456789 |     0
               123 |     2
               456 |     0
  4567890123456789 |     6
(4 rows)

select t1.q2, count(t2.*)
from int8_tbl t1 left join (select * from int8_tbl) t2 on (t1.q2 = t2.q1)
group by t1.q2 order by 1;
        q2         | count 
-------------------+-------
 -4567890123456789 |     0
               123 |     2
               456 |     0
  4567890123456789 |     6
(4 rows)

select t1.q2, count(t2.*)
from int8_tbl t1 left join (select * from int8_tbl offset 0) t2 on (t1.q2 = t2.q1)
group by t1.q2 order by 1;
        q2         | count 
-------------------+-------
 -4567890123456789 |     0
               123 |     2
               456 |     0
  4567890123456789 |     6
(4 rows)

select t1.q2, count(t2.*)
from int8_tbl t1 left join
  (select q1, case when q2=1 then 1 else q2 end as q2 from int8_tbl) t2
  on (t1.q2 = t2.q1)
group by t1.q2 order by 1;
        q2         | count 
-------------------+-------
 -4567890123456789 |     0
               123 |     2
               456 |     0
  4567890123456789 |     6
(4 rows)

--
-- test incorrect failure to NULL pulled-up subexpressions
--
begin;
create temp table a (
     code char not null,
     constraint a_pk primary key (code)
);
create temp table b (
     a char not null,
     num integer not null,
     constraint b_pk primary key (a, num)
);
create temp table c (
     name char not null,
     a char,
     constraint c_pk primary key (name)
);
insert into a (code) values ('p');
insert into a (code) values ('q');
insert into b (a, num) values ('p', 1);
insert into b (a, num) values ('p', 2);
insert into c (name, a) values ('A', 'p');
insert into c (name, a) values ('B', 'q');
insert into c (name, a) values ('C', null);
select c.name, ss.code, ss.b_cnt, ss.const
from c left join
  (select a.code, coalesce(b_grp.cnt, 0) as b_cnt, -1 as const
   from a left join
     (select count(1) as cnt, b.a from b group by b.a) as b_grp
     on a.code = b_grp.a
  ) as ss
  on (c.a = ss.code)
order by c.name;
 name | code | b_cnt | const 
------+------+-------+-------
 A    | p    |     2 |    -1
 B    | q    |     0 |    -1
 C    |      |       |      
(3 rows)

rollback;
--
-- test incorrect handling of placeholders that only appear in targetlists,
-- per bug #6154
--
SELECT * FROM
( SELECT 1 as key1 ) sub1
LEFT JOIN
( SELECT sub3.key3, sub4.value2, COALESCE(sub4.value2, 66) as value3 FROM
    ( SELECT 1 as key3 ) sub3
    LEFT JOIN
    ( SELECT sub5.key5, COALESCE(sub6.value1, 1) as value2 FROM
        ( SELECT 1 as key5 ) sub5
        LEFT JOIN
        ( SELECT 2 as key6, 42 as value1 ) sub6
        ON sub5.key5 = sub6.key6
    ) sub4
    ON sub4.key5 = sub3.key3
) sub2
ON sub1.key1 = sub2.key3;
 key1 | key3 | value2 | value3 
------+------+--------+--------
    1 |    1 |      1 |      1
(1 row)

-- test the path using join aliases, too
SELECT * FROM
( SELECT 1 as key1 ) sub1
LEFT JOIN
( SELECT sub3.key3, value2, COALESCE(value2, 66) as value3 FROM
    ( SELECT 1 as key3 ) sub3
    LEFT JOIN
    ( SELECT sub5.key5, COALESCE(sub6.value1, 1) as value2 FROM
        ( SELECT 1 as key5 ) sub5
        LEFT JOIN
        ( SELECT 2 as key6, 42 as value1 ) sub6
        ON sub5.key5 = sub6.key6
    ) sub4
    ON sub4.key5 = sub3.key3
) sub2
ON sub1.key1 = sub2.key3;
 key1 | key3 | value2 | value3 
------+------+--------+--------
    1 |    1 |      1 |      1
(1 row)

--
-- test case where a PlaceHolderVar is used as a nestloop parameter
--
EXPLAIN (COSTS OFF)
SELECT qq, unique1
  FROM
  ( SELECT COALESCE(q1, 0) AS qq FROM int8_tbl a ) AS ss1
  FULL OUTER JOIN
  ( SELECT COALESCE(q2, -1) AS qq FROM int8_tbl b ) AS ss2
  USING (qq)
  INNER JOIN tenk1 c ON qq = unique2;
<<<<<<< HEAD
                                                QUERY PLAN                                                
----------------------------------------------------------------------------------------------------------
 Gather Motion 3:1  (slice4; segments: 3)
   ->  Hash Join
         Hash Cond: (c.unique2 = COALESCE((COALESCE(a.q1, '0'::bigint)), (COALESCE(b.q2, '-1'::bigint))))
         ->  Seq Scan on tenk1 c
         ->  Hash
               ->  Broadcast Motion 3:3  (slice3; segments: 3)
                     ->  Hash Full Join
                           Hash Cond: (COALESCE(a.q1, '0'::bigint) = COALESCE(b.q2, '-1'::bigint))
                           ->  Redistribute Motion 3:3  (slice1; segments: 3)
                                 Hash Key: COALESCE(a.q1, '0'::bigint)
                                 ->  Seq Scan on int8_tbl a
                           ->  Hash
                                 ->  Redistribute Motion 3:3  (slice2; segments: 3)
                                       Hash Key: COALESCE(b.q2, '-1'::bigint)
                                       ->  Seq Scan on int8_tbl b
 Optimizer: Postgres query optimizer
(16 rows)
=======
                                                             QUERY PLAN                                                              
-------------------------------------------------------------------------------------------------------------------------------------
 Gather Motion 3:1  (slice4; segments: 3)
   ->  Result
         ->  Nested Loop
               Join Filter: true
               ->  Broadcast Motion 3:3  (slice3; segments: 3)
                     ->  Result
                           ->  Result
                                 ->  Merge Full Join
                                       Merge Cond: ((COALESCE(int8_tbl.q1, 0::bigint)) = (COALESCE(int8_tbl_1.q2, (-1)::bigint)))
                                       ->  Sort
                                             Sort Key: (COALESCE(int8_tbl.q1, 0::bigint))
                                             ->  Redistribute Motion 3:3  (slice1; segments: 3)
                                                   Hash Key: (COALESCE(int8_tbl.q1, 0::bigint))
                                                   ->  Result
                                                         ->  Seq Scan on int8_tbl
                                       ->  Sort
                                             Sort Key: (COALESCE(int8_tbl_1.q2, (-1)::bigint))
                                             ->  Redistribute Motion 3:3  (slice2; segments: 3)
                                                   Hash Key: (COALESCE(int8_tbl_1.q2, (-1)::bigint))
                                                   ->  Result
                                                         ->  Seq Scan on int8_tbl int8_tbl_1
               ->  Index Scan using tenk1_unique2 on tenk1
                     Index Cond: (unique2 = (COALESCE((COALESCE(int8_tbl.q1, 0::bigint)), (COALESCE(int8_tbl_1.q2, (-1)::bigint)))))
 Optimizer: Pivotal Optimizer (GPORCA) version 3.44.0
(24 rows)
>>>>>>> 46c89f63

SELECT qq, unique1
  FROM
  ( SELECT COALESCE(q1, 0) AS qq FROM int8_tbl a ) AS ss1
  FULL OUTER JOIN
  ( SELECT COALESCE(q2, -1) AS qq FROM int8_tbl b ) AS ss2
  USING (qq)
  INNER JOIN tenk1 c ON qq = unique2;
 qq  | unique1 
-----+---------
 123 |    4596
 123 |    4596
 456 |    7318
(3 rows)

--
-- nested nestloops can require nested PlaceHolderVars
--
create temp table nt1 (
  id int primary key,
  a1 boolean,
  a2 boolean
);
create temp table nt2 (
  id int primary key,
  nt1_id int,
  b1 boolean,
  b2 boolean,
  foreign key (nt1_id) references nt1(id)
);
create temp table nt3 (
  id int primary key,
  nt2_id int,
  c1 boolean,
  foreign key (nt2_id) references nt2(id)
);
insert into nt1 values (1,true,true);
insert into nt1 values (2,true,false);
insert into nt1 values (3,false,false);
insert into nt2 values (1,1,true,true);
insert into nt2 values (2,2,true,false);
insert into nt2 values (3,3,false,false);
insert into nt3 values (1,1,true);
insert into nt3 values (2,2,false);
insert into nt3 values (3,3,true);
explain (costs off)
select nt3.id
from nt3 as nt3
  left join
    (select nt2.*, (nt2.b1 and ss1.a3) AS b3
     from nt2 as nt2
       left join
         (select nt1.*, (nt1.id is not null) as a3 from nt1) as ss1
         on ss1.id = nt2.nt1_id
    ) as ss2
    on ss2.id = nt3.nt2_id
where nt3.id = 1 and ss2.b3;
                                        QUERY PLAN                                        
------------------------------------------------------------------------------------------
 Gather Motion 3:1  (slice3; segments: 3)
   ->  Hash Join
         Hash Cond: (nt3.nt2_id = nt2.id)
         ->  Index Scan using nt3_pkey on nt3
               Index Cond: (id = 1)
         ->  Hash
               ->  Broadcast Motion 3:3  (slice2; segments: 3)
                     ->  Result
                           Filter: ((nt2.b1 AND ((NOT (nt1.id IS NULL)))))
                           ->  Result
                                 ->  Hash Left Join
                                       Hash Cond: (nt2.nt1_id = nt1.id)
                                       ->  Redistribute Motion 3:3  (slice1; segments: 3)
                                             Hash Key: nt2.nt1_id
                                             ->  Seq Scan on nt2
                                       ->  Hash
                                             ->  Result
                                                   ->  Seq Scan on nt1
 Optimizer: Pivotal Optimizer (GPORCA) version 3.1.0
(19 rows)

select nt3.id
from nt3 as nt3
  left join
    (select nt2.*, (nt2.b1 and ss1.a3) AS b3
     from nt2 as nt2
       left join
         (select nt1.*, (nt1.id is not null) as a3 from nt1) as ss1
         on ss1.id = nt2.nt1_id
    ) as ss2
    on ss2.id = nt3.nt2_id
where nt3.id = 1 and ss2.b3;
 id 
----
  1
(1 row)

--
-- test case where a PlaceHolderVar is propagated into a subquery
--
explain (costs off)
select * from
  int8_tbl t1 left join
  (select q1 as x, 42 as y from int8_tbl t2) ss
  on t1.q2 = ss.x
where
  1 = (select 1 from int8_tbl t3 where ss.y is not null limit 1)
order by 1,2;
                                             QUERY PLAN                                              
-----------------------------------------------------------------------------------------------------
 Gather Motion 3:1  (slice3; segments: 3)
   Merge Key: int8_tbl.q1, int8_tbl.q2
   ->  Sort
         Sort Key: int8_tbl.q1, int8_tbl.q2
         ->  Result
               Filter: (SubPlan 1)
               ->  Hash Left Join
                     Hash Cond: (int8_tbl.q2 = int8_tbl_1.q1)
                     ->  Redistribute Motion 3:3  (slice1; segments: 3)
                           Hash Key: int8_tbl.q2
                           ->  Seq Scan on int8_tbl
                     ->  Hash
                           ->  Result
                                 ->  Seq Scan on int8_tbl int8_tbl_1
               SubPlan 1  (slice3; segments: 3)
                 ->  Result
                       ->  Result
                             Filter: (1 = "outer".?column?)
                             ->  Result
                                   ->  Limit
                                         ->  Result
                                               One-Time Filter: (NOT ("outer".y IS NULL))
                                               ->  Materialize
                                                     ->  Broadcast Motion 3:3  (slice2; segments: 3)
                                                           ->  Seq Scan on int8_tbl int8_tbl_2
 Optimizer: Pivotal Optimizer (GPORCA) version 2.74.0
(26 rows)

--
-- test case where a PlaceHolderVar is propagated into a subquery
--
select * from
  int8_tbl t1 left join
  (select q1 as x, 42 as y from int8_tbl t2) ss
  on t1.q2 = ss.x
where
  1 = (select 1 from int8_tbl t3 where ss.y is not null limit 1)
order by 1,2;
        q1        |        q2        |        x         | y  
------------------+------------------+------------------+----
              123 | 4567890123456789 | 4567890123456789 | 42
              123 | 4567890123456789 | 4567890123456789 | 42
              123 | 4567890123456789 | 4567890123456789 | 42
 4567890123456789 |              123 |              123 | 42
 4567890123456789 |              123 |              123 | 42
 4567890123456789 | 4567890123456789 | 4567890123456789 | 42
 4567890123456789 | 4567890123456789 | 4567890123456789 | 42
 4567890123456789 | 4567890123456789 | 4567890123456789 | 42
(8 rows)

--
-- test the corner cases FULL JOIN ON TRUE and FULL JOIN ON FALSE
--
select * from int4_tbl a full join int4_tbl b on true;
     f1      |     f1      
-------------+-------------
           0 |           0
           0 |      123456
           0 |     -123456
           0 |  2147483647
           0 | -2147483647
      123456 |           0
      123456 |      123456
      123456 |     -123456
      123456 |  2147483647
      123456 | -2147483647
     -123456 |           0
     -123456 |      123456
     -123456 |     -123456
     -123456 |  2147483647
     -123456 | -2147483647
  2147483647 |           0
  2147483647 |      123456
  2147483647 |     -123456
  2147483647 |  2147483647
  2147483647 | -2147483647
 -2147483647 |           0
 -2147483647 |      123456
 -2147483647 |     -123456
 -2147483647 |  2147483647
 -2147483647 | -2147483647
(25 rows)

select * from int4_tbl a full join int4_tbl b on false;
     f1      |     f1      
-------------+-------------
             |           0
             |      123456
             |     -123456
             |  2147483647
             | -2147483647
           0 |            
      123456 |            
     -123456 |            
  2147483647 |            
 -2147483647 |            
(10 rows)

--
-- test handling of potential equivalence clauses above outer joins
--
select q1, unique2, thousand, hundred
  from int8_tbl a left join tenk1 b on q1 = unique2
  where coalesce(thousand,123) = q1 and q1 = coalesce(hundred,123);
 q1 | unique2 | thousand | hundred 
----+---------+----------+---------
(0 rows)

select f1, unique2, case when unique2 is null then f1 else 0 end
  from int4_tbl a left join tenk1 b on f1 = unique2
  where (case when unique2 is null then f1 else 0 end) = 0;
 f1 | unique2 | case 
----+---------+------
  0 |       0 |    0
(1 row)

--
-- test for ability to use a cartesian join when necessary
--
explain (costs off)
select * from
  tenk1 join int4_tbl on f1 = twothousand,
  int4(sin(1)) q1,
  int4(sin(0)) q2
where q1 = thousand or q2 = thousand;
                                         QUERY PLAN                                          
---------------------------------------------------------------------------------------------
 Gather Motion 3:1  (slice2; segments: 3)
   ->  Hash Join
         Hash Cond: (tenk1.twothousand = int4_tbl.f1)
         ->  Nested Loop
               Join Filter: (("inner".q1 = tenk1.thousand) OR ("outer".q2 = tenk1.thousand))
               ->  Seq Scan on tenk1
               ->  Nested Loop
                     Join Filter: true
                     ->  Result
                           ->  Result
                     ->  Result
                           ->  Result
         ->  Hash
               ->  Broadcast Motion 3:3  (slice1; segments: 3)
                     ->  Seq Scan on int4_tbl
 Optimizer: Pivotal Optimizer (GPORCA) version 2.64.0
(16 rows)

explain (costs off)
select * from
  tenk1 join int4_tbl on f1 = twothousand,
  int4(sin(1)) q1,
  int4(sin(0)) q2
where thousand = (q1 + q2);
                               QUERY PLAN                                
-------------------------------------------------------------------------
 Gather Motion 3:1  (slice2; segments: 3)
   ->  Hash Join
         Hash Cond: (tenk1.twothousand = int4_tbl.f1)
         ->  Nested Loop
               Join Filter: true
               ->  Nested Loop
                     Join Filter: true
                     ->  Result
                           ->  Result
                     ->  Result
                           ->  Result
               ->  Index Scan using tenk1_thous_tenthous on tenk1
                     Index Cond: (thousand = ("inner".q1 + "outer".q2))
         ->  Hash
               ->  Broadcast Motion 3:3  (slice1; segments: 3)
                     ->  Seq Scan on int4_tbl
 Optimizer: Pivotal Optimizer (GPORCA) version 3.9.0
(17 rows)

--
-- test ability to generate a suitable plan for a star-schema query
--
set enable_nestloop to true;
set random_page_cost to 4;
explain (costs off)
select * from
  tenk1, int8_tbl a, int8_tbl b
where thousand = a.q1 and tenthous = b.q1 and a.q2 = 1 and b.q2 = 2;
                               QUERY PLAN                               
------------------------------------------------------------------------
 Gather Motion 3:1  (slice3; segments: 3)
   ->  Hash Join
         Hash Cond: ((tenk1.thousand)::bigint = int8_tbl_1.q1)
         ->  Redistribute Motion 3:3  (slice2; segments: 3)
               Hash Key: (tenk1.thousand)::bigint
               ->  Nested Loop
                     Join Filter: true
                     ->  Broadcast Motion 3:3  (slice1; segments: 3)
                           ->  Seq Scan on int8_tbl
                                 Filter: (q2 = 2)
                     ->  Index Scan using tenk1_thous_tenthous on tenk1
                           Index Cond: (tenthous = int8_tbl.q1)
         ->  Hash
               ->  Seq Scan on int8_tbl int8_tbl_1
                     Filter: (q2 = 1)
 Optimizer: Pivotal Optimizer (GPORCA) version 3.9.0
(16 rows)

reset enable_nestloop;
reset random_page_cost;
--
-- test a corner case in which we shouldn't apply the star-schema optimization
--
-- start_ignore
-- GPDB_94_MERGE_FIXME: PG plan & GP plan are different even we enable nestloop
-- join. Need more time to dig into the difference. Ignore at this moment.
explain (costs off)
select t1.unique2, t1.stringu1, t2.unique1, t2.stringu2 from
  tenk1 t1
  inner join int4_tbl i1
    left join (select v1.x2, v2.y1, 11 AS d1
               from (values(1,0)) v1(x1,x2)
               left join (values(3,1)) v2(y1,y2)
               on v1.x1 = v2.y2) subq1
    on (i1.f1 = subq1.x2)
  on (t1.unique2 = subq1.d1)
  left join tenk1 t2
  on (subq1.y1 = t2.unique1)
where t1.unique2 < 42 and t1.stringu1 > t2.stringu2;
                                            QUERY PLAN                                            
--------------------------------------------------------------------------------------------------
 Gather Motion 3:1  (slice4; segments: 3)
   ->  Hash Join
         Hash Cond: ("outer".d1 = tenk1_1.unique2)
         Join Filter: (tenk1_1.stringu1 > tenk1.stringu2)
         ->  Redistribute Motion 3:3  (slice2; segments: 3)
               Hash Key: "outer".d1
               ->  Hash Join
                     Hash Cond: ("outer".column2 = int4_tbl.f1)
                     ->  Nested Loop
                           Join Filter: true
                           ->  Result
                                 ->  Result
                                       Filter: ("outer".d1 < 42)
                                       ->  Result
                                             ->  Hash Left Join
                                                   Hash Cond: ("outer".column1 = "outer".column2)
                                                   ->  Result
                                                   ->  Hash
                                                         ->  Result
                           ->  Index Scan using tenk1_unique1 on tenk1
                                 Index Cond: (unique1 = "outer".column1)
                     ->  Hash
                           ->  Broadcast Motion 3:3  (slice1; segments: 3)
                                 ->  Seq Scan on int4_tbl
         ->  Hash
               ->  Redistribute Motion 3:3  (slice3; segments: 3)
                     Hash Key: tenk1_1.unique2
                     ->  Index Scan using tenk1_unique2 on tenk1 tenk1_1
                           Index Cond: ((unique2 < 42) AND (unique2 = 11))
 Optimizer: Pivotal Optimizer (GPORCA) version 3.9.0
(30 rows)

--end_ignore
select t1.unique2, t1.stringu1, t2.unique1, t2.stringu2 from
  tenk1 t1
  inner join int4_tbl i1
    left join (select v1.x2, v2.y1, 11 AS d1
               from (values(1,0)) v1(x1,x2)
               left join (values(3,1)) v2(y1,y2)
               on v1.x1 = v2.y2) subq1
    on (i1.f1 = subq1.x2)
  on (t1.unique2 = subq1.d1)
  left join tenk1 t2
  on (subq1.y1 = t2.unique1)
where t1.unique2 < 42 and t1.stringu1 > t2.stringu2;
 unique2 | stringu1 | unique1 | stringu2 
---------+----------+---------+----------
      11 | WFAAAA   |       3 | LKIAAA
(1 row)

-- variant that isn't quite a star-schema case
select ss1.d1 from
  tenk1 as t1
  inner join tenk1 as t2
  on t1.tenthous = t2.ten
  inner join
    int8_tbl as i8
    left join int4_tbl as i4
      inner join (select 64::information_schema.cardinal_number as d1
                  from tenk1 t3,
                       lateral (select abs(t3.unique1) + random()) ss0(x)
                  where t3.fivethous < 0) as ss1
      on i4.f1 = ss1.d1
    on i8.q1 = i4.f1
  on t1.tenthous = ss1.d1
where t1.unique1 < i4.f1;
 d1 
----
(0 rows)

--
-- test extraction of restriction OR clauses from join OR clause
-- (we used to only do this for indexable clauses)
--
explain (costs off)
select * from tenk1 a join tenk1 b on
  (a.unique1 = 1 and b.unique1 = 2) or (a.unique2 = 3 and b.hundred = 4);
                                                        QUERY PLAN                                                         
---------------------------------------------------------------------------------------------------------------------------
 Gather Motion 3:1  (slice2; segments: 3)
   ->  Nested Loop
         Join Filter: (((tenk1_1.unique1 = 1) AND (tenk1.unique1 = 2)) OR ((tenk1_1.unique2 = 3) AND (tenk1.hundred = 4)))
         ->  Broadcast Motion 3:3  (slice1; segments: 3)
               ->  Seq Scan on tenk1 tenk1_1
                     Filter: ((unique1 = 1) OR (unique2 = 3))
         ->  Seq Scan on tenk1
               Filter: ((unique1 = 2) OR (hundred = 4))
 Optimizer: Pivotal Optimizer (GPORCA) version 3.1.0
(9 rows)

explain (costs off)
select * from tenk1 a join tenk1 b on
  (a.unique1 = 1 and b.unique1 = 2) or (a.unique2 = 3 and b.ten = 4);
                                                      QUERY PLAN                                                       
-----------------------------------------------------------------------------------------------------------------------
 Gather Motion 3:1  (slice2; segments: 3)
   ->  Nested Loop
         Join Filter: (((tenk1_1.unique1 = 1) AND (tenk1.unique1 = 2)) OR ((tenk1_1.unique2 = 3) AND (tenk1.ten = 4)))
         ->  Broadcast Motion 3:3  (slice1; segments: 3)
               ->  Seq Scan on tenk1 tenk1_1
                     Filter: ((unique1 = 1) OR (unique2 = 3))
         ->  Seq Scan on tenk1
               Filter: ((unique1 = 2) OR (ten = 4))
 Optimizer: Pivotal Optimizer (GPORCA) version 3.9.0
(9 rows)

explain (costs off)
select * from tenk1 a join tenk1 b on
  (a.unique1 = 1 and b.unique1 = 2) or
  ((a.unique2 = 3 or a.unique2 = 7) and b.hundred = 4);
                                                                      QUERY PLAN                                                                      
------------------------------------------------------------------------------------------------------------------------------------------------------
 Gather Motion 3:1  (slice2; segments: 3)
   ->  Nested Loop
         Join Filter: (((tenk1_1.unique1 = 1) AND (tenk1.unique1 = 2)) OR (((tenk1_1.unique2 = 3) OR (tenk1_1.unique2 = 7)) AND (tenk1.hundred = 4)))
         ->  Broadcast Motion 3:3  (slice1; segments: 3)
               ->  Seq Scan on tenk1 tenk1_1
                     Filter: ((unique1 = 1) OR ((unique2 = 3) OR (unique2 = 7)))
         ->  Seq Scan on tenk1
               Filter: ((unique1 = 2) OR (hundred = 4))
 Optimizer: Pivotal Optimizer (GPORCA) version 3.9.0
(9 rows)

--
-- test placement of movable quals in a parameterized join tree
--
explain (costs off)
select * from tenk1 t1 left join
  (tenk1 t2 join tenk1 t3 on t2.thousand = t3.unique2)
  on t1.hundred = t2.hundred and t1.ten = t3.ten
where t1.unique1 = 1;
                                      QUERY PLAN                                      
--------------------------------------------------------------------------------------
 Gather Motion 3:1  (slice5; segments: 3)
   ->  Hash Left Join
         Hash Cond: ((tenk1.hundred = tenk1_1.hundred) AND (tenk1.ten = tenk1_2.ten))
         ->  Redistribute Motion 3:3  (slice1; segments: 3)
               Hash Key: tenk1.hundred, tenk1.ten
               ->  Index Scan using tenk1_unique1 on tenk1
                     Index Cond: (unique1 = 1)
         ->  Hash
               ->  Redistribute Motion 3:3  (slice4; segments: 3)
                     Hash Key: tenk1_1.hundred, tenk1_2.ten
                     ->  Hash Join
                           Hash Cond: (tenk1_1.thousand = tenk1_2.unique2)
                           ->  Redistribute Motion 3:3  (slice2; segments: 3)
                                 Hash Key: tenk1_1.thousand
                                 ->  Seq Scan on tenk1 tenk1_1
                           ->  Hash
                                 ->  Redistribute Motion 3:3  (slice3; segments: 3)
                                       Hash Key: tenk1_2.unique2
                                       ->  Seq Scan on tenk1 tenk1_2
 Optimizer: Pivotal Optimizer (GPORCA) version 2.74.0
(20 rows)

explain (costs off)
select * from tenk1 t1 left join
  (tenk1 t2 join tenk1 t3 on t2.thousand = t3.unique2)
  on t1.hundred = t2.hundred and t1.ten + t2.ten = t3.ten
where t1.unique1 = 1;
                                     QUERY PLAN                                      
-------------------------------------------------------------------------------------
 Gather Motion 3:1  (slice5; segments: 3)
   ->  Hash Left Join
         Hash Cond: (tenk1.hundred = tenk1_1.hundred)
         Join Filter: ((tenk1.ten + tenk1_1.ten) = tenk1_2.ten)
         ->  Redistribute Motion 3:3  (slice1; segments: 3)
               Hash Key: tenk1.hundred
               ->  Index Scan using tenk1_unique1 on tenk1
                     Index Cond: (unique1 = 1)
         ->  Hash
               ->  Redistribute Motion 3:3  (slice4; segments: 3)
                     Hash Key: tenk1_1.hundred
                     ->  Hash Join
                           Hash Cond: (tenk1_1.thousand = tenk1_2.unique2)
                           ->  Redistribute Motion 3:3  (slice2; segments: 3)
                                 Hash Key: tenk1_1.thousand
                                 ->  Seq Scan on tenk1 tenk1_1
                           ->  Hash
                                 ->  Redistribute Motion 3:3  (slice3; segments: 3)
                                       Hash Key: tenk1_2.unique2
                                       ->  Seq Scan on tenk1 tenk1_2
 Optimizer: Pivotal Optimizer (GPORCA) version 2.74.0
(21 rows)

explain (costs off)
select count(*) from
  tenk1 a join tenk1 b on a.unique1 = b.unique2
  left join tenk1 c on a.unique2 = b.unique1 and c.thousand = a.thousand
  join int4_tbl on b.thousand = f1;
                                           QUERY PLAN                                           
------------------------------------------------------------------------------------------------
 Aggregate
   ->  Gather Motion 3:1  (slice5; segments: 3)
         ->  Aggregate
               ->  Hash Left Join
                     Hash Cond: (tenk1.thousand = tenk1_2.thousand)
                     Join Filter: (tenk1.unique2 = tenk1_1.unique1)
                     ->  Redistribute Motion 3:3  (slice3; segments: 3)
                           Hash Key: tenk1.thousand
                           ->  Hash Join
                                 Hash Cond: (tenk1_1.thousand = int4_tbl.f1)
                                 ->  Hash Join
                                       Hash Cond: (tenk1.unique1 = tenk1_1.unique2)
                                       ->  Seq Scan on tenk1
                                       ->  Hash
                                             ->  Redistribute Motion 3:3  (slice1; segments: 3)
                                                   Hash Key: tenk1_1.unique2
                                                   ->  Seq Scan on tenk1 tenk1_1
                                 ->  Hash
                                       ->  Broadcast Motion 3:3  (slice2; segments: 3)
                                             ->  Seq Scan on int4_tbl
                     ->  Hash
                           ->  Redistribute Motion 3:3  (slice4; segments: 3)
                                 Hash Key: tenk1_2.thousand
                                 ->  Seq Scan on tenk1 tenk1_2
 Optimizer: Pivotal Optimizer (GPORCA) version 3.10.0
(25 rows)

select count(*) from
  tenk1 a join tenk1 b on a.unique1 = b.unique2
  left join tenk1 c on a.unique2 = b.unique1 and c.thousand = a.thousand
  join int4_tbl on b.thousand = f1;
 count 
-------
    10
(1 row)

explain (costs off)
select b.unique1 from
  tenk1 a join tenk1 b on a.unique1 = b.unique2
  left join tenk1 c on b.unique1 = 42 and c.thousand = a.thousand
  join int4_tbl i1 on b.thousand = f1
  right join int4_tbl i2 on i2.f1 = b.tenthous
  order by 1;
                                              QUERY PLAN                                              
------------------------------------------------------------------------------------------------------
 Gather Motion 3:1  (slice6; segments: 3)
   Merge Key: tenk1.unique1
   ->  Sort
         Sort Key: tenk1.unique1
         ->  Hash Left Join
               Hash Cond: (int4_tbl.f1 = tenk1.tenthous)
               ->  Seq Scan on int4_tbl
               ->  Hash
                     ->  Redistribute Motion 3:3  (slice5; segments: 3)
                           Hash Key: tenk1.tenthous
                           ->  Hash Left Join
                                 Hash Cond: (tenk1_1.thousand = tenk1_2.thousand)
                                 Join Filter: (tenk1.unique1 = 42)
                                 ->  Redistribute Motion 3:3  (slice3; segments: 3)
                                       Hash Key: tenk1_1.thousand
                                       ->  Hash Join
                                             Hash Cond: (tenk1.thousand = int4_tbl_1.f1)
                                             ->  Hash Join
                                                   Hash Cond: (tenk1.unique2 = tenk1_1.unique1)
                                                   ->  Redistribute Motion 3:3  (slice1; segments: 3)
                                                         Hash Key: tenk1.unique2
                                                         ->  Seq Scan on tenk1
                                                   ->  Hash
                                                         ->  Seq Scan on tenk1 tenk1_1
                                             ->  Hash
                                                   ->  Broadcast Motion 3:3  (slice2; segments: 3)
                                                         ->  Seq Scan on int4_tbl int4_tbl_1
                                 ->  Hash
                                       ->  Redistribute Motion 3:3  (slice4; segments: 3)
                                             Hash Key: tenk1_2.thousand
                                             ->  Seq Scan on tenk1 tenk1_2
 Optimizer: Pivotal Optimizer (GPORCA) version 3.10.0
(32 rows)

select b.unique1 from
  tenk1 a join tenk1 b on a.unique1 = b.unique2
  left join tenk1 c on b.unique1 = 42 and c.thousand = a.thousand
  join int4_tbl i1 on b.thousand = f1
  right join int4_tbl i2 on i2.f1 = b.tenthous
  order by 1;
 unique1 
---------
       0
        
        
        
        
(5 rows)

explain (costs off)
select * from
(
  select unique1, q1, coalesce(unique1, -1) + q1 as fault
  from int8_tbl left join tenk1 on (q2 = unique2)
) ss
where fault = 122
order by fault;
                                       QUERY PLAN                                       
----------------------------------------------------------------------------------------
 Gather Motion 3:1  (slice3; segments: 3)
   Merge Key: ((COALESCE(tenk1.unique1, '-1'::integer) + int8_tbl.q1))
   ->  Sort
         Sort Key: ((COALESCE(tenk1.unique1, '-1'::integer) + int8_tbl.q1))
         ->  Result
               Filter: (((COALESCE(tenk1.unique1, '-1'::integer) + int8_tbl.q1)) = 122)
               ->  Result
                     ->  Hash Left Join
                           Hash Cond: (int8_tbl.q2 = (tenk1.unique2)::bigint)
                           ->  Redistribute Motion 3:3  (slice1; segments: 3)
                                 Hash Key: int8_tbl.q2
                                 ->  Seq Scan on int8_tbl
                           ->  Hash
                                 ->  Redistribute Motion 3:3  (slice2; segments: 3)
                                       Hash Key: (tenk1.unique2)::bigint
                                       ->  Seq Scan on tenk1
 Optimizer: Pivotal Optimizer (GPORCA) version 2.74.0
(17 rows)

select * from
(
  select unique1, q1, coalesce(unique1, -1) + q1 as fault
  from int8_tbl left join tenk1 on (q2 = unique2)
) ss
where fault = 122
order by fault;
 unique1 | q1  | fault 
---------+-----+-------
         | 123 |   122
(1 row)

explain (costs off)
select * from
(values (1, array[10,20]), (2, array[20,30])) as v1(v1x,v1ys)
left join (values (1, 10), (2, 20)) as v2(v2x,v2y) on v2x = v1x
left join unnest(v1ys) as u1(u1y) on u1y = v2y;
                         QUERY PLAN                          
-------------------------------------------------------------
 Nested Loop Left Join
   ->  Values Scan on "*VALUES*"
   ->  Hash Right Join
         Hash Cond: (u1.u1y = "*VALUES*_1".column2)
         Filter: ("*VALUES*_1".column1 = "*VALUES*".column1)
         ->  Function Scan on unnest u1
         ->  Hash
               ->  Values Scan on "*VALUES*_1"
 Optimizer: Postgres query optimizer
(9 rows)

select * from
(values (1, array[10,20]), (2, array[20,30])) as v1(v1x,v1ys)
left join (values (1, 10), (2, 20)) as v2(v2x,v2y) on v2x = v1x
left join unnest(v1ys) as u1(u1y) on u1y = v2y;
 v1x |  v1ys   | v2x | v2y | u1y 
-----+---------+-----+-----+-----
   1 | {10,20} |   1 |  10 |  10
   2 | {20,30} |   2 |  20 |  20
(2 rows)

--
-- test handling of potential equivalence clauses above outer joins
--
explain (costs off)
select q1, unique2, thousand, hundred
  from int8_tbl a left join tenk1 b on q1 = unique2
  where coalesce(thousand,123) = q1 and q1 = coalesce(hundred,123);
                                                    QUERY PLAN                                                    
------------------------------------------------------------------------------------------------------------------
 Gather Motion 3:1  (slice2; segments: 3)
   ->  Result
         Filter: ((COALESCE(tenk1.thousand, 123) = int8_tbl.q1) AND (int8_tbl.q1 = COALESCE(tenk1.hundred, 123)))
         ->  Hash Left Join
               Hash Cond: (int8_tbl.q1 = (tenk1.unique2)::bigint)
               ->  Seq Scan on int8_tbl
               ->  Hash
                     ->  Redistribute Motion 3:3  (slice1; segments: 3)
                           Hash Key: (tenk1.unique2)::bigint
                           ->  Seq Scan on tenk1
 Optimizer: Pivotal Optimizer (GPORCA) version 2.74.0
(11 rows)

select q1, unique2, thousand, hundred
  from int8_tbl a left join tenk1 b on q1 = unique2
  where coalesce(thousand,123) = q1 and q1 = coalesce(hundred,123);
 q1 | unique2 | thousand | hundred 
----+---------+----------+---------
(0 rows)

explain (costs off)
select f1, unique2, case when unique2 is null then f1 else 0 end
  from int4_tbl a left join tenk1 b on f1 = unique2
  where (case when unique2 is null then f1 else 0 end) = 0;
                                        QUERY PLAN                                         
-------------------------------------------------------------------------------------------
 Gather Motion 3:1  (slice2; segments: 3)
   ->  Result
         ->  Result
               Filter: (CASE WHEN (tenk1.unique2 IS NULL) THEN int4_tbl.f1 ELSE 0 END = 0)
               ->  Hash Left Join
                     Hash Cond: (int4_tbl.f1 = tenk1.unique2)
                     ->  Seq Scan on int4_tbl
                     ->  Hash
                           ->  Redistribute Motion 3:3  (slice1; segments: 3)
                                 Hash Key: tenk1.unique2
                                 ->  Seq Scan on tenk1
 Optimizer: Pivotal Optimizer (GPORCA) version 2.74.0
(12 rows)

select f1, unique2, case when unique2 is null then f1 else 0 end
  from int4_tbl a left join tenk1 b on f1 = unique2
  where (case when unique2 is null then f1 else 0 end) = 0;
 f1 | unique2 | case 
----+---------+------
  0 |       0 |    0
(1 row)

--
-- another case with equivalence clauses above outer joins (bug #8591)
--
explain (costs off)
select a.unique1, b.unique1, c.unique1, coalesce(b.twothousand, a.twothousand)
  from tenk1 a left join tenk1 b on b.thousand = a.unique1                        left join tenk1 c on c.unique2 = coalesce(b.twothousand, a.twothousand)
  where a.unique2 < 10 and coalesce(b.twothousand, a.twothousand) = 44;
                                          QUERY PLAN                                           
-----------------------------------------------------------------------------------------------
 Gather Motion 3:1  (slice4; segments: 3)
   ->  Result
         ->  Hash Left Join
               Hash Cond: (COALESCE(tenk1_1.twothousand, tenk1.twothousand) = tenk1_2.unique2)
               ->  Redistribute Motion 3:3  (slice2; segments: 3)
                     Hash Key: COALESCE(tenk1_1.twothousand, tenk1.twothousand)
                     ->  Result
                           Filter: (COALESCE(tenk1_1.twothousand, tenk1.twothousand) = 44)
                           ->  Hash Left Join
                                 Hash Cond: (tenk1.unique1 = tenk1_1.thousand)
                                 ->  Index Scan using tenk1_unique2 on tenk1
                                       Index Cond: (unique2 < 10)
                                 ->  Hash
                                       ->  Redistribute Motion 3:3  (slice1; segments: 3)
                                             Hash Key: tenk1_1.thousand
                                             ->  Seq Scan on tenk1 tenk1_1
               ->  Hash
                     ->  Redistribute Motion 3:3  (slice3; segments: 3)
                           Hash Key: tenk1_2.unique2
                           ->  Seq Scan on tenk1 tenk1_2
 Optimizer: Pivotal Optimizer (GPORCA) version 3.1.0
(21 rows)

select a.unique1, b.unique1, c.unique1, coalesce(b.twothousand, a.twothousand)
  from tenk1 a left join tenk1 b on b.thousand = a.unique1                        left join tenk1 c on c.unique2 = coalesce(b.twothousand, a.twothousand)
  where a.unique2 < 10 and coalesce(b.twothousand, a.twothousand) = 44;
 unique1 | unique1 | unique1 | coalesce 
---------+---------+---------+----------
(0 rows)

--
-- check handling of join aliases when flattening multiple levels of subquery
--
explain (verbose, costs off)
select foo1.join_key as foo1_id, foo3.join_key AS foo3_id, bug_field from
  (values (0),(1)) foo1(join_key)
left join
  (select join_key, bug_field from
    (select ss1.join_key, ss1.bug_field from
      (select f1 as join_key, 666 as bug_field from int4_tbl i1) ss1
    ) foo2
   left join
    (select unique2 as join_key from tenk1 i2) ss2
   using (join_key)
  ) foo3
using (join_key);
                                  QUERY PLAN                                  
------------------------------------------------------------------------------
 Gather Motion 3:1  (slice2; segments: 3)
   Output: "Values".column1, int4_tbl.f1, "outer".bug_field
   ->  Hash Left Join
         Output: "Values".column1, int4_tbl.f1, "outer".bug_field
         Hash Cond: ("Values".column1 = int4_tbl.f1)
         ->  Result
               Output: "Values".column1
               ->  Values Scan on "Values"
                     Output: "Values".column1
         ->  Hash
               Output: int4_tbl.f1, "outer".bug_field
               ->  Hash Left Join
                     Output: int4_tbl.f1, "outer".bug_field
                     Hash Cond: (int4_tbl.f1 = tenk1.unique2)
                     ->  Result
                           Output: 666, int4_tbl.f1
                           ->  Seq Scan on public.int4_tbl
                                 Output: int4_tbl.f1
                     ->  Hash
                           Output: tenk1.unique2
                           ->  Redistribute Motion 3:3  (slice1; segments: 3)
                                 Output: tenk1.unique2
                                 Hash Key: tenk1.unique2
                                 ->  Seq Scan on public.tenk1
                                       Output: tenk1.unique2
 Optimizer: Pivotal Optimizer (GPORCA) version 3.1.0
 Settings: optimizer=on
(27 rows)

select foo1.join_key as foo1_id, foo3.join_key AS foo3_id, bug_field from
  (values (0),(1)) foo1(join_key)
left join
  (select join_key, bug_field from
    (select ss1.join_key, ss1.bug_field from
      (select f1 as join_key, 666 as bug_field from int4_tbl i1) ss1
    ) foo2
   left join
    (select unique2 as join_key from tenk1 i2) ss2
   using (join_key)
  ) foo3
using (join_key);
 foo1_id | foo3_id | bug_field 
---------+---------+-----------
       0 |       0 |       666
       1 |         |          
(2 rows)

--
-- test successful handling of nested outer joins with degenerate join quals
--
explain (verbose, costs off)
select t1.* from
  text_tbl t1
  left join (select *, '***'::text as d1 from int8_tbl i8b1) b1
    left join int8_tbl i8
      left join (select *, null::int as d2 from int8_tbl i8b2) b2
      on (i8.q1 = b2.q1)
    on (b2.d2 = b1.q2)
  on (t1.f1 = b1.d1)
  left join int4_tbl i4
  on (i8.q2 = i4.f1);
                                                QUERY PLAN                                                
----------------------------------------------------------------------------------------------------------
 Gather Motion 3:1  (slice5; segments: 3)
   Output: text_tbl.f1
   ->  Hash Left Join
         Output: text_tbl.f1
         Hash Cond: (int8_tbl_1.q2 = (int4_tbl.f1)::bigint)
         ->  Hash Left Join
               Output: text_tbl.f1, int8_tbl_1.q2
               Hash Cond: (text_tbl.f1 = "outer".d1)
               ->  Seq Scan on public.text_tbl
                     Output: text_tbl.f1
               ->  Hash
                     Output: "outer".d1, int8_tbl_1.q2
                     ->  Redistribute Motion 3:3  (slice3; segments: 3)
                           Output: "outer".d1, int8_tbl_1.q2
                           Hash Key: "outer".d1
                           ->  Hash Left Join
                                 Output: "outer".d1, int8_tbl_1.q2
                                 Hash Cond: (int8_tbl.q2 = ("outer".d2)::bigint)
                                 ->  Result
                                       Output: '***'::text, int8_tbl.q2
                                       ->  Redistribute Motion 3:3  (slice1; segments: 3)
                                             Output: int8_tbl.q2
                                             Hash Key: int8_tbl.q2
                                             ->  Seq Scan on public.int8_tbl
                                                   Output: int8_tbl.q2
                                 ->  Hash
                                       Output: int8_tbl_1.q2, "outer".d2
                                       ->  Redistribute Motion 3:3  (slice2; segments: 3)
                                             Output: int8_tbl_1.q2, "outer".d2
                                             Hash Key: ("outer".d2)::bigint
                                             ->  Hash Left Join
                                                   Output: int8_tbl_1.q2, "outer".d2
                                                   Hash Cond: (int8_tbl_1.q1 = int8_tbl_2.q1)
                                                   ->  Seq Scan on public.int8_tbl int8_tbl_1
                                                         Output: int8_tbl_1.q1, int8_tbl_1.q2
                                                   ->  Hash
                                                         Output: "outer".d2, int8_tbl_2.q1
                                                         ->  Result
                                                               Output: NULL::integer, int8_tbl_2.q1
                                                               ->  Seq Scan on public.int8_tbl int8_tbl_2
                                                                     Output: int8_tbl_2.q1
         ->  Hash
               Output: int4_tbl.f1
               ->  Broadcast Motion 3:3  (slice4; segments: 3)
                     Output: int4_tbl.f1
                     ->  Seq Scan on public.int4_tbl
                           Output: int4_tbl.f1
 Optimizer: Pivotal Optimizer (GPORCA) version 3.9.0
 Settings: optimizer=on
(49 rows)

select t1.* from
  text_tbl t1
  left join (select *, '***'::text as d1 from int8_tbl i8b1) b1
    left join int8_tbl i8
      left join (select *, null::int as d2 from int8_tbl i8b2) b2
      on (i8.q1 = b2.q1)
    on (b2.d2 = b1.q2)
  on (t1.f1 = b1.d1)
  left join int4_tbl i4
  on (i8.q2 = i4.f1);
        f1         
-------------------
 doh!
 hi de ho neighbor
(2 rows)

explain (verbose, costs off)
select t1.* from
  text_tbl t1
  left join (select *, '***'::text as d1 from int8_tbl i8b1) b1
    left join int8_tbl i8
      left join (select *, null::int as d2 from int8_tbl i8b2, int4_tbl i4b2) b2
      on (i8.q1 = b2.q1)
    on (b2.d2 = b1.q2)
  on (t1.f1 = b1.d1)
  left join int4_tbl i4
  on (i8.q2 = i4.f1);
                                                        QUERY PLAN                                                         
---------------------------------------------------------------------------------------------------------------------------
 Gather Motion 3:1  (slice6; segments: 3)
   Output: text_tbl.f1
   ->  Hash Left Join
         Output: text_tbl.f1
         Hash Cond: (int8_tbl_1.q2 = (int4_tbl_1.f1)::bigint)
         ->  Hash Left Join
               Output: text_tbl.f1, int8_tbl_1.q2
               Hash Cond: (text_tbl.f1 = "outer".d1)
               ->  Seq Scan on public.text_tbl
                     Output: text_tbl.f1
               ->  Hash
                     Output: "outer".d1, int8_tbl_1.q2
                     ->  Redistribute Motion 3:3  (slice4; segments: 3)
                           Output: "outer".d1, int8_tbl_1.q2
                           Hash Key: "outer".d1
                           ->  Hash Left Join
                                 Output: "outer".d1, int8_tbl_1.q2
                                 Hash Cond: (int8_tbl.q2 = ("outer".d2)::bigint)
                                 ->  Result
                                       Output: '***'::text, int8_tbl.q2
                                       ->  Redistribute Motion 3:3  (slice1; segments: 3)
                                             Output: int8_tbl.q2
                                             Hash Key: int8_tbl.q2
                                             ->  Seq Scan on public.int8_tbl
                                                   Output: int8_tbl.q2
                                 ->  Hash
                                       Output: int8_tbl_1.q2, "outer".d2
                                       ->  Redistribute Motion 3:3  (slice3; segments: 3)
                                             Output: int8_tbl_1.q2, "outer".d2
                                             Hash Key: ("outer".d2)::bigint
                                             ->  Hash Left Join
                                                   Output: int8_tbl_1.q2, "outer".d2
                                                   Hash Cond: (int8_tbl_1.q1 = int8_tbl_2.q1)
                                                   ->  Seq Scan on public.int8_tbl int8_tbl_1
                                                         Output: int8_tbl_1.q1, int8_tbl_1.q2
                                                   ->  Hash
                                                         Output: "outer".d2, int8_tbl_2.q1
                                                         ->  Result
                                                               Output: NULL::integer, int8_tbl_2.q1
                                                               ->  Nested Loop
                                                                     Output: int8_tbl_2.q1
                                                                     Join Filter: true
                                                                     ->  Seq Scan on public.int8_tbl int8_tbl_2
                                                                           Output: int8_tbl_2.q1
                                                                     ->  Materialize
                                                                           ->  Broadcast Motion 3:3  (slice2; segments: 3)
                                                                                 ->  Seq Scan on public.int4_tbl
         ->  Hash
               Output: int4_tbl_1.f1
               ->  Broadcast Motion 3:3  (slice5; segments: 3)
                     Output: int4_tbl_1.f1
                     ->  Seq Scan on public.int4_tbl int4_tbl_1
                           Output: int4_tbl_1.f1
 Optimizer: Pivotal Optimizer (GPORCA) version 3.9.0
 Settings: optimizer=on
(55 rows)

select t1.* from
  text_tbl t1
  left join (select *, '***'::text as d1 from int8_tbl i8b1) b1
    left join int8_tbl i8
      left join (select *, null::int as d2 from int8_tbl i8b2, int4_tbl i4b2) b2
      on (i8.q1 = b2.q1)
    on (b2.d2 = b1.q2)
  on (t1.f1 = b1.d1)
  left join int4_tbl i4
  on (i8.q2 = i4.f1);
        f1         
-------------------
 doh!
 hi de ho neighbor
(2 rows)

explain (verbose, costs off)
select t1.* from
  text_tbl t1
  left join (select *, '***'::text as d1 from int8_tbl i8b1) b1
    left join int8_tbl i8
      left join (select *, null::int as d2 from int8_tbl i8b2, int4_tbl i4b2
                 where q1 = f1) b2
      on (i8.q1 = b2.q1)
    on (b2.d2 = b1.q2)
  on (t1.f1 = b1.d1)
  left join int4_tbl i4
  on (i8.q2 = i4.f1);
                                                          QUERY PLAN                                                          
------------------------------------------------------------------------------------------------------------------------------
 Gather Motion 3:1  (slice6; segments: 3)
   Output: text_tbl.f1
   ->  Hash Left Join
         Output: text_tbl.f1
         Hash Cond: (int8_tbl_1.q2 = (int4_tbl_1.f1)::bigint)
         ->  Hash Left Join
               Output: text_tbl.f1, int8_tbl_1.q2
               Hash Cond: (text_tbl.f1 = "outer".d1)
               ->  Seq Scan on public.text_tbl
                     Output: text_tbl.f1
               ->  Hash
                     Output: "outer".d1, int8_tbl_1.q2
                     ->  Redistribute Motion 3:3  (slice4; segments: 3)
                           Output: "outer".d1, int8_tbl_1.q2
                           Hash Key: "outer".d1
                           ->  Hash Left Join
                                 Output: "outer".d1, int8_tbl_1.q2
                                 Hash Cond: (int8_tbl.q2 = ("outer".d2)::bigint)
                                 ->  Result
                                       Output: '***'::text, int8_tbl.q2
                                       ->  Redistribute Motion 3:3  (slice1; segments: 3)
                                             Output: int8_tbl.q2
                                             Hash Key: int8_tbl.q2
                                             ->  Seq Scan on public.int8_tbl
                                                   Output: int8_tbl.q2
                                 ->  Hash
                                       Output: int8_tbl_1.q2, "outer".d2
                                       ->  Redistribute Motion 3:3  (slice3; segments: 3)
                                             Output: int8_tbl_1.q2, "outer".d2
                                             Hash Key: ("outer".d2)::bigint
                                             ->  Hash Left Join
                                                   Output: int8_tbl_1.q2, "outer".d2
                                                   Hash Cond: (int8_tbl_1.q1 = int8_tbl_2.q1)
                                                   ->  Seq Scan on public.int8_tbl int8_tbl_1
                                                         Output: int8_tbl_1.q1, int8_tbl_1.q2
                                                   ->  Hash
                                                         Output: "outer".d2, int8_tbl_2.q1
                                                         ->  Result
                                                               Output: NULL::integer, int8_tbl_2.q1
                                                               ->  Hash Join
                                                                     Output: int8_tbl_2.q1
                                                                     Hash Cond: (int8_tbl_2.q1 = (int4_tbl.f1)::bigint)
                                                                     ->  Seq Scan on public.int8_tbl int8_tbl_2
                                                                           Output: int8_tbl_2.q1
                                                                     ->  Hash
                                                                           Output: int4_tbl.f1
                                                                           ->  Redistribute Motion 3:3  (slice2; segments: 3)
                                                                                 Output: int4_tbl.f1
                                                                                 Hash Key: (int4_tbl.f1)::bigint
                                                                                 ->  Seq Scan on public.int4_tbl
                                                                                       Output: int4_tbl.f1
         ->  Hash
               Output: int4_tbl_1.f1
               ->  Broadcast Motion 3:3  (slice5; segments: 3)
                     Output: int4_tbl_1.f1
                     ->  Seq Scan on public.int4_tbl int4_tbl_1
                           Output: int4_tbl_1.f1
 Optimizer: Pivotal Optimizer (GPORCA) version 3.9.0
 Settings: optimizer=on
(59 rows)

select t1.* from
  text_tbl t1
  left join (select *, '***'::text as d1 from int8_tbl i8b1) b1
    left join int8_tbl i8
      left join (select *, null::int as d2 from int8_tbl i8b2, int4_tbl i4b2
                 where q1 = f1) b2
      on (i8.q1 = b2.q1)
    on (b2.d2 = b1.q2)
  on (t1.f1 = b1.d1)
  left join int4_tbl i4
  on (i8.q2 = i4.f1);
        f1         
-------------------
 doh!
 hi de ho neighbor
(2 rows)

explain (verbose, costs off)
select * from
  text_tbl t1
  inner join int8_tbl i8
  on i8.q2 = 456
  right join text_tbl t2
  on t1.f1 = 'doh!'
  left join int4_tbl i4
  on i8.q1 = i4.f1;
                                       QUERY PLAN                                       
----------------------------------------------------------------------------------------
 Gather Motion 3:1  (slice4; segments: 3)
   Output: text_tbl.f1, int8_tbl.q1, int8_tbl.q2, text_tbl_1.f1, int4_tbl.f1
   ->  Hash Left Join
         Output: text_tbl.f1, int8_tbl.q1, int8_tbl.q2, text_tbl_1.f1, int4_tbl.f1
         Hash Cond: (int8_tbl.q1 = (int4_tbl.f1)::bigint)
         ->  Nested Loop Left Join
               Output: text_tbl_1.f1, text_tbl.f1, int8_tbl.q1, int8_tbl.q2
               Join Filter: true
               ->  Seq Scan on public.text_tbl text_tbl_1
                     Output: text_tbl_1.f1
               ->  Materialize
                     Output: text_tbl.f1, int8_tbl.q1, int8_tbl.q2
                     ->  Broadcast Motion 3:3  (slice2; segments: 3)
                           Output: text_tbl.f1, int8_tbl.q1, int8_tbl.q2
                           ->  Nested Loop
                                 Output: text_tbl.f1, int8_tbl.q1, int8_tbl.q2
                                 Join Filter: true
                                 ->  Seq Scan on public.int8_tbl
                                       Output: int8_tbl.q1, int8_tbl.q2
                                       Filter: (int8_tbl.q2 = 456)
                                 ->  Materialize
                                       Output: text_tbl.f1
                                       ->  Broadcast Motion 3:3  (slice1; segments: 3)
                                             Output: text_tbl.f1
                                             ->  Seq Scan on public.text_tbl
                                                   Output: text_tbl.f1
                                                   Filter: (text_tbl.f1 = 'doh!'::text)
         ->  Hash
               Output: int4_tbl.f1
               ->  Broadcast Motion 3:3  (slice3; segments: 3)
                     Output: int4_tbl.f1
                     ->  Seq Scan on public.int4_tbl
                           Output: int4_tbl.f1
 Optimizer: Pivotal Optimizer (GPORCA) version 3.9.0
 Settings: optimizer=on
(35 rows)

select * from
  text_tbl t1
  inner join int8_tbl i8
  on i8.q2 = 456
  right join text_tbl t2
  on t1.f1 = 'doh!'
  left join int4_tbl i4
  on i8.q1 = i4.f1;
  f1  | q1  | q2  |        f1         | f1 
------+-----+-----+-------------------+----
 doh! | 123 | 456 | doh!              |   
 doh! | 123 | 456 | hi de ho neighbor |   
(2 rows)

--
-- test for appropriate join order in the presence of lateral references
--
-- start_ignore
-- GPDB_94_STABLE_MERGE_FIXME: Currently LATERAL is not fully supported in GPDB
-- and the queries below are failing at the moment (The first one fails with
-- error and the other two fail with panic). Comment them off temporarily.
/*
 explain (verbose, costs off)
select * from
  text_tbl t1
  left join int8_tbl i8
  on i8.q2 = 123,
  lateral (select i8.q1, t2.f1 from text_tbl t2 limit 1) as ss
where t1.f1 = ss.f1;

select * from
  text_tbl t1
  left join int8_tbl i8
  on i8.q2 = 123,
  lateral (select i8.q1, t2.f1 from text_tbl t2 limit 1) as ss
where t1.f1 = ss.f1;

explain (verbose, costs off)
select * from
  text_tbl t1
  left join int8_tbl i8
  on i8.q2 = 123,
  lateral (select i8.q1, t2.f1 from text_tbl t2 limit 1) as ss1,
  lateral (select ss1.* from text_tbl t3 limit 1) as ss2
where t1.f1 = ss2.f1;

select * from
  text_tbl t1
  left join int8_tbl i8
  on i8.q2 = 123,
  lateral (select i8.q1, t2.f1 from text_tbl t2 limit 1) as ss1,
  lateral (select ss1.* from text_tbl t3 limit 1) as ss2
where t1.f1 = ss2.f1;

explain (verbose, costs off)
select 1 from
  text_tbl as tt1
  inner join text_tbl as tt2 on (tt1.f1 = 'foo')
  left join text_tbl as tt3 on (tt3.f1 = 'foo')
  left join text_tbl as tt4 on (tt3.f1 = tt4.f1),
  lateral (select tt4.f1 as c0 from text_tbl as tt5 limit 1) as ss1
where tt1.f1 = ss1.c0;

select 1 from
  text_tbl as tt1
  inner join text_tbl as tt2 on (tt1.f1 = 'foo')
  left join text_tbl as tt3 on (tt3.f1 = 'foo')
  left join text_tbl as tt4 on (tt3.f1 = tt4.f1),
  lateral (select tt4.f1 as c0 from text_tbl as tt5 limit 1) as ss1
where tt1.f1 = ss1.c0;
*/
--end_ignore
--
-- check a case in which a PlaceHolderVar forces join order
--
--start_ignore
--GPDB_94_STABLE_MERGE_FIXME: This query is lateral related and its plan is
--different from PostgreSQL's.  Do not know why yet. Ignore its plan
--temporarily.
explain (verbose, costs off)
select ss2.* from
  int4_tbl i41
  left join int8_tbl i8
    join (select i42.f1 as c1, i43.f1 as c2, 42 as c3
          from int4_tbl i42, int4_tbl i43) ss1
    on i8.q1 = ss1.c2
  on i41.f1 = ss1.c1,
  lateral (select i41.*, i8.*, ss1.* from text_tbl limit 1) ss2
where ss1.c2 = 0;
                                        QUERY PLAN                                        
------------------------------------------------------------------------------------------
 Nested Loop
   Output: (i41.f1), (i8.q1), (i8.q2), (i42.f1), (i43.f1), ((42))
   ->  Gather Motion 3:1  (slice2; segments: 3)
         Output: i41.f1, i42.f1, i8.q1, i8.q2, i43.f1, (42)
         ->  Nested Loop
               Output: i41.f1, i42.f1, i8.q1, i8.q2, i43.f1, 42
               ->  Nested Loop
                     Output: i41.f1, i42.f1, i8.q1, i8.q2
                     ->  Redistribute Motion 3:3  (slice1; segments: 3)
                           Output: i41.f1, i42.f1
                           Hash Key: 0
                           ->  Hash Join
                                 Output: i41.f1, i42.f1
                                 Hash Cond: (i41.f1 = i42.f1)
                                 ->  Seq Scan on public.int4_tbl i41
                                       Output: i41.f1
                                 ->  Hash
                                       Output: i42.f1
                                       ->  Seq Scan on public.int4_tbl i42
                                             Output: i42.f1
                     ->  Materialize
                           Output: i8.q1, i8.q2
                           ->  Seq Scan on public.int8_tbl i8
                                 Output: i8.q1, i8.q2
                                 Filter: (i8.q1 = 0)
               ->  Materialize
                     Output: i43.f1
                     ->  Seq Scan on public.int4_tbl i43
                           Output: i43.f1
                           Filter: (i43.f1 = 0)
   ->  Materialize
         Output: (i41.f1), (i8.q1), (i8.q2), (i42.f1), (i43.f1), ((42))
         ->  Limit
               Output: (i41.f1), (i8.q1), (i8.q2), (i42.f1), (i43.f1), ((42))
               ->  Gather Motion 3:1  (slice3; segments: 3)
                     Output: (i41.f1), (i8.q1), (i8.q2), (i42.f1), (i43.f1), ((42))
                     ->  Limit
                           Output: (i41.f1), (i8.q1), (i8.q2), (i42.f1), (i43.f1), ((42))
                           ->  Seq Scan on public.text_tbl
                                 Output: i41.f1, i8.q1, i8.q2, i42.f1, i43.f1, (42)
 Optimizer: Postgres query optimizer
 Settings: optimizer=on
(42 rows)

--end_ignore
select ss2.* from
  int4_tbl i41
  left join int8_tbl i8
    join (select i42.f1 as c1, i43.f1 as c2, 42 as c3
          from int4_tbl i42, int4_tbl i43) ss1
    on i8.q1 = ss1.c2
  on i41.f1 = ss1.c1,
  lateral (select i41.*, i8.*, ss1.* from text_tbl limit 1) ss2
where ss1.c2 = 0;
 f1 | q1 | q2 | c1 | c2 | c3 
----+----+----+----+----+----
(0 rows)

--
-- test successful handling of full join underneath left join (bug #14105)
--
explain (costs off)
select * from
  (select 1 as id) as xx
  left join
    (tenk1 as a1 full join (select 1 as id) as yy on (a1.unique1 = yy.id))
  on (xx.id = coalesce(yy.id));
                            QUERY PLAN                            
------------------------------------------------------------------
 Gather Motion 3:1  (slice2; segments: 3)
   ->  Hash Left Join
         Hash Cond: (id = COALESCE(id))
         ->  Result
               ->  Result
                     ->  Result
         ->  Hash
               ->  Redistribute Motion 3:3  (slice1; segments: 3)
                     Hash Key: COALESCE(id)
                     ->  Merge Full Join
                           Merge Cond: (unique1 = id)
                           ->  Sort
                                 Sort Key: unique1
                                 ->  Seq Scan on tenk1
                           ->  Sort
                                 Sort Key: id
                                 ->  Result
                                       ->  Result
                                             ->  Result
 Optimizer: Pivotal Optimizer (GPORCA) version 3.44.0
(20 rows)

select * from
  (select 1 as id) as xx
  left join
    (tenk1 as a1 full join (select 1 as id) as yy on (a1.unique1 = yy.id))
  on (xx.id = coalesce(yy.id));
 id | unique1 | unique2 | two | four | ten | twenty | hundred | thousand | twothousand | fivethous | tenthous | odd | even | stringu1 | stringu2 | string4 | id 
----+---------+---------+-----+------+-----+--------+---------+----------+-------------+-----------+----------+-----+------+----------+----------+---------+----
  1 |       1 |    2838 |   1 |    1 |   1 |      1 |       1 |        1 |           1 |         1 |        1 |   2 |    3 | BAAAAA   | EFEAAA   | OOOOxx  |  1
(1 row)

--
-- test ability to push constants through outer join clauses
--
explain (costs off)
  select * from int4_tbl a left join tenk1 b on f1 = unique2 where f1 = 0;
                        QUERY PLAN                         
-----------------------------------------------------------
 Hash Left Join
   Hash Cond: (int4_tbl.f1 = tenk1.unique2)
   ->  Gather Motion 3:1  (slice1; segments: 3)
         ->  Seq Scan on int4_tbl
               Filter: (f1 = 0)
   ->  Hash
         ->  Gather Motion 3:1  (slice2; segments: 3)
               ->  Index Scan using tenk1_unique2 on tenk1
                     Index Cond: (unique2 = 0)
 Optimizer: Pivotal Optimizer (GPORCA) version 3.44.0
(10 rows)

explain (costs off)
  select * from tenk1 a full join tenk1 b using(unique2) where unique2 = 42;
                                     QUERY PLAN                                     
------------------------------------------------------------------------------------
 Gather Motion 3:1  (slice3; segments: 3)
   ->  Result
         ->  Result
               Filter: ((COALESCE(tenk1.unique2, tenk1_1.unique2)) = 42)
               ->  Result
                     ->  Merge Full Join
                           Merge Cond: (tenk1.unique2 = tenk1_1.unique2)
                           ->  Sort
                                 Sort Key: tenk1.unique2
                                 ->  Redistribute Motion 3:3  (slice1; segments: 3)
                                       Hash Key: tenk1.unique2
                                       ->  Seq Scan on tenk1
                           ->  Sort
                                 Sort Key: tenk1_1.unique2
                                 ->  Redistribute Motion 3:3  (slice2; segments: 3)
                                       Hash Key: tenk1_1.unique2
                                       ->  Seq Scan on tenk1 tenk1_1
 Optimizer: Pivotal Optimizer (GPORCA) version 3.44.0
(18 rows)

--
-- test that quals attached to an outer join have correct semantics,
-- specifically that they don't re-use expressions computed below the join;
-- we force a mergejoin so that coalesce(b.q1, 1) appears as a join input
--
set enable_hashjoin to off;
set enable_nestloop to off;
set enable_mergejoin to on;
explain (verbose, costs off)
  select a.q2, b.q1
    from int8_tbl a left join int8_tbl b on a.q2 = coalesce(b.q1, 1)
    where coalesce(b.q1, 1) > 0;
<<<<<<< HEAD
                                  QUERY PLAN                                   
-------------------------------------------------------------------------------
=======
                                 QUERY PLAN                                  
-----------------------------------------------------------------------------
>>>>>>> 46c89f63
 Gather Motion 3:1  (slice3; segments: 3)
   Output: int8_tbl.q2, int8_tbl_1.q1
   ->  Result
         Output: int8_tbl.q2, int8_tbl_1.q1
         Filter: (COALESCE(int8_tbl_1.q1, '1'::bigint) > 0)
         ->  Hash Left Join
               Output: int8_tbl.q2, int8_tbl_1.q1
               Hash Cond: (int8_tbl.q2 = COALESCE(int8_tbl_1.q1, '1'::bigint))
               ->  Redistribute Motion 3:3  (slice1; segments: 3)
                     Output: int8_tbl.q2
                     Hash Key: int8_tbl.q2
                     ->  Seq Scan on public.int8_tbl
                           Output: int8_tbl.q2
               ->  Hash
                     Output: int8_tbl_1.q1
                     ->  Redistribute Motion 3:3  (slice2; segments: 3)
                           Output: int8_tbl_1.q1
                           Hash Key: COALESCE(int8_tbl_1.q1, '1'::bigint)
                           ->  Seq Scan on public.int8_tbl int8_tbl_1
                                 Output: int8_tbl_1.q1
 Optimizer: Pivotal Optimizer (GPORCA) version 3.9.0
 Settings: enable_hashjoin=off, enable_mergejoin=on, enable_nestloop=off, optimizer=on
(22 rows)

select a.q2, b.q1
  from int8_tbl a left join int8_tbl b on a.q2 = coalesce(b.q1, 1)
  where coalesce(b.q1, 1) > 0;
        q2         |        q1        
-------------------+------------------
               456 |                 
  4567890123456789 | 4567890123456789
  4567890123456789 | 4567890123456789
  4567890123456789 | 4567890123456789
 -4567890123456789 |                 
  4567890123456789 | 4567890123456789
  4567890123456789 | 4567890123456789
  4567890123456789 | 4567890123456789
               123 |              123
               123 |              123
(10 rows)

reset enable_hashjoin;
reset enable_nestloop;
reset enable_mergejoin;
--
-- test join removal
--
begin;
CREATE TEMP TABLE a (id int PRIMARY KEY, b_id int);
CREATE TEMP TABLE b (id int PRIMARY KEY, c_id int);
CREATE TEMP TABLE c (id int PRIMARY KEY);
CREATE TEMP TABLE d (a int, b int);
NOTICE:  Table doesn't have 'DISTRIBUTED BY' clause -- Using column named 'a' as the Greenplum Database data distribution key for this table.
HINT:  The 'DISTRIBUTED BY' clause determines the distribution of data. Make sure column(s) chosen are the optimal data distribution key to minimize skew.
INSERT INTO a VALUES (0, 0), (1, NULL);
INSERT INTO b VALUES (0, 0), (1, NULL);
INSERT INTO c VALUES (0), (1);
INSERT INTO d VALUES (1,3), (2,2), (3,1);
-- all three cases should be optimizable into a simple seqscan
explain (costs off) SELECT a.* FROM a LEFT JOIN b ON a.b_id = b.id;
                         QUERY PLAN                         
------------------------------------------------------------
 Gather Motion 3:1  (slice2; segments: 3)
   ->  Nested Loop Left Join
         Join Filter: true
         ->  Redistribute Motion 3:3  (slice1; segments: 3)
               Hash Key: a.b_id
               ->  Seq Scan on a
         ->  Index Scan using b_pkey on b
               Index Cond: (id = a.b_id)
 Optimizer: Pivotal Optimizer (GPORCA) version 2.64.0
(9 rows)

explain (costs off) SELECT b.* FROM b LEFT JOIN c ON b.c_id = c.id;
                         QUERY PLAN                         
------------------------------------------------------------
 Gather Motion 3:1  (slice2; segments: 3)
   ->  Nested Loop Left Join
         Join Filter: true
         ->  Redistribute Motion 3:3  (slice1; segments: 3)
               Hash Key: b.c_id
               ->  Seq Scan on b
         ->  Index Scan using c_pkey on c
               Index Cond: (id = b.c_id)
 Optimizer: Pivotal Optimizer (GPORCA) version 2.64.0
(9 rows)

explain (costs off)
  SELECT a.* FROM a LEFT JOIN (b left join c on b.c_id = c.id)
  ON (a.b_id = b.id);
                                  QUERY PLAN                                  
------------------------------------------------------------------------------
 Gather Motion 3:1  (slice4; segments: 3)
   ->  Hash Left Join
         Hash Cond: (a.b_id = b.id)
         ->  Redistribute Motion 3:3  (slice1; segments: 3)
               Hash Key: a.b_id
               ->  Seq Scan on a
         ->  Hash
               ->  Redistribute Motion 3:3  (slice3; segments: 3)
                     Hash Key: b.id
                     ->  Nested Loop Left Join
                           Join Filter: true
                           ->  Redistribute Motion 3:3  (slice2; segments: 3)
                                 Hash Key: b.c_id
                                 ->  Seq Scan on b
                           ->  Index Scan using c_pkey on c
                                 Index Cond: (id = b.c_id)
 Optimizer: Pivotal Optimizer (GPORCA) version 2.64.0
(17 rows)

-- check optimization of outer join within another special join
explain (costs off)
select id from a where id in (
	select b.id from b left join c on b.id = c.id
);
                  QUERY PLAN                   
-----------------------------------------------
 Gather Motion 3:1  (slice1; segments: 3)
   ->  Hash Semi Join
         Hash Cond: (a.id = b.id)
         ->  Seq Scan on a
         ->  Hash
               ->  Nested Loop Left Join
                     Join Filter: true
                     ->  Seq Scan on b
                     ->  Index Scan using c_pkey on c
                           Index Cond: (id = b.id)
 Optimizer: Pivotal Optimizer (GPORCA) version 2.64.0
(11 rows)

-- check that join removal works for a left join when joining a subquery
-- that is guaranteed to be unique by its GROUP BY clause
explain (costs off)
select d.* from d left join (select * from b group by b.id, b.c_id) s
  on d.a = s.id and d.b = s.c_id;
                      QUERY PLAN                      
------------------------------------------------------
 Gather Motion 3:1  (slice1; segments: 3)
   ->  Nested Loop Left Join
         Join Filter: true
         ->  Seq Scan on d
         ->  Index Scan using b_pkey on b
               Index Cond: (id = d.a)
               Filter: (d.b = c_id)
 Optimizer: Pivotal Optimizer (GPORCA) version 3.44.0
(8 rows)

-- similarly, but keying off a DISTINCT clause
explain (costs off)
select d.* from d left join (select distinct * from b) s
  on d.a = s.id and d.b = s.c_id;
                      QUERY PLAN                      
------------------------------------------------------
 Gather Motion 3:1  (slice1; segments: 3)
   ->  Nested Loop Left Join
         Join Filter: true
         ->  Seq Scan on d
         ->  Index Scan using b_pkey on b
               Index Cond: (id = d.a)
               Filter: (d.b = c_id)
 Optimizer: Pivotal Optimizer (GPORCA) version 3.44.0
(8 rows)

-- join removal is not possible when the GROUP BY contains a column that is
-- not in the join condition
explain (costs off)
select d.* from d left join (select * from b group by b.id, b.c_id) s
  on d.a = s.id;
                      QUERY PLAN                      
------------------------------------------------------
 Gather Motion 3:1  (slice1; segments: 3)
   ->  Nested Loop Left Join
         Join Filter: true
         ->  Seq Scan on d
         ->  Index Scan using b_pkey on b
               Index Cond: (id = d.a)
 Optimizer: Pivotal Optimizer (GPORCA) version 3.44.0
(7 rows)

-- similarly, but keying off a DISTINCT clause
explain (costs off)
select d.* from d left join (select distinct * from b) s
  on d.a = s.id;
                      QUERY PLAN                      
------------------------------------------------------
 Gather Motion 3:1  (slice1; segments: 3)
   ->  Nested Loop Left Join
         Join Filter: true
         ->  Seq Scan on d
         ->  Index Scan using b_pkey on b
               Index Cond: (id = d.a)
 Optimizer: Pivotal Optimizer (GPORCA) version 3.44.0
(7 rows)

-- check join removal works when uniqueness of the join condition is enforced
-- by a UNION
explain (costs off)
select d.* from d left join (select id from a union select id from b) s
  on d.a = s.id;
                      QUERY PLAN                      
------------------------------------------------------
 Gather Motion 3:1  (slice1; segments: 3)
   ->  Hash Left Join
         Hash Cond: (d.a = a.id)
         ->  Seq Scan on d
         ->  Hash
               ->  GroupAggregate
                     Group Key: a.id
                     ->  Sort
                           Sort Key: a.id
                           ->  Append
                                 ->  Seq Scan on a
                                 ->  Seq Scan on b
 Optimizer: Pivotal Optimizer (GPORCA) version 3.44.0
(13 rows)

-- check join removal with a cross-type comparison operator
explain (costs off)
select i8.* from int8_tbl i8 left join (select f1 from int4_tbl group by f1) i4
  on i8.q1 = i4.f1;
                            QUERY PLAN                            
------------------------------------------------------------------
 Gather Motion 3:1  (slice2; segments: 3)
   ->  Hash Left Join
         Hash Cond: (int8_tbl.q1 = (int4_tbl.f1)::bigint)
         ->  Seq Scan on int8_tbl
         ->  Hash
               ->  Redistribute Motion 3:3  (slice1; segments: 3)
                     Hash Key: (int4_tbl.f1)::bigint
                     ->  GroupAggregate
                           Group Key: int4_tbl.f1
                           ->  Sort
                                 Sort Key: int4_tbl.f1
                                 ->  Seq Scan on int4_tbl
 Optimizer: Pivotal Optimizer (GPORCA) version 3.44.0
(13 rows)

rollback;
create temp table parent (k int primary key, pd int);
create temp table child (k int unique, cd int);
insert into parent values (1, 10), (2, 20), (3, 30);
insert into child values (1, 100), (4, 400);
-- this case is optimizable
select p.* from parent p left join child c on (p.k = c.k);
 k | pd 
---+----
 1 | 10
 2 | 20
 3 | 30
(3 rows)

explain (costs off)
  select p.* from parent p left join child c on (p.k = c.k);
                QUERY PLAN                
------------------------------------------
 Gather Motion 3:1  (slice1; segments: 3)
   ->  Nested Loop Left Join
         Join Filter: true
         ->  Seq Scan on parent
         ->  Index Scan using child_k_key on child
               Index Cond: (k = parent.k)
 Optimizer: Pivotal Optimizer (GPORCA) version 2.64.0
(7 rows)

-- this case is not
select p.*, linked from parent p
  left join (select c.*, true as linked from child c) as ss
  on (p.k = ss.k);
 k | pd | linked 
---+----+--------
 1 | 10 | t
 2 | 20 | 
 3 | 30 | 
(3 rows)

explain (costs off)
  select p.*, linked from parent p
    left join (select c.*, true as linked from child c) as ss
    on (p.k = ss.k);
                QUERY PLAN                 
-------------------------------------------
 Gather Motion 3:1  (slice1; segments: 3)
   ->  Hash Left Join
         Hash Cond: (parent.k = child.k)
         ->  Seq Scan on parent
         ->  Hash
               ->  Result
                     ->  Seq Scan on child
 Optimizer: Pivotal Optimizer (GPORCA) version 2.54.2
(8 rows)

-- check for a 9.0rc1 bug: join removal breaks pseudoconstant qual handling
select p.* from
  parent p left join child c on (p.k = c.k)
  where p.k = 1 and p.k = 2;
 k | pd 
---+----
(0 rows)

explain (costs off)
select p.* from
  parent p left join child c on (p.k = c.k)
  where p.k = 1 and p.k = 2;
           QUERY PLAN           
--------------------------------
 Result
   ->  Result
         One-Time Filter: false
 Optimizer: Pivotal Optimizer (GPORCA) version 2.54.2
(4 rows)

select p.* from
  (parent p left join child c on (p.k = c.k)) join parent x on p.k = x.k
  where p.k = 1 and p.k = 2;
 k | pd 
---+----
(0 rows)

explain (costs off)
select p.* from
  (parent p left join child c on (p.k = c.k)) join parent x on p.k = x.k
  where p.k = 1 and p.k = 2;
           QUERY PLAN           
--------------------------------
 Result
   ->  Result
         One-Time Filter: false
 Optimizer: Pivotal Optimizer (GPORCA) version 2.54.2
(4 rows)

-- bug 5255: this is not optimizable by join removal
begin;
CREATE TEMP TABLE a (id int PRIMARY KEY);
CREATE TEMP TABLE b (id int PRIMARY KEY, a_id int);
INSERT INTO a VALUES (0), (1);
INSERT INTO b VALUES (0, 0), (1, NULL);
SELECT * FROM b LEFT JOIN a ON (b.a_id = a.id) WHERE (a.id IS NULL OR a.id > 0);
 id | a_id | id 
----+------+----
  1 |      |   
(1 row)

SELECT b.* FROM b LEFT JOIN a ON (b.a_id = a.id) WHERE (a.id IS NULL OR a.id > 0);
 id | a_id 
----+------
  1 |     
(1 row)

rollback;
-- another join removal bug: this is not optimizable, either
begin;
create temp table innertab (id int8 primary key, dat1 int8);
insert into innertab values(123, 42);
SELECT * FROM
    (SELECT 1 AS x) ss1
  LEFT JOIN
    (SELECT q1, q2, COALESCE(dat1, q1) AS y
     FROM int8_tbl LEFT JOIN innertab ON q2 = id) ss2
  ON true;
 x |        q1        |        q2         |        y         
---+------------------+-------------------+------------------
 1 |              123 |               456 |              123
 1 |              123 |  4567890123456789 |              123
 1 | 4567890123456789 |               123 |               42
 1 | 4567890123456789 |  4567890123456789 | 4567890123456789
 1 | 4567890123456789 | -4567890123456789 | 4567890123456789
(5 rows)

rollback;
-- another join removal bug: we must clean up correctly when removing a PHV
begin;
create temp table uniquetbl (f1 text unique);
explain (costs off)
select t1.* from
  uniquetbl as t1
  left join (select *, '***'::text as d1 from uniquetbl) t2
  on t1.f1 = t2.f1
  left join uniquetbl t3
  on t2.d1 = t3.f1;
                              QUERY PLAN                                
------------------------------------------------------------------------
 Gather Motion 3:1  (slice2; segments: 3)
   ->  Nested Loop Left Join
         Join Filter: true
         ->  Redistribute Motion 3:3  (slice1; segments: 3)
               Hash Key: "outer".d1
               ->  Hash Left Join
                     Hash Cond: (uniquetbl.f1 = uniquetbl_1.f1)
                     ->  Seq Scan on uniquetbl
                     ->  Hash
                           ->  Result
                                 ->  Seq Scan on uniquetbl uniquetbl_1
         ->  Index Scan using uniquetbl_f1_key on uniquetbl uniquetbl_2
               Index Cond: (f1 = "outer".d1)
 Optimizer: Pivotal Optimizer (GPORCA) version 3.9.0
(14 rows)

explain (costs off)
select t0.*
from
 text_tbl t0
 left join
   (select case t1.ten when 0 then 'doh!'::text else null::text end as case1,
           t1.stringu2
     from tenk1 t1
     join int4_tbl i4 ON i4.f1 = t1.unique2
     left join uniquetbl u1 ON u1.f1 = t1.string4) ss
  on t0.f1 = ss.case1
where ss.stringu2 !~* ss.case1;
                                                   QUERY PLAN                                                   
----------------------------------------------------------------------------------------------------------------
 Gather Motion 3:1  (slice4; segments: 3)
   ->  Hash Join
         Hash Cond: ((CASE tenk1.ten WHEN 0 THEN 'doh!'::text ELSE NULL::text END) = text_tbl.f1)
         ->  Redistribute Motion 3:3  (slice3; segments: 3)
               Hash Key: (CASE tenk1.ten WHEN 0 THEN 'doh!'::text ELSE NULL::text END)
               ->  Result
                     Filter: (tenk1.stringu2 !~* (CASE tenk1.ten WHEN 0 THEN 'doh!'::text ELSE NULL::text END))
                     ->  Result
                           ->  Nested Loop Left Join
                                 Join Filter: true
                                 ->  Redistribute Motion 3:3  (slice2; segments: 3)
                                       Hash Key: (tenk1.string4)::text
                                       ->  Nested Loop
                                             Join Filter: true
                                             ->  Broadcast Motion 3:3  (slice1; segments: 3)
                                                   ->  Seq Scan on int4_tbl
                                             ->  Index Scan using tenk1_unique2 on tenk1
                                                   Index Cond: (unique2 = int4_tbl.f1)
                                 ->  Index Scan using uniquetbl_f1_key on uniquetbl
                                       Index Cond: (f1 = (tenk1.string4)::text)
         ->  Hash
               ->  Seq Scan on text_tbl
 Optimizer: Pivotal Optimizer (GPORCA) version 3.9.0
(23 rows)

select t0.*
from
 text_tbl t0
 left join
   (select case t1.ten when 0 then 'doh!'::text else null::text end as case1,
           t1.stringu2
     from tenk1 t1
     join int4_tbl i4 ON i4.f1 = t1.unique2
     left join uniquetbl u1 ON u1.f1 = t1.string4) ss
  on t0.f1 = ss.case1
where ss.stringu2 !~* ss.case1;
  f1  
------
 doh!
(1 row)

rollback;
-- bug #8444: we've historically allowed duplicate aliases within aliased JOINs
select * from
  int8_tbl x join (int4_tbl x cross join int4_tbl y) j on q1 = f1; -- error
ERROR:  column reference "f1" is ambiguous
LINE 2: ..._tbl x join (int4_tbl x cross join int4_tbl y) j on q1 = f1;
                                                                    ^
select * from
  int8_tbl x join (int4_tbl x cross join int4_tbl y) j on q1 = y.f1; -- error
ERROR:  invalid reference to FROM-clause entry for table "y"
LINE 2: ...bl x join (int4_tbl x cross join int4_tbl y) j on q1 = y.f1;
                                                                  ^
HINT:  There is an entry for table "y", but it cannot be referenced from this part of the query.
select * from
  int8_tbl x join (int4_tbl x cross join int4_tbl y(ff)) j on q1 = f1; -- ok
 q1 | q2 | f1 | ff 
----+----+----+----
(0 rows)

--
-- Test hints given on incorrect column references are useful
--
select t1.uunique1 from
  tenk1 t1 join tenk2 t2 on t1.two = t2.two; -- error, prefer "t1" suggestipn
ERROR:  column t1.uunique1 does not exist
LINE 1: select t1.uunique1 from
               ^
HINT:  Perhaps you meant to reference the column "t1"."unique1".
select t2.uunique1 from
  tenk1 t1 join tenk2 t2 on t1.two = t2.two; -- error, prefer "t2" suggestion
ERROR:  column t2.uunique1 does not exist
LINE 1: select t2.uunique1 from
               ^
HINT:  Perhaps you meant to reference the column "t2"."unique1".
select uunique1 from
  tenk1 t1 join tenk2 t2 on t1.two = t2.two; -- error, suggest both at once
ERROR:  column "uunique1" does not exist
LINE 1: select uunique1 from
               ^
HINT:  Perhaps you meant to reference the column "t1"."unique1" or the column "t2"."unique1".
--
-- Take care to reference the correct RTE
--
select atts.relid::regclass, s.* from pg_stats s join
    pg_attribute a on s.attname = a.attname and s.tablename =
    a.attrelid::regclass::text join (select unnest(indkey) attnum,
    indexrelid from pg_index i) atts on atts.attnum = a.attnum where
    schemaname != 'pg_catalog';
ERROR:  column atts.relid does not exist
LINE 1: select atts.relid::regclass, s.* from pg_stats s join
               ^
--
-- Test LATERAL
--
select unique2, x.*
from tenk1 a, lateral (select * from int4_tbl b where f1 = a.unique1) x;
 unique2 | f1 
---------+----
    9998 |  0
(1 row)

explain (costs off)
  select unique2, x.*
  from tenk1 a, lateral (select * from int4_tbl b where f1 = a.unique1) x;
                QUERY PLAN                
------------------------------------------
 Gather Motion 3:1  (slice1; segments: 3)
   ->  Hash Join
         Hash Cond: (a.unique1 = b.f1)
         ->  Seq Scan on tenk1 a
         ->  Hash
               ->  Seq Scan on int4_tbl b
 Optimizer: Postgres query optimizer
(7 rows)

select unique2, x.*
from int4_tbl x, lateral (select unique2 from tenk1 where f1 = unique1) ss;
 unique2 | f1 
---------+----
    9998 |  0
(1 row)

explain (costs off)
  select unique2, x.*
  from int4_tbl x, lateral (select unique2 from tenk1 where f1 = unique1) ss;
                QUERY PLAN                 
-------------------------------------------
 Gather Motion 3:1  (slice1; segments: 3)
   ->  Hash Join
         Hash Cond: (tenk1.unique1 = x.f1)
         ->  Seq Scan on tenk1
         ->  Hash
               ->  Seq Scan on int4_tbl x
 Optimizer: Postgres query optimizer
(7 rows)

explain (costs off)
  select unique2, x.*
  from int4_tbl x cross join lateral (select unique2 from tenk1 where f1 = unique1) ss;
                QUERY PLAN                 
-------------------------------------------
 Gather Motion 3:1  (slice1; segments: 3)
   ->  Hash Join
         Hash Cond: (tenk1.unique1 = x.f1)
         ->  Seq Scan on tenk1
         ->  Hash
               ->  Seq Scan on int4_tbl x
 Optimizer: Postgres query optimizer
(7 rows)

select unique2, x.*
from int4_tbl x left join lateral (select unique1, unique2 from tenk1 where f1 = unique1) ss on true;
 unique2 |     f1      
---------+-------------
    9998 |           0
         |      123456
         |     -123456
         |  2147483647
         | -2147483647
(5 rows)

explain (costs off)
  select unique2, x.*
  from int4_tbl x left join lateral (select unique1, unique2 from tenk1 where f1 = unique1) ss on true;
                QUERY PLAN                 
-------------------------------------------
 Gather Motion 3:1  (slice1; segments: 3)
   ->  Hash Right Join
         Hash Cond: (tenk1.unique1 = x.f1)
         ->  Seq Scan on tenk1
         ->  Hash
               ->  Seq Scan on int4_tbl x
 Optimizer: Postgres query optimizer
(7 rows)

-- check scoping of lateral versus parent references
-- the first of these should return int8_tbl.q2, the second int8_tbl.q1
select *, (select r from (select q1 as q2) x, (select q2 as r) y) from int8_tbl;
        q1        |        q2         |         r         
------------------+-------------------+-------------------
              123 |               456 |               456
              123 |  4567890123456789 |  4567890123456789
 4567890123456789 |               123 |               123
 4567890123456789 |  4567890123456789 |  4567890123456789
 4567890123456789 | -4567890123456789 | -4567890123456789
(5 rows)

select *, (select r from (select q1 as q2) x, lateral (select q2 as r) y) from int8_tbl;
        q1        |        q2         |        r         
------------------+-------------------+------------------
              123 |               456 |              123
              123 |  4567890123456789 |              123
 4567890123456789 |               123 | 4567890123456789
 4567890123456789 |  4567890123456789 | 4567890123456789
 4567890123456789 | -4567890123456789 | 4567890123456789
(5 rows)

-- lateral with function in FROM
select count(*) from tenk1 a, lateral generate_series(1,two) g;
 count 
-------
  5000
(1 row)

explain (costs off)
  select count(*) from tenk1 a, lateral generate_series(1,two) g;
                         QUERY PLAN                         
------------------------------------------------------------
 Aggregate
   ->  Gather Motion 3:1  (slice1; segments: 3)
         ->  Aggregate
               ->  Nested Loop
                     ->  Seq Scan on tenk1 a
                     ->  Function Scan on generate_series g
 Optimizer: Postgres query optimizer
(7 rows)

explain (costs off)
  select count(*) from tenk1 a cross join lateral generate_series(1,two) g;
                         QUERY PLAN                         
------------------------------------------------------------
 Aggregate
   ->  Gather Motion 3:1  (slice1; segments: 3)
         ->  Aggregate
               ->  Nested Loop
                     ->  Seq Scan on tenk1 a
                     ->  Function Scan on generate_series g
 Optimizer: Postgres query optimizer
(7 rows)

-- don't need the explicit LATERAL keyword for functions
explain (costs off)
  select count(*) from tenk1 a, generate_series(1,two) g;
                         QUERY PLAN                         
------------------------------------------------------------
 Aggregate
   ->  Gather Motion 3:1  (slice1; segments: 3)
         ->  Aggregate
               ->  Nested Loop
                     ->  Seq Scan on tenk1 a
                     ->  Function Scan on generate_series g
 Optimizer: Postgres query optimizer
(7 rows)

-- lateral with UNION ALL subselect
explain (costs off)
  select * from generate_series(100,200) g,
    lateral (select * from int8_tbl a where g = q1 union all
             select * from int8_tbl b where g = q2) ss;
                   QUERY PLAN                   
------------------------------------------------
 Gather Motion 3:1  (slice1; segments: 3)
   ->  Nested Loop
         ->  Function Scan on generate_series g
         ->  Materialize
               ->  Append
                     ->  Seq Scan on int8_tbl a
                           Filter: (g.g = q1)
                     ->  Seq Scan on int8_tbl b
                           Filter: (g.g = q2)
 Optimizer: Postgres query optimizer
(10 rows)

select * from generate_series(100,200) g,
  lateral (select * from int8_tbl a where g = q1 union all
           select * from int8_tbl b where g = q2) ss;
  g  |        q1        |        q2        
-----+------------------+------------------
 123 |              123 |              456
 123 |              123 | 4567890123456789
 123 | 4567890123456789 |              123
(3 rows)

-- lateral with VALUES
explain (costs off)
  select count(*) from tenk1 a,
    tenk1 b join lateral (values(a.unique1)) ss(x) on b.unique2 = ss.x;
                               QUERY PLAN                               
------------------------------------------------------------------------
 Aggregate
   ->  Gather Motion 3:1  (slice2; segments: 3)
         ->  Aggregate
               ->  Hash Join
                     Hash Cond: (b.unique2 = a.unique1)
                     ->  Redistribute Motion 3:3  (slice1; segments: 3)
                           Hash Key: b.unique2
                           ->  Seq Scan on tenk1 b
                     ->  Hash
                           ->  Seq Scan on tenk1 a
 Optimizer: Postgres query optimizer
(11 rows)

select count(*) from tenk1 a,
  tenk1 b join lateral (values(a.unique1)) ss(x) on b.unique2 = ss.x;
 count 
-------
 10000
(1 row)

-- lateral with VALUES, no flattening possible
explain (costs off)
  select count(*) from tenk1 a,
    tenk1 b join lateral (values(a.unique1),(-1)) ss(x) on b.unique2 = ss.x;
                                  QUERY PLAN                                  
------------------------------------------------------------------------------
 Aggregate
   ->  Gather Motion 3:1  (slice3; segments: 3)
         ->  Aggregate
               ->  Hash Join
                     Hash Cond: ("*VALUES*".column1 = b.unique2)
                     ->  Redistribute Motion 3:3  (slice1; segments: 3)
                           Hash Key: "*VALUES*".column1
                           ->  Nested Loop
                                 ->  Seq Scan on tenk1 a
                                 ->  Values Scan on "*VALUES*"
                     ->  Hash
                           ->  Redistribute Motion 3:3  (slice2; segments: 3)
                                 Hash Key: b.unique2
                                 ->  Seq Scan on tenk1 b
 Optimizer: Postgres query optimizer
(15 rows)

select count(*) from tenk1 a,
  tenk1 b join lateral (values(a.unique1),(-1)) ss(x) on b.unique2 = ss.x;
 count 
-------
 10000
(1 row)

-- lateral injecting a strange outer join condition
-- start_ignore
-- GPDB_93_MERGE_FIXME: These queries are failing at the moment. Need to investigate.
-- There were a lot of LATERAL fixes in upstream minor versions, so I'm hoping that
-- these will get fixed once we catch up to those. Or if not, at least it will be
-- nicer to work on the code, knowing that there aren't going to be a dozen commits
-- coming up, touching the same area.
explain (costs off)
  select * from int8_tbl a,
    int8_tbl x left join lateral (select a.q1 from int4_tbl y) ss(z)
      on x.q2 = ss.z;
                QUERY PLAN                
------------------------------------------
 Nested Loop
   ->  Seq Scan on int8_tbl a
   ->  Hash Left Join
         Hash Cond: (x.q2 = (a.q1))
         ->  Seq Scan on int8_tbl x
         ->  Hash
               ->  Seq Scan on int4_tbl y
(7 rows)

select * from int8_tbl a,
  int8_tbl x left join lateral (select a.q1 from int4_tbl y) ss(z)
    on x.q2 = ss.z;
        q1        |        q2         |        q1        |        q2         |        z         
------------------+-------------------+------------------+-------------------+------------------
              123 |               456 |              123 |               456 |                 
              123 |               456 |              123 |  4567890123456789 |                 
              123 |               456 | 4567890123456789 |               123 |              123
              123 |               456 | 4567890123456789 |               123 |              123
              123 |               456 | 4567890123456789 |               123 |              123
              123 |               456 | 4567890123456789 |               123 |              123
              123 |               456 | 4567890123456789 |               123 |              123
              123 |               456 | 4567890123456789 |  4567890123456789 |                 
              123 |               456 | 4567890123456789 | -4567890123456789 |                 
              123 |  4567890123456789 |              123 |               456 |                 
              123 |  4567890123456789 |              123 |  4567890123456789 |                 
              123 |  4567890123456789 | 4567890123456789 |               123 |              123
              123 |  4567890123456789 | 4567890123456789 |               123 |              123
              123 |  4567890123456789 | 4567890123456789 |               123 |              123
              123 |  4567890123456789 | 4567890123456789 |               123 |              123
              123 |  4567890123456789 | 4567890123456789 |               123 |              123
              123 |  4567890123456789 | 4567890123456789 |  4567890123456789 |                 
              123 |  4567890123456789 | 4567890123456789 | -4567890123456789 |                 
 4567890123456789 |               123 |              123 |               456 |                 
 4567890123456789 |               123 |              123 |  4567890123456789 | 4567890123456789
 4567890123456789 |               123 |              123 |  4567890123456789 | 4567890123456789
 4567890123456789 |               123 |              123 |  4567890123456789 | 4567890123456789
 4567890123456789 |               123 |              123 |  4567890123456789 | 4567890123456789
 4567890123456789 |               123 |              123 |  4567890123456789 | 4567890123456789
 4567890123456789 |               123 | 4567890123456789 |               123 |                 
 4567890123456789 |               123 | 4567890123456789 |  4567890123456789 | 4567890123456789
 4567890123456789 |               123 | 4567890123456789 |  4567890123456789 | 4567890123456789
 4567890123456789 |               123 | 4567890123456789 |  4567890123456789 | 4567890123456789
 4567890123456789 |               123 | 4567890123456789 |  4567890123456789 | 4567890123456789
 4567890123456789 |               123 | 4567890123456789 |  4567890123456789 | 4567890123456789
 4567890123456789 |               123 | 4567890123456789 | -4567890123456789 |                 
 4567890123456789 |  4567890123456789 |              123 |               456 |                 
 4567890123456789 |  4567890123456789 |              123 |  4567890123456789 | 4567890123456789
 4567890123456789 |  4567890123456789 |              123 |  4567890123456789 | 4567890123456789
 4567890123456789 |  4567890123456789 |              123 |  4567890123456789 | 4567890123456789
 4567890123456789 |  4567890123456789 |              123 |  4567890123456789 | 4567890123456789
 4567890123456789 |  4567890123456789 |              123 |  4567890123456789 | 4567890123456789
 4567890123456789 |  4567890123456789 | 4567890123456789 |               123 |                 
 4567890123456789 |  4567890123456789 | 4567890123456789 |  4567890123456789 | 4567890123456789
 4567890123456789 |  4567890123456789 | 4567890123456789 |  4567890123456789 | 4567890123456789
 4567890123456789 |  4567890123456789 | 4567890123456789 |  4567890123456789 | 4567890123456789
 4567890123456789 |  4567890123456789 | 4567890123456789 |  4567890123456789 | 4567890123456789
 4567890123456789 |  4567890123456789 | 4567890123456789 |  4567890123456789 | 4567890123456789
 4567890123456789 |  4567890123456789 | 4567890123456789 | -4567890123456789 |                 
 4567890123456789 | -4567890123456789 |              123 |               456 |                 
 4567890123456789 | -4567890123456789 |              123 |  4567890123456789 | 4567890123456789
 4567890123456789 | -4567890123456789 |              123 |  4567890123456789 | 4567890123456789
 4567890123456789 | -4567890123456789 |              123 |  4567890123456789 | 4567890123456789
 4567890123456789 | -4567890123456789 |              123 |  4567890123456789 | 4567890123456789
 4567890123456789 | -4567890123456789 |              123 |  4567890123456789 | 4567890123456789
 4567890123456789 | -4567890123456789 | 4567890123456789 |               123 |                 
 4567890123456789 | -4567890123456789 | 4567890123456789 |  4567890123456789 | 4567890123456789
 4567890123456789 | -4567890123456789 | 4567890123456789 |  4567890123456789 | 4567890123456789
 4567890123456789 | -4567890123456789 | 4567890123456789 |  4567890123456789 | 4567890123456789
 4567890123456789 | -4567890123456789 | 4567890123456789 |  4567890123456789 | 4567890123456789
 4567890123456789 | -4567890123456789 | 4567890123456789 |  4567890123456789 | 4567890123456789
 4567890123456789 | -4567890123456789 | 4567890123456789 | -4567890123456789 |                 
(57 rows)

--end_ignore
-- lateral reference to a join alias variable
select * from (select f1/2 as x from int4_tbl) ss1 join int4_tbl i4 on x = f1,
  lateral (select x) ss2(y);
 x | f1 | y 
---+----+---
 0 |  0 | 0
(1 row)

select * from (select f1 as x from int4_tbl) ss1 join int4_tbl i4 on x = f1,
  lateral (values(x)) ss2(y);
      x      |     f1      |      y      
-------------+-------------+-------------
           0 |           0 |           0
      123456 |      123456 |      123456
     -123456 |     -123456 |     -123456
  2147483647 |  2147483647 |  2147483647
 -2147483647 | -2147483647 | -2147483647
(5 rows)

select * from ((select f1/2 as x from int4_tbl) ss1 join int4_tbl i4 on x = f1) j,
  lateral (select x) ss2(y);
 x | f1 | y 
---+----+---
 0 |  0 | 0
(1 row)

-- lateral references requiring pullup
select * from (values(1)) x(lb),
  lateral generate_series(lb,4) x4;
 lb | x4 
----+----
  1 |  1
  1 |  2
  1 |  3
  1 |  4
(4 rows)

select * from (select f1/1000000000 from int4_tbl) x(lb),
  lateral generate_series(lb,4) x4;
 lb | x4 
----+----
  0 |  0
  0 |  1
  0 |  2
  0 |  3
  0 |  4
  0 |  0
  0 |  1
  0 |  2
  0 |  3
  0 |  4
  0 |  0
  0 |  1
  0 |  2
  0 |  3
  0 |  4
  2 |  2
  2 |  3
  2 |  4
 -2 | -2
 -2 | -1
 -2 |  0
 -2 |  1
 -2 |  2
 -2 |  3
 -2 |  4
(25 rows)

select * from (values(1)) x(lb),
  lateral (values(lb)) y(lbcopy);
 lb | lbcopy 
----+--------
  1 |      1
(1 row)

select * from (values(1)) x(lb),
  lateral (select lb from int4_tbl) y(lbcopy);
 lb | lbcopy 
----+--------
  1 |      1
  1 |      1
  1 |      1
  1 |      1
  1 |      1
(5 rows)

select * from
  int8_tbl x left join (select q1,coalesce(q2,0) q2 from int8_tbl) y on x.q2 = y.q1,
  lateral (values(x.q1,y.q1,y.q2)) v(xq1,yq1,yq2);
        q1        |        q2         |        q1        |        q2         |       xq1        |       yq1        |        yq2        
------------------+-------------------+------------------+-------------------+------------------+------------------+-------------------
              123 |               456 |                  |                   |              123 |                  |                  
              123 |  4567890123456789 | 4567890123456789 | -4567890123456789 |              123 | 4567890123456789 | -4567890123456789
              123 |  4567890123456789 | 4567890123456789 |  4567890123456789 |              123 | 4567890123456789 |  4567890123456789
              123 |  4567890123456789 | 4567890123456789 |               123 |              123 | 4567890123456789 |               123
 4567890123456789 |               123 |              123 |  4567890123456789 | 4567890123456789 |              123 |  4567890123456789
 4567890123456789 |               123 |              123 |               456 | 4567890123456789 |              123 |               456
 4567890123456789 |  4567890123456789 | 4567890123456789 | -4567890123456789 | 4567890123456789 | 4567890123456789 | -4567890123456789
 4567890123456789 |  4567890123456789 | 4567890123456789 |  4567890123456789 | 4567890123456789 | 4567890123456789 |  4567890123456789
 4567890123456789 |  4567890123456789 | 4567890123456789 |               123 | 4567890123456789 | 4567890123456789 |               123
 4567890123456789 | -4567890123456789 |                  |                   | 4567890123456789 |                  |                  
(10 rows)

select * from
  int8_tbl x left join (select q1,coalesce(q2,0) q2 from int8_tbl) y on x.q2 = y.q1,
  lateral (select x.q1,y.q1,y.q2) v(xq1,yq1,yq2);
        q1        |        q2         |        q1        |        q2         |       xq1        |       yq1        |        yq2        
------------------+-------------------+------------------+-------------------+------------------+------------------+-------------------
              123 |               456 |                  |                   |              123 |                  |                  
              123 |  4567890123456789 | 4567890123456789 | -4567890123456789 |              123 | 4567890123456789 | -4567890123456789
              123 |  4567890123456789 | 4567890123456789 |  4567890123456789 |              123 | 4567890123456789 |  4567890123456789
              123 |  4567890123456789 | 4567890123456789 |               123 |              123 | 4567890123456789 |               123
 4567890123456789 |               123 |              123 |  4567890123456789 | 4567890123456789 |              123 |  4567890123456789
 4567890123456789 |               123 |              123 |               456 | 4567890123456789 |              123 |               456
 4567890123456789 |  4567890123456789 | 4567890123456789 | -4567890123456789 | 4567890123456789 | 4567890123456789 | -4567890123456789
 4567890123456789 |  4567890123456789 | 4567890123456789 |  4567890123456789 | 4567890123456789 | 4567890123456789 |  4567890123456789
 4567890123456789 |  4567890123456789 | 4567890123456789 |               123 | 4567890123456789 | 4567890123456789 |               123
 4567890123456789 | -4567890123456789 |                  |                   | 4567890123456789 |                  |                  
(10 rows)

select x.* from
  int8_tbl x left join (select q1,coalesce(q2,0) q2 from int8_tbl) y on x.q2 = y.q1,
  lateral (select x.q1,y.q1,y.q2) v(xq1,yq1,yq2);
        q1        |        q2         
------------------+-------------------
              123 |               456
              123 |  4567890123456789
              123 |  4567890123456789
              123 |  4567890123456789
 4567890123456789 |               123
 4567890123456789 |               123
 4567890123456789 |  4567890123456789
 4567890123456789 |  4567890123456789
 4567890123456789 |  4567890123456789
 4567890123456789 | -4567890123456789
(10 rows)

select v.* from
  (int8_tbl x left join (select q1,coalesce(q2,0) q2 from int8_tbl) y on x.q2 = y.q1)
  left join int4_tbl z on z.f1 = x.q2,
  lateral (select x.q1,y.q1 union all select x.q2,y.q2) v(vx,vy);
        vx         |        vy         
-------------------+-------------------
               123 |                  
               456 |                  
               123 |  4567890123456789
  4567890123456789 | -4567890123456789
               123 |  4567890123456789
  4567890123456789 |  4567890123456789
               123 |  4567890123456789
  4567890123456789 |               123
  4567890123456789 |               123
               123 |  4567890123456789
  4567890123456789 |               123
               123 |               456
  4567890123456789 |  4567890123456789
  4567890123456789 | -4567890123456789
  4567890123456789 |  4567890123456789
  4567890123456789 |  4567890123456789
  4567890123456789 |  4567890123456789
  4567890123456789 |               123
  4567890123456789 |                  
 -4567890123456789 |                  
(20 rows)

select v.* from
  (int8_tbl x left join (select q1,(select coalesce(q2,0)) q2 from int8_tbl) y on x.q2 = y.q1)
  left join int4_tbl z on z.f1 = x.q2,
  lateral (select x.q1,y.q1 union all select x.q2,y.q2) v(vx,vy);
        vx         |        vy         
-------------------+-------------------
               123 |                  
               456 |                  
               123 |  4567890123456789
  4567890123456789 | -4567890123456789
               123 |  4567890123456789
  4567890123456789 |  4567890123456789
               123 |  4567890123456789
  4567890123456789 |               123
  4567890123456789 |               123
               123 |  4567890123456789
  4567890123456789 |               123
               123 |               456
  4567890123456789 |  4567890123456789
  4567890123456789 | -4567890123456789
  4567890123456789 |  4567890123456789
  4567890123456789 |  4567890123456789
  4567890123456789 |  4567890123456789
  4567890123456789 |               123
  4567890123456789 |                  
 -4567890123456789 |                  
(20 rows)

create temp table dual();
insert into dual default values;
analyze dual;
select v.* from
  (int8_tbl x left join (select q1,(select coalesce(q2,0)) q2 from int8_tbl) y on x.q2 = y.q1)
  left join int4_tbl z on z.f1 = x.q2,
  lateral (select x.q1,y.q1 from dual union all select x.q2,y.q2 from dual) v(vx,vy);
        vx         |        vy         
-------------------+-------------------
               123 |                  
               456 |                  
               123 |  4567890123456789
  4567890123456789 | -4567890123456789
               123 |  4567890123456789
  4567890123456789 |  4567890123456789
               123 |  4567890123456789
  4567890123456789 |               123
  4567890123456789 |               123
               123 |  4567890123456789
  4567890123456789 |               123
               123 |               456
  4567890123456789 |  4567890123456789
  4567890123456789 | -4567890123456789
  4567890123456789 |  4567890123456789
  4567890123456789 |  4567890123456789
  4567890123456789 |  4567890123456789
  4567890123456789 |               123
  4567890123456789 |                  
 -4567890123456789 |                  
(20 rows)

explain (verbose, costs off)
select * from
  int8_tbl a left join
  lateral (select *, a.q2 as x from int8_tbl b) ss on a.q2 = ss.q1;
                         QUERY PLAN                         
------------------------------------------------------------
 Gather Motion 3:1  (slice2; segments: 3)
   Output: a.q1, a.q2, b.q1, b.q2, (a.q2)
   ->  Nested Loop Left Join
         Output: a.q1, a.q2, b.q1, b.q2, (a.q2)
         ->  Redistribute Motion 3:3  (slice1; segments: 3)
               Output: a.q1, a.q2
               Hash Key: a.q2
               ->  Seq Scan on public.int8_tbl a
                     Output: a.q1, a.q2
         ->  Seq Scan on public.int8_tbl b
               Output: b.q1, b.q2, a.q2
               Filter: (a.q2 = b.q1)
 Optimizer: Postgres query optimizer
 Settings: optimizer=off
(14 rows)

select * from
  int8_tbl a left join
  lateral (select *, a.q2 as x from int8_tbl b) ss on a.q2 = ss.q1;
        q1        |        q2         |        q1        |        q2         |        x         
------------------+-------------------+------------------+-------------------+------------------
              123 |               456 |                  |                   |                 
              123 |  4567890123456789 | 4567890123456789 |               123 | 4567890123456789
              123 |  4567890123456789 | 4567890123456789 |  4567890123456789 | 4567890123456789
              123 |  4567890123456789 | 4567890123456789 | -4567890123456789 | 4567890123456789
 4567890123456789 |               123 |              123 |               456 |              123
 4567890123456789 |               123 |              123 |  4567890123456789 |              123
 4567890123456789 |  4567890123456789 | 4567890123456789 |               123 | 4567890123456789
 4567890123456789 |  4567890123456789 | 4567890123456789 |  4567890123456789 | 4567890123456789
 4567890123456789 |  4567890123456789 | 4567890123456789 | -4567890123456789 | 4567890123456789
 4567890123456789 | -4567890123456789 |                  |                   |                 
(10 rows)

explain (verbose, costs off)
select * from
  int8_tbl a left join
  lateral (select *, coalesce(a.q2, 42) as x from int8_tbl b) ss on a.q2 = ss.q1;
                               QUERY PLAN                               
------------------------------------------------------------------------
 Gather Motion 3:1  (slice2; segments: 3)
   Output: a.q1, a.q2, b.q1, b.q2, (COALESCE(a.q2, '42'::bigint))
   ->  Nested Loop Left Join
         Output: a.q1, a.q2, b.q1, b.q2, (COALESCE(a.q2, '42'::bigint))
         ->  Redistribute Motion 3:3  (slice1; segments: 3)
               Output: a.q1, a.q2
               Hash Key: a.q2
               ->  Seq Scan on public.int8_tbl a
                     Output: a.q1, a.q2
         ->  Seq Scan on public.int8_tbl b
               Output: b.q1, b.q2, COALESCE(a.q2, '42'::bigint)
               Filter: (a.q2 = b.q1)
 Optimizer: Postgres query optimizer
 Settings: optimizer=off
(14 rows)

select * from
  int8_tbl a left join
  lateral (select *, coalesce(a.q2, 42) as x from int8_tbl b) ss on a.q2 = ss.q1;
        q1        |        q2         |        q1        |        q2         |        x         
------------------+-------------------+------------------+-------------------+------------------
              123 |               456 |                  |                   |                 
              123 |  4567890123456789 | 4567890123456789 |               123 | 4567890123456789
              123 |  4567890123456789 | 4567890123456789 |  4567890123456789 | 4567890123456789
              123 |  4567890123456789 | 4567890123456789 | -4567890123456789 | 4567890123456789
 4567890123456789 |               123 |              123 |               456 |              123
 4567890123456789 |               123 |              123 |  4567890123456789 |              123
 4567890123456789 |  4567890123456789 | 4567890123456789 |               123 | 4567890123456789
 4567890123456789 |  4567890123456789 | 4567890123456789 |  4567890123456789 | 4567890123456789
 4567890123456789 |  4567890123456789 | 4567890123456789 | -4567890123456789 | 4567890123456789
 4567890123456789 | -4567890123456789 |                  |                   |                 
(10 rows)

-- lateral can result in join conditions appearing below their
-- real semantic level
explain (verbose, costs off)
select * from int4_tbl i left join
  lateral (select * from int2_tbl j where i.f1 = j.f1) k on true;
                   QUERY PLAN                    
-------------------------------------------------
 Gather Motion 3:1  (slice1; segments: 3)
   Output: i.f1, j.f1
   ->  Hash Left Join
         Output: i.f1, j.f1
         Hash Cond: (i.f1 = j.f1)
         ->  Seq Scan on public.int4_tbl i
               Output: i.f1
         ->  Hash
               Output: j.f1
               ->  Seq Scan on public.int2_tbl j
                     Output: j.f1
 Optimizer: Postgres query optimizer
 Settings: optimizer=off
(13 rows)

select * from int4_tbl i left join
  lateral (select * from int2_tbl j where i.f1 = j.f1) k on true;
     f1      | f1 
-------------+----
           0 |  0
      123456 |   
     -123456 |   
  2147483647 |   
 -2147483647 |   
(5 rows)

explain (verbose, costs off)
select * from int4_tbl i left join
  lateral (select coalesce(i) from int2_tbl j where i.f1 = j.f1) k on true;
                QUERY PLAN                 
-------------------------------------------
 Gather Motion 3:1  (slice1; segments: 3)
   Output: i.f1, (COALESCE(i.*))
   ->  Nested Loop Left Join
         Output: i.f1, (COALESCE(i.*))
         ->  Seq Scan on public.int4_tbl i
               Output: i.f1, i.*
         ->  Seq Scan on public.int2_tbl j
               Output: j.f1, COALESCE(i.*)
               Filter: (i.f1 = j.f1)
 Optimizer: Postgres query optimizer
 Settings: optimizer=off
(11 rows)

select * from int4_tbl i left join
  lateral (select coalesce(i) from int2_tbl j where i.f1 = j.f1) k on true;
     f1      | coalesce 
-------------+----------
           0 | (0)
      123456 | 
     -123456 | 
  2147483647 | 
 -2147483647 | 
(5 rows)

explain (verbose, costs off)
select * from int4_tbl a,
  lateral (
    select * from int4_tbl b left join int8_tbl c on (b.f1 = q1 and a.f1 = q2)
  ) ss;
                         QUERY PLAN                          
-------------------------------------------------------------
 Gather Motion 3:1  (slice2; segments: 3)
   Output: a.f1, b.f1, c.q1, c.q2
   ->  Nested Loop
         Output: a.f1, b.f1, c.q1, c.q2
         ->  Broadcast Motion 3:3  (slice1; segments: 3)
               Output: a.f1
               ->  Seq Scan on public.int4_tbl a
                     Output: a.f1
         ->  Materialize
               Output: b.f1, c.q1, c.q2
               ->  Hash Right Join
                     Output: b.f1, c.q1, c.q2
                     Hash Cond: (c.q1 = b.f1)
                     ->  Seq Scan on public.int8_tbl c
                           Output: c.q1, c.q2
                           Filter: (a.f1 = c.q2)
                     ->  Hash
                           Output: b.f1
                           ->  Seq Scan on public.int4_tbl b
                                 Output: b.f1
 Optimizer: Postgres query optimizer
 Settings: optimizer=off
(22 rows)

select * from int4_tbl a,
  lateral (
    select * from int4_tbl b left join int8_tbl c on (b.f1 = q1 and a.f1 = q2)
  ) ss;
     f1      |     f1      | q1 | q2 
-------------+-------------+----+----
           0 |           0 |    |   
           0 |      123456 |    |   
           0 |     -123456 |    |   
           0 |  2147483647 |    |   
           0 | -2147483647 |    |   
      123456 |           0 |    |   
      123456 |      123456 |    |   
      123456 |     -123456 |    |   
      123456 |  2147483647 |    |   
      123456 | -2147483647 |    |   
     -123456 |           0 |    |   
     -123456 |      123456 |    |   
     -123456 |     -123456 |    |   
     -123456 |  2147483647 |    |   
     -123456 | -2147483647 |    |   
  2147483647 |           0 |    |   
  2147483647 |      123456 |    |   
  2147483647 |     -123456 |    |   
  2147483647 |  2147483647 |    |   
  2147483647 | -2147483647 |    |   
 -2147483647 |           0 |    |   
 -2147483647 |      123456 |    |   
 -2147483647 |     -123456 |    |   
 -2147483647 |  2147483647 |    |   
 -2147483647 | -2147483647 |    |   
(25 rows)

-- lateral reference in a PlaceHolderVar evaluated at join level
-- GPDB_94_STABLE_MERGE_FIXME: The query below gives wrong results. The change
-- is related to upstream commit acfcd4. Disable this case temporarily and will
-- come back to fix it when understanding more about that commit.
--start_ignore
explain (verbose, costs off)
select * from
  int8_tbl a left join lateral
  (select b.q1 as bq1, c.q1 as cq1, least(a.q1,b.q1,c.q1) from
   int8_tbl b cross join int8_tbl c) ss
  on a.q2 = ss.bq1;
                                QUERY PLAN                                 
---------------------------------------------------------------------------
 Gather Motion 3:1  (slice3; segments: 3)
   Output: a.q1, a.q2, b.q1, c.q1, (LEAST(a.q1, b.q1, c.q1))
   ->  Nested Loop Left Join
         Output: a.q1, a.q2, b.q1, c.q1, (LEAST(a.q1, b.q1, c.q1))
         ->  Redistribute Motion 3:3  (slice1; segments: 3)
               Output: a.q1, a.q2
               Hash Key: a.q2
               ->  Seq Scan on public.int8_tbl a
                     Output: a.q1, a.q2
         ->  Materialize
               Output: b.q1, c.q1, (LEAST(a.q1, b.q1, c.q1))
               ->  Nested Loop
                     Output: b.q1, c.q1, LEAST(a.q1, b.q1, c.q1)
                     Join Filter: (a.q2 = b.q1)
                     ->  Seq Scan on public.int8_tbl b
                           Output: b.q1, b.q2
                     ->  Materialize
                           Output: c.q1
                           ->  Broadcast Motion 3:3  (slice2; segments: 3)
                                 Output: c.q1
                                 ->  Seq Scan on public.int8_tbl c
                                       Output: c.q1
 Optimizer: Postgres query optimizer
 Settings: optimizer=off
(24 rows)

select * from
  int8_tbl a left join lateral
  (select b.q1 as bq1, c.q1 as cq1, least(a.q1,b.q1,c.q1) from
   int8_tbl b cross join int8_tbl c) ss
  on a.q2 = ss.bq1;
        q1        |        q2         |       bq1        |       cq1        |      least       
------------------+-------------------+------------------+------------------+------------------
              123 |               456 |                  |                  |                 
              123 |  4567890123456789 | 4567890123456789 |              123 |              123
              123 |  4567890123456789 | 4567890123456789 |              123 |              123
              123 |  4567890123456789 | 4567890123456789 | 4567890123456789 |              123
              123 |  4567890123456789 | 4567890123456789 | 4567890123456789 |              123
              123 |  4567890123456789 | 4567890123456789 | 4567890123456789 |              123
              123 |  4567890123456789 | 4567890123456789 |              123 |              123
              123 |  4567890123456789 | 4567890123456789 |              123 |              123
              123 |  4567890123456789 | 4567890123456789 | 4567890123456789 |              123
              123 |  4567890123456789 | 4567890123456789 | 4567890123456789 |              123
              123 |  4567890123456789 | 4567890123456789 | 4567890123456789 |              123
              123 |  4567890123456789 | 4567890123456789 |              123 |              123
              123 |  4567890123456789 | 4567890123456789 |              123 |              123
              123 |  4567890123456789 | 4567890123456789 | 4567890123456789 |              123
              123 |  4567890123456789 | 4567890123456789 | 4567890123456789 |              123
              123 |  4567890123456789 | 4567890123456789 | 4567890123456789 |              123
 4567890123456789 |               123 |              123 |              123 |              123
 4567890123456789 |               123 |              123 |              123 |              123
 4567890123456789 |               123 |              123 | 4567890123456789 |              123
 4567890123456789 |               123 |              123 | 4567890123456789 |              123
 4567890123456789 |               123 |              123 | 4567890123456789 |              123
 4567890123456789 |               123 |              123 |              123 |              123
 4567890123456789 |               123 |              123 |              123 |              123
 4567890123456789 |               123 |              123 | 4567890123456789 |              123
 4567890123456789 |               123 |              123 | 4567890123456789 |              123
 4567890123456789 |               123 |              123 | 4567890123456789 |              123
 4567890123456789 |  4567890123456789 | 4567890123456789 |              123 |              123
 4567890123456789 |  4567890123456789 | 4567890123456789 |              123 |              123
 4567890123456789 |  4567890123456789 | 4567890123456789 | 4567890123456789 | 4567890123456789
 4567890123456789 |  4567890123456789 | 4567890123456789 | 4567890123456789 | 4567890123456789
 4567890123456789 |  4567890123456789 | 4567890123456789 | 4567890123456789 | 4567890123456789
 4567890123456789 |  4567890123456789 | 4567890123456789 |              123 |              123
 4567890123456789 |  4567890123456789 | 4567890123456789 |              123 |              123
 4567890123456789 |  4567890123456789 | 4567890123456789 | 4567890123456789 | 4567890123456789
 4567890123456789 |  4567890123456789 | 4567890123456789 | 4567890123456789 | 4567890123456789
 4567890123456789 |  4567890123456789 | 4567890123456789 | 4567890123456789 | 4567890123456789
 4567890123456789 |  4567890123456789 | 4567890123456789 |              123 |              123
 4567890123456789 |  4567890123456789 | 4567890123456789 |              123 |              123
 4567890123456789 |  4567890123456789 | 4567890123456789 | 4567890123456789 | 4567890123456789
 4567890123456789 |  4567890123456789 | 4567890123456789 | 4567890123456789 | 4567890123456789
 4567890123456789 |  4567890123456789 | 4567890123456789 | 4567890123456789 | 4567890123456789
 4567890123456789 | -4567890123456789 |                  |                  |                 
(42 rows)

--end_ignore
-- case requiring nested PlaceHolderVars
explain (verbose, costs off)
select * from
  int8_tbl c left join (
    int8_tbl a left join (select q1, coalesce(q2,42) as x from int8_tbl b) ss1
      on a.q2 = ss1.q1
    cross join
    lateral (select q1, coalesce(ss1.x,q2) as y from int8_tbl d) ss2
  ) on c.q2 = ss2.q1,
  lateral (select ss2.y offset 0) ss3;
                                                                                     QUERY PLAN                                                                                     
------------------------------------------------------------------------------------------------------------------------------------------------------------------------------------
 Nested Loop
   Output: c.q1, c.q2, a.q1, a.q2, b.q1, (COALESCE(b.q2, '42'::bigint)), d.q1, (COALESCE((COALESCE(b.q2, '42'::bigint)), d.q2)), ((COALESCE((COALESCE(b.q2, '42'::bigint)), d.q2)))
   ->  Gather Motion 3:1  (slice4; segments: 3)
         Output: c.q1, c.q2, a.q1, a.q2, b.q1, d.q1, (COALESCE(b.q2, '42'::bigint)), (COALESCE((COALESCE(b.q2, '42'::bigint)), d.q2))
         ->  Hash Right Join
               Output: c.q1, c.q2, a.q1, a.q2, b.q1, d.q1, (COALESCE(b.q2, '42'::bigint)), (COALESCE((COALESCE(b.q2, '42'::bigint)), d.q2))
               Hash Cond: (d.q1 = c.q2)
               ->  Nested Loop
                     Output: a.q1, a.q2, b.q1, d.q1, (COALESCE(b.q2, '42'::bigint)), (COALESCE((COALESCE(b.q2, '42'::bigint)), d.q2))
                     ->  Broadcast Motion 3:3  (slice2; segments: 3)
                           Output: a.q1, a.q2, b.q1, (COALESCE(b.q2, '42'::bigint))
                           ->  Hash Left Join
                                 Output: a.q1, a.q2, b.q1, (COALESCE(b.q2, '42'::bigint))
                                 Hash Cond: (a.q2 = b.q1)
                                 ->  Redistribute Motion 3:3  (slice1; segments: 3)
                                       Output: a.q1, a.q2
                                       Hash Key: a.q2
                                       ->  Seq Scan on public.int8_tbl a
                                             Output: a.q1, a.q2
                                 ->  Hash
                                       Output: b.q1, (COALESCE(b.q2, '42'::bigint))
                                       ->  Seq Scan on public.int8_tbl b
                                             Output: b.q1, COALESCE(b.q2, '42'::bigint)
                     ->  Seq Scan on public.int8_tbl d
                           Output: d.q1, COALESCE((COALESCE(b.q2, '42'::bigint)), d.q2)
               ->  Hash
                     Output: c.q1, c.q2
                     ->  Redistribute Motion 3:3  (slice3; segments: 3)
                           Output: c.q1, c.q2
                           Hash Key: c.q2
                           ->  Seq Scan on public.int8_tbl c
                                 Output: c.q1, c.q2
   ->  Materialize
         Output: ((COALESCE((COALESCE(b.q2, '42'::bigint)), d.q2)))
         ->  Result
               Output: (COALESCE((COALESCE(b.q2, '42'::bigint)), d.q2))
 Optimizer: Postgres query optimizer
 Settings: optimizer=off
(38 rows)

-- case that breaks the old ph_may_need optimization
explain (verbose, costs off)
select c.*,a.*,ss1.q1,ss2.q1,ss3.* from
  int8_tbl c left join (
    int8_tbl a left join
      (select q1, coalesce(q2,f1) as x from int8_tbl b, int4_tbl b2
       where q1 < f1) ss1
      on a.q2 = ss1.q1
    cross join
    lateral (select q1, coalesce(ss1.x,q2) as y from int8_tbl d) ss2
  ) on c.q2 = ss2.q1,
  lateral (select * from int4_tbl i where ss2.y > f1) ss3;
                                                  QUERY PLAN                                                   
---------------------------------------------------------------------------------------------------------------
 Gather Motion 3:1  (slice6; segments: 3)
   Output: c.q1, c.q2, a.q1, a.q2, b.q1, d.q1, i.f1
   ->  Nested Loop
         Output: c.q1, c.q2, a.q1, a.q2, b.q1, d.q1, i.f1
         Join Filter: ((COALESCE((COALESCE(b.q2, (b2.f1)::bigint)), d.q2)) > i.f1)
         ->  Hash Right Join
               Output: c.q1, c.q2, a.q1, a.q2, b.q1, d.q1, (COALESCE((COALESCE(b.q2, (b2.f1)::bigint)), d.q2))
               Hash Cond: (d.q1 = c.q2)
               ->  Nested Loop
                     Output: a.q1, a.q2, b.q1, d.q1, (COALESCE((COALESCE(b.q2, (b2.f1)::bigint)), d.q2))
                     ->  Broadcast Motion 3:3  (slice3; segments: 3)
                           Output: a.q1, a.q2, b.q1, (COALESCE(b.q2, (b2.f1)::bigint))
                           ->  Hash Right Join
                                 Output: a.q1, a.q2, b.q1, (COALESCE(b.q2, (b2.f1)::bigint))
                                 Hash Cond: (b.q1 = a.q2)
                                 ->  Nested Loop
                                       Output: b.q1, COALESCE(b.q2, (b2.f1)::bigint)
                                       Join Filter: (b.q1 < b2.f1)
                                       ->  Seq Scan on public.int8_tbl b
                                             Output: b.q1, b.q2
                                       ->  Materialize
                                             Output: b2.f1
                                             ->  Broadcast Motion 3:3  (slice1; segments: 3)
                                                   Output: b2.f1
                                                   ->  Seq Scan on public.int4_tbl b2
                                                         Output: b2.f1
                                 ->  Hash
                                       Output: a.q1, a.q2
                                       ->  Redistribute Motion 3:3  (slice2; segments: 3)
                                             Output: a.q1, a.q2
                                             Hash Key: a.q2
                                             ->  Seq Scan on public.int8_tbl a
                                                   Output: a.q1, a.q2
                     ->  Seq Scan on public.int8_tbl d
                           Output: d.q1, COALESCE((COALESCE(b.q2, (b2.f1)::bigint)), d.q2)
               ->  Hash
                     Output: c.q1, c.q2
                     ->  Redistribute Motion 3:3  (slice4; segments: 3)
                           Output: c.q1, c.q2
                           Hash Key: c.q2
                           ->  Seq Scan on public.int8_tbl c
                                 Output: c.q1, c.q2
         ->  Materialize
               Output: i.f1
               ->  Broadcast Motion 3:3  (slice5; segments: 3)
                     Output: i.f1
                     ->  Seq Scan on public.int4_tbl i
                           Output: i.f1
 Optimizer: Postgres query optimizer
 Settings: optimizer=off
(50 rows)

-- check processing of postponed quals (bug #9041)
explain (verbose, costs off)
select * from
  (select 1 as x offset 0) x cross join (select 2 as y offset 0) y
  left join lateral (
    select * from (select 3 as z offset 0) z where z.z = x.x
  ) zz on zz.z = y.y;
                 QUERY PLAN                 
--------------------------------------------
 Hash Left Join
   Output: (1), (2), (3)
   Hash Cond: (((1) = (3)) AND ((2) = (3)))
   ->  Nested Loop
         Output: (1), (2)
         ->  Result
               Output: 1
         ->  Materialize
               Output: (2)
               ->  Result
                     Output: 2
   ->  Hash
         Output: (3)
         ->  Result
               Output: 3
 Optimizer: Postgres query optimizer
(16 rows)

-- check handling of nested appendrels inside LATERAL
select * from
  ((select 2 as v) union all (select 3 as v)) as q1
  cross join lateral
  ((select * from
      ((select 4 as v) union all (select 5 as v)) as q3)
   union all
   (select q1.v)
  ) as q2;
 v | v 
---+---
 2 | 4
 2 | 5
 2 | 2
 3 | 4
 3 | 5
 3 | 3
(6 rows)

-- check we don't try to do a unique-ified semijoin with LATERAL
-- start_ignore
-- GPDB_94_STABLE_MERGE_FIXME: The query below is 'deeply' correlated
-- and GPDB would not pull up the sublink into a semijoin (why?), while
-- PostgreSQL will do. So the following test is meaningless in GPDB.
explain (verbose, costs off)
select * from
  (values (0,9998), (1,1000)) v(id,x),
  lateral (select f1 from int4_tbl
           where f1 = any (select unique1 from tenk1
                           where unique2 = v.x offset 0)) ss;
                               QUERY PLAN                               
------------------------------------------------------------------------
 Gather Motion 3:1  (slice2; segments: 3)
   Output: "*VALUES*".column1, "*VALUES*".column2, int4_tbl.f1
   ->  Nested Loop
         Output: "*VALUES*".column1, "*VALUES*".column2, int4_tbl.f1
         Join Filter: (SubPlan 1)
         ->  Values Scan on "*VALUES*"
               Output: "*VALUES*".column1, "*VALUES*".column2
         ->  Materialize
               Output: int4_tbl.f1
               ->  Seq Scan on public.int4_tbl
                     Output: int4_tbl.f1
         SubPlan 1  (slice2; segments: 3)
           ->  Result
                 Output: tenk1.unique1
                 Filter: (tenk1.unique2 = "*VALUES*".column2)
                 ->  Materialize
                       Output: tenk1.unique1, tenk1.unique2
                       ->  Broadcast Motion 3:3  (slice1; segments: 3)
                             Output: tenk1.unique1, tenk1.unique2
                             ->  Seq Scan on public.tenk1
                                   Output: tenk1.unique1, tenk1.unique2
 Optimizer: Postgres query optimizer
(22 rows)

select * from
  (values (0,9998), (1,1000)) v(id,x),
  lateral (select f1 from int4_tbl
           where f1 = any (select unique1 from tenk1
                           where unique2 = v.x offset 0)) ss;
 id |  x   | f1 
----+------+----
  0 | 9998 |  0
(1 row)

--end_ignore
-- test some error cases where LATERAL should have been used but wasn't
select f1,g from int4_tbl a, (select f1 as g) ss;
ERROR:  column "f1" does not exist
LINE 1: select f1,g from int4_tbl a, (select f1 as g) ss;
                                             ^
HINT:  There is a column named "f1" in table "a", but it cannot be referenced from this part of the query.
select f1,g from int4_tbl a, (select a.f1 as g) ss;
ERROR:  invalid reference to FROM-clause entry for table "a"
LINE 1: select f1,g from int4_tbl a, (select a.f1 as g) ss;
                                             ^
HINT:  There is an entry for table "a", but it cannot be referenced from this part of the query.
select f1,g from int4_tbl a cross join (select f1 as g) ss;
ERROR:  column "f1" does not exist
LINE 1: select f1,g from int4_tbl a cross join (select f1 as g) ss;
                                                       ^
HINT:  There is a column named "f1" in table "a", but it cannot be referenced from this part of the query.
select f1,g from int4_tbl a cross join (select a.f1 as g) ss;
ERROR:  invalid reference to FROM-clause entry for table "a"
LINE 1: select f1,g from int4_tbl a cross join (select a.f1 as g) ss...
                                                       ^
HINT:  There is an entry for table "a", but it cannot be referenced from this part of the query.
-- SQL:2008 says the left table is in scope but illegal to access here
select f1,g from int4_tbl a right join lateral generate_series(0, a.f1) g on true;
ERROR:  invalid reference to FROM-clause entry for table "a"
LINE 1: ... int4_tbl a right join lateral generate_series(0, a.f1) g on...
                                                             ^
DETAIL:  The combining JOIN type must be INNER or LEFT for a LATERAL reference.
select f1,g from int4_tbl a full join lateral generate_series(0, a.f1) g on true;
ERROR:  invalid reference to FROM-clause entry for table "a"
LINE 1: ...m int4_tbl a full join lateral generate_series(0, a.f1) g on...
                                                             ^
DETAIL:  The combining JOIN type must be INNER or LEFT for a LATERAL reference.
-- check we complain about ambiguous table references
select * from
  int8_tbl x cross join (int4_tbl x cross join lateral (select x.f1) ss);
ERROR:  table reference "x" is ambiguous
LINE 2: ...cross join (int4_tbl x cross join lateral (select x.f1) ss);
                                                             ^
-- LATERAL can be used to put an aggregate into the FROM clause of its query
select 1 from tenk1 a, lateral (select max(a.unique1) from int4_tbl b) ss;
ERROR:  aggregate functions are not allowed in FROM clause of their own query level
LINE 1: select 1 from tenk1 a, lateral (select max(a.unique1) from i...
                                               ^
-- check behavior of LATERAL in UPDATE/DELETE
create temp table xx1 as select f1 as x1, -f1 as x2 from int4_tbl;
-- error, can't do this:
update xx1 set x2 = f1 from (select * from int4_tbl where f1 = x1) ss;
ERROR:  column "x1" does not exist
LINE 1: ... set x2 = f1 from (select * from int4_tbl where f1 = x1) ss;
                                                                ^
HINT:  There is a column named "x1" in table "xx1", but it cannot be referenced from this part of the query.
update xx1 set x2 = f1 from (select * from int4_tbl where f1 = xx1.x1) ss;
ERROR:  invalid reference to FROM-clause entry for table "xx1"
LINE 1: ...t x2 = f1 from (select * from int4_tbl where f1 = xx1.x1) ss...
                                                             ^
HINT:  There is an entry for table "xx1", but it cannot be referenced from this part of the query.
-- can't do it even with LATERAL:
update xx1 set x2 = f1 from lateral (select * from int4_tbl where f1 = x1) ss;
ERROR:  invalid reference to FROM-clause entry for table "xx1"
LINE 1: ...= f1 from lateral (select * from int4_tbl where f1 = x1) ss;
                                                                ^
HINT:  There is an entry for table "xx1", but it cannot be referenced from this part of the query.
-- we might in future allow something like this, but for now it's an error:
update xx1 set x2 = f1 from xx1, lateral (select * from int4_tbl where f1 = x1) ss;
ERROR:  table name "xx1" specified more than once
-- also errors:
delete from xx1 using (select * from int4_tbl where f1 = x1) ss;
ERROR:  column "x1" does not exist
LINE 1: ...te from xx1 using (select * from int4_tbl where f1 = x1) ss;
                                                                ^
HINT:  There is a column named "x1" in table "xx1", but it cannot be referenced from this part of the query.
delete from xx1 using (select * from int4_tbl where f1 = xx1.x1) ss;
ERROR:  invalid reference to FROM-clause entry for table "xx1"
LINE 1: ...from xx1 using (select * from int4_tbl where f1 = xx1.x1) ss...
                                                             ^
HINT:  There is an entry for table "xx1", but it cannot be referenced from this part of the query.
delete from xx1 using lateral (select * from int4_tbl where f1 = x1) ss;
ERROR:  invalid reference to FROM-clause entry for table "xx1"
LINE 1: ...xx1 using lateral (select * from int4_tbl where f1 = x1) ss;
                                                                ^
HINT:  There is an entry for table "xx1", but it cannot be referenced from this part of the query.<|MERGE_RESOLUTION|>--- conflicted
+++ resolved
@@ -2270,14 +2270,7 @@
 -----------------------------------------------------------------------
  Gather Motion 3:1  (slice1; segments: 3)
    ->  Merge Full Join
-<<<<<<< HEAD
-         Merge Cond: ((j2_tbl.i = j1_tbl.i) AND (j2_tbl.k = j1_tbl.i))
-         ->  Sort
-               Sort Key: j2_tbl.i DESC, j2_tbl.k
-               ->  Seq Scan on j2_tbl
-=======
          Merge Cond: ((j1_tbl.i = j2_tbl.i) AND (j1_tbl.i = j2_tbl.k))
->>>>>>> 46c89f63
          ->  Sort
                Sort Key: j1_tbl.i DESC
                ->  Seq Scan on j1_tbl
@@ -2837,27 +2830,6 @@
   ( SELECT COALESCE(q2, -1) AS qq FROM int8_tbl b ) AS ss2
   USING (qq)
   INNER JOIN tenk1 c ON qq = unique2;
-<<<<<<< HEAD
-                                                QUERY PLAN                                                
-----------------------------------------------------------------------------------------------------------
- Gather Motion 3:1  (slice4; segments: 3)
-   ->  Hash Join
-         Hash Cond: (c.unique2 = COALESCE((COALESCE(a.q1, '0'::bigint)), (COALESCE(b.q2, '-1'::bigint))))
-         ->  Seq Scan on tenk1 c
-         ->  Hash
-               ->  Broadcast Motion 3:3  (slice3; segments: 3)
-                     ->  Hash Full Join
-                           Hash Cond: (COALESCE(a.q1, '0'::bigint) = COALESCE(b.q2, '-1'::bigint))
-                           ->  Redistribute Motion 3:3  (slice1; segments: 3)
-                                 Hash Key: COALESCE(a.q1, '0'::bigint)
-                                 ->  Seq Scan on int8_tbl a
-                           ->  Hash
-                                 ->  Redistribute Motion 3:3  (slice2; segments: 3)
-                                       Hash Key: COALESCE(b.q2, '-1'::bigint)
-                                       ->  Seq Scan on int8_tbl b
- Optimizer: Postgres query optimizer
-(16 rows)
-=======
                                                              QUERY PLAN                                                              
 -------------------------------------------------------------------------------------------------------------------------------------
  Gather Motion 3:1  (slice4; segments: 3)
@@ -2868,24 +2840,23 @@
                      ->  Result
                            ->  Result
                                  ->  Merge Full Join
-                                       Merge Cond: ((COALESCE(int8_tbl.q1, 0::bigint)) = (COALESCE(int8_tbl_1.q2, (-1)::bigint)))
+                                       Merge Cond: ((COALESCE(int8_tbl.q1, '0'::bigint)) = (COALESCE(int8_tbl_1.q2, '-1'::bigint)))
                                        ->  Sort
-                                             Sort Key: (COALESCE(int8_tbl.q1, 0::bigint))
+                                             Sort Key: (COALESCE(int8_tbl.q1, '0'::bigint))
                                              ->  Redistribute Motion 3:3  (slice1; segments: 3)
-                                                   Hash Key: (COALESCE(int8_tbl.q1, 0::bigint))
+                                                   Hash Key: (COALESCE(int8_tbl.q1, '0'::bigint))
                                                    ->  Result
                                                          ->  Seq Scan on int8_tbl
                                        ->  Sort
-                                             Sort Key: (COALESCE(int8_tbl_1.q2, (-1)::bigint))
+                                             Sort Key: (COALESCE(int8_tbl_1.q2, '-1'::bigint))
                                              ->  Redistribute Motion 3:3  (slice2; segments: 3)
-                                                   Hash Key: (COALESCE(int8_tbl_1.q2, (-1)::bigint))
+                                                   Hash Key: (COALESCE(int8_tbl_1.q2, '-1'::bigint))
                                                    ->  Result
                                                          ->  Seq Scan on int8_tbl int8_tbl_1
                ->  Index Scan using tenk1_unique2 on tenk1
-                     Index Cond: (unique2 = (COALESCE((COALESCE(int8_tbl.q1, 0::bigint)), (COALESCE(int8_tbl_1.q2, (-1)::bigint)))))
+                     Index Cond: (unique2 = (COALESCE((COALESCE(int8_tbl.q1, '0'::bigint)), (COALESCE(int8_tbl_1.q2, '-1'::bigint)))))
  Optimizer: Pivotal Optimizer (GPORCA) version 3.44.0
 (24 rows)
->>>>>>> 46c89f63
 
 SELECT qq, unique1
   FROM
@@ -4291,13 +4262,8 @@
   select a.q2, b.q1
     from int8_tbl a left join int8_tbl b on a.q2 = coalesce(b.q1, 1)
     where coalesce(b.q1, 1) > 0;
-<<<<<<< HEAD
                                   QUERY PLAN                                   
 -------------------------------------------------------------------------------
-=======
-                                 QUERY PLAN                                  
------------------------------------------------------------------------------
->>>>>>> 46c89f63
  Gather Motion 3:1  (slice3; segments: 3)
    Output: int8_tbl.q2, int8_tbl_1.q1
    ->  Result
