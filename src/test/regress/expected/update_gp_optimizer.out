-- Test DELETE and UPDATE on an inherited table.
-- The special aspect of this table is that the inherited table has
-- a different distribution key. 'p' table's distribution key matches
-- that of 'r', but 'p2's doesn't. Test that the planner adds a Motion
-- node correctly for p2.
create table todelete (a int) distributed by (a);
create table parent (a int, b int, c int) distributed by (a);
create table child (a int, b int, c int) inherits (parent) distributed by (b);
NOTICE:  merging column "a" with inherited definition
NOTICE:  merging column "b" with inherited definition
NOTICE:  merging column "c" with inherited definition
insert into parent select g, g, g from generate_series(1,5) g;
insert into child select g, g, g from generate_series(6,10) g;
insert into todelete select generate_series(3,4);
delete from parent using todelete where parent.a = todelete.a;
insert into todelete select generate_series(5,7);
update parent set c=c+100 from todelete where parent.a = todelete.a;
select * from parent;
 a  | b  |  c  
----+----+-----
  1 |  1 |   1
  2 |  2 |   2
  8 |  8 |   8
  9 |  9 |   9
 10 | 10 |  10
  5 |  5 | 105
  6 |  6 | 106
  7 |  7 | 107
(8 rows)

drop table todelete;
drop table child;
drop table parent;
-- This is similar to the above, but with a partitioned table (which is
-- implemented by inheritance) rather than an explicitly inherited table.
-- The scans on some of the partitions degenerate into Result nodes with
-- False one-time filter, which don't need a Motion node.
create table todelete (a int, b int) distributed by (a);
create table target (a int, b int, c int)
        distributed by (a)
        partition by range (c) (start(1) end(5) every(1), default partition extra);
NOTICE:  CREATE TABLE will create partition "target_1_prt_extra" for table "target"
NOTICE:  CREATE TABLE will create partition "target_1_prt_2" for table "target"
NOTICE:  CREATE TABLE will create partition "target_1_prt_3" for table "target"
NOTICE:  CREATE TABLE will create partition "target_1_prt_4" for table "target"
NOTICE:  CREATE TABLE will create partition "target_1_prt_5" for table "target"
insert into todelete select g, g % 4 from generate_series(1, 10) g;
insert into target select g, 0, 3 from generate_series(1, 5) g;
insert into target select g, 0, 1 from generate_series(1, 5) g;
delete from target where c = 3 and a in (select b from todelete);
insert into todelete values (1, 5);
update target set b=target.b+100 where c = 3 and a in (select b from todelete);
select * from target;
 a |  b  | c 
---+-----+---
 1 |   0 | 1
 2 |   0 | 1
 4 |   0 | 3
 5 | 100 | 3
 3 |   0 | 1
 4 |   0 | 1
 5 |   0 | 1
(7 rows)

-- Also test an update with a qual that doesn't match any partition. The
-- Append degenerates into a dummy Result with false One-Time Filter.
alter table target drop default partition;
NOTICE:  dropped partition "extra" for relation "target"
update target set b = 10 where c = 10;
drop table todelete;
drop table target;
--
-- Test updated on inheritance parent table, where some child tables need a
-- Split Update, but not all.
--
create table base_tbl (a int4, b int4) distributed by (a);
create table child_a (a int4, b int4) inherits (base_tbl) distributed by (a);
NOTICE:  merging column "a" with inherited definition
NOTICE:  merging column "b" with inherited definition
create table child_b (a int4, b int4) inherits (base_tbl) distributed by (b);
NOTICE:  merging column "a" with inherited definition
NOTICE:  merging column "b" with inherited definition
insert into base_tbl select g, g from generate_series(1, 5) g;
explain (costs off) update base_tbl set a=a+1;
<<<<<<< HEAD
QUERY PLAN
___________
=======
                          QUERY PLAN                           
---------------------------------------------------------------
>>>>>>> faf0ec6b
 Update on base_tbl
   ->  Redistribute Motion 3:3  (slice1; segments: 3)
         Hash Key: ((base_tbl.a + 1))
         ->  Split
               ->  Seq Scan on base_tbl
   ->  Redistribute Motion 3:3  (slice2; segments: 3)
         Hash Key: ((child_a.a + 1))
         ->  Split
               ->  Seq Scan on child_a
   ->  Explicit Redistribute Motion 3:3  (slice3; segments: 3)
         ->  Seq Scan on child_b
<<<<<<< HEAD
GP_IGNORE:(16 rows)
=======
 Optimizer: legacy query optimizer
(12 rows)
>>>>>>> faf0ec6b

update base_tbl set a = 5;
--
-- Explicit Distribution motion must be added if any of the child nodes
-- contains any motion excluding the motions in initplans.
-- These test cases and expectation are applicable for GPDB planner not for ORCA.
--
SET gp_autostats_mode = NONE;
CREATE TABLE keo1 ( user_vie_project_code_pk character varying(24), user_vie_fiscal_year_period_sk character varying(24), user_vie_act_cntr_marg_cum character varying(24)) DISTRIBUTED RANDOMLY;
INSERT INTO keo1 VALUES ('1', '1', '1');
CREATE TABLE keo2 ( projects_pk character varying(24)) DISTRIBUTED RANDOMLY;
INSERT INTO keo2 VALUES ('1');
CREATE TABLE keo3 ( sky_per character varying(24), bky_per character varying(24)) DISTRIBUTED BY (sky_per);
INSERT INTO keo3 VALUES ('1', '1');
CREATE TABLE keo4 ( keo_para_required_period character varying(6), keo_para_budget_date character varying(24)) DISTRIBUTED RANDOMLY;
INSERT INTO keo4 VALUES ('1', '1');
-- Explicit Redistribution motion should be added in case of GPDB Planner (test case not applicable for ORCA)
EXPLAIN (COSTS OFF) UPDATE keo1 SET user_vie_act_cntr_marg_cum = 234.682 FROM
    ( SELECT a.user_vie_project_code_pk FROM keo1 a INNER JOIN keo2 b 
        ON b.projects_pk=a.user_vie_project_code_pk
        WHERE a.user_vie_fiscal_year_period_sk =
          (SELECT MAX (sky_per) FROM keo3 WHERE bky_per =
             (SELECT keo4.keo_para_required_period FROM keo4 WHERE keo_para_budget_date =
                (SELECT min (keo4.keo_para_budget_date) FROM keo4)))
    ) t1
WHERE t1.user_vie_project_code_pk = keo1.user_vie_project_code_pk;
                                                                                                    QUERY PLAN                                                                                                    
------------------------------------------------------------------------------------------------------------------------------------------------------------------------------------------------------------------
 Update
   ->  Result
         ->  Explicit Redistribute Motion 3:3  (slice8; segments: 3)
               ->  Result
                     ->  Split
                           ->  Result
                                 ->  Hash Join
                                       Hash Cond: ((keo1.user_vie_project_code_pk)::text = (keo1_1.user_vie_project_code_pk)::text)
                                       ->  Table Scan on keo1
                                       ->  Hash
                                             ->  Broadcast Motion 3:3  (slice7; segments: 3)
                                                   ->  Hash Join
                                                         Hash Cond: ((keo1_1.user_vie_project_code_pk)::text = (keo2.projects_pk)::text)
                                                         ->  Redistribute Motion 1:3  (slice5; segments: 1)
                                                               ->  Hash Join
                                                                     Hash Cond: ((keo1_1.user_vie_fiscal_year_period_sk)::text = (max((keo3.sky_per)::text)))
                                                                     ->  Gather Motion 3:1  (slice1; segments: 3)
                                                                           ->  Table Scan on keo1 keo1_1
                                                                     ->  Hash
                                                                           ->  Aggregate
                                                                                 ->  Hash Join
                                                                                       Hash Cond: ((keo3.bky_per)::text = (keo4.keo_para_required_period)::text)
                                                                                       ->  Gather Motion 3:1  (slice2; segments: 3)
                                                                                             ->  Table Scan on keo3
                                                                                       ->  Hash
                                                                                             ->  Assert
                                                                                                   Assert Cond: ((row_number() OVER (?)) = 1)
                                                                                                   ->  WindowAgg
                                                                                                         ->  Hash Join
                                                                                                               Hash Cond: ((keo4.keo_para_budget_date)::text = (min((min((keo4_1.keo_para_budget_date)::text)))))
                                                                                                               ->  Gather Motion 3:1  (slice3; segments: 3)
                                                                                                                     ->  Table Scan on keo4
                                                                                                               ->  Hash
                                                                                                                     ->  Aggregate
                                                                                                                           ->  Gather Motion 3:1  (slice4; segments: 3)
                                                                                                                                 ->  Aggregate
                                                                                                                                       ->  Table Scan on keo4 keo4_1
                                                         ->  Hash
                                                               ->  Broadcast Motion 3:3  (slice6; segments: 3)
                                                                     ->  Table Scan on keo2
 Optimizer: PQO version 2.74.0
(41 rows)

UPDATE keo1 SET user_vie_act_cntr_marg_cum = 234.682 FROM
    ( SELECT a.user_vie_project_code_pk FROM keo1 a INNER JOIN keo2 b 
        ON b.projects_pk=a.user_vie_project_code_pk
        WHERE a.user_vie_fiscal_year_period_sk =
          (SELECT MAX (sky_per) FROM keo3 WHERE bky_per =
             (SELECT keo4.keo_para_required_period FROM keo4 WHERE keo_para_budget_date =
                (SELECT min (keo4.keo_para_budget_date) FROM keo4)))
    ) t1
WHERE t1.user_vie_project_code_pk = keo1.user_vie_project_code_pk;
SELECT user_vie_act_cntr_marg_cum FROM keo1;
 user_vie_act_cntr_marg_cum 
----------------------------
 234.682
(1 row)

-- Explicit Redistribution motion should not be added in case of GPDB Planner (test case not applicable to ORCA)
CREATE TABLE keo5 (x int, y int) DISTRIBUTED BY (x);
INSERT INTO keo5 VALUES (1,1);
EXPLAIN (COSTS OFF) DELETE FROM keo5 WHERE x IN (SELECT x FROM keo5 WHERE EXISTS (SELECT x FROM keo5 WHERE x < 2));
                                        QUERY PLAN                                        
------------------------------------------------------------------------------------------
 Delete
   ->  Result
         ->  Hash Semi Join
               Hash Cond: (keo5.x = keo5_2.x)
               ->  Table Scan on keo5
               ->  Hash
                     ->  Nested Loop Semi Join
                           Join Filter: true
                           ->  Table Scan on keo5 keo5_2
                           ->  Materialize
                                 ->  Broadcast Motion 1:3  (slice2; segments: 1)
                                       ->  Limit
                                             ->  Gather Motion 3:1  (slice1; segments: 3)
                                                   ->  Table Scan on keo5 keo5_1
                                                         Filter: (x < 2)
 Optimizer: PQO version 2.74.0
(16 rows)

DELETE FROM keo5 WHERE x IN (SELECT x FROM keo5 WHERE EXISTS (SELECT x FROM keo5 WHERE x < 2));
SELECT x FROM keo5;
 x 
---
(0 rows)

RESET gp_autostats_mode;
DROP TABLE keo1;
DROP TABLE keo2;
DROP TABLE keo3;
DROP TABLE keo4;
DROP TABLE keo5;
--
-- text types. We should support the following updates.
--
CREATE TEMP TABLE ttab1 (a varchar(15), b integer) DISTRIBUTED BY (a);
CREATE TEMP TABLE ttab2 (a varchar(15), b integer) DISTRIBUTED BY (a);
UPDATE ttab1 SET b = ttab2.b FROM ttab2 WHERE ttab1.a = ttab2.a;
DROP TABLE ttab1;
DROP TABLE ttab2;
CREATE TEMP TABLE ttab1 (a text, b integer) DISTRIBUTED BY (a);
CREATE TEMP TABLE ttab2 (a text, b integer) DISTRIBUTED BY (a);
UPDATE ttab1 SET b = ttab2.b FROM ttab2 WHERE ttab1.a = ttab2.a;
DROP TABLE ttab1;
DROP TABLE ttab2;
CREATE TEMP TABLE ttab1 (a varchar, b integer) DISTRIBUTED BY (a);
CREATE TEMP TABLE ttab2 (a varchar, b integer) DISTRIBUTED BY (a);
UPDATE ttab1 SET b = ttab2.b FROM ttab2 WHERE ttab1.a = ttab2.a;
DROP TABLE ttab1;
DROP TABLE ttab2;
CREATE TEMP TABLE ttab1 (a char(15), b integer) DISTRIBUTED BY (a);
CREATE TEMP TABLE ttab2 (a char(15), b integer) DISTRIBUTED BY (a);
UPDATE ttab1 SET b = ttab2.b FROM ttab2 WHERE ttab1.a = ttab2.a;
DROP TABLE IF EXISTS update_distr_key;
NOTICE:  table "update_distr_key" does not exist, skipping
CREATE TEMP TABLE update_distr_key (a int, b int) DISTRIBUTED BY (a);
INSERT INTO update_distr_key select i, i* 10 from generate_series(0, 9) i;
UPDATE update_distr_key SET a = 5 WHERE b = 10;
SELECT * from update_distr_key;
 a | b  
---+----
 0 |  0
 2 | 20
 4 | 40
 6 | 60
 8 | 80
 5 | 10
 3 | 30
 5 | 50
 7 | 70
 9 | 90
(10 rows)

DROP TABLE update_distr_key;
-- Update distribution key
-- start_ignore
drop table if exists r;
NOTICE:  table "r" does not exist, skipping
drop table if exists s;
NOTICE:  table "s" does not exist, skipping
drop table if exists update_dist;
NOTICE:  table "update_dist" does not exist, skipping
drop table if exists ao_table;
NOTICE:  table "ao_table" does not exist, skipping
drop table if exists aoco_table;
NOTICE:  table "aoco_table" does not exist, skipping
-- end_ignore
-- Update normal table distribution key
create table update_dist(a int) distributed by (a);
insert into update_dist values(1);
update update_dist set a=0 where a=1;
select * from update_dist;
 a 
---
 0
(1 row)

-- Update distribution key with join
create table r (a int, b int) distributed by (a);
create table s (a int, b int) distributed by (a);
insert into r select generate_series(1, 5), generate_series(1, 5) * 2;
insert into s select generate_series(1, 5), generate_series(1, 5) * 2;
select * from r;
 a | b  
---+----
 1 |  2
 2 |  4
 3 |  6
 4 |  8
 5 | 10
(5 rows)

select * from s;
 a | b  
---+----
 1 |  2
 2 |  4
 3 |  6
 4 |  8
 5 | 10
(5 rows)

update r set a = r.a + 1 from s where r.a = s.a;
select * from r;
 a | b  
---+----
 4 |  6
 5 |  8
 6 | 10
 3 |  4
 2 |  2
(5 rows)

update r set a = r.a + 1 where a in (select a from s);
select * from r;
 a | b  
---+----
 6 | 10
 3 |  2
 5 |  6
 6 |  8
 4 |  4
(5 rows)

-- Update redistribution
delete from r;
delete from s;
insert into r select generate_series(1, 5), generate_series(1, 5);
insert into s select generate_series(1, 5), generate_series(1, 5) * 2;
select * from r;
 a | b 
---+---
 3 | 3
 4 | 4
 5 | 5
 1 | 1
 2 | 2
(5 rows)

select * from s;
 a | b  
---+----
 3 |  6
 4 |  8
 5 | 10
 1 |  2
 2 |  4
(5 rows)

update r set a = r.a + 1 from s where r.b = s.b;
select * from r;
 a | b 
---+---
 3 | 3
 5 | 5
 3 | 2
 5 | 4
 1 | 1
(5 rows)

update r set a = r.a + 1 where b in (select b from s);
select * from r;
 a | b 
---+---
 3 | 3
 5 | 5
 6 | 4
 4 | 2
 1 | 1
(5 rows)

-- Update hash aggreate group by
delete from r;
delete from s;
insert into r select generate_series(1, 5), generate_series(1, 5) * 2;
insert into s select generate_series(1, 5), generate_series(1, 5);
select * from r;
 a | b  
---+----
 1 |  2
 2 |  4
 3 |  6
 4 |  8
 5 | 10
(5 rows)

select * from s;
 a | b 
---+---
 3 | 3
 4 | 4
 5 | 5
 1 | 1
 2 | 2
(5 rows)

update s set a = s.a + 1 where exists (select 1 from r where s.a = r.b);
select * from s;
 a | b 
---+---
 1 | 1
 3 | 3
 5 | 5
 5 | 4
 3 | 2
(5 rows)

-- Update ao table distribution key
create table ao_table (a int, b int) WITH (appendonly=true) distributed by (a);
insert into ao_table select g, g from generate_series(1, 5) g;
select * from ao_table;
 a | b 
---+---
 1 | 1
 2 | 2
 3 | 3
 4 | 4
 5 | 5
(5 rows)

update ao_table set a = a + 1 where b = 3;
select * from ao_table;
 a | b 
---+---
 1 | 1
 2 | 2
 4 | 4
 5 | 5
 4 | 3
(5 rows)

-- Update aoco table distribution key
create table aoco_table (a int, b int) WITH (appendonly=true, orientation=column) distributed by (a);
insert into aoco_table select g,g from generate_series(1, 5) g;
select * from aoco_table;
 a | b 
---+---
 1 | 1
 2 | 2
 3 | 3
 4 | 4
 5 | 5
(5 rows)

update aoco_table set a = a + 1 where b = 3;
select * from aoco_table;
 a | b 
---+---
 1 | 1
 2 | 2
 4 | 4
 5 | 5
 4 | 3
(5 rows)

-- Update prepare
delete from s;
insert into s select generate_series(1, 5), generate_series(1, 5);
select * from r;
 a | b  
---+----
 1 |  2
 2 |  4
 3 |  6
 4 |  8
 5 | 10
(5 rows)

select * from s;
 a | b 
---+---
 1 | 1
 2 | 2
 3 | 3
 4 | 4
 5 | 5
(5 rows)

prepare update_s(int) as update s set a = s.a + $1 where exists (select 1 from r where s.a = r.b);
execute update_s(10);
select * from s;
 a  | b 
----+---
  1 | 1
 14 | 4
  3 | 3
  5 | 5
 12 | 2
(5 rows)

-- Confirm that a split update is not created for a table excluded by
-- constraints in the planner.
create table nosplitupdate (a int) distributed by (a);
explain update nosplitupdate set a=0 where a=1 and a<1;
                                  QUERY PLAN                                   
-------------------------------------------------------------------------------
 Update  (cost=0.00..0.00 rows=0 width=1)
   ->  Result  (cost=0.00..0.00 rows=0 width=22)
         ->  Result  (cost=0.00..0.00 rows=0 width=18)
               ->  Result  (cost=0.00..0.00 rows=0 width=18)
                     ->  Split  (cost=0.00..0.00 rows=0 width=18)
                           ->  Result  (cost=0.00..0.00 rows=0 width=18)
                                 ->  Result  (cost=0.00..0.00 rows=0 width=18)
                                       One-Time Filter: false
 Optimizer: PQO version 2.70.0
(9 rows)

-- start_ignore
drop table r;
drop table s;
drop table update_dist;
drop table ao_table;
drop table aoco_table;
-- end_ignore<|MERGE_RESOLUTION|>--- conflicted
+++ resolved
@@ -82,13 +82,8 @@
 NOTICE:  merging column "b" with inherited definition
 insert into base_tbl select g, g from generate_series(1, 5) g;
 explain (costs off) update base_tbl set a=a+1;
-<<<<<<< HEAD
-QUERY PLAN
-___________
-=======
                           QUERY PLAN                           
 ---------------------------------------------------------------
->>>>>>> faf0ec6b
  Update on base_tbl
    ->  Redistribute Motion 3:3  (slice1; segments: 3)
          Hash Key: ((base_tbl.a + 1))
@@ -100,12 +95,8 @@
                ->  Seq Scan on child_a
    ->  Explicit Redistribute Motion 3:3  (slice3; segments: 3)
          ->  Seq Scan on child_b
-<<<<<<< HEAD
-GP_IGNORE:(16 rows)
-=======
  Optimizer: legacy query optimizer
 (12 rows)
->>>>>>> faf0ec6b
 
 update base_tbl set a = 5;
 --
