--- conflicted
+++ resolved
@@ -875,11 +875,11 @@
 INSERT INTO rw_view2 VALUES (3, 'Row 3') RETURNING *;
 ERROR:  cannot insert into view "rw_view1"
 DETAIL:  Views containing LIMIT or OFFSET are not automatically updatable.
-HINT:  To make the view insertable, provide an unconditional ON INSERT DO INSTEAD rule or an INSTEAD OF INSERT trigger.
+HINT:  To enable inserting into the view, provide an INSTEAD OF INSERT trigger or an unconditional ON INSERT DO INSTEAD rule.
 UPDATE rw_view2 SET b='Row three' WHERE a=3 RETURNING *;
 ERROR:  cannot update view "rw_view1"
 DETAIL:  Views containing LIMIT or OFFSET are not automatically updatable.
-HINT:  To make the view updatable, provide an unconditional ON UPDATE DO INSTEAD rule or an INSTEAD OF UPDATE trigger.
+HINT:  To enable updating the view, provide an INSTEAD OF UPDATE trigger or an unconditional ON UPDATE DO INSTEAD rule.
 SELECT * FROM rw_view2;
  a |   b   
 ---+-------
@@ -890,7 +890,7 @@
 DELETE FROM rw_view2 WHERE a=3 RETURNING *;
 ERROR:  cannot delete from view "rw_view1"
 DETAIL:  Views containing LIMIT or OFFSET are not automatically updatable.
-HINT:  To make the view updatable, provide an unconditional ON DELETE DO INSTEAD rule or an INSTEAD OF DELETE trigger.
+HINT:  To enable deleting from the view, provide an INSTEAD OF DELETE trigger or an unconditional ON DELETE DO INSTEAD rule.
 SELECT * FROM rw_view2;
  a |   b   
 ---+-------
@@ -901,11 +901,11 @@
 EXPLAIN (costs off) UPDATE rw_view2 SET a=3 WHERE a=2;
 ERROR:  cannot update view "rw_view1"
 DETAIL:  Views containing LIMIT or OFFSET are not automatically updatable.
-HINT:  To make the view updatable, provide an unconditional ON UPDATE DO INSTEAD rule or an INSTEAD OF UPDATE trigger.
+HINT:  To enable updating the view, provide an INSTEAD OF UPDATE trigger or an unconditional ON UPDATE DO INSTEAD rule.
 EXPLAIN (costs off) DELETE FROM rw_view2 WHERE a=2;
 ERROR:  cannot delete from view "rw_view1"
 DETAIL:  Views containing LIMIT or OFFSET are not automatically updatable.
-HINT:  To make the view updatable, provide an unconditional ON DELETE DO INSTEAD rule or an INSTEAD OF DELETE trigger.
+HINT:  To enable deleting from the view, provide an INSTEAD OF DELETE trigger or an unconditional ON DELETE DO INSTEAD rule.
 DROP TABLE base_tbl CASCADE;
 NOTICE:  drop cascades to 2 other objects
 DETAIL:  drop cascades to view rw_view1
@@ -1721,12 +1721,7 @@
 ERROR:  new row violates check option for view "rw_view1"
 DETAIL:  Failing row contains (15, 10).
 UPDATE rw_view1 SET a = 20, b = 30; -- should fail
-<<<<<<< HEAD
 ERROR:  UPDATE on distributed key column not allowed on relation with update triggers
-=======
-ERROR:  new row violates check option for view "rw_view1"
-DETAIL:  Failing row contains (20, 10).
->>>>>>> b5bce6c1
 DROP TABLE base_tbl CASCADE;
 NOTICE:  drop cascades to view rw_view1
 DROP FUNCTION base_tbl_trig_fn();
@@ -1757,21 +1752,13 @@
 CREATE VIEW rw_view2 AS
   SELECT * FROM rw_view1 WHERE a > 0 WITH LOCAL CHECK OPTION;
 INSERT INTO rw_view2 VALUES (-5); -- should fail
-<<<<<<< HEAD
-ERROR:  new row violates WITH CHECK OPTION for "rw_view2"
+ERROR:  new row violates check option for view "rw_view2"
 DETAIL:  Failing row contains (-5, null).
 INSERT INTO rw_view2 VALUES (5); -- ok
 INSERT INTO rw_view2 VALUES (50); -- ok, but not in view
 UPDATE rw_view2 SET a = a - 10; -- should fail
-=======
-ERROR:  new row violates check option for view "rw_view2"
-DETAIL:  Failing row contains (-5).
-INSERT INTO rw_view2 VALUES (5); -- ok
-INSERT INTO rw_view2 VALUES (50); -- ok, but not in view
-UPDATE rw_view2 SET a = a - 10; -- should fail
-ERROR:  new row violates check option for view "rw_view2"
-DETAIL:  Failing row contains (-5).
->>>>>>> b5bce6c1
+-- Greenplum doesn't fail because nothing was inserted into view, which is
+-- because Greenplum doesn't support INSTEAD OF triggers.
 SELECT * FROM base_tbl;
  a  | b 
 ----+---
@@ -1782,7 +1769,7 @@
 -- Check option won't cascade down to base view with INSTEAD OF triggers
 ALTER VIEW rw_view2 SET (check_option=cascaded);
 INSERT INTO rw_view2 VALUES (100); -- ok, but not in view (doesn't fail rw_view1's check)
-ERROR:  new row violates WITH CHECK OPTION for "rw_view1"
+ERROR:  new row violates check option for view "rw_view1"
 DETAIL:  Failing row contains (100, null).
 UPDATE rw_view2 SET a = 200 WHERE a = 5; -- ok, but not in view (doesn't fail rw_view1's check)
 SELECT * FROM base_tbl;
@@ -2100,8 +2087,8 @@
  Optimizer: Postgres query optimizer
  
  Update on base_tbl
-   InitPlan 1 (returns $0)  (slice2)
-     ->  Gather Motion 1:1  (slice1; segments: 1)
+   InitPlan 1 (returns $0)  (slice3)
+     ->  Gather Motion 1:1  (slice2; segments: 1)
            ->  Seq Scan on base_tbl t
                  Filter: (id = 2)
    ->  Result
@@ -2165,14 +2152,12 @@
 
 EXPLAIN (VERBOSE, COSTS OFF)
 UPDATE v1 SET a=100 WHERE snoop(a) AND leakproof(a) AND a = 3;
-                      QUERY PLAN                      
-------------------------------------------------------
+             QUERY PLAN              
+-------------------------------------
  Result
-   Output: 100, t1.b, t1.c, t1.ctid, t1.gp_segment_id
    One-Time Filter: false
  Optimizer: Postgres query optimizer
- Settings: optimizer=off
-(5 rows)
+(3 rows)
 
 UPDATE v1 SET a=100 WHERE snoop(a) AND leakproof(a) AND a = 3;
 SELECT * FROM v1 WHERE a=100; -- Nothing should have been changed to 100
@@ -2441,19 +2426,6 @@
   WITH CHECK OPTION;
 INSERT INTO v2 VALUES (2, 'two', 20); -- ok
 INSERT INTO v2 VALUES (-2, 'minus two', 20); -- not allowed
-<<<<<<< HEAD
-ERROR:  new row violates WITH CHECK OPTION for "v1"
-DETAIL:  Failing row contains (-2, minus two, 20).
-INSERT INTO v2 VALUES (3, 'three', 30); -- not allowed
-ERROR:  new row violates WITH CHECK OPTION for "v2"
-DETAIL:  Failing row contains (3, three, 30).
-UPDATE v2 SET b = 'ONE' WHERE a = 1; -- ok
-UPDATE v2 SET a = -1 WHERE a = 1; -- not allowed
-ERROR:  new row violates WITH CHECK OPTION for "v1"
-DETAIL:  Failing row contains (-1, ONE, 10).
-UPDATE v2 SET c = 30 WHERE a = 1; -- not allowed
-ERROR:  new row violates WITH CHECK OPTION for "v2"
-=======
 ERROR:  new row violates check option for view "v1"
 DETAIL:  Failing row contains (-2, minus two, 20).
 INSERT INTO v2 VALUES (3, 'three', 30); -- not allowed
@@ -2465,7 +2437,6 @@
 DETAIL:  Failing row contains (-1, ONE, 10).
 UPDATE v2 SET c = 30 WHERE a = 1; -- not allowed
 ERROR:  new row violates check option for view "v2"
->>>>>>> b5bce6c1
 DETAIL:  Failing row contains (1, ONE, 30).
 DELETE FROM v2 WHERE a = 2; -- ok
 SELECT * FROM v2;
@@ -2477,7 +2448,6 @@
 DROP VIEW v2;
 DROP VIEW v1;
 DROP TABLE t2;
-<<<<<<< HEAD
 DROP TABLE t1;
 --
 -- Test CREATE OR REPLACE VIEW turning a non-updatable view into an
@@ -2488,9 +2458,7 @@
 CREATE OR REPLACE VIEW v1 AS SELECT * FROM t1 WHERE a > 0 WITH CHECK OPTION;
 INSERT INTO v1 VALUES (1, 'ok'); -- ok
 INSERT INTO v1 VALUES (-1, 'invalid'); -- should fail
-ERROR:  new row violates WITH CHECK OPTION for "v1"
+ERROR:  new row violates check option for view "v1"
 DETAIL:  Failing row contains (-1, invalid).
 DROP VIEW v1;
-=======
->>>>>>> b5bce6c1
 DROP TABLE t1;