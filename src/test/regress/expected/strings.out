--- conflicted
+++ resolved
@@ -1337,14 +1337,10 @@
 select 'foo'::varchar(10) || bar from (select 'bar' as bar) moo;
 ERROR:  failed to find conversion function from unknown to text (parse_coerce.c:544)
 select '123'::numeric(4,1) + bar from (select '123' as bar) baz;
-<<<<<<< HEAD
 ERROR:  operator does not exist: numeric + text
 LINE 1: select '123'::numeric(4,1) + bar from (select '123' as bar) ...
                                    ^
 HINT:  No operator matches the given name and argument types. You might need to add explicit type casts.
-=======
-ERROR:  failed to find conversion function from unknown to numeric (parse_coerce.c:544)
->>>>>>> 9628a332
 drop table unknown_test;
 -- Test nested "unknown"s from MPP-2689
 select 'foo'::text || foo from ( select foo from (select 4.5, foo from ( select
