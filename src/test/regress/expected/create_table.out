--- conflicted
+++ resolved
@@ -256,15 +256,13 @@
 CREATE TABLE IF NOT EXISTS as_select1 AS SELECT * FROM pg_class WHERE relkind = 'r';
 NOTICE:  relation "as_select1" already exists, skipping
 DROP TABLE as_select1;
-<<<<<<< HEAD
+-- check that the oid column is added before the primary key is checked
+-- Greenplum could not support this since OID can't be unique across segments.
+--CREATE TABLE oid_pk (f1 INT, PRIMARY KEY(oid)) WITH OIDS;
+--DROP TABLE oid_pk;
 -- Test github issue #7340. truncating a toast unlogged table fails.
 CREATE UNLOGGED TABLE unlogged_toast (a text);
 NOTICE:  Table doesn't have 'DISTRIBUTED BY' clause -- Using column named 'a' as the Greenplum Database data distribution key for this table.
 HINT:  The 'DISTRIBUTED BY' clause determines the distribution of data. Make sure column(s) chosen are the optimal data distribution key to minimize skew.
 TRUNCATE unlogged_toast;
-DROP TABLE unlogged_toast;
-=======
--- check that the oid column is added before the primary key is checked
-CREATE TABLE oid_pk (f1 INT, PRIMARY KEY(oid)) WITH OIDS;
-DROP TABLE oid_pk;
->>>>>>> b5bce6c1
+DROP TABLE unlogged_toast;