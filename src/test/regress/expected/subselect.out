--
-- SUBSELECT
--
SELECT 1 AS one WHERE 1 IN (SELECT 1);
 one 
-----
   1
(1 row)

SELECT 1 AS zero WHERE 1 NOT IN (SELECT 1);
 zero 
------
(0 rows)

SELECT 1 AS zero WHERE 1 IN (SELECT 2);
 zero 
------
(0 rows)

-- Check grammar's handling of extra parens in assorted contexts
SELECT * FROM (SELECT 1 AS x) ss;
 x 
---
 1
(1 row)

SELECT * FROM ((SELECT 1 AS x)) ss;
 x 
---
 1
(1 row)

(SELECT 2) UNION SELECT 2;
 ?column? 
----------
        2
(1 row)

((SELECT 2)) UNION SELECT 2;
 ?column? 
----------
        2
(1 row)

SELECT ((SELECT 2) UNION SELECT 2);
 ?column? 
----------
        2
(1 row)

SELECT (((SELECT 2)) UNION SELECT 2);
 ?column? 
----------
        2
(1 row)

SELECT (SELECT ARRAY[1,2,3])[1];
 array 
-------
     1
(1 row)

SELECT ((SELECT ARRAY[1,2,3]))[2];
 array 
-------
     2
(1 row)

SELECT (((SELECT ARRAY[1,2,3])))[3];
 array 
-------
     3
(1 row)

-- Set up some simple test tables
CREATE TABLE SUBSELECT_TBL (
  f1 integer,
  f2 integer,
  f3 float
);
INSERT INTO SUBSELECT_TBL VALUES (1, 2, 3);
INSERT INTO SUBSELECT_TBL VALUES (2, 3, 4);
INSERT INTO SUBSELECT_TBL VALUES (3, 4, 5);
INSERT INTO SUBSELECT_TBL VALUES (1, 1, 1);
INSERT INTO SUBSELECT_TBL VALUES (2, 2, 2);
INSERT INTO SUBSELECT_TBL VALUES (3, 3, 3);
INSERT INTO SUBSELECT_TBL VALUES (6, 7, 8);
INSERT INTO SUBSELECT_TBL VALUES (8, 9, NULL);
SELECT '' AS eight, * FROM SUBSELECT_TBL;
 eight | f1 | f2 | f3 
-------+----+----+----
       |  1 |  2 |  3
       |  2 |  3 |  4
       |  3 |  4 |  5
       |  1 |  1 |  1
       |  2 |  2 |  2
       |  3 |  3 |  3
       |  6 |  7 |  8
       |  8 |  9 |   
(8 rows)

-- Uncorrelated subselects
SELECT '' AS two, f1 AS "Constant Select" FROM SUBSELECT_TBL
  WHERE f1 IN (SELECT 1);
 two | Constant Select 
-----+-----------------
     |               1
     |               1
(2 rows)

SELECT '' AS six, f1 AS "Uncorrelated Field" FROM SUBSELECT_TBL
  WHERE f1 IN (SELECT f2 FROM SUBSELECT_TBL);
 six | Uncorrelated Field 
-----+--------------------
     |                  1
     |                  2
     |                  3
     |                  1
     |                  2
     |                  3
(6 rows)

SELECT '' AS six, f1 AS "Uncorrelated Field" FROM SUBSELECT_TBL
  WHERE f1 IN (SELECT f2 FROM SUBSELECT_TBL WHERE
    f2 IN (SELECT f1 FROM SUBSELECT_TBL));
 six | Uncorrelated Field 
-----+--------------------
     |                  1
     |                  2
     |                  3
     |                  1
     |                  2
     |                  3
(6 rows)

SELECT '' AS three, f1, f2
  FROM SUBSELECT_TBL
  WHERE (f1, f2) NOT IN (SELECT f2, CAST(f3 AS int4) FROM SUBSELECT_TBL
                         WHERE f3 IS NOT NULL);
 three | f1 | f2 
-------+----+----
       |  1 |  2
       |  6 |  7
       |  8 |  9
(3 rows)

-- Correlated subselects
SELECT '' AS six, f1 AS "Correlated Field", f2 AS "Second Field"
  FROM SUBSELECT_TBL upper
  WHERE f1 IN (SELECT f2 FROM SUBSELECT_TBL WHERE f1 = upper.f1);
 six | Correlated Field | Second Field 
-----+------------------+--------------
     |                1 |            2
     |                2 |            3
     |                3 |            4
     |                1 |            1
     |                2 |            2
     |                3 |            3
(6 rows)

SELECT '' AS six, f1 AS "Correlated Field", f3 AS "Second Field"
  FROM SUBSELECT_TBL upper
  WHERE f1 IN
    (SELECT f2 FROM SUBSELECT_TBL WHERE CAST(upper.f2 AS float) = f3);
 six | Correlated Field | Second Field 
-----+------------------+--------------
     |                2 |            4
     |                3 |            5
     |                1 |            1
     |                2 |            2
     |                3 |            3
(5 rows)

SELECT '' AS six, f1 AS "Correlated Field", f3 AS "Second Field"
  FROM SUBSELECT_TBL upper
  WHERE f3 IN (SELECT upper.f1 + f2 FROM SUBSELECT_TBL
               WHERE f2 = CAST(f3 AS integer));
 six | Correlated Field | Second Field 
-----+------------------+--------------
     |                1 |            3
     |                2 |            4
     |                3 |            5
     |                6 |            8
(4 rows)

SELECT '' AS five, f1 AS "Correlated Field"
  FROM SUBSELECT_TBL
  WHERE (f1, f2) IN (SELECT f2, CAST(f3 AS int4) FROM SUBSELECT_TBL
                     WHERE f3 IS NOT NULL);
 five | Correlated Field 
------+------------------
      |                2
      |                3
      |                1
      |                2
      |                3
(5 rows)

--
-- Use some existing tables in the regression test
--
SELECT '' AS eight, ss.f1 AS "Correlated Field", ss.f3 AS "Second Field"
  FROM SUBSELECT_TBL ss
  WHERE f1 NOT IN (SELECT f1+1 FROM INT4_TBL
                   WHERE f1 != ss.f1 AND f1 < 2147483647);
 eight | Correlated Field | Second Field 
-------+------------------+--------------
       |                2 |            4
       |                3 |            5
       |                2 |            2
       |                3 |            3
       |                6 |            8
       |                8 |             
(6 rows)

select q1, float8(count(*)) / (select count(*) from int8_tbl)
from int8_tbl group by q1 order by q1;
        q1        | ?column? 
------------------+----------
              123 |      0.4
 4567890123456789 |      0.6
(2 rows)

--
-- Test cases to catch unpleasant interactions between IN-join processing
-- and subquery pullup.
--
select count(*) from
  (select 1 from tenk1 a
   where unique1 IN (select hundred from tenk1 b)) ss;
 count 
-------
   100
(1 row)

select count(distinct ss.ten) from
  (select ten from tenk1 a
   where unique1 IN (select hundred from tenk1 b)) ss;
 count 
-------
    10
(1 row)

select count(*) from
  (select 1 from tenk1 a
   where unique1 IN (select distinct hundred from tenk1 b)) ss;
 count 
-------
   100
(1 row)

select count(distinct ss.ten) from
  (select ten from tenk1 a
   where unique1 IN (select distinct hundred from tenk1 b)) ss;
 count 
-------
    10
(1 row)

--
-- Test cases to check for overenthusiastic optimization of
-- "IN (SELECT DISTINCT ...)" and related cases.  Per example from
-- Luca Pireddu and Michael Fuhr.
--
CREATE TEMP TABLE foo (id integer);
CREATE TEMP TABLE bar (id1 integer, id2 integer);
INSERT INTO foo VALUES (1);
INSERT INTO bar VALUES (1, 1);
INSERT INTO bar VALUES (2, 2);
INSERT INTO bar VALUES (3, 1);
-- These cases require an extra level of distinct-ing above subquery s
SELECT * FROM foo WHERE id IN
    (SELECT id2 FROM (SELECT DISTINCT id1, id2 FROM bar) AS s);
 id 
----
  1
(1 row)

SELECT * FROM foo WHERE id IN
    (SELECT id2 FROM (SELECT id1,id2 FROM bar GROUP BY id1,id2) AS s);
 id 
----
  1
(1 row)

SELECT * FROM foo WHERE id IN
    (SELECT id2 FROM (SELECT id1, id2 FROM bar UNION
                      SELECT id1, id2 FROM bar) AS s);
 id 
----
  1
(1 row)

-- These cases do not
SELECT * FROM foo WHERE id IN
    (SELECT id2 FROM (SELECT DISTINCT ON (id2) id1, id2 FROM bar) AS s);
 id 
----
  1
(1 row)

SELECT * FROM foo WHERE id IN
    (SELECT id2 FROM (SELECT id2 FROM bar GROUP BY id2) AS s);
 id 
----
  1
(1 row)

SELECT * FROM foo WHERE id IN
    (SELECT id2 FROM (SELECT id2 FROM bar UNION
                      SELECT id2 FROM bar) AS s);
 id 
----
  1
(1 row)

--
-- Test case to catch problems with multiply nested sub-SELECTs not getting
-- recalculated properly.  Per bug report from Didier Moens.
--
CREATE TABLE orderstest (
    approver_ref integer,
    po_ref integer,
    ordercanceled boolean
);
INSERT INTO orderstest VALUES (1, 1, false);
INSERT INTO orderstest VALUES (66, 5, false);
INSERT INTO orderstest VALUES (66, 6, false);
INSERT INTO orderstest VALUES (66, 7, false);
INSERT INTO orderstest VALUES (66, 1, true);
INSERT INTO orderstest VALUES (66, 8, false);
INSERT INTO orderstest VALUES (66, 1, false);
INSERT INTO orderstest VALUES (77, 1, false);
INSERT INTO orderstest VALUES (1, 1, false);
INSERT INTO orderstest VALUES (66, 1, false);
INSERT INTO orderstest VALUES (1, 1, false);
CREATE VIEW orders_view AS
SELECT *,
(SELECT CASE
   WHEN ord.approver_ref=1 THEN '---' ELSE 'Approved'
 END) AS "Approved",
(SELECT CASE
 WHEN ord.ordercanceled
 THEN 'Canceled'
 ELSE
  (SELECT CASE
		WHEN ord.po_ref=1
		THEN
		 (SELECT CASE
				WHEN ord.approver_ref=1
				THEN '---'
				ELSE 'Approved'
			END)
		ELSE 'PO'
	END)
END) AS "Status",
(CASE
 WHEN ord.ordercanceled
 THEN 'Canceled'
 ELSE
  (CASE
		WHEN ord.po_ref=1
		THEN
		 (CASE
				WHEN ord.approver_ref=1
				THEN '---'
				ELSE 'Approved'
			END)
		ELSE 'PO'
	END)
END) AS "Status_OK"
FROM orderstest ord;
SELECT * FROM orders_view;
 approver_ref | po_ref | ordercanceled | Approved |  Status  | Status_OK 
--------------+--------+---------------+----------+----------+-----------
            1 |      1 | f             | ---      | ---      | ---
           66 |      5 | f             | Approved | PO       | PO
           66 |      6 | f             | Approved | PO       | PO
           66 |      7 | f             | Approved | PO       | PO
           66 |      1 | t             | Approved | Canceled | Canceled
           66 |      8 | f             | Approved | PO       | PO
           66 |      1 | f             | Approved | Approved | Approved
           77 |      1 | f             | Approved | Approved | Approved
            1 |      1 | f             | ---      | ---      | ---
           66 |      1 | f             | Approved | Approved | Approved
            1 |      1 | f             | ---      | ---      | ---
(11 rows)

DROP TABLE orderstest cascade;
NOTICE:  drop cascades to view orders_view
--
-- Test cases to catch situations where rule rewriter fails to propagate
-- hasSubLinks flag correctly.  Per example from Kyle Bateman.
--
create temp table parts (
    partnum     text,
    cost        float8
);
create temp table shipped (
    ttype       char(2),
    ordnum      int4,
    partnum     text,
    value       float8
);
create temp view shipped_view as
    select * from shipped where ttype = 'wt';
create rule shipped_view_insert as on insert to shipped_view do instead
    insert into shipped values('wt', new.ordnum, new.partnum, new.value);
insert into parts (partnum, cost) values (1, 1234.56);
insert into shipped_view (ordnum, partnum, value)
    values (0, 1, (select cost from parts where partnum = '1'));
select * from shipped_view;
 ttype | ordnum | partnum |  value  
-------+--------+---------+---------
 wt    |      0 | 1       | 1234.56
(1 row)

create rule shipped_view_update as on update to shipped_view do instead
    update shipped set partnum = new.partnum, value = new.value
        where ttype = new.ttype and ordnum = new.ordnum;
update shipped_view set value = 11
    from int4_tbl a join int4_tbl b
      on (a.f1 = (select f1 from int4_tbl c where c.f1=b.f1))
    where ordnum = a.f1;
select * from shipped_view;
 ttype | ordnum | partnum | value 
-------+--------+---------+-------
 wt    |      0 | 1       |    11
(1 row)

select f1, ss1 as relabel from
    (select *, (select sum(f1) from int4_tbl b where f1 >= a.f1) as ss1
     from int4_tbl a) ss;
     f1      |  relabel   
-------------+------------
           0 | 2147607103
      123456 | 2147607103
     -123456 | 2147483647
  2147483647 | 2147483647
 -2147483647 |          0
(5 rows)

--
-- Test cases involving PARAM_EXEC parameters and min/max index optimizations.
-- Per bug report from David Sanchez i Gregori.
--
select * from (
  select max(unique1) from tenk1 as a
  where exists (select 1 from tenk1 as b where b.thousand = a.unique2)
) ss;
 max  
------
 9997
(1 row)

select * from (
  select min(unique1) from tenk1 as a
  where not exists (select 1 from tenk1 as b where b.unique2 = 10000)
) ss;
 min 
-----
   0
(1 row)

--
-- Test that an IN implemented using a UniquePath does unique-ification
-- with the right semantics, as per bug #4113.  (Unfortunately we have
-- no simple way to ensure that this test case actually chooses that type
-- of plan, but it does in releases 7.4-8.3.  Note that an ordering difference
-- here might mean that some other plan type is being used, rendering the test
-- pointless.)
--
create temp table numeric_table (num_col numeric);
insert into numeric_table values (1), (1.000000000000000000001), (2), (3);
create temp table float_table (float_col float8);
insert into float_table values (1), (2), (3);
select * from float_table
  where float_col in (select num_col from numeric_table);
 float_col 
-----------
         1
         2
         3
(3 rows)

select * from numeric_table
  where num_col in (select float_col from float_table);
         num_col         
-------------------------
                       1
 1.000000000000000000001
                       2
                       3
(4 rows)

--
-- Test case for bug #4290: bogus calculation of subplan param sets
--
create temp table ta (id int primary key, val int);
insert into ta values(1,1);
insert into ta values(2,2);
create temp table tb (id int primary key, aval int);
insert into tb values(1,1);
insert into tb values(2,1);
insert into tb values(3,2);
insert into tb values(4,2);
create temp table tc (id int primary key, aid int);
insert into tc values(1,1);
insert into tc values(2,2);
select
  ( select min(tb.id) from tb
    where tb.aval = (select ta.val from ta where ta.id = tc.aid) ) as min_tb_id
from tc;
ERROR:  correlated subquery with skip-level correlations is not supported
--
-- Test case for 8.3 "failed to locate grouping columns" bug
--
create temp table t1 (f1 numeric(14,0), f2 varchar(30));
select * from
  (select distinct f1, f2, (select f2 from t1 x where x.f1 = up.f1) as fs
   from t1 up) ss
group by f1,f2,fs;
 f1 | f2 | fs 
----+----+----
(0 rows)

--
-- Test case for bug #5514 (mishandling of whole-row Vars in subselects)
--
create temp table table_a(id integer);
insert into table_a values (42);
create temp view view_a as select * from table_a;
select view_a from view_a;
 view_a 
--------
 (42)
(1 row)

select (select view_a) from view_a;
 view_a 
--------
 (42)
(1 row)

select (select (select view_a)) from view_a;
 view_a 
--------
 (42)
(1 row)

select (select (a.*)::text) from view_a a;
  a   
------
 (42)
(1 row)

--
-- Check that whole-row Vars reading the result of a subselect don't include
-- any junk columns therein
--
-- In GPDB, the ORDER BY in the subquery or CTE doesn't force an ordering
-- for the whole query. Mark these with the "order none" gpdiff directive,
-- so that differences in result order are ignored.
select q from (select max(f1) from int4_tbl group by f1 order by f1) q;  -- order none
       q       
---------------
 (-2147483647)
 (-123456)
 (0)
 (123456)
 (2147483647)
(5 rows)

with q as (select max(f1) from int4_tbl group by f1 order by f1)
  select q from q;  -- order none
       q       
---------------
 (-2147483647)
 (-123456)
 (0)
 (123456)
 (2147483647)
(5 rows)

--
-- Test case for sublinks pushed down into subselects via join alias expansion
--
-- Greenplum note: This query will only work with ORCA. This type of query
-- was not supported in postgres versions prior to 8.4, and thus was never
-- supported in the planner. After 8.4 versions, the planner works, but
-- the plan it creates is not currently parallel safe.
select
  (select sq1) as qq1
from
  (select exists(select 1 from int4_tbl where f1 = q2) as sq1, 42 as dummy
   from int8_tbl) sq0
  join
  int4_tbl i4 on dummy = i4.f1;
ERROR:  correlated subquery with skip-level correlations is not supported
--
-- Test case for cross-type partial matching in hashed subplan (bug #7597)
--
create temp table outer_7597 (f1 int4, f2 int4);
insert into outer_7597 values (0, 0);
insert into outer_7597 values (1, 0);
insert into outer_7597 values (0, null);
insert into outer_7597 values (1, null);
create temp table inner_7597(c1 int8, c2 int8);
insert into inner_7597 values(0, null);
select * from outer_7597 where (f1, f2) not in (select * from inner_7597);
 f1 | f2 
----+----
  1 |  0
  1 |   
(2 rows)

--
-- Test case for premature memory release during hashing of subplan output
--
select '1'::text in (select '1'::name union all select '1'::name);
 ?column? 
----------
 t
(1 row)

--
-- Check sane behavior with nested IN SubLinks
--
select * from int4_tbl where
  (case when f1 in (select unique1 from tenk1 a) then f1 else null end) in
  (select ten from tenk1 b);
 f1 
----
  0
(1 row)

--
-- Check for incorrect optimization when IN subquery contains a SRF
--
set enable_hashjoin to 0;
explain select * from int4_tbl o where (f1, f1) in
  (select f1, generate_series(1,2) / 10 g from int4_tbl i group by f1);
                                            QUERY PLAN                                             
---------------------------------------------------------------------------------------------------
 Gather Motion 3:1  (slice2; segments: 3)  (cost=1.02..2.03 rows=1 width=4)
   ->  Seq Scan on int4_tbl o  (cost=1.02..2.03 rows=1 width=4)
         Filter: (hashed SubPlan 1)
         SubPlan 1
           ->  Materialize  (cost=1.02..1.03 rows=1 width=4)
                 ->  Broadcast Motion 3:3  (slice1; segments: 3)  (cost=0.00..1.01 rows=1 width=4)
                       ->  Result  (cost=0.00..1.01 rows=1 width=4)
                             ->  Seq Scan on int4_tbl i  (cost=0.00..1.01 rows=1 width=4)
 Settings:  enable_hashjoin=off; optimizer=off
 Optimizer status: legacy query optimizer
(10 rows)

select * from int4_tbl o where (f1, f1) in
  (select f1, generate_series(1,2) / 10 g from int4_tbl i group by f1);
 f1 
----
  0
(1 row)

reset enable_hashjoin;
--
-- check for over-optimization of whole-row Var referencing an Append plan
--
select (select q from
         (select 1,2,3 where f1 > 0
          union all
          select 4,5,6.0 where f1 <= 0
         ) q )
from int4_tbl;
     q     
-----------
 (4,5,6.0)
 (1,2,3)
 (4,5,6.0)
 (1,2,3)
 (4,5,6.0)
(5 rows)

--
-- Test case for planner bug with nested EXISTS handling
--
select a.thousand from tenk1 a, tenk1 b
-- GPDB_92_MERGE_FIXME: ORCA cannot decorrelate this query, and generates
-- correct-but-slow plan that takes 45 minutes. Wedge in a hack to
-- conditionally short-circuit it only when running under ORCA
, (SELECT name, setting FROM pg_settings WHERE (name, setting) = ('optimizer', 'off')) AS FIXME
where a.thousand = b.thousand
  and exists ( select 1 from tenk1 c where b.hundred = c.hundred
                   and not exists ( select 1 from tenk1 d
                                    where a.thousand = d.thousand ) );
<<<<<<< HEAD
ERROR:  correlated subquery with skip-level correlations is not supported
=======
 thousand 
----------
(0 rows)

--
-- Check that nested sub-selects are not pulled up if they contain volatiles
--
explain (verbose, costs off)
  select x, x from
    (select (select now()) as x from (values(1),(2)) v(y)) ss;
        QUERY PLAN         
---------------------------
 Values Scan on "*VALUES*"
   Output: $0, $1
   InitPlan 1 (returns $0)
     ->  Result
           Output: now()
   InitPlan 2 (returns $1)
     ->  Result
           Output: now()
(8 rows)

explain (verbose, costs off)
  select x, x from
    (select (select random()) as x from (values(1),(2)) v(y)) ss;
            QUERY PLAN            
----------------------------------
 Subquery Scan on ss
   Output: ss.x, ss.x
   ->  Values Scan on "*VALUES*"
         Output: $0
         InitPlan 1 (returns $0)
           ->  Result
                 Output: random()
(7 rows)

explain (verbose, costs off)
  select x, x from
    (select (select now() where y=y) as x from (values(1),(2)) v(y)) ss;
                              QUERY PLAN                              
----------------------------------------------------------------------
 Values Scan on "*VALUES*"
   Output: (SubPlan 1), (SubPlan 2)
   SubPlan 1
     ->  Result
           Output: now()
           One-Time Filter: ("*VALUES*".column1 = "*VALUES*".column1)
   SubPlan 2
     ->  Result
           Output: now()
           One-Time Filter: ("*VALUES*".column1 = "*VALUES*".column1)
(10 rows)

explain (verbose, costs off)
  select x, x from
    (select (select random() where y=y) as x from (values(1),(2)) v(y)) ss;
                                 QUERY PLAN                                 
----------------------------------------------------------------------------
 Subquery Scan on ss
   Output: ss.x, ss.x
   ->  Values Scan on "*VALUES*"
         Output: (SubPlan 1)
         SubPlan 1
           ->  Result
                 Output: random()
                 One-Time Filter: ("*VALUES*".column1 = "*VALUES*".column1)
(8 rows)

--
-- Check we behave sanely in corner case of empty SELECT list (bug #8648)
--
create temp table nocolumns();
select exists(select * from nocolumns);
 exists 
--------
 f
(1 row)

--
-- Check sane behavior with nested IN SubLinks
--
explain (verbose, costs off)
select * from int4_tbl where
  (case when f1 in (select unique1 from tenk1 a) then f1 else null end) in
  (select ten from tenk1 b);
                                                                                      QUERY PLAN                                                                                       
---------------------------------------------------------------------------------------------------------------------------------------------------------------------------------------
 Nested Loop Semi Join
   Output: int4_tbl.f1
   Join Filter: (CASE WHEN (hashed SubPlan 1) THEN int4_tbl.f1 ELSE NULL::integer END = b.ten)
   ->  Seq Scan on public.int4_tbl
         Output: int4_tbl.f1
   ->  Seq Scan on public.tenk1 b
         Output: b.unique1, b.unique2, b.two, b.four, b.ten, b.twenty, b.hundred, b.thousand, b.twothousand, b.fivethous, b.tenthous, b.odd, b.even, b.stringu1, b.stringu2, b.string4
   SubPlan 1
     ->  Index Only Scan using tenk1_unique1 on public.tenk1 a
           Output: a.unique1
(10 rows)

select * from int4_tbl where
  (case when f1 in (select unique1 from tenk1 a) then f1 else null end) in
  (select ten from tenk1 b);
 f1 
----
  0
(1 row)
>>>>>>> ab76208e
<|MERGE_RESOLUTION|>--- conflicted
+++ resolved
@@ -624,17 +624,6 @@
 (1 row)
 
 --
--- Check sane behavior with nested IN SubLinks
---
-select * from int4_tbl where
-  (case when f1 in (select unique1 from tenk1 a) then f1 else null end) in
-  (select ten from tenk1 b);
- f1 
-----
-  0
-(1 row)
-
---
 -- Check for incorrect optimization when IN subquery contains a SRF
 --
 set enable_hashjoin to 0;
@@ -692,36 +681,31 @@
   and exists ( select 1 from tenk1 c where b.hundred = c.hundred
                    and not exists ( select 1 from tenk1 d
                                     where a.thousand = d.thousand ) );
-<<<<<<< HEAD
 ERROR:  correlated subquery with skip-level correlations is not supported
-=======
- thousand 
-----------
-(0 rows)
-
 --
 -- Check that nested sub-selects are not pulled up if they contain volatiles
 --
 explain (verbose, costs off)
   select x, x from
-    (select (select now()) as x from (values(1),(2)) v(y)) ss;
-        QUERY PLAN         
----------------------------
+    (select (select current_database()) as x from (values(1),(2)) v(y)) ss;
+              QUERY PLAN              
+--------------------------------------
  Values Scan on "*VALUES*"
    Output: $0, $1
    InitPlan 1 (returns $0)
      ->  Result
-           Output: now()
+           Output: 'regression'::name
    InitPlan 2 (returns $1)
      ->  Result
-           Output: now()
-(8 rows)
+           Output: 'regression'::name
+ Optimizer: legacy query optimizer
+(9 rows)
 
 explain (verbose, costs off)
   select x, x from
     (select (select random()) as x from (values(1),(2)) v(y)) ss;
-            QUERY PLAN            
-----------------------------------
+            QUERY PLAN             
+-----------------------------------
  Subquery Scan on ss
    Output: ss.x, ss.x
    ->  Values Scan on "*VALUES*"
@@ -729,24 +713,26 @@
          InitPlan 1 (returns $0)
            ->  Result
                  Output: random()
-(7 rows)
+ Optimizer: legacy query optimizer
+(8 rows)
 
 explain (verbose, costs off)
   select x, x from
-    (select (select now() where y=y) as x from (values(1),(2)) v(y)) ss;
+    (select (select current_database() where y=y) as x from (values(1),(2)) v(y)) ss;
                               QUERY PLAN                              
 ----------------------------------------------------------------------
  Values Scan on "*VALUES*"
    Output: (SubPlan 1), (SubPlan 2)
    SubPlan 1
      ->  Result
-           Output: now()
+           Output: 'regression'::name
            One-Time Filter: ("*VALUES*".column1 = "*VALUES*".column1)
    SubPlan 2
      ->  Result
-           Output: now()
+           Output: 'regression'::name
            One-Time Filter: ("*VALUES*".column1 = "*VALUES*".column1)
-(10 rows)
+ Optimizer: legacy query optimizer
+(11 rows)
 
 explain (verbose, costs off)
   select x, x from
@@ -761,12 +747,14 @@
            ->  Result
                  Output: random()
                  One-Time Filter: ("*VALUES*".column1 = "*VALUES*".column1)
-(8 rows)
+ Optimizer: legacy query optimizer
+(9 rows)
 
 --
 -- Check we behave sanely in corner case of empty SELECT list (bug #8648)
 --
 create temp table nocolumns();
+NOTICE:  Table doesn't have 'DISTRIBUTED BY' clause, and no column type is suitable for a distribution key. Creating a NULL policy entry.
 select exists(select * from nocolumns);
  exists 
 --------
@@ -775,24 +763,44 @@
 
 --
 -- Check sane behavior with nested IN SubLinks
+-- GPDB_94_MERGE_FIXME: ORCA plan is correct but very pricy. Should we fallback to planner?
 --
 explain (verbose, costs off)
 select * from int4_tbl where
   (case when f1 in (select unique1 from tenk1 a) then f1 else null end) in
   (select ten from tenk1 b);
-                                                                                      QUERY PLAN                                                                                       
----------------------------------------------------------------------------------------------------------------------------------------------------------------------------------------
- Nested Loop Semi Join
+                                                     QUERY PLAN                                                      
+---------------------------------------------------------------------------------------------------------------------
+ Gather Motion 3:1  (slice4; segments: 3)
    Output: int4_tbl.f1
-   Join Filter: (CASE WHEN (hashed SubPlan 1) THEN int4_tbl.f1 ELSE NULL::integer END = b.ten)
-   ->  Seq Scan on public.int4_tbl
+   ->  HashAggregate
          Output: int4_tbl.f1
-   ->  Seq Scan on public.tenk1 b
-         Output: b.unique1, b.unique2, b.two, b.four, b.ten, b.twenty, b.hundred, b.thousand, b.twothousand, b.fivethous, b.tenthous, b.odd, b.even, b.stringu1, b.stringu2, b.string4
-   SubPlan 1
-     ->  Index Only Scan using tenk1_unique1 on public.tenk1 a
-           Output: a.unique1
-(10 rows)
+         Group Key: (int4_tbl.ctid)::bigint, int4_tbl.gp_segment_id
+         ->  Result
+               Output: int4_tbl.f1, int4_tbl.ctid, int4_tbl.gp_segment_id, (int4_tbl.ctid)::bigint
+               ->  Redistribute Motion 3:3  (slice3; segments: 3)
+                     Output: int4_tbl.f1, int4_tbl.ctid, int4_tbl.gp_segment_id
+                     Hash Key: int4_tbl.ctid
+                     ->  Hash Join
+                           Output: int4_tbl.f1, int4_tbl.ctid, int4_tbl.gp_segment_id
+                           Hash Cond: (b.ten = CASE WHEN (hashed SubPlan 1) THEN int4_tbl.f1 ELSE NULL::integer END)
+                           ->  Seq Scan on public.tenk1 b
+                                 Output: b.ten, b.unique1
+                           ->  Hash
+                                 Output: int4_tbl.f1, int4_tbl.ctid, int4_tbl.gp_segment_id
+                                 ->  Broadcast Motion 3:3  (slice1; segments: 3)
+                                       Output: int4_tbl.f1, int4_tbl.ctid, int4_tbl.gp_segment_id
+                                       ->  Seq Scan on public.int4_tbl
+                                             Output: int4_tbl.f1, int4_tbl.ctid, int4_tbl.gp_segment_id
+                           SubPlan 1  (slice3; segments: 3)
+                             ->  Materialize
+                                   Output: a.unique1
+                                   ->  Broadcast Motion 3:3  (slice2; segments: 3)
+                                         Output: a.unique1
+                                         ->  Seq Scan on public.tenk1 a
+                                               Output: a.unique1
+ Optimizer: legacy query optimizer
+(29 rows)
 
 select * from int4_tbl where
   (case when f1 in (select unique1 from tenk1 a) then f1 else null end) in
@@ -801,4 +809,3 @@
 ----
   0
 (1 row)
->>>>>>> ab76208e
