--
-- SUBSELECT
--
SELECT 1 AS one WHERE 1 IN (SELECT 1);
 one 
-----
   1
(1 row)

SELECT 1 AS zero WHERE 1 NOT IN (SELECT 1);
 zero 
------
(0 rows)

SELECT 1 AS zero WHERE 1 IN (SELECT 2);
 zero 
------
(0 rows)

-- Check grammar's handling of extra parens in assorted contexts
SELECT * FROM (SELECT 1 AS x) ss;
 x 
---
 1
(1 row)

SELECT * FROM ((SELECT 1 AS x)) ss;
 x 
---
 1
(1 row)

(SELECT 2) UNION SELECT 2;
 ?column? 
----------
        2
(1 row)

((SELECT 2)) UNION SELECT 2;
 ?column? 
----------
        2
(1 row)

SELECT ((SELECT 2) UNION SELECT 2);
 ?column? 
----------
        2
(1 row)

SELECT (((SELECT 2)) UNION SELECT 2);
 ?column? 
----------
        2
(1 row)

SELECT (SELECT ARRAY[1,2,3])[1];
 array 
-------
     1
(1 row)

SELECT ((SELECT ARRAY[1,2,3]))[2];
 array 
-------
     2
(1 row)

SELECT (((SELECT ARRAY[1,2,3])))[3];
 array 
-------
     3
(1 row)

-- Set up some simple test tables
CREATE TABLE SUBSELECT_TBL (
  f1 integer,
  f2 integer,
  f3 float
);
INSERT INTO SUBSELECT_TBL VALUES (1, 2, 3);
INSERT INTO SUBSELECT_TBL VALUES (2, 3, 4);
INSERT INTO SUBSELECT_TBL VALUES (3, 4, 5);
INSERT INTO SUBSELECT_TBL VALUES (1, 1, 1);
INSERT INTO SUBSELECT_TBL VALUES (2, 2, 2);
INSERT INTO SUBSELECT_TBL VALUES (3, 3, 3);
INSERT INTO SUBSELECT_TBL VALUES (6, 7, 8);
INSERT INTO SUBSELECT_TBL VALUES (8, 9, NULL);
SELECT '' AS eight, * FROM SUBSELECT_TBL;
 eight | f1 | f2 | f3 
-------+----+----+----
       |  1 |  2 |  3
       |  2 |  3 |  4
       |  3 |  4 |  5
       |  1 |  1 |  1
       |  2 |  2 |  2
       |  3 |  3 |  3
       |  6 |  7 |  8
       |  8 |  9 |   
(8 rows)

-- Uncorrelated subselects
SELECT '' AS two, f1 AS "Constant Select" FROM SUBSELECT_TBL
  WHERE f1 IN (SELECT 1);
 two | Constant Select 
-----+-----------------
     |               1
     |               1
(2 rows)

SELECT '' AS six, f1 AS "Uncorrelated Field" FROM SUBSELECT_TBL
  WHERE f1 IN (SELECT f2 FROM SUBSELECT_TBL);
 six | Uncorrelated Field 
-----+--------------------
     |                  1
     |                  2
     |                  3
     |                  1
     |                  2
     |                  3
(6 rows)

SELECT '' AS six, f1 AS "Uncorrelated Field" FROM SUBSELECT_TBL
  WHERE f1 IN (SELECT f2 FROM SUBSELECT_TBL WHERE
    f2 IN (SELECT f1 FROM SUBSELECT_TBL));
 six | Uncorrelated Field 
-----+--------------------
     |                  1
     |                  2
     |                  3
     |                  1
     |                  2
     |                  3
(6 rows)

SELECT '' AS three, f1, f2
  FROM SUBSELECT_TBL
  WHERE (f1, f2) NOT IN (SELECT f2, CAST(f3 AS int4) FROM SUBSELECT_TBL
                         WHERE f3 IS NOT NULL);
 three | f1 | f2 
-------+----+----
       |  1 |  2
       |  6 |  7
       |  8 |  9
(3 rows)

-- Correlated subselects
SELECT '' AS six, f1 AS "Correlated Field", f2 AS "Second Field"
  FROM SUBSELECT_TBL upper
  WHERE f1 IN (SELECT f2 FROM SUBSELECT_TBL WHERE f1 = upper.f1);
 six | Correlated Field | Second Field 
-----+------------------+--------------
     |                1 |            2
     |                2 |            3
     |                3 |            4
     |                1 |            1
     |                2 |            2
     |                3 |            3
(6 rows)

SELECT '' AS six, f1 AS "Correlated Field", f3 AS "Second Field"
  FROM SUBSELECT_TBL upper
  WHERE f1 IN
    (SELECT f2 FROM SUBSELECT_TBL WHERE CAST(upper.f2 AS float) = f3);
 six | Correlated Field | Second Field 
-----+------------------+--------------
     |                2 |            4
     |                3 |            5
     |                1 |            1
     |                2 |            2
     |                3 |            3
(5 rows)

SELECT '' AS six, f1 AS "Correlated Field", f3 AS "Second Field"
  FROM SUBSELECT_TBL upper
  WHERE f3 IN (SELECT upper.f1 + f2 FROM SUBSELECT_TBL
               WHERE f2 = CAST(f3 AS integer));
 six | Correlated Field | Second Field 
-----+------------------+--------------
     |                1 |            3
     |                2 |            4
     |                3 |            5
     |                6 |            8
(4 rows)

SELECT '' AS five, f1 AS "Correlated Field"
  FROM SUBSELECT_TBL
  WHERE (f1, f2) IN (SELECT f2, CAST(f3 AS int4) FROM SUBSELECT_TBL
                     WHERE f3 IS NOT NULL);
 five | Correlated Field 
------+------------------
      |                2
      |                3
      |                1
      |                2
      |                3
(5 rows)

--
-- Use some existing tables in the regression test
--
SELECT '' AS eight, ss.f1 AS "Correlated Field", ss.f3 AS "Second Field"
  FROM SUBSELECT_TBL ss
  WHERE f1 NOT IN (SELECT f1+1 FROM INT4_TBL
                   WHERE f1 != ss.f1 AND f1 < 2147483647);
 eight | Correlated Field | Second Field 
-------+------------------+--------------
       |                2 |            4
       |                3 |            5
       |                2 |            2
       |                3 |            3
       |                6 |            8
       |                8 |             
(6 rows)

select q1, float8(count(*)) / (select count(*) from int8_tbl)
from int8_tbl group by q1 order by q1;
        q1        | ?column? 
------------------+----------
              123 |      0.4
 4567890123456789 |      0.6
(2 rows)

--
-- Test cases to catch unpleasant interactions between IN-join processing
-- and subquery pullup.
--
select count(*) from
  (select 1 from tenk1 a
   where unique1 IN (select hundred from tenk1 b)) ss;
 count 
-------
   100
(1 row)

select count(distinct ss.ten) from
  (select ten from tenk1 a
   where unique1 IN (select hundred from tenk1 b)) ss;
 count 
-------
    10
(1 row)

select count(*) from
  (select 1 from tenk1 a
   where unique1 IN (select distinct hundred from tenk1 b)) ss;
 count 
-------
   100
(1 row)

select count(distinct ss.ten) from
  (select ten from tenk1 a
   where unique1 IN (select distinct hundred from tenk1 b)) ss;
 count 
-------
    10
(1 row)

--
-- Test cases to check for overenthusiastic optimization of
-- "IN (SELECT DISTINCT ...)" and related cases.  Per example from
-- Luca Pireddu and Michael Fuhr.
--
CREATE TEMP TABLE foo (id integer);
CREATE TEMP TABLE bar (id1 integer, id2 integer);
INSERT INTO foo VALUES (1);
INSERT INTO bar VALUES (1, 1);
INSERT INTO bar VALUES (2, 2);
INSERT INTO bar VALUES (3, 1);
-- These cases require an extra level of distinct-ing above subquery s
SELECT * FROM foo WHERE id IN
    (SELECT id2 FROM (SELECT DISTINCT id1, id2 FROM bar) AS s);
 id 
----
  1
(1 row)

SELECT * FROM foo WHERE id IN
    (SELECT id2 FROM (SELECT id1,id2 FROM bar GROUP BY id1,id2) AS s);
 id 
----
  1
(1 row)

SELECT * FROM foo WHERE id IN
    (SELECT id2 FROM (SELECT id1, id2 FROM bar UNION
                      SELECT id1, id2 FROM bar) AS s);
 id 
----
  1
(1 row)

-- These cases do not
SELECT * FROM foo WHERE id IN
    (SELECT id2 FROM (SELECT DISTINCT ON (id2) id1, id2 FROM bar) AS s);
 id 
----
  1
(1 row)

SELECT * FROM foo WHERE id IN
    (SELECT id2 FROM (SELECT id2 FROM bar GROUP BY id2) AS s);
 id 
----
  1
(1 row)

SELECT * FROM foo WHERE id IN
    (SELECT id2 FROM (SELECT id2 FROM bar UNION
                      SELECT id2 FROM bar) AS s);
 id 
----
  1
(1 row)

--
-- Test case to catch problems with multiply nested sub-SELECTs not getting
-- recalculated properly.  Per bug report from Didier Moens.
--
CREATE TABLE orderstest (
    approver_ref integer,
    po_ref integer,
    ordercanceled boolean
);
INSERT INTO orderstest VALUES (1, 1, false);
INSERT INTO orderstest VALUES (66, 5, false);
INSERT INTO orderstest VALUES (66, 6, false);
INSERT INTO orderstest VALUES (66, 7, false);
INSERT INTO orderstest VALUES (66, 1, true);
INSERT INTO orderstest VALUES (66, 8, false);
INSERT INTO orderstest VALUES (66, 1, false);
INSERT INTO orderstest VALUES (77, 1, false);
INSERT INTO orderstest VALUES (1, 1, false);
INSERT INTO orderstest VALUES (66, 1, false);
INSERT INTO orderstest VALUES (1, 1, false);
CREATE VIEW orders_view AS
SELECT *,
(SELECT CASE
   WHEN ord.approver_ref=1 THEN '---' ELSE 'Approved'
 END) AS "Approved",
(SELECT CASE
 WHEN ord.ordercanceled
 THEN 'Canceled'
 ELSE
  (SELECT CASE
		WHEN ord.po_ref=1
		THEN
		 (SELECT CASE
				WHEN ord.approver_ref=1
				THEN '---'
				ELSE 'Approved'
			END)
		ELSE 'PO'
	END)
END) AS "Status",
(CASE
 WHEN ord.ordercanceled
 THEN 'Canceled'
 ELSE
  (CASE
		WHEN ord.po_ref=1
		THEN
		 (CASE
				WHEN ord.approver_ref=1
				THEN '---'
				ELSE 'Approved'
			END)
		ELSE 'PO'
	END)
END) AS "Status_OK"
FROM orderstest ord;
SELECT * FROM orders_view;
 approver_ref | po_ref | ordercanceled | Approved |  Status  | Status_OK 
--------------+--------+---------------+----------+----------+-----------
            1 |      1 | f             | ---      | ---      | ---
           66 |      5 | f             | Approved | PO       | PO
           66 |      6 | f             | Approved | PO       | PO
           66 |      7 | f             | Approved | PO       | PO
           66 |      1 | t             | Approved | Canceled | Canceled
           66 |      8 | f             | Approved | PO       | PO
           66 |      1 | f             | Approved | Approved | Approved
           77 |      1 | f             | Approved | Approved | Approved
            1 |      1 | f             | ---      | ---      | ---
           66 |      1 | f             | Approved | Approved | Approved
            1 |      1 | f             | ---      | ---      | ---
(11 rows)

DROP TABLE orderstest cascade;
NOTICE:  drop cascades to view orders_view
--
-- Test cases to catch situations where rule rewriter fails to propagate
-- hasSubLinks flag correctly.  Per example from Kyle Bateman.
--
create temp table parts (
    partnum     text,
    cost        float8
);
create temp table shipped (
    ttype       char(2),
    ordnum      int4,
    partnum     text,
    value       float8
);
create temp view shipped_view as
    select * from shipped where ttype = 'wt';
create rule shipped_view_insert as on insert to shipped_view do instead
    insert into shipped values('wt', new.ordnum, new.partnum, new.value);
insert into parts (partnum, cost) values (1, 1234.56);
insert into shipped_view (ordnum, partnum, value)
    values (0, 1, (select cost from parts where partnum = '1'));
select * from shipped_view;
 ttype | ordnum | partnum |  value  
-------+--------+---------+---------
 wt    |      0 | 1       | 1234.56
(1 row)

create rule shipped_view_update as on update to shipped_view do instead
    update shipped set partnum = new.partnum, value = new.value
        where ttype = new.ttype and ordnum = new.ordnum;
update shipped_view set value = 11
    from int4_tbl a join int4_tbl b
      on (a.f1 = (select f1 from int4_tbl c where c.f1=b.f1))
    where ordnum = a.f1;
select * from shipped_view;
 ttype | ordnum | partnum | value 
-------+--------+---------+-------
 wt    |      0 | 1       |    11
(1 row)

select f1, ss1 as relabel from
    (select *, (select sum(f1) from int4_tbl b where f1 >= a.f1) as ss1
     from int4_tbl a) ss;
     f1      |  relabel   
-------------+------------
           0 | 2147607103
      123456 | 2147607103
     -123456 | 2147483647
  2147483647 | 2147483647
 -2147483647 |          0
(5 rows)

--
-- Test cases involving PARAM_EXEC parameters and min/max index optimizations.
-- Per bug report from David Sanchez i Gregori.
--
select * from (
  select max(unique1) from tenk1 as a
  where exists (select 1 from tenk1 as b where b.thousand = a.unique2)
) ss;
 max  
------
 9997
(1 row)

select * from (
  select min(unique1) from tenk1 as a
  where not exists (select 1 from tenk1 as b where b.unique2 = 10000)
) ss;
 min 
-----
   0
(1 row)

--
-- Test that an IN implemented using a UniquePath does unique-ification
-- with the right semantics, as per bug #4113.  (Unfortunately we have
-- no simple way to ensure that this test case actually chooses that type
-- of plan, but it does in releases 7.4-8.3.  Note that an ordering difference
-- here might mean that some other plan type is being used, rendering the test
-- pointless.)
--
create temp table numeric_table (num_col numeric);
insert into numeric_table values (1), (1.000000000000000000001), (2), (3);
create temp table float_table (float_col float8);
insert into float_table values (1), (2), (3);
select * from float_table
  where float_col in (select num_col from numeric_table);
 float_col 
-----------
         1
         2
         3
(3 rows)

select * from numeric_table
  where num_col in (select float_col from float_table);
         num_col         
-------------------------
                       1
 1.000000000000000000001
                       2
                       3
(4 rows)

--
-- Test case for bug #4290: bogus calculation of subplan param sets
--
create temp table ta (id int primary key, val int);
insert into ta values(1,1);
insert into ta values(2,2);
create temp table tb (id int primary key, aval int);
insert into tb values(1,1);
insert into tb values(2,1);
insert into tb values(3,2);
insert into tb values(4,2);
create temp table tc (id int primary key, aid int);
insert into tc values(1,1);
insert into tc values(2,2);
select
  ( select min(tb.id) from tb
    where tb.aval = (select ta.val from ta where ta.id = tc.aid) ) as min_tb_id
from tc;
ERROR:  correlated subquery with skip-level correlations is not supported
--
-- Test case for 8.3 "failed to locate grouping columns" bug
--
create temp table t1 (f1 numeric(14,0), f2 varchar(30));
select * from
  (select distinct f1, f2, (select f2 from t1 x where x.f1 = up.f1) as fs
   from t1 up) ss
group by f1,f2,fs;
 f1 | f2 | fs 
----+----+----
(0 rows)

--
-- Test case for bug #5514 (mishandling of whole-row Vars in subselects)
--
create temp table table_a(id integer);
insert into table_a values (42);
create temp view view_a as select * from table_a;
select view_a from view_a;
 view_a 
--------
 (42)
(1 row)

select (select view_a) from view_a;
 view_a 
--------
 (42)
(1 row)

select (select (select view_a)) from view_a;
 view_a 
--------
 (42)
(1 row)

select (select (a.*)::text) from view_a a;
  a   
------
 (42)
(1 row)

--
-- Check that whole-row Vars reading the result of a subselect don't include
-- any junk columns therein
--
-- In GPDB, the ORDER BY in the subquery or CTE doesn't force an ordering
-- for the whole query. Mark these with the "order none" gpdiff directive,
-- so that differences in result order are ignored.
select q from (select max(f1) from int4_tbl group by f1 order by f1) q;  -- order none
       q       
---------------
 (-2147483647)
 (-123456)
 (0)
 (123456)
 (2147483647)
(5 rows)

with q as (select max(f1) from int4_tbl group by f1 order by f1)
  select q from q;  -- order none
       q       
---------------
 (-2147483647)
 (-123456)
 (0)
 (123456)
 (2147483647)
(5 rows)

--
-- Test case for sublinks pushed down into subselects via join alias expansion
--
-- Greenplum note: This query will only work with ORCA. This type of query
-- was not supported in postgres versions prior to 8.4, and thus was never
-- supported in the planner. After 8.4 versions, the planner works, but
-- the plan it creates is not currently parallel safe.
select
  (select sq1) as qq1
from
  (select exists(select 1 from int4_tbl where f1 = q2) as sq1, 42 as dummy
   from int8_tbl) sq0
  join
  int4_tbl i4 on dummy = i4.f1;
ERROR:  correlated subquery with skip-level correlations is not supported
--
-- Test case for cross-type partial matching in hashed subplan (bug #7597)
--
create temp table outer_7597 (f1 int4, f2 int4);
insert into outer_7597 values (0, 0);
insert into outer_7597 values (1, 0);
insert into outer_7597 values (0, null);
insert into outer_7597 values (1, null);
create temp table inner_7597(c1 int8, c2 int8);
insert into inner_7597 values(0, null);
select * from outer_7597 where (f1, f2) not in (select * from inner_7597);
 f1 | f2 
----+----
  1 |  0
  1 |   
(2 rows)

--
-- Test case for premature memory release during hashing of subplan output
--
select '1'::text in (select '1'::name union all select '1'::name);
 ?column? 
----------
 t
(1 row)

--
<<<<<<< HEAD
=======
-- Check for incorrect optimization when IN subquery contains a SRF
--
set enable_hashjoin to 0;
explain select * from int4_tbl o where (f1, f1) in
  (select f1, generate_series(1,2) / 10 g from int4_tbl i group by f1);
                                           QUERY PLAN                                           
------------------------------------------------------------------------------------------------
 Gather Motion 3:1  (slice1; segments: 3)  (cost=10000000000.00..10000000019.54 rows=4 width=4)
   ->  Nested Loop Semi Join  (cost=10000000000.00..10000000019.54 rows=2 width=4)
         Join Filter: (o.f1 = "ANY_subquery".f1)
         ->  Seq Scan on int4_tbl o  (cost=0.00..1.01 rows=1 width=4)
         ->  Materialize  (cost=0.00..18.51 rows=1 width=8)
               ->  Subquery Scan on "ANY_subquery"  (cost=0.00..18.51 rows=1 width=8)
                     Filter: ("ANY_subquery".f1 = "ANY_subquery".g)
                     ->  Result  (cost=0.00..6.01 rows=334 width=4)
                           ->  Seq Scan on int4_tbl i  (cost=0.00..6.01 rows=334 width=4)
 Planning time: 1.535 ms
 Optimizer: legacy query optimizer
(11 rows)

select * from int4_tbl o where (f1, f1) in
  (select f1, generate_series(1,2) / 10 g from int4_tbl i group by f1);
 f1 
----
  0
(1 row)

reset enable_hashjoin;
--
-- check for over-optimization of whole-row Var referencing an Append plan
--
select (select q from
         (select 1,2,3 where f1 > 0
          union all
          select 4,5,6.0 where f1 <= 0
         ) q )
from int4_tbl;
     q     
-----------
 (4,5,6.0)
 (1,2,3)
 (4,5,6.0)
 (1,2,3)
 (4,5,6.0)
(5 rows)

--
>>>>>>> d1df28c1
-- Test case for planner bug with nested EXISTS handling
--
select a.thousand from tenk1 a, tenk1 b
-- GPDB_92_MERGE_FIXME: ORCA cannot decorrelate this query, and generates
-- correct-but-slow plan that takes 45 minutes. Wedge in a hack to
-- conditionally short-circuit it only when running under ORCA
, (SELECT name, setting FROM pg_settings WHERE (name, setting) = ('optimizer', 'off')) AS FIXME
where a.thousand = b.thousand
  and exists ( select 1 from tenk1 c where b.hundred = c.hundred
                   and not exists ( select 1 from tenk1 d
                                    where a.thousand = d.thousand ) );
ERROR:  correlated subquery with skip-level correlations is not supported
--
-- Check that nested sub-selects are not pulled up if they contain volatiles
--
explain (verbose, costs off)
  select x, x from
    (select (select current_database()) as x from (values(1),(2)) v(y)) ss;
              QUERY PLAN              
--------------------------------------
 Values Scan on "*VALUES*"
   Output: $0, $1
   InitPlan 1 (returns $0)
     ->  Result
           Output: 'regression'::name
   InitPlan 2 (returns $1)
     ->  Result
           Output: 'regression'::name
 Optimizer: legacy query optimizer
(9 rows)

explain (verbose, costs off)
  select x, x from
    (select (select random()) as x from (values(1),(2)) v(y)) ss;
            QUERY PLAN             
-----------------------------------
 Subquery Scan on ss
   Output: ss.x, ss.x
   ->  Values Scan on "*VALUES*"
         Output: $0
         InitPlan 1 (returns $0)
           ->  Result
                 Output: random()
 Optimizer: legacy query optimizer
(8 rows)

explain (verbose, costs off)
  select x, x from
    (select (select current_database() where y=y) as x from (values(1),(2)) v(y)) ss;
                              QUERY PLAN                              
----------------------------------------------------------------------
 Values Scan on "*VALUES*"
   Output: (SubPlan 1), (SubPlan 2)
   SubPlan 1
     ->  Result
           Output: 'regression'::name
           One-Time Filter: ("*VALUES*".column1 = "*VALUES*".column1)
   SubPlan 2
     ->  Result
           Output: 'regression'::name
           One-Time Filter: ("*VALUES*".column1 = "*VALUES*".column1)
 Optimizer: legacy query optimizer
(11 rows)

explain (verbose, costs off)
  select x, x from
    (select (select random() where y=y) as x from (values(1),(2)) v(y)) ss;
                                 QUERY PLAN                                 
----------------------------------------------------------------------------
 Subquery Scan on ss
   Output: ss.x, ss.x
   ->  Values Scan on "*VALUES*"
         Output: (SubPlan 1)
         SubPlan 1
           ->  Result
                 Output: random()
                 One-Time Filter: ("*VALUES*".column1 = "*VALUES*".column1)
 Optimizer: legacy query optimizer
(9 rows)

--
-- Check we behave sanely in corner case of empty SELECT list (bug #8648)
--
create temp table nocolumns();
NOTICE:  Table doesn't have 'DISTRIBUTED BY' clause, and no column type is suitable for a distribution key. Creating a NULL policy entry.
select exists(select * from nocolumns);
 exists 
--------
 f
(1 row)

--
-- Check behavior with a SubPlan in VALUES (bug #14924)
--
select val.x
  from generate_series(1,10) as s(i),
  lateral (
    values ((select s.i + 1)), (s.i + 101)
  ) as val(x)
where s.i < 10 and (select val.x) < 110;
  x  
-----
   2
 102
   3
 103
   4
 104
   5
 105
   6
 106
   7
 107
   8
 108
   9
 109
  10
(17 rows)

--
-- Check sane behavior with nested IN SubLinks
-- GPDB_94_MERGE_FIXME: ORCA plan is correct but very pricy. Should we fallback to planner?
--
explain (verbose, costs off)
select * from int4_tbl where
  (case when f1 in (select unique1 from tenk1 a) then f1 else null end) in
  (select ten from tenk1 b);
                                                  QUERY PLAN                                                   
---------------------------------------------------------------------------------------------------------------
 Gather Motion 3:1  (slice4; segments: 3)
   Output: int4_tbl.f1
   ->  HashAggregate
         Output: int4_tbl.f1
         Group Key: int4_tbl.ctid, int4_tbl.gp_segment_id
         ->  Redistribute Motion 3:3  (slice3; segments: 3)
               Output: int4_tbl.f1, int4_tbl.ctid, int4_tbl.gp_segment_id
               Hash Key: int4_tbl.ctid
               ->  Hash Join
                     Output: int4_tbl.f1, int4_tbl.ctid, int4_tbl.gp_segment_id
                     Hash Cond: (b.ten = CASE WHEN (hashed SubPlan 1) THEN int4_tbl.f1 ELSE NULL::integer END)
                     ->  Seq Scan on public.tenk1 b
                           Output: b.ten, b.unique1
                     ->  Hash
                           Output: int4_tbl.f1, int4_tbl.ctid, int4_tbl.gp_segment_id
                           ->  Broadcast Motion 3:3  (slice1; segments: 3)
                                 Output: int4_tbl.f1, int4_tbl.ctid, int4_tbl.gp_segment_id
                                 ->  Seq Scan on public.int4_tbl
                                       Output: int4_tbl.f1, int4_tbl.ctid, int4_tbl.gp_segment_id
                     SubPlan 1  (slice3; segments: 3)
                       ->  Materialize
                             Output: a.unique1
                             ->  Broadcast Motion 3:3  (slice2; segments: 3)
                                   Output: a.unique1
                                   ->  Seq Scan on public.tenk1 a
                                         Output: a.unique1
 Optimizer: legacy query optimizer
 Settings: optimizer=off
(28 rows)

select * from int4_tbl where
  (case when f1 in (select unique1 from tenk1 a) then f1 else null end) in
  (select ten from tenk1 b);
 f1 
----
  0
(1 row)

--
-- Check for incorrect optimization when IN subquery contains a SRF
--
explain (verbose, costs off)
select * from int4_tbl o where (f1, f1) in
  (select f1, generate_series(1,2) / 10 g from int4_tbl i group by f1);
                              QUERY PLAN                              
----------------------------------------------------------------------
 Gather Motion 3:1  (slice1; segments: 3)
   Output: o.f1
   ->  Hash Semi Join
         Output: o.f1
         Hash Cond: (o.f1 = "ANY_subquery".f1)
         ->  Seq Scan on public.int4_tbl o
               Output: o.f1
         ->  Hash
               Output: "ANY_subquery".f1, "ANY_subquery".g
               ->  Subquery Scan on "ANY_subquery"
                     Output: "ANY_subquery".f1, "ANY_subquery".g
                     Filter: ("ANY_subquery".f1 = "ANY_subquery".g)
                     ->  Result
                           Output: i.f1, (generate_series(1, 2) / 10)
                           ->  Seq Scan on public.int4_tbl i
                                 Output: i.f1
 Optimizer: legacy query optimizer
(17 rows)

select * from int4_tbl o where (f1, f1) in
  (select f1, generate_series(1,2) / 10 g from int4_tbl i group by f1);
 f1 
----
  0
(1 row)

--
-- check for over-optimization of whole-row Var referencing an Append plan
--
select (select q from
         (select 1,2,3 where f1 > 0
          union all
          select 4,5,6.0 where f1 <= 0
         ) q )
from int4_tbl;
     q     
-----------
 (4,5,6.0)
 (1,2,3)
 (4,5,6.0)
 (1,2,3)
 (4,5,6.0)
(5 rows)

--
-- Check that volatile quals aren't pushed down past a DISTINCT:
-- nextval() should not be called more than the nominal number of times
--
create temp sequence ts1;
select * from
  (select distinct ten from tenk1) ss
  where ten < 10 + nextval('ts1')
  order by 1;
 ten 
-----
   0
   1
   2
   3
   4
   5
   6
   7
   8
   9
(10 rows)

select nextval('ts1');
 nextval 
---------
      11
(1 row)

--
-- Ensure that backward scan direction isn't propagated into
-- expression subqueries (bug #15336)
--
--start_ignore
begin;
declare c1 scroll cursor for
 select * from generate_series(1,4) i
  where i <> all (values (2),(3));
move forward all in c1;
fetch backward all in c1;
 i 
---
 4
 1
(2 rows)

commit;
--end_ignore<|MERGE_RESOLUTION|>--- conflicted
+++ resolved
@@ -624,8 +624,6 @@
 (1 row)
 
 --
-<<<<<<< HEAD
-=======
 -- Check for incorrect optimization when IN subquery contains a SRF
 --
 set enable_hashjoin to 0;
@@ -673,7 +671,6 @@
 (5 rows)
 
 --
->>>>>>> d1df28c1
 -- Test case for planner bug with nested EXISTS handling
 --
 select a.thousand from tenk1 a, tenk1 b
