--
-- Test inheritance features
--
CREATE TABLE a (aa TEXT);
CREATE TABLE b (bb TEXT) INHERITS (a);
CREATE TABLE c (cc TEXT) INHERITS (a);
CREATE TABLE d (dd TEXT) INHERITS (b,c,a);
NOTICE:  merging multiple inherited definitions of column "aa"
NOTICE:  merging multiple inherited definitions of column "aa"
INSERT INTO a(aa) VALUES('aaa');
INSERT INTO a(aa) VALUES('aaaa');
INSERT INTO a(aa) VALUES('aaaaa');
INSERT INTO a(aa) VALUES('aaaaaa');
INSERT INTO a(aa) VALUES('aaaaaaa');
INSERT INTO a(aa) VALUES('aaaaaaaa');
INSERT INTO b(aa) VALUES('bbb');
INSERT INTO b(aa) VALUES('bbbb');
INSERT INTO b(aa) VALUES('bbbbb');
INSERT INTO b(aa) VALUES('bbbbbb');
INSERT INTO b(aa) VALUES('bbbbbbb');
INSERT INTO b(aa) VALUES('bbbbbbbb');
INSERT INTO c(aa) VALUES('ccc');
INSERT INTO c(aa) VALUES('cccc');
INSERT INTO c(aa) VALUES('ccccc');
INSERT INTO c(aa) VALUES('cccccc');
INSERT INTO c(aa) VALUES('ccccccc');
INSERT INTO c(aa) VALUES('cccccccc');
INSERT INTO d(aa) VALUES('ddd');
INSERT INTO d(aa) VALUES('dddd');
INSERT INTO d(aa) VALUES('ddddd');
INSERT INTO d(aa) VALUES('dddddd');
INSERT INTO d(aa) VALUES('ddddddd');
INSERT INTO d(aa) VALUES('dddddddd');
SELECT relname, a.* FROM a, pg_class where a.tableoid = pg_class.oid;
 relname |    aa    
---------+----------
 a       | aaa
 a       | aaaa
 a       | aaaaa
 a       | aaaaaa
 a       | aaaaaaa
 a       | aaaaaaaa
 b       | bbb
 b       | bbbb
 b       | bbbbb
 b       | bbbbbb
 b       | bbbbbbb
 b       | bbbbbbbb
 c       | ccc
 c       | cccc
 c       | ccccc
 c       | cccccc
 c       | ccccccc
 c       | cccccccc
 d       | ddd
 d       | dddd
 d       | ddddd
 d       | dddddd
 d       | ddddddd
 d       | dddddddd
(24 rows)

SELECT relname, b.* FROM b, pg_class where b.tableoid = pg_class.oid;
 relname |    aa    | bb 
---------+----------+----
 b       | bbb      | 
 b       | bbbb     | 
 b       | bbbbb    | 
 b       | bbbbbb   | 
 b       | bbbbbbb  | 
 b       | bbbbbbbb | 
 d       | ddd      | 
 d       | dddd     | 
 d       | ddddd    | 
 d       | dddddd   | 
 d       | ddddddd  | 
 d       | dddddddd | 
(12 rows)

SELECT relname, c.* FROM c, pg_class where c.tableoid = pg_class.oid;
 relname |    aa    | cc 
---------+----------+----
 c       | ccc      | 
 c       | cccc     | 
 c       | ccccc    | 
 c       | cccccc   | 
 c       | ccccccc  | 
 c       | cccccccc | 
 d       | ddd      | 
 d       | dddd     | 
 d       | ddddd    | 
 d       | dddddd   | 
 d       | ddddddd  | 
 d       | dddddddd | 
(12 rows)

SELECT relname, d.* FROM d, pg_class where d.tableoid = pg_class.oid;
 relname |    aa    | bb | cc | dd 
---------+----------+----+----+----
 d       | ddd      |    |    | 
 d       | dddd     |    |    | 
 d       | ddddd    |    |    | 
 d       | dddddd   |    |    | 
 d       | ddddddd  |    |    | 
 d       | dddddddd |    |    | 
(6 rows)

SELECT relname, a.* FROM ONLY a, pg_class where a.tableoid = pg_class.oid;
 relname |    aa    
---------+----------
 a       | aaa
 a       | aaaa
 a       | aaaaa
 a       | aaaaaa
 a       | aaaaaaa
 a       | aaaaaaaa
(6 rows)

SELECT relname, b.* FROM ONLY b, pg_class where b.tableoid = pg_class.oid;
 relname |    aa    | bb 
---------+----------+----
 b       | bbb      | 
 b       | bbbb     | 
 b       | bbbbb    | 
 b       | bbbbbb   | 
 b       | bbbbbbb  | 
 b       | bbbbbbbb | 
(6 rows)

SELECT relname, c.* FROM ONLY c, pg_class where c.tableoid = pg_class.oid;
 relname |    aa    | cc 
---------+----------+----
 c       | ccc      | 
 c       | cccc     | 
 c       | ccccc    | 
 c       | cccccc   | 
 c       | ccccccc  | 
 c       | cccccccc | 
(6 rows)

SELECT relname, d.* FROM ONLY d, pg_class where d.tableoid = pg_class.oid;
 relname |    aa    | bb | cc | dd 
---------+----------+----+----+----
 d       | ddd      |    |    | 
 d       | dddd     |    |    | 
 d       | ddddd    |    |    | 
 d       | dddddd   |    |    | 
 d       | ddddddd  |    |    | 
 d       | dddddddd |    |    | 
(6 rows)

UPDATE a SET aa='zzzz' WHERE aa='aaaa';
UPDATE ONLY a SET aa='zzzzz' WHERE aa='aaaaa';
UPDATE b SET aa='zzz' WHERE aa='aaa';
UPDATE ONLY b SET aa='zzz' WHERE aa='aaa';
UPDATE a SET aa='zzzzzz' WHERE aa LIKE 'aaa%';
SELECT relname, a.* FROM a, pg_class where a.tableoid = pg_class.oid;
 relname |    aa    
---------+----------
 a       | zzzz
 a       | zzzzz
 a       | zzzzzz
 a       | zzzzzz
 a       | zzzzzz
 a       | zzzzzz
 b       | bbb
 b       | bbbb
 b       | bbbbb
 b       | bbbbbb
 b       | bbbbbbb
 b       | bbbbbbbb
 c       | ccc
 c       | cccc
 c       | ccccc
 c       | cccccc
 c       | ccccccc
 c       | cccccccc
 d       | ddd
 d       | dddd
 d       | ddddd
 d       | dddddd
 d       | ddddddd
 d       | dddddddd
(24 rows)

SELECT relname, b.* FROM b, pg_class where b.tableoid = pg_class.oid;
 relname |    aa    | bb 
---------+----------+----
 b       | bbb      | 
 b       | bbbb     | 
 b       | bbbbb    | 
 b       | bbbbbb   | 
 b       | bbbbbbb  | 
 b       | bbbbbbbb | 
 d       | ddd      | 
 d       | dddd     | 
 d       | ddddd    | 
 d       | dddddd   | 
 d       | ddddddd  | 
 d       | dddddddd | 
(12 rows)

SELECT relname, c.* FROM c, pg_class where c.tableoid = pg_class.oid;
 relname |    aa    | cc 
---------+----------+----
 c       | ccc      | 
 c       | cccc     | 
 c       | ccccc    | 
 c       | cccccc   | 
 c       | ccccccc  | 
 c       | cccccccc | 
 d       | ddd      | 
 d       | dddd     | 
 d       | ddddd    | 
 d       | dddddd   | 
 d       | ddddddd  | 
 d       | dddddddd | 
(12 rows)

SELECT relname, d.* FROM d, pg_class where d.tableoid = pg_class.oid;
 relname |    aa    | bb | cc | dd 
---------+----------+----+----+----
 d       | ddd      |    |    | 
 d       | dddd     |    |    | 
 d       | ddddd    |    |    | 
 d       | dddddd   |    |    | 
 d       | ddddddd  |    |    | 
 d       | dddddddd |    |    | 
(6 rows)

SELECT relname, a.* FROM ONLY a, pg_class where a.tableoid = pg_class.oid;
 relname |   aa   
---------+--------
 a       | zzzz
 a       | zzzzz
 a       | zzzzzz
 a       | zzzzzz
 a       | zzzzzz
 a       | zzzzzz
(6 rows)

SELECT relname, b.* FROM ONLY b, pg_class where b.tableoid = pg_class.oid;
 relname |    aa    | bb 
---------+----------+----
 b       | bbb      | 
 b       | bbbb     | 
 b       | bbbbb    | 
 b       | bbbbbb   | 
 b       | bbbbbbb  | 
 b       | bbbbbbbb | 
(6 rows)

SELECT relname, c.* FROM ONLY c, pg_class where c.tableoid = pg_class.oid;
 relname |    aa    | cc 
---------+----------+----
 c       | ccc      | 
 c       | cccc     | 
 c       | ccccc    | 
 c       | cccccc   | 
 c       | ccccccc  | 
 c       | cccccccc | 
(6 rows)

SELECT relname, d.* FROM ONLY d, pg_class where d.tableoid = pg_class.oid;
 relname |    aa    | bb | cc | dd 
---------+----------+----+----+----
 d       | ddd      |    |    | 
 d       | dddd     |    |    | 
 d       | ddddd    |    |    | 
 d       | dddddd   |    |    | 
 d       | ddddddd  |    |    | 
 d       | dddddddd |    |    | 
(6 rows)

UPDATE b SET aa='new';
SELECT relname, a.* FROM a, pg_class where a.tableoid = pg_class.oid;
 relname |    aa    
---------+----------
 a       | zzzz
 a       | zzzzz
 a       | zzzzzz
 a       | zzzzzz
 a       | zzzzzz
 a       | zzzzzz
 b       | new
 b       | new
 b       | new
 b       | new
 b       | new
 b       | new
 c       | ccc
 c       | cccc
 c       | ccccc
 c       | cccccc
 c       | ccccccc
 c       | cccccccc
 d       | new
 d       | new
 d       | new
 d       | new
 d       | new
 d       | new
(24 rows)

SELECT relname, b.* FROM b, pg_class where b.tableoid = pg_class.oid;
 relname | aa  | bb 
---------+-----+----
 b       | new | 
 b       | new | 
 b       | new | 
 b       | new | 
 b       | new | 
 b       | new | 
 d       | new | 
 d       | new | 
 d       | new | 
 d       | new | 
 d       | new | 
 d       | new | 
(12 rows)

SELECT relname, c.* FROM c, pg_class where c.tableoid = pg_class.oid;
 relname |    aa    | cc 
---------+----------+----
 c       | ccc      | 
 c       | cccc     | 
 c       | ccccc    | 
 c       | cccccc   | 
 c       | ccccccc  | 
 c       | cccccccc | 
 d       | new      | 
 d       | new      | 
 d       | new      | 
 d       | new      | 
 d       | new      | 
 d       | new      | 
(12 rows)

SELECT relname, d.* FROM d, pg_class where d.tableoid = pg_class.oid;
 relname | aa  | bb | cc | dd 
---------+-----+----+----+----
 d       | new |    |    | 
 d       | new |    |    | 
 d       | new |    |    | 
 d       | new |    |    | 
 d       | new |    |    | 
 d       | new |    |    | 
(6 rows)

SELECT relname, a.* FROM ONLY a, pg_class where a.tableoid = pg_class.oid;
 relname |   aa   
---------+--------
 a       | zzzz
 a       | zzzzz
 a       | zzzzzz
 a       | zzzzzz
 a       | zzzzzz
 a       | zzzzzz
(6 rows)

SELECT relname, b.* FROM ONLY b, pg_class where b.tableoid = pg_class.oid;
 relname | aa  | bb 
---------+-----+----
 b       | new | 
 b       | new | 
 b       | new | 
 b       | new | 
 b       | new | 
 b       | new | 
(6 rows)

SELECT relname, c.* FROM ONLY c, pg_class where c.tableoid = pg_class.oid;
 relname |    aa    | cc 
---------+----------+----
 c       | ccc      | 
 c       | cccc     | 
 c       | ccccc    | 
 c       | cccccc   | 
 c       | ccccccc  | 
 c       | cccccccc | 
(6 rows)

SELECT relname, d.* FROM ONLY d, pg_class where d.tableoid = pg_class.oid;
 relname | aa  | bb | cc | dd 
---------+-----+----+----+----
 d       | new |    |    | 
 d       | new |    |    | 
 d       | new |    |    | 
 d       | new |    |    | 
 d       | new |    |    | 
 d       | new |    |    | 
(6 rows)

UPDATE a SET aa='new';
DELETE FROM ONLY c WHERE aa='new';
SELECT relname, a.* FROM a, pg_class where a.tableoid = pg_class.oid;
 relname | aa  
---------+-----
 a       | new
 a       | new
 a       | new
 a       | new
 a       | new
 a       | new
 b       | new
 b       | new
 b       | new
 b       | new
 b       | new
 b       | new
 d       | new
 d       | new
 d       | new
 d       | new
 d       | new
 d       | new
(18 rows)

SELECT relname, b.* FROM b, pg_class where b.tableoid = pg_class.oid;
 relname | aa  | bb 
---------+-----+----
 b       | new | 
 b       | new | 
 b       | new | 
 b       | new | 
 b       | new | 
 b       | new | 
 d       | new | 
 d       | new | 
 d       | new | 
 d       | new | 
 d       | new | 
 d       | new | 
(12 rows)

SELECT relname, c.* FROM c, pg_class where c.tableoid = pg_class.oid;
 relname | aa  | cc 
---------+-----+----
 d       | new | 
 d       | new | 
 d       | new | 
 d       | new | 
 d       | new | 
 d       | new | 
(6 rows)

SELECT relname, d.* FROM d, pg_class where d.tableoid = pg_class.oid;
 relname | aa  | bb | cc | dd 
---------+-----+----+----+----
 d       | new |    |    | 
 d       | new |    |    | 
 d       | new |    |    | 
 d       | new |    |    | 
 d       | new |    |    | 
 d       | new |    |    | 
(6 rows)

SELECT relname, a.* FROM ONLY a, pg_class where a.tableoid = pg_class.oid;
 relname | aa  
---------+-----
 a       | new
 a       | new
 a       | new
 a       | new
 a       | new
 a       | new
(6 rows)

SELECT relname, b.* FROM ONLY b, pg_class where b.tableoid = pg_class.oid;
 relname | aa  | bb 
---------+-----+----
 b       | new | 
 b       | new | 
 b       | new | 
 b       | new | 
 b       | new | 
 b       | new | 
(6 rows)

SELECT relname, c.* FROM ONLY c, pg_class where c.tableoid = pg_class.oid;
 relname | aa | cc 
---------+----+----
(0 rows)

SELECT relname, d.* FROM ONLY d, pg_class where d.tableoid = pg_class.oid;
 relname | aa  | bb | cc | dd 
---------+-----+----+----+----
 d       | new |    |    | 
 d       | new |    |    | 
 d       | new |    |    | 
 d       | new |    |    | 
 d       | new |    |    | 
 d       | new |    |    | 
(6 rows)

DELETE FROM a;
SELECT relname, a.* FROM a, pg_class where a.tableoid = pg_class.oid;
 relname | aa 
---------+----
(0 rows)

SELECT relname, b.* FROM b, pg_class where b.tableoid = pg_class.oid;
 relname | aa | bb 
---------+----+----
(0 rows)

SELECT relname, c.* FROM c, pg_class where c.tableoid = pg_class.oid;
 relname | aa | cc 
---------+----+----
(0 rows)

SELECT relname, d.* FROM d, pg_class where d.tableoid = pg_class.oid;
 relname | aa | bb | cc | dd 
---------+----+----+----+----
(0 rows)

SELECT relname, a.* FROM ONLY a, pg_class where a.tableoid = pg_class.oid;
 relname | aa 
---------+----
(0 rows)

SELECT relname, b.* FROM ONLY b, pg_class where b.tableoid = pg_class.oid;
 relname | aa | bb 
---------+----+----
(0 rows)

SELECT relname, c.* FROM ONLY c, pg_class where c.tableoid = pg_class.oid;
 relname | aa | cc 
---------+----+----
(0 rows)

SELECT relname, d.* FROM ONLY d, pg_class where d.tableoid = pg_class.oid;
 relname | aa | bb | cc | dd 
---------+----+----+----+----
(0 rows)

-- Confirm PRIMARY KEY adds NOT NULL constraint to child table
CREATE TEMP TABLE z (b TEXT, PRIMARY KEY(aa, b)) inherits (a);
INSERT INTO z VALUES (NULL, 'text'); -- should fail
ERROR:  null value in column "aa" violates not-null constraint
DETAIL:  Failing row contains (null, text).
-- Check inherited UPDATE with all children excluded
create table some_tab (a int, b int);
create table some_tab_child () inherits (some_tab);
insert into some_tab_child values(1,2);
explain (verbose, costs off)
update some_tab set a = a + 1 where false;
                   QUERY PLAN                    
-------------------------------------------------
 Update on public.some_tab
   Update on public.some_tab
   ->  Result
         Output: (a + 1), b, ctid, gp_segment_id
         One-Time Filter: false
 Optimizer: Postgres query optimizer
 Settings: optimizer=off
(7 rows)

update some_tab set a = a + 1 where false;
explain (verbose, costs off)
update some_tab set a = a + 1 where false returning b, a;
                      QUERY PLAN                       
-------------------------------------------------------
 Gather Motion 3:1  (slice1; segments: 3)
   Output: b, a
   ->  Update on public.some_tab
         Output: b, a
         Update on public.some_tab
         ->  Result
               Output: (a + 1), b, ctid, gp_segment_id
               One-Time Filter: false
 Optimizer: Postgres query optimizer
 Settings: optimizer=off
(10 rows)

update some_tab set a = a + 1 where false returning b, a;
 b | a 
---+---
(0 rows)

table some_tab;
 a | b 
---+---
 1 | 2
(1 row)

drop table some_tab cascade;
NOTICE:  drop cascades to table some_tab_child
-- Check UPDATE with inherited target and an inherited source table
create temp table foo(f1 int, f2 int);
create temp table foo2(f3 int) inherits (foo);
create temp table bar(f1 int, f2 int);
create temp table bar2(f3 int) inherits (bar);
insert into foo values(1,1);
insert into foo values(3,3);
insert into foo2 values(2,2,2);
insert into foo2 values(3,3,3);
insert into bar values(1,1);
insert into bar values(2,2);
insert into bar values(3,3);
insert into bar values(4,4);
insert into bar2 values(1,1,1);
insert into bar2 values(2,2,2);
insert into bar2 values(3,3,3);
insert into bar2 values(4,4,4);
update bar set f2 = f2 + 100 where f1 in (select f1 from foo);
select tableoid::regclass::text as relname, bar.* from bar order by 1,2;
 relname | f1 | f2  
---------+----+-----
 bar     |  1 | 101
 bar     |  2 | 102
 bar     |  3 | 103
 bar     |  4 |   4
 bar2    |  1 | 101
 bar2    |  2 | 102
 bar2    |  3 | 103
 bar2    |  4 |   4
(8 rows)

-- Check UPDATE with inherited target and an appendrel subquery
update bar set f2 = f2 + 100
from
  ( select f1 from foo union all select f1+3 from foo ) ss
where bar.f1 = ss.f1;
select tableoid::regclass::text as relname, bar.* from bar order by 1,2;
 relname | f1 | f2  
---------+----+-----
 bar     |  1 | 201
 bar     |  2 | 202
 bar     |  3 | 203
 bar     |  4 | 104
 bar2    |  1 | 201
 bar2    |  2 | 202
 bar2    |  3 | 203
 bar2    |  4 | 104
(8 rows)

-- Check UPDATE with *partitioned* inherited target and an appendrel subquery
create table some_tab (a int);
insert into some_tab values (0);
create table some_tab_child () inherits (some_tab);
insert into some_tab_child values (1);
create table parted_tab (a int, b char) partition by list (a);
create table parted_tab_part1 partition of parted_tab for values in (1);
create table parted_tab_part2 partition of parted_tab for values in (2);
create table parted_tab_part3 partition of parted_tab for values in (3);
insert into parted_tab values (1, 'a'), (2, 'a'), (3, 'a');
update parted_tab set b = 'b'
from
  (select a from some_tab union all select a+1 from some_tab) ss (a)
where parted_tab.a = ss.a;
select tableoid::regclass::text as relname, parted_tab.* from parted_tab order by 1,2;
     relname      | a | b 
------------------+---+---
 parted_tab_part1 | 1 | b
 parted_tab_part2 | 2 | b
 parted_tab_part3 | 3 | a
(3 rows)

truncate parted_tab;
insert into parted_tab values (1, 'a'), (2, 'a'), (3, 'a');
update parted_tab set b = 'b'
from
  (select 0 from parted_tab union all select 1 from parted_tab) ss (a)
where parted_tab.a = ss.a;
select tableoid::regclass::text as relname, parted_tab.* from parted_tab order by 1,2;
     relname      | a | b 
------------------+---+---
 parted_tab_part1 | 1 | b
 parted_tab_part2 | 2 | a
 parted_tab_part3 | 3 | a
(3 rows)

-- modifies partition key, but no rows will actually be updated
explain update parted_tab set a = 2 where false;
                       QUERY PLAN                       
--------------------------------------------------------
 Update on parted_tab  (cost=0.00..0.00 rows=0 width=0)
   ->  Result  (cost=0.00..0.00 rows=0 width=0)
         One-Time Filter: false
(3 rows)

drop table parted_tab;
-- Check UPDATE with multi-level partitioned inherited target
create table mlparted_tab (a int, b char, c text) partition by list (a);
create table mlparted_tab_part1 partition of mlparted_tab for values in (1);
create table mlparted_tab_part2 partition of mlparted_tab for values in (2) partition by list (b);
create table mlparted_tab_part3 partition of mlparted_tab for values in (3);
create table mlparted_tab_part2a partition of mlparted_tab_part2 for values in ('a');
create table mlparted_tab_part2b partition of mlparted_tab_part2 for values in ('b');
insert into mlparted_tab values (1, 'a'), (2, 'a'), (2, 'b'), (3, 'a');
update mlparted_tab mlp set c = 'xxx'
from
  (select a from some_tab union all select a+1 from some_tab) ss (a)
where (mlp.a = ss.a and mlp.b = 'b') or mlp.a = 3;
select tableoid::regclass::text as relname, mlparted_tab.* from mlparted_tab order by 1,2;
       relname       | a | b |  c  
---------------------+---+---+-----
 mlparted_tab_part1  | 1 | a | 
 mlparted_tab_part2a | 2 | a | 
 mlparted_tab_part2b | 2 | b | xxx
 mlparted_tab_part3  | 3 | a | xxx
(4 rows)

drop table mlparted_tab;
drop table some_tab cascade;
NOTICE:  drop cascades to table some_tab_child
/* Test multiple inheritance of column defaults */
CREATE TABLE firstparent (tomorrow date default now()::date + 1);
CREATE TABLE secondparent (tomorrow date default  now() :: date  +  1);
CREATE TABLE jointchild () INHERITS (firstparent, secondparent);  -- ok
NOTICE:  merging multiple inherited definitions of column "tomorrow"
CREATE TABLE thirdparent (tomorrow date default now()::date - 1);
CREATE TABLE otherchild () INHERITS (firstparent, thirdparent);  -- not ok
NOTICE:  merging multiple inherited definitions of column "tomorrow"
ERROR:  column "tomorrow" inherits conflicting default values
HINT:  To resolve the conflict, specify a default explicitly.
CREATE TABLE otherchild (tomorrow date default now())
  INHERITS (firstparent, thirdparent);  -- ok, child resolves ambiguous default
NOTICE:  merging multiple inherited definitions of column "tomorrow"
NOTICE:  merging column "tomorrow" with inherited definition
DROP TABLE firstparent, secondparent, jointchild, thirdparent, otherchild;
-- Test changing the type of inherited columns
insert into d values('test','one','two','three');
alter table z drop constraint z_pkey;
alter table a alter column aa type integer using bit_length(aa);
ERROR:  cannot alter type of a column used in a distribution policy
-- In GPDB, the table is distributed by the 'aa' column, changing its type
-- therefore fails. Change the distribution key and try again.
alter table a set distributed randomly;
alter table a alter column aa type integer using bit_length(aa);
select * from d;
 aa | bb  | cc  |  dd   
----+-----+-----+-------
 32 | one | two | three
(1 row)

-- Test non-inheritable parent constraints
create table p1(ff1 int);
alter table p1 add constraint p1chk check (ff1 > 0) no inherit;
alter table p1 add constraint p2chk check (ff1 > 10);
-- connoinherit should be true for NO INHERIT constraint
select pc.relname, pgc.conname, pgc.contype, pgc.conislocal, pgc.coninhcount, pgc.connoinherit from pg_class as pc inner join pg_constraint as pgc on (pgc.conrelid = pc.oid) where pc.relname = 'p1' order by 1,2;
 relname | conname | contype | conislocal | coninhcount | connoinherit 
---------+---------+---------+------------+-------------+--------------
 p1      | p1chk   | c       | t          |           0 | t
 p1      | p2chk   | c       | t          |           0 | f
(2 rows)

-- Test that child does not inherit NO INHERIT constraints
create table c1 () inherits (p1);
\d p1
                 Table "public.p1"
 Column |  Type   | Collation | Nullable | Default 
--------+---------+-----------+----------+---------
 ff1    | integer |           |          | 
Check constraints:
    "p1chk" CHECK (ff1 > 0) NO INHERIT
    "p2chk" CHECK (ff1 > 10)
Number of child tables: 1 (Use \d+ to list them.)
Distributed by: (ff1)

\d c1
                 Table "public.c1"
 Column |  Type   | Collation | Nullable | Default 
--------+---------+-----------+----------+---------
 ff1    | integer |           |          | 
Check constraints:
    "p2chk" CHECK (ff1 > 10)
Inherits: p1
Distributed by: (ff1)

-- Test that child does not override inheritable constraints of the parent
create table c2 (constraint p2chk check (ff1 > 10) no inherit) inherits (p1);	--fails
ERROR:  constraint "p2chk" conflicts with inherited constraint on relation "c2"
drop table p1 cascade;
NOTICE:  drop cascades to table c1
-- Tests for casting between the rowtypes of parent and child
-- tables. See the pgsql-hackers thread beginning Dec. 4/04
create table base (i integer);
create table derived () inherits (base);
create table more_derived (like derived, b int) inherits (derived);
NOTICE:  merging column "i" with inherited definition
insert into derived (i) values (0);
select derived::base from derived;
 derived 
---------
 (0)
(1 row)

select NULL::derived::base;
 base 
------
 
(1 row)

-- remove redundant conversions.
explain (verbose on, costs off) select row(i, b)::more_derived::derived::base from more_derived;
                   QUERY PLAN                    
-------------------------------------------------
 Gather Motion 3:1  (slice1; segments: 3)
   Output: ((ROW(i, b)::more_derived)::base)
   ->  Seq Scan on public.more_derived
         Output: (ROW(i, b)::more_derived)::base
 Optimizer: Postgres query optimizer
 Settings: optimizer=off
(6 rows)

explain (verbose on, costs off) select (1, 2)::more_derived::derived::base;
      QUERY PLAN       
-----------------------
 Result
   Output: '(1)'::base
(2 rows)

drop table more_derived;
drop table derived;
drop table base;
create table p1(ff1 int);
create table p2(f1 text);
NOTICE:  Table doesn't have 'DISTRIBUTED BY' clause -- Using column named 'f1' as the Greenplum Database data distribution key for this table.
HINT:  The 'DISTRIBUTED BY' clause determines the distribution of data. Make sure column(s) chosen are the optimal data distribution key to minimize skew.
create function p2text(p2) returns text as 'select $1.f1' language sql;
create table c1(f3 int) inherits(p1,p2);
insert into c1 values(123456789, 'hi', 42);
select p2text(c1.*) from c1;
 p2text 
--------
 hi
(1 row)

drop function p2text(p2);
drop table c1;
drop table p2;
drop table p1;
CREATE TABLE ac (aa TEXT);
alter table ac add constraint ac_check check (aa is not null);
CREATE TABLE bc (bb TEXT) INHERITS (ac);
select pc.relname, pgc.conname, pgc.contype, pgc.conislocal, pgc.coninhcount, pg_get_expr(pgc.conbin, pc.oid) as consrc from pg_class as pc inner join pg_constraint as pgc on (pgc.conrelid = pc.oid) where pc.relname in ('ac', 'bc') order by 1,2;
 relname | conname  | contype | conislocal | coninhcount |      consrc      
---------+----------+---------+------------+-------------+------------------
 ac      | ac_check | c       | t          |           0 | (aa IS NOT NULL)
 bc      | ac_check | c       | f          |           1 | (aa IS NOT NULL)
(2 rows)

insert into ac (aa) values (NULL);
ERROR:  new row for relation "ac" violates check constraint "ac_check"
DETAIL:  Failing row contains (null).
insert into bc (aa) values (NULL);
ERROR:  new row for relation "bc" violates check constraint "ac_check"
DETAIL:  Failing row contains (null, null).
alter table bc drop constraint ac_check;  -- fail, disallowed
ERROR:  cannot drop inherited constraint "ac_check" of relation "bc"
alter table ac drop constraint ac_check;
select pc.relname, pgc.conname, pgc.contype, pgc.conislocal, pgc.coninhcount, pg_get_expr(pgc.conbin, pc.oid) as consrc from pg_class as pc inner join pg_constraint as pgc on (pgc.conrelid = pc.oid) where pc.relname in ('ac', 'bc') order by 1,2;
 relname | conname | contype | conislocal | coninhcount | consrc 
---------+---------+---------+------------+-------------+--------
(0 rows)

-- try the unnamed-constraint case
alter table ac add check (aa is not null);
select pc.relname, pgc.conname, pgc.contype, pgc.conislocal, pgc.coninhcount, pg_get_expr(pgc.conbin, pc.oid) as consrc from pg_class as pc inner join pg_constraint as pgc on (pgc.conrelid = pc.oid) where pc.relname in ('ac', 'bc') order by 1,2;
 relname |   conname   | contype | conislocal | coninhcount |      consrc      
---------+-------------+---------+------------+-------------+------------------
 ac      | ac_aa_check | c       | t          |           0 | (aa IS NOT NULL)
 bc      | ac_aa_check | c       | f          |           1 | (aa IS NOT NULL)
(2 rows)

insert into ac (aa) values (NULL);
ERROR:  new row for relation "ac" violates check constraint "ac_aa_check"
DETAIL:  Failing row contains (null).
insert into bc (aa) values (NULL);
ERROR:  new row for relation "bc" violates check constraint "ac_aa_check"
DETAIL:  Failing row contains (null, null).
alter table bc drop constraint ac_aa_check;  -- fail, disallowed
ERROR:  cannot drop inherited constraint "ac_aa_check" of relation "bc"
alter table ac drop constraint ac_aa_check;
select pc.relname, pgc.conname, pgc.contype, pgc.conislocal, pgc.coninhcount, pg_get_expr(pgc.conbin, pc.oid) as consrc from pg_class as pc inner join pg_constraint as pgc on (pgc.conrelid = pc.oid) where pc.relname in ('ac', 'bc') order by 1,2;
 relname | conname | contype | conislocal | coninhcount | consrc 
---------+---------+---------+------------+-------------+--------
(0 rows)

alter table ac add constraint ac_check check (aa is not null);
alter table bc no inherit ac;
select pc.relname, pgc.conname, pgc.contype, pgc.conislocal, pgc.coninhcount, pg_get_expr(pgc.conbin, pc.oid) as consrc from pg_class as pc inner join pg_constraint as pgc on (pgc.conrelid = pc.oid) where pc.relname in ('ac', 'bc') order by 1,2;
 relname | conname  | contype | conislocal | coninhcount |      consrc      
---------+----------+---------+------------+-------------+------------------
 ac      | ac_check | c       | t          |           0 | (aa IS NOT NULL)
 bc      | ac_check | c       | t          |           0 | (aa IS NOT NULL)
(2 rows)

alter table bc drop constraint ac_check;
select pc.relname, pgc.conname, pgc.contype, pgc.conislocal, pgc.coninhcount, pg_get_expr(pgc.conbin, pc.oid) as consrc from pg_class as pc inner join pg_constraint as pgc on (pgc.conrelid = pc.oid) where pc.relname in ('ac', 'bc') order by 1,2;
 relname | conname  | contype | conislocal | coninhcount |      consrc      
---------+----------+---------+------------+-------------+------------------
 ac      | ac_check | c       | t          |           0 | (aa IS NOT NULL)
(1 row)

alter table ac drop constraint ac_check;
select pc.relname, pgc.conname, pgc.contype, pgc.conislocal, pgc.coninhcount, pg_get_expr(pgc.conbin, pc.oid) as consrc from pg_class as pc inner join pg_constraint as pgc on (pgc.conrelid = pc.oid) where pc.relname in ('ac', 'bc') order by 1,2;
 relname | conname | contype | conislocal | coninhcount | consrc 
---------+---------+---------+------------+-------------+--------
(0 rows)

drop table bc;
drop table ac;
create table ac (a int constraint check_a check (a <> 0));
create table bc (a int constraint check_a check (a <> 0), b int constraint check_b check (b <> 0)) inherits (ac);
NOTICE:  merging column "a" with inherited definition
NOTICE:  merging constraint "check_a" with inherited definition
select pc.relname, pgc.conname, pgc.contype, pgc.conislocal, pgc.coninhcount, pg_get_expr(pgc.conbin, pc.oid) as consrc from pg_class as pc inner join pg_constraint as pgc on (pgc.conrelid = pc.oid) where pc.relname in ('ac', 'bc') order by 1,2;
 relname | conname | contype | conislocal | coninhcount |  consrc  
---------+---------+---------+------------+-------------+----------
 ac      | check_a | c       | t          |           0 | (a <> 0)
 bc      | check_a | c       | t          |           1 | (a <> 0)
 bc      | check_b | c       | t          |           0 | (b <> 0)
(3 rows)

drop table bc;
drop table ac;
create table ac (a int constraint check_a check (a <> 0));
create table bc (b int constraint check_b check (b <> 0));
create table cc (c int constraint check_c check (c <> 0)) inherits (ac, bc);
select pc.relname, pgc.conname, pgc.contype, pgc.conislocal, pgc.coninhcount, pg_get_expr(pgc.conbin, pc.oid) as consrc from pg_class as pc inner join pg_constraint as pgc on (pgc.conrelid = pc.oid) where pc.relname in ('ac', 'bc', 'cc') order by 1,2;
 relname | conname | contype | conislocal | coninhcount |  consrc  
---------+---------+---------+------------+-------------+----------
 ac      | check_a | c       | t          |           0 | (a <> 0)
 bc      | check_b | c       | t          |           0 | (b <> 0)
 cc      | check_a | c       | f          |           1 | (a <> 0)
 cc      | check_b | c       | f          |           1 | (b <> 0)
 cc      | check_c | c       | t          |           0 | (c <> 0)
(5 rows)

alter table cc no inherit bc;
select pc.relname, pgc.conname, pgc.contype, pgc.conislocal, pgc.coninhcount, pg_get_expr(pgc.conbin, pc.oid) as consrc from pg_class as pc inner join pg_constraint as pgc on (pgc.conrelid = pc.oid) where pc.relname in ('ac', 'bc', 'cc') order by 1,2;
 relname | conname | contype | conislocal | coninhcount |  consrc  
---------+---------+---------+------------+-------------+----------
 ac      | check_a | c       | t          |           0 | (a <> 0)
 bc      | check_b | c       | t          |           0 | (b <> 0)
 cc      | check_a | c       | f          |           1 | (a <> 0)
 cc      | check_b | c       | t          |           0 | (b <> 0)
 cc      | check_c | c       | t          |           0 | (c <> 0)
(5 rows)

drop table cc;
drop table bc;
drop table ac;
create table p1(f1 int);
create table p2(f2 int);
create table c1(f3 int) inherits(p1,p2);
insert into c1 values(1,-1,2);
alter table p2 add constraint cc check (f2>0);  -- fail
ERROR:  check constraint "cc" is violated by some row
alter table p2 add check (f2>0);  -- check it without a name, too
ERROR:  check constraint "p2_f2_check" is violated by some row
delete from c1;
insert into c1 values(1,1,2);
alter table p2 add check (f2>0);
insert into c1 values(1,-1,2);  -- fail
ERROR:  new row for relation "c1" violates check constraint "p2_f2_check"
DETAIL:  Failing row contains (1, -1, 2).
create table c2(f3 int) inherits(p1,p2);
\d c2
                 Table "public.c2"
 Column |  Type   | Collation | Nullable | Default 
--------+---------+-----------+----------+---------
 f1     | integer |           |          | 
 f2     | integer |           |          | 
 f3     | integer |           |          | 
Check constraints:
    "p2_f2_check" CHECK (f2 > 0)
Inherits: p1,
          p2
Distributed by: (f1)

create table c3 (f4 int) inherits(c1,c2);
NOTICE:  merging multiple inherited definitions of column "f1"
NOTICE:  merging multiple inherited definitions of column "f2"
NOTICE:  merging multiple inherited definitions of column "f3"
\d c3
                 Table "public.c3"
 Column |  Type   | Collation | Nullable | Default 
--------+---------+-----------+----------+---------
 f1     | integer |           |          | 
 f2     | integer |           |          | 
 f3     | integer |           |          | 
 f4     | integer |           |          | 
Check constraints:
    "p2_f2_check" CHECK (f2 > 0)
Inherits: c1,
          c2
Distributed by: (f1)

drop table p1 cascade;
NOTICE:  drop cascades to 3 other objects
DETAIL:  drop cascades to table c1
drop cascades to table c2
drop cascades to table c3
drop table p2 cascade;
create table pp1 (f1 int);
create table cc1 (f2 text, f3 int) inherits (pp1);
alter table pp1 add column a1 int check (a1 > 0);
\d cc1
                Table "public.cc1"
 Column |  Type   | Collation | Nullable | Default 
--------+---------+-----------+----------+---------
 f1     | integer |           |          | 
 f2     | text    |           |          | 
 f3     | integer |           |          | 
 a1     | integer |           |          | 
Check constraints:
    "pp1_a1_check" CHECK (a1 > 0)
Inherits: pp1
Distributed by: (f1)

create table cc2(f4 float) inherits(pp1,cc1);
NOTICE:  merging multiple inherited definitions of column "f1"
NOTICE:  merging multiple inherited definitions of column "a1"
\d cc2
                     Table "public.cc2"
 Column |       Type       | Collation | Nullable | Default 
--------+------------------+-----------+----------+---------
 f1     | integer          |           |          | 
 a1     | integer          |           |          | 
 f2     | text             |           |          | 
 f3     | integer          |           |          | 
 f4     | double precision |           |          | 
Check constraints:
    "pp1_a1_check" CHECK (a1 > 0)
Inherits: pp1,
          cc1
Distributed by: (f1)

alter table pp1 add column a2 int check (a2 > 0);
NOTICE:  merging definition of column "a2" for child "cc2"
NOTICE:  merging constraint "pp1_a2_check" with inherited definition
\d cc2
                     Table "public.cc2"
 Column |       Type       | Collation | Nullable | Default 
--------+------------------+-----------+----------+---------
 f1     | integer          |           |          | 
 a1     | integer          |           |          | 
 f2     | text             |           |          | 
 f3     | integer          |           |          | 
 f4     | double precision |           |          | 
 a2     | integer          |           |          | 
Check constraints:
    "pp1_a1_check" CHECK (a1 > 0)
    "pp1_a2_check" CHECK (a2 > 0)
Inherits: pp1,
          cc1
Distributed by: (f1)

drop table pp1 cascade;
NOTICE:  drop cascades to 2 other objects
DETAIL:  drop cascades to table cc1
drop cascades to table cc2
-- Test for renaming in simple multiple inheritance
CREATE TABLE inht1 (a int, b int);
CREATE TABLE inhs1 (b int, c int);
CREATE TABLE inhts (d int) INHERITS (inht1, inhs1);
NOTICE:  merging multiple inherited definitions of column "b"
ALTER TABLE inht1 RENAME a TO aa;
ALTER TABLE inht1 RENAME b TO bb;                -- to be failed
ERROR:  cannot rename inherited column "b"
ALTER TABLE inhts RENAME aa TO aaa;      -- to be failed
ERROR:  cannot rename inherited column "aa"
ALTER TABLE inhts RENAME d TO dd;
\d+ inhts
                                   Table "public.inhts"
 Column |  Type   | Collation | Nullable | Default | Storage | Stats target | Description 
--------+---------+-----------+----------+---------+---------+--------------+-------------
 aa     | integer |           |          |         | plain   |              | 
 b      | integer |           |          |         | plain   |              | 
 c      | integer |           |          |         | plain   |              | 
 dd     | integer |           |          |         | plain   |              | 
Inherits: inht1,
          inhs1
Distributed by: (aa)

DROP TABLE inhts;
-- Test for renaming in diamond inheritance
CREATE TABLE inht2 (x int) INHERITS (inht1);
CREATE TABLE inht3 (y int) INHERITS (inht1);
CREATE TABLE inht4 (z int) INHERITS (inht2, inht3);
NOTICE:  merging multiple inherited definitions of column "aa"
NOTICE:  merging multiple inherited definitions of column "b"
ALTER TABLE inht1 RENAME aa TO aaa;
\d+ inht4
                                   Table "public.inht4"
 Column |  Type   | Collation | Nullable | Default | Storage | Stats target | Description 
--------+---------+-----------+----------+---------+---------+--------------+-------------
 aaa    | integer |           |          |         | plain   |              | 
 b      | integer |           |          |         | plain   |              | 
 x      | integer |           |          |         | plain   |              | 
 y      | integer |           |          |         | plain   |              | 
 z      | integer |           |          |         | plain   |              | 
Inherits: inht2,
          inht3
Distributed by: (aaa)

CREATE TABLE inhts (d int) INHERITS (inht2, inhs1);
NOTICE:  merging multiple inherited definitions of column "b"
ALTER TABLE inht1 RENAME aaa TO aaaa;
ALTER TABLE inht1 RENAME b TO bb;                -- to be failed
ERROR:  cannot rename inherited column "b"
\d+ inhts
                                   Table "public.inhts"
 Column |  Type   | Collation | Nullable | Default | Storage | Stats target | Description 
--------+---------+-----------+----------+---------+---------+--------------+-------------
 aaaa   | integer |           |          |         | plain   |              | 
 b      | integer |           |          |         | plain   |              | 
 x      | integer |           |          |         | plain   |              | 
 c      | integer |           |          |         | plain   |              | 
 d      | integer |           |          |         | plain   |              | 
Inherits: inht2,
          inhs1
Distributed by: (aaaa)

WITH RECURSIVE r AS (
  SELECT 'inht1'::regclass AS inhrelid
UNION ALL
  SELECT c.inhrelid FROM pg_inherits c, r WHERE r.inhrelid = c.inhparent
)
SELECT a.attrelid::regclass, a.attname, a.attinhcount, e.expected
  FROM (SELECT inhrelid, count(*) AS expected FROM pg_inherits
        WHERE inhparent IN (SELECT inhrelid FROM r) GROUP BY inhrelid) e
  JOIN pg_attribute a ON e.inhrelid = a.attrelid WHERE NOT attislocal
  ORDER BY a.attrelid::regclass::name, a.attnum;
 attrelid | attname | attinhcount | expected 
----------+---------+-------------+----------
 inht2    | aaaa    |           1 |        1
 inht2    | b       |           1 |        1
 inht3    | aaaa    |           1 |        1
 inht3    | b       |           1 |        1
 inht4    | aaaa    |           2 |        2
 inht4    | b       |           2 |        2
 inht4    | x       |           1 |        2
 inht4    | y       |           1 |        2
 inhts    | aaaa    |           1 |        1
 inhts    | b       |           2 |        1
 inhts    | x       |           1 |        1
 inhts    | c       |           1 |        1
(12 rows)

DROP TABLE inht1, inhs1 CASCADE;
NOTICE:  drop cascades to 4 other objects
DETAIL:  drop cascades to table inht2
drop cascades to table inhts
drop cascades to table inht3
drop cascades to table inht4
-- Test non-inheritable indices [UNIQUE, EXCLUDE] constraints
CREATE TABLE test_constraints (id int, val1 varchar, val2 int, UNIQUE(val1, val2));
CREATE TABLE test_constraints_inh () INHERITS (test_constraints);
\d+ test_constraints
                                   Table "public.test_constraints"
 Column |       Type        | Collation | Nullable | Default | Storage  | Stats target | Description 
--------+-------------------+-----------+----------+---------+----------+--------------+-------------
 id     | integer           |           |          |         | plain    |              | 
 val1   | character varying |           |          |         | extended |              | 
 val2   | integer           |           |          |         | plain    |              | 
Indexes:
    "test_constraints_val1_val2_key" UNIQUE CONSTRAINT, btree (val1, val2)
Child tables: test_constraints_inh
Distributed by: (val1, val2)

ALTER TABLE ONLY test_constraints DROP CONSTRAINT test_constraints_val1_val2_key;
\d+ test_constraints
                                   Table "public.test_constraints"
 Column |       Type        | Collation | Nullable | Default | Storage  | Stats target | Description 
--------+-------------------+-----------+----------+---------+----------+--------------+-------------
 id     | integer           |           |          |         | plain    |              | 
 val1   | character varying |           |          |         | extended |              | 
 val2   | integer           |           |          |         | plain    |              | 
Child tables: test_constraints_inh
Distributed by: (val1, val2)

\d+ test_constraints_inh
                                 Table "public.test_constraints_inh"
 Column |       Type        | Collation | Nullable | Default | Storage  | Stats target | Description 
--------+-------------------+-----------+----------+---------+----------+--------------+-------------
 id     | integer           |           |          |         | plain    |              | 
 val1   | character varying |           |          |         | extended |              | 
 val2   | integer           |           |          |         | plain    |              | 
Inherits: test_constraints
Distributed by: (val1, val2)

DROP TABLE test_constraints_inh;
DROP TABLE test_constraints;
CREATE TABLE test_ex_constraints (
    c circle,
    dkey inet,
    EXCLUDE USING gist (dkey inet_ops WITH =, c WITH &&)
);
CREATE TABLE test_ex_constraints_inh () INHERITS (test_ex_constraints);
\d+ test_ex_constraints
                           Table "public.test_ex_constraints"
 Column |  Type  | Collation | Nullable | Default | Storage | Stats target | Description 
--------+--------+-----------+----------+---------+---------+--------------+-------------
 c      | circle |           |          |         | plain   |              | 
 dkey   | inet   |           |          |         | main    |              | 
Indexes:
    "test_ex_constraints_dkey_c_excl" EXCLUDE USING gist (dkey inet_ops WITH =, c WITH &&)
Child tables: test_ex_constraints_inh
Distributed by: (dkey)

ALTER TABLE test_ex_constraints DROP CONSTRAINT test_ex_constraints_dkey_c_excl;
\d+ test_ex_constraints
                           Table "public.test_ex_constraints"
 Column |  Type  | Collation | Nullable | Default | Storage | Stats target | Description 
--------+--------+-----------+----------+---------+---------+--------------+-------------
 c      | circle |           |          |         | plain   |              | 
 dkey   | inet   |           |          |         | main    |              | 
Child tables: test_ex_constraints_inh
Distributed by: (dkey)

\d+ test_ex_constraints_inh
                         Table "public.test_ex_constraints_inh"
 Column |  Type  | Collation | Nullable | Default | Storage | Stats target | Description 
--------+--------+-----------+----------+---------+---------+--------------+-------------
 c      | circle |           |          |         | plain   |              | 
 dkey   | inet   |           |          |         | main    |              | 
Inherits: test_ex_constraints
Distributed by: (dkey)

DROP TABLE test_ex_constraints_inh;
DROP TABLE test_ex_constraints;
-- Test non-inheritable foreign key constraints
CREATE TABLE test_primary_constraints(id int PRIMARY KEY);
CREATE TABLE test_foreign_constraints(id1 int REFERENCES test_primary_constraints(id));
CREATE TABLE test_foreign_constraints_inh () INHERITS (test_foreign_constraints);
\d+ test_primary_constraints
                         Table "public.test_primary_constraints"
 Column |  Type   | Collation | Nullable | Default | Storage | Stats target | Description 
--------+---------+-----------+----------+---------+---------+--------------+-------------
 id     | integer |           | not null |         | plain   |              | 
Indexes:
    "test_primary_constraints_pkey" PRIMARY KEY, btree (id)
Referenced by:
    TABLE "test_foreign_constraints" CONSTRAINT "test_foreign_constraints_id1_fkey" FOREIGN KEY (id1) REFERENCES test_primary_constraints(id)
Distributed by: (id)

\d+ test_foreign_constraints
                         Table "public.test_foreign_constraints"
 Column |  Type   | Collation | Nullable | Default | Storage | Stats target | Description 
--------+---------+-----------+----------+---------+---------+--------------+-------------
 id1    | integer |           |          |         | plain   |              | 
Foreign-key constraints:
    "test_foreign_constraints_id1_fkey" FOREIGN KEY (id1) REFERENCES test_primary_constraints(id)
Child tables: test_foreign_constraints_inh
Distributed by: (id1)

ALTER TABLE test_foreign_constraints DROP CONSTRAINT test_foreign_constraints_id1_fkey;
\d+ test_foreign_constraints
                         Table "public.test_foreign_constraints"
 Column |  Type   | Collation | Nullable | Default | Storage | Stats target | Description 
--------+---------+-----------+----------+---------+---------+--------------+-------------
 id1    | integer |           |          |         | plain   |              | 
Child tables: test_foreign_constraints_inh
Distributed by: (id1)

\d+ test_foreign_constraints_inh
                       Table "public.test_foreign_constraints_inh"
 Column |  Type   | Collation | Nullable | Default | Storage | Stats target | Description 
--------+---------+-----------+----------+---------+---------+--------------+-------------
 id1    | integer |           |          |         | plain   |              | 
Inherits: test_foreign_constraints
Distributed by: (id1)

DROP TABLE test_foreign_constraints_inh;
DROP TABLE test_foreign_constraints;
DROP TABLE test_primary_constraints;
-- Test foreign key behavior
create table inh_fk_1 (a int primary key);
insert into inh_fk_1 values (1), (2), (3);
create table inh_fk_2 (x int primary key, y int references inh_fk_1 on delete cascade);
insert into inh_fk_2 values (11, 1), (22, 2), (33, 3);
create table inh_fk_2_child () inherits (inh_fk_2);
insert into inh_fk_2_child values (111, 1), (222, 2);
-- The cascading deletion doesn't work on GPDB, because foreign keys are not
-- enforced in general. So this produces different result than on upstream.
delete from inh_fk_1 where a = 1;
select * from inh_fk_1 order by 1;
 a 
---
 2
 3
(2 rows)

select * from inh_fk_2 order by 1, 2;
  x  | y 
-----+---
  11 | 1
  22 | 2
  33 | 3
 111 | 1
 222 | 2
(5 rows)

drop table inh_fk_1, inh_fk_2, inh_fk_2_child;
-- Test that parent and child CHECK constraints can be created in either order
create table p1(f1 int);
create table p1_c1() inherits(p1);
alter table p1 add constraint inh_check_constraint1 check (f1 > 0);
alter table p1_c1 add constraint inh_check_constraint1 check (f1 > 0);
NOTICE:  merging constraint "inh_check_constraint1" with inherited definition
alter table p1_c1 add constraint inh_check_constraint2 check (f1 < 10);
alter table p1 add constraint inh_check_constraint2 check (f1 < 10);
NOTICE:  merging constraint "inh_check_constraint2" with inherited definition
select conrelid::regclass::text as relname, conname, conislocal, coninhcount
from pg_constraint where conname like 'inh\_check\_constraint%'
order by 1, 2;
 relname |        conname        | conislocal | coninhcount 
---------+-----------------------+------------+-------------
 p1      | inh_check_constraint1 | t          |           0
 p1      | inh_check_constraint2 | t          |           0
 p1_c1   | inh_check_constraint1 | t          |           1
 p1_c1   | inh_check_constraint2 | t          |           1
(4 rows)

drop table p1 cascade;
NOTICE:  drop cascades to table p1_c1
-- Test that a valid child can have not-valid parent, but not vice versa
create table invalid_check_con(f1 int);
create table invalid_check_con_child() inherits(invalid_check_con);
alter table invalid_check_con_child add constraint inh_check_constraint check(f1 > 0) not valid;
alter table invalid_check_con add constraint inh_check_constraint check(f1 > 0); -- fail
ERROR:  constraint "inh_check_constraint" conflicts with NOT VALID constraint on relation "invalid_check_con_child"
alter table invalid_check_con_child drop constraint inh_check_constraint;
insert into invalid_check_con values(0);
alter table invalid_check_con_child add constraint inh_check_constraint check(f1 > 0);
alter table invalid_check_con add constraint inh_check_constraint check(f1 > 0) not valid;
NOTICE:  merging constraint "inh_check_constraint" with inherited definition
insert into invalid_check_con values(0); -- fail
ERROR:  new row for relation "invalid_check_con" violates check constraint "inh_check_constraint"
DETAIL:  Failing row contains (0).
insert into invalid_check_con_child values(0); -- fail
ERROR:  new row for relation "invalid_check_con_child" violates check constraint "inh_check_constraint"
DETAIL:  Failing row contains (0).
select conrelid::regclass::text as relname, conname,
       convalidated, conislocal, coninhcount, connoinherit
from pg_constraint where conname like 'inh\_check\_constraint%'
order by 1, 2;
         relname         |       conname        | convalidated | conislocal | coninhcount | connoinherit 
-------------------------+----------------------+--------------+------------+-------------+--------------
 invalid_check_con       | inh_check_constraint | f            | t          |           0 | f
 invalid_check_con_child | inh_check_constraint | t            | t          |           1 | f
(2 rows)

-- We don't drop the invalid_check_con* tables, to test dump/reload with
--
-- Test parameterized append plans for inheritance trees
--
create temp table patest0 (id, x) as
  select x, x from generate_series(0,1000) x
  distributed by (id);
create temp table patest1() inherits (patest0);
insert into patest1
  select x, x from generate_series(0,1000) x;
create temp table patest2() inherits (patest0);
insert into patest2
  select x, x from generate_series(0,1000) x;
create index patest0i on patest0(id);
create index patest1i on patest1(id);
create index patest2i on patest2(id);
analyze patest0;
analyze patest1;
analyze patest2;
set enable_seqscan=off;
set enable_bitmapscan=off;
explain (costs off)
select * from patest0 join (select f1 from int4_tbl where f1 < 10 and f1 > -10 limit 1) ss on id = f1;
                                    QUERY PLAN                                    
----------------------------------------------------------------------------------
 Gather Motion 3:1  (slice1; segments: 3)
   ->  Hash Join
         Hash Cond: (patest0.id = int4_tbl.f1)
         ->  Append
               ->  Index Scan using patest0i on patest0
               ->  Index Scan using patest1i on patest1
               ->  Index Scan using patest2i on patest2
         ->  Hash
               ->  Redistribute Motion 1:3  (slice2; segments: 1)
                     Hash Key: int4_tbl.f1
                     ->  Limit
                           ->  Gather Motion 3:1  (slice3; segments: 3)
                                 ->  Limit
                                       ->  Seq Scan on int4_tbl
                                             Filter: ((f1 < 10) AND (f1 > '-10'::integer))
 Optimizer: Postgres query optimizer
(16 rows)

select * from patest0 join (select f1 from int4_tbl where f1 < 10 and f1 > -10 limit 1) ss on id = f1;
 id | x | f1 
----+---+----
  0 | 0 |  0
  0 | 0 |  0
  0 | 0 |  0
(3 rows)

drop index patest2i;
explain (costs off)
select * from patest0 join (select f1 from int4_tbl where f1 < 10 and f1 > -10 limit 1) ss on id = f1;
                                        QUERY PLAN                                         
-------------------------------------------------------------------------------------------
 Gather Motion 3:1  (slice1; segments: 3)
   ->  Hash Join
         Hash Cond: (patest0.id = int4_tbl.f1)
         ->  Append
               ->  Index Scan using patest0i on patest0
               ->  Index Scan using patest1i on patest1
               ->  Seq Scan on patest2
         ->  Hash
               ->  Redistribute Motion 1:3  (slice2; segments: 1)
                     Hash Key: int4_tbl.f1
                     ->  Limit
                           ->  Gather Motion 3:1  (slice3; segments: 3)
                                 ->  Limit
                                       ->  Seq Scan on int4_tbl
                                             Filter: ((f1 < 10) AND (f1 > '-10'::integer))
 Optimizer: Postgres query optimizer
(16 rows)

select * from patest0 join (select f1 from int4_tbl where f1 < 10 and f1 > -10 limit 1) ss on id = f1;
 id | x | f1 
----+---+----
  0 | 0 |  0
  0 | 0 |  0
  0 | 0 |  0
(3 rows)

reset enable_seqscan;
reset enable_bitmapscan;
drop table patest0 cascade;
NOTICE:  drop cascades to 2 other objects
DETAIL:  drop cascades to table patest1
drop cascades to table patest2
--
-- Test merge-append plans for inheritance trees
--
create table matest0 (id serial primary key, name text);
create table matest1 (id integer primary key) inherits (matest0);
NOTICE:  merging column "id" with inherited definition
create table matest2 (id integer primary key) inherits (matest0);
NOTICE:  merging column "id" with inherited definition
create table matest3 (id integer primary key) inherits (matest0);
NOTICE:  merging column "id" with inherited definition
create index matest0i on matest0 ((1-id));
create index matest1i on matest1 ((1-id));
-- create index matest2i on matest2 ((1-id));  -- intentionally missing
create index matest3i on matest3 ((1-id));
insert into matest1 (name) values ('Test 1');
insert into matest1 (name) values ('Test 2');
insert into matest2 (name) values ('Test 3');
insert into matest2 (name) values ('Test 4');
insert into matest3 (name) values ('Test 5');
insert into matest3 (name) values ('Test 6');
set enable_indexscan = off;  -- force use of seqscan/sort, so no merge
explain (verbose, costs off) select * from matest0 order by 1-id;
                            QUERY PLAN                            
------------------------------------------------------------------
 Gather Motion 3:1  (slice1; segments: 3)
   Output: matest0.id, matest0.name, ((1 - matest0.id))
   Merge Key: ((1 - matest0.id))
   ->  Sort
         Output: matest0.id, matest0.name, ((1 - matest0.id))
         Sort Key: ((1 - matest0.id))
         ->  Result
               Output: matest0.id, matest0.name, (1 - matest0.id)
               ->  Append
                     ->  Seq Scan on public.matest0
                           Output: matest0.id, matest0.name
                     ->  Seq Scan on public.matest1
                           Output: matest1.id, matest1.name
                     ->  Seq Scan on public.matest2
                           Output: matest2.id, matest2.name
                     ->  Seq Scan on public.matest3
                           Output: matest3.id, matest3.name
 Optimizer: Postgres query optimizer
 Settings: enable_indexscan=off, optimizer=off
(19 rows)

select * from matest0 order by 1-id;
 id |  name  
----+--------
  6 | Test 6
  5 | Test 5
  4 | Test 4
  3 | Test 3
  2 | Test 2
  1 | Test 1
(6 rows)

explain (verbose, costs off) select min(1-id) from matest0;
                     QUERY PLAN                      
-----------------------------------------------------
 Finalize Aggregate
   Output: min((1 - matest0.id))
   ->  Gather Motion 3:1  (slice1; segments: 3)
         Output: (PARTIAL min((1 - matest0.id)))
         ->  Partial Aggregate
               Output: PARTIAL min((1 - matest0.id))
               ->  Append
                     ->  Seq Scan on public.matest0
                           Output: matest0.id
                     ->  Seq Scan on public.matest1
                           Output: matest1.id
                     ->  Seq Scan on public.matest2
                           Output: matest2.id
                     ->  Seq Scan on public.matest3
                           Output: matest3.id
 Optimizer: Postgres query optimizer
 Settings: enable_indexscan=off, optimizer=off
(17 rows)

select min(1-id) from matest0;
 min 
-----
  -5
(1 row)

reset enable_indexscan;
set enable_seqscan = off;  -- plan with fewest seqscans should be merge
set enable_parallel_append = off; -- Don't let parallel-append interfere
-- GPDB_92_MERGE_FIXME: the cost of bitmap scan is not correct?
-- the cost of merge append with index scan is bigger than the cost
-- of append with bitmapscan + sort
set enable_bitmapscan = off; 
explain (verbose, costs off) select * from matest0 order by 1-id;
                               QUERY PLAN                               
------------------------------------------------------------------------
 Gather Motion 3:1  (slice1; segments: 3)
   Output: matest0.id, matest0.name, ((1 - matest0.id))
   Merge Key: ((1 - matest0.id))
   ->  Merge Append
         Sort Key: ((1 - matest0.id))
         ->  Index Scan using matest0i on public.matest0
               Output: matest0.id, matest0.name, (1 - matest0.id)
         ->  Index Scan using matest1i on public.matest1
               Output: matest1.id, matest1.name, (1 - matest1.id)
         ->  Sort
               Output: matest2.id, matest2.name, ((1 - matest2.id))
               Sort Key: ((1 - matest2.id))
               ->  Seq Scan on public.matest2
                     Output: matest2.id, matest2.name, (1 - matest2.id)
         ->  Index Scan using matest3i on public.matest3
               Output: matest3.id, matest3.name, (1 - matest3.id)
 Optimizer: Postgres query optimizer
 Settings: enable_bitmapscan=off, enable_seqscan=off, optimizer=off
(18 rows)

select * from matest0 order by 1-id;
 id |  name  
----+--------
  6 | Test 6
  5 | Test 5
  4 | Test 4
  3 | Test 3
  2 | Test 2
  1 | Test 1
(6 rows)

explain (verbose, costs off) select min(1-id) from matest0;
                                         QUERY PLAN                                         
--------------------------------------------------------------------------------------------
 Result
   Output: $0
   InitPlan 1 (returns $0)  (slice1)
     ->  Limit
           Output: ((1 - matest0.id))
           ->  Gather Motion 3:1  (slice2; segments: 3)
                 Output: ((1 - matest0.id))
                 Merge Key: ((1 - matest0.id))
                 ->  Result
                       Output: ((1 - matest0.id))
                       ->  Merge Append
                             Sort Key: ((1 - matest0.id))
                             ->  Index Scan using matest0i on public.matest0
                                   Output: matest0.id, (1 - matest0.id)
                                   Index Cond: ((1 - matest0.id) IS NOT NULL)
                             ->  Index Scan using matest1i on public.matest1
                                   Output: matest1.id, (1 - matest1.id)
                                   Index Cond: ((1 - matest1.id) IS NOT NULL)
                             ->  Sort
                                   Output: matest2.id, ((1 - matest2.id))
                                   Sort Key: ((1 - matest2.id))
                                   ->  Index Only Scan using matest2_pkey on public.matest2
                                         Output: matest2.id, (1 - matest2.id)
                                         Filter: ((1 - matest2.id) IS NOT NULL)
                             ->  Index Scan using matest3i on public.matest3
                                   Output: matest3.id, (1 - matest3.id)
                                   Index Cond: ((1 - matest3.id) IS NOT NULL)
 Optimizer: Postgres query optimizer
 Settings: enable_bitmapscan=off, enable_seqscan=off, optimizer=off
(29 rows)

select min(1-id) from matest0;
 min 
-----
  -5
(1 row)

reset enable_seqscan;
reset enable_parallel_append;
reset enable_bitmapscan;
drop table matest0 cascade;
NOTICE:  drop cascades to 3 other objects
DETAIL:  drop cascades to table matest1
drop cascades to table matest2
drop cascades to table matest3
--
-- Check that use of an index with an extraneous column doesn't produce
-- a plan with extraneous sorting
--
create table matest0 (a int, b int, c int, d int);
create table matest1 () inherits(matest0);
create index matest0i on matest0 (b, c);
create index matest1i on matest1 (b, c);
set enable_nestloop = off;  -- we want a plan with two MergeAppends
set enable_mergejoin=on;
explain (costs off)
select t1.* from matest0 t1, matest0 t2
where t1.b = t2.b and t2.c = t2.d
order by t1.b limit 10;
                               QUERY PLAN                                
-------------------------------------------------------------------------
 Limit
   ->  Merge Join
         Merge Cond: (t1.b = t2.b)
         ->  Gather Motion 3:1  (slice1; segments: 3)
               Merge Key: t1.b
               ->  Merge Append
                     Sort Key: t1.b
                     ->  Index Scan using matest0i on matest0 t1
                     ->  Index Scan using matest1i on matest1 t1_1
         ->  Materialize
               ->  Gather Motion 3:1  (slice2; segments: 3)
                     Merge Key: t2.b
                     ->  Merge Append
                           Sort Key: t2.b
                           ->  Index Scan using matest0i on matest0 t2
                                 Filter: (c = d)
                           ->  Index Scan using matest1i on matest1 t2_1
                                 Filter: (c = d)
 Optimizer: Postgres query optimizer
(19 rows)

reset enable_nestloop;
drop table matest0 cascade;
NOTICE:  drop cascades to table matest1
--
-- Test merge-append for UNION ALL append relations
--
set enable_seqscan = off;
set enable_indexscan = on;
set enable_bitmapscan = off;
-- Check handling of duplicated, constant, or volatile targetlist items
explain (costs off)
SELECT thousand, tenthous FROM tenk1
UNION ALL
SELECT thousand, thousand FROM tenk1
ORDER BY thousand, tenthous;
                                  QUERY PLAN                                   
-------------------------------------------------------------------------------
 Gather Motion 3:1  (slice1; segments: 3)
   Merge Key: tenk1.thousand, tenk1.tenthous
   ->  Merge Append
         Sort Key: tenk1.thousand, tenk1.tenthous
         ->  Index Only Scan using tenk1_thous_tenthous on tenk1
         ->  Sort
               Sort Key: tenk1_1.thousand, tenk1_1.thousand
               ->  Index Only Scan using tenk1_thous_tenthous on tenk1 tenk1_1
 Optimizer: Postgres query optimizer
(9 rows)

explain (costs off)
SELECT thousand, tenthous, thousand+tenthous AS x FROM tenk1
UNION ALL
SELECT 42, 42, hundred FROM tenk1
ORDER BY thousand, tenthous;
                               QUERY PLAN                               
------------------------------------------------------------------------
 Gather Motion 3:1  (slice1; segments: 3)
   Merge Key: tenk1.thousand, tenk1.tenthous
   ->  Merge Append
         Sort Key: tenk1.thousand, tenk1.tenthous
         ->  Index Only Scan using tenk1_thous_tenthous on tenk1
         ->  Sort
               Sort Key: 42, 42
               ->  Index Only Scan using tenk1_hundred on tenk1 tenk1_1
 Optimizer: Postgres query optimizer
(9 rows)

explain (costs off)
SELECT thousand, tenthous FROM tenk1
UNION ALL
SELECT thousand, random()::integer FROM tenk1
ORDER BY thousand, tenthous;
                                  QUERY PLAN                                   
-------------------------------------------------------------------------------
 Gather Motion 3:1  (slice1; segments: 3)
   Merge Key: tenk1.thousand, tenk1.tenthous
   ->  Merge Append
         Sort Key: tenk1.thousand, tenk1.tenthous
         ->  Index Only Scan using tenk1_thous_tenthous on tenk1
         ->  Sort
               Sort Key: tenk1_1.thousand, ((random())::integer)
               ->  Index Only Scan using tenk1_thous_tenthous on tenk1 tenk1_1
 Optimizer: Postgres query optimizer
(9 rows)

-- Check min/max aggregate optimization
-- GPDB: simple union all pull up is disabled in pull_up_subqueries(), so the
-- min/max optimization doesn't kick in.
explain (costs off)
SELECT min(x) FROM
  (SELECT unique1 AS x FROM tenk1 a
   UNION ALL
   SELECT unique2 AS x FROM tenk1 b) s;
                               QUERY PLAN                               
------------------------------------------------------------------------
 Finalize Aggregate
   ->  Gather Motion 3:1  (slice1; segments: 3)
         ->  Partial Aggregate
               ->  Append
                     ->  Index Only Scan using tenk1_unique1 on tenk1 a
                     ->  Index Only Scan using tenk1_unique2 on tenk1 b
 Optimizer: Postgres query optimizer
(7 rows)

explain (costs off)
SELECT min(y) FROM
  (SELECT unique1 AS x, unique1 AS y FROM tenk1 a
   UNION ALL
   SELECT unique2 AS x, unique2 AS y FROM tenk1 b) s;
                               QUERY PLAN                               
------------------------------------------------------------------------
 Finalize Aggregate
   ->  Gather Motion 3:1  (slice1; segments: 3)
         ->  Partial Aggregate
               ->  Append
                     ->  Index Only Scan using tenk1_unique1 on tenk1 a
                     ->  Index Only Scan using tenk1_unique2 on tenk1 b
 Optimizer: Postgres query optimizer
(7 rows)

-- XXX planner doesn't recognize that index on unique2 is sufficiently sorted
explain (costs off)
SELECT x, y FROM
  (SELECT thousand AS x, tenthous AS y FROM tenk1 a
   UNION ALL
   SELECT unique2 AS x, unique2 AS y FROM tenk1 b) s
ORDER BY x, y;
                               QUERY PLAN                                
-------------------------------------------------------------------------
 Gather Motion 3:1  (slice1; segments: 3)
   Merge Key: a.thousand, a.tenthous
   ->  Sort
         Sort Key: a.thousand, a.tenthous
         ->  Append
               ->  Index Only Scan using tenk1_thous_tenthous on tenk1 a
               ->  Index Only Scan using tenk1_unique2 on tenk1 b
 Optimizer: Postgres query optimizer
(8 rows)

-- exercise rescan code path via a repeatedly-evaluated subquery
explain (costs off)
SELECT
    ARRAY(SELECT f.i FROM (
        (SELECT d + g.i FROM generate_series(4, 30, 3) d ORDER BY 1)
        UNION ALL
        (SELECT d + g.i FROM generate_series(0, 30, 5) d ORDER BY 1)
    ) f(i)
    ORDER BY f.i LIMIT 10)
FROM generate_series(1, 3) g(i);
                              QUERY PLAN                              
----------------------------------------------------------------------
 Function Scan on generate_series g
   SubPlan 1
     ->  Limit
           ->  Sort
                 Sort Key: ((d.d + g.i))
                 ->  Append
                       ->  Sort
                             Sort Key: ((d.d + g.i))
                             ->  Function Scan on generate_series d
                       ->  Sort
                             Sort Key: ((d_1.d + g.i))
                             ->  Function Scan on generate_series d_1
 Optimizer: Postgres query optimizer
(13 rows)

SELECT
    ARRAY(SELECT f.i FROM (
        (SELECT d + g.i FROM generate_series(4, 30, 3) d ORDER BY 1)
        UNION ALL
        (SELECT d + g.i FROM generate_series(0, 30, 5) d ORDER BY 1)
    ) f(i)
    ORDER BY f.i LIMIT 10)
FROM generate_series(1, 3) g(i);
            array             
------------------------------
 {1,5,6,8,11,11,14,16,17,20}
 {2,6,7,9,12,12,15,17,18,21}
 {3,7,8,10,13,13,16,18,19,22}
(3 rows)

reset enable_seqscan;
reset enable_indexscan;
reset enable_bitmapscan;
--
-- Check handling of a constant-null CHECK constraint
--
create table cnullparent (f1 int);
create table cnullchild (check (f1 = 1 or f1 = null)) inherits(cnullparent);
insert into cnullchild values(1);
insert into cnullchild values(2);
insert into cnullchild values(null);
select * from cnullparent;
 f1 
----
  1
  2
   
(3 rows)

select * from cnullparent where f1 = 2;
 f1 
----
  2
(1 row)

drop table cnullparent cascade;
NOTICE:  drop cascades to table cnullchild
<<<<<<< HEAD
--
-- Check use of temporary tables with inheritance trees
--
create table inh_perm_parent (a1 int);
create temp table inh_temp_parent (a1 int);
create temp table inh_temp_child () inherits (inh_perm_parent); -- ok
create table inh_perm_child () inherits (inh_temp_parent); -- error
ERROR:  cannot inherit from temporary relation "inh_temp_parent"
create temp table inh_temp_child_2 () inherits (inh_temp_parent); -- ok
insert into inh_perm_parent values (1);
insert into inh_temp_parent values (2);
insert into inh_temp_child values (3);
insert into inh_temp_child_2 values (4);
select tableoid::regclass, a1 from inh_perm_parent;
    tableoid     | a1 
-----------------+----
 inh_perm_parent |  1
 inh_temp_child  |  3
(2 rows)

select tableoid::regclass, a1 from inh_temp_parent;
     tableoid     | a1 
------------------+----
 inh_temp_parent  |  2
 inh_temp_child_2 |  4
(2 rows)

drop table inh_perm_parent cascade;
NOTICE:  drop cascades to table inh_temp_child
drop table inh_temp_parent cascade;
NOTICE:  drop cascades to table inh_temp_child_2
--
-- Check that constraint exclusion works correctly with partitions using
-- implicit constraints generated from the partition bound information.
--
create table list_parted (
	a	varchar
) partition by list (a);
create table part_ab_cd partition of list_parted for values in ('ab', 'cd');
create table part_ef_gh partition of list_parted for values in ('ef', 'gh');
create table part_null_xy partition of list_parted for values in (null, 'xy');
explain (costs off) select * from list_parted;
                QUERY PLAN                
------------------------------------------
 Gather Motion 3:1  (slice1; segments: 3)
   ->  Append
         ->  Seq Scan on part_ab_cd
         ->  Seq Scan on part_ef_gh
         ->  Seq Scan on part_null_xy
 Optimizer: Postgres query optimizer
(6 rows)

explain (costs off) select * from list_parted where a is null;
                QUERY PLAN                
------------------------------------------
 Gather Motion 1:1  (slice1; segments: 1)
   ->  Seq Scan on part_null_xy
         Filter: (a IS NULL)
 Optimizer: Postgres query optimizer
(4 rows)

explain (costs off) select * from list_parted where a is not null;
                QUERY PLAN                
------------------------------------------
 Gather Motion 3:1  (slice1; segments: 3)
   ->  Append
         ->  Seq Scan on part_ab_cd
               Filter: (a IS NOT NULL)
         ->  Seq Scan on part_ef_gh
               Filter: (a IS NOT NULL)
         ->  Seq Scan on part_null_xy
               Filter: (a IS NOT NULL)
 Optimizer: Postgres query optimizer
(9 rows)

explain (costs off) select * from list_parted where a in ('ab', 'cd', 'ef');
                           QUERY PLAN                           
----------------------------------------------------------------
 Gather Motion 2:1  (slice1; segments: 2)
   ->  Append
         ->  Seq Scan on part_ab_cd
               Filter: ((a)::text = ANY ('{ab,cd,ef}'::text[]))
         ->  Seq Scan on part_ef_gh
               Filter: ((a)::text = ANY ('{ab,cd,ef}'::text[]))
 Optimizer: Postgres query optimizer
(7 rows)

explain (costs off) select * from list_parted where a = 'ab' or a in (null, 'cd');
                                      QUERY PLAN                                       
---------------------------------------------------------------------------------------
 Gather Motion 3:1  (slice1; segments: 3)
   ->  Seq Scan on part_ab_cd
         Filter: (((a)::text = 'ab'::text) OR ((a)::text = ANY ('{NULL,cd}'::text[])))
 Optimizer: Postgres query optimizer
(4 rows)

explain (costs off) select * from list_parted where a = 'ab';
                QUERY PLAN                
------------------------------------------
 Gather Motion 1:1  (slice1; segments: 1)
   ->  Seq Scan on part_ab_cd
         Filter: ((a)::text = 'ab'::text)
 Optimizer: Postgres query optimizer
(4 rows)

create table range_list_parted (
	a	int,
	b	char(2)
) partition by range (a);
create table part_1_10 partition of range_list_parted for values from (1) to (10) partition by list (b);
create table part_1_10_ab partition of part_1_10 for values in ('ab');
create table part_1_10_cd partition of part_1_10 for values in ('cd');
create table part_10_20 partition of range_list_parted for values from (10) to (20) partition by list (b);
create table part_10_20_ab partition of part_10_20 for values in ('ab');
create table part_10_20_cd partition of part_10_20 for values in ('cd');
create table part_21_30 partition of range_list_parted for values from (21) to (30) partition by list (b);
create table part_21_30_ab partition of part_21_30 for values in ('ab');
create table part_21_30_cd partition of part_21_30 for values in ('cd');
create table part_40_inf partition of range_list_parted for values from (40) to (maxvalue) partition by list (b);
create table part_40_inf_ab partition of part_40_inf for values in ('ab');
create table part_40_inf_cd partition of part_40_inf for values in ('cd');
create table part_40_inf_null partition of part_40_inf for values in (null);
explain (costs off) select * from range_list_parted;
                QUERY PLAN                
------------------------------------------
 Gather Motion 3:1  (slice1; segments: 3)
   ->  Append
         ->  Seq Scan on part_1_10_ab
         ->  Seq Scan on part_1_10_cd
         ->  Seq Scan on part_10_20_ab
         ->  Seq Scan on part_10_20_cd
         ->  Seq Scan on part_21_30_ab
         ->  Seq Scan on part_21_30_cd
         ->  Seq Scan on part_40_inf_ab
         ->  Seq Scan on part_40_inf_cd
         ->  Seq Scan on part_40_inf_null
 Optimizer: Postgres query optimizer
(12 rows)

explain (costs off) select * from range_list_parted where a = 5;
                QUERY PLAN                
------------------------------------------
 Gather Motion 1:1  (slice1; segments: 1)
   ->  Append
         ->  Seq Scan on part_1_10_ab
               Filter: (a = 5)
         ->  Seq Scan on part_1_10_cd
               Filter: (a = 5)
 Optimizer: Postgres query optimizer
(7 rows)

explain (costs off) select * from range_list_parted where b = 'ab';
                QUERY PLAN                
------------------------------------------
 Gather Motion 3:1  (slice1; segments: 3)
   ->  Append
         ->  Seq Scan on part_1_10_ab
               Filter: (b = 'ab'::bpchar)
         ->  Seq Scan on part_10_20_ab
               Filter: (b = 'ab'::bpchar)
         ->  Seq Scan on part_21_30_ab
               Filter: (b = 'ab'::bpchar)
         ->  Seq Scan on part_40_inf_ab
               Filter: (b = 'ab'::bpchar)
 Optimizer: Postgres query optimizer
(11 rows)

explain (costs off) select * from range_list_parted where a between 3 and 23 and b in ('ab');
                              QUERY PLAN                               
-----------------------------------------------------------------------
 Gather Motion 3:1  (slice1; segments: 3)
   ->  Append
         ->  Seq Scan on part_1_10_ab
               Filter: ((a >= 3) AND (a <= 23) AND (b = 'ab'::bpchar))
         ->  Seq Scan on part_10_20_ab
               Filter: ((a >= 3) AND (a <= 23) AND (b = 'ab'::bpchar))
         ->  Seq Scan on part_21_30_ab
               Filter: ((a >= 3) AND (a <= 23) AND (b = 'ab'::bpchar))
 Optimizer: Postgres query optimizer
(9 rows)

/* Should select no rows because range partition key cannot be null */
explain (costs off) select * from range_list_parted where a is null;
        QUERY PLAN        
--------------------------
 Result
   One-Time Filter: false
(2 rows)

/* Should only select rows from the null-accepting partition */
explain (costs off) select * from range_list_parted where b is null;
                QUERY PLAN                
------------------------------------------
 Gather Motion 3:1  (slice1; segments: 3)
   ->  Seq Scan on part_40_inf_null
         Filter: (b IS NULL)
 Optimizer: Postgres query optimizer
(4 rows)

explain (costs off) select * from range_list_parted where a is not null and a < 67;
                      QUERY PLAN                      
------------------------------------------------------
 Gather Motion 3:1  (slice1; segments: 3)
   ->  Append
         ->  Seq Scan on part_1_10_ab
               Filter: ((a IS NOT NULL) AND (a < 67))
         ->  Seq Scan on part_1_10_cd
               Filter: ((a IS NOT NULL) AND (a < 67))
         ->  Seq Scan on part_10_20_ab
               Filter: ((a IS NOT NULL) AND (a < 67))
         ->  Seq Scan on part_10_20_cd
               Filter: ((a IS NOT NULL) AND (a < 67))
         ->  Seq Scan on part_21_30_ab
               Filter: ((a IS NOT NULL) AND (a < 67))
         ->  Seq Scan on part_21_30_cd
               Filter: ((a IS NOT NULL) AND (a < 67))
         ->  Seq Scan on part_40_inf_ab
               Filter: ((a IS NOT NULL) AND (a < 67))
         ->  Seq Scan on part_40_inf_cd
               Filter: ((a IS NOT NULL) AND (a < 67))
         ->  Seq Scan on part_40_inf_null
               Filter: ((a IS NOT NULL) AND (a < 67))
 Optimizer: Postgres query optimizer
(21 rows)

explain (costs off) select * from range_list_parted where a >= 30;
                QUERY PLAN                
------------------------------------------
 Gather Motion 3:1  (slice1; segments: 3)
   ->  Append
         ->  Seq Scan on part_40_inf_ab
               Filter: (a >= 30)
         ->  Seq Scan on part_40_inf_cd
               Filter: (a >= 30)
         ->  Seq Scan on part_40_inf_null
               Filter: (a >= 30)
 Optimizer: Postgres query optimizer
(9 rows)

drop table list_parted;
drop table range_list_parted;
-- check that constraint exclusion is able to cope with the partition
-- constraint emitted for multi-column range partitioned tables
create table mcrparted (a int, b int, c int) partition by range (a, abs(b), c);
create table mcrparted_def partition of mcrparted default;
create table mcrparted0 partition of mcrparted for values from (minvalue, minvalue, minvalue) to (1, 1, 1);
create table mcrparted1 partition of mcrparted for values from (1, 1, 1) to (10, 5, 10);
create table mcrparted2 partition of mcrparted for values from (10, 5, 10) to (10, 10, 10);
create table mcrparted3 partition of mcrparted for values from (11, 1, 1) to (20, 10, 10);
create table mcrparted4 partition of mcrparted for values from (20, 10, 10) to (20, 20, 20);
create table mcrparted5 partition of mcrparted for values from (20, 20, 20) to (maxvalue, maxvalue, maxvalue);
explain (costs off) select * from mcrparted where a = 0;	-- scans mcrparted0, mcrparted_def
                QUERY PLAN                
------------------------------------------
 Gather Motion 1:1  (slice1; segments: 1)
   ->  Append
         ->  Seq Scan on mcrparted0
               Filter: (a = 0)
         ->  Seq Scan on mcrparted_def
               Filter: (a = 0)
 Optimizer: Postgres query optimizer
(7 rows)

explain (costs off) select * from mcrparted where a = 10 and abs(b) < 5;	-- scans mcrparted1, mcrparted_def
                    QUERY PLAN                     
---------------------------------------------------
 Gather Motion 1:1  (slice1; segments: 1)
   ->  Append
         ->  Seq Scan on mcrparted1
               Filter: ((a = 10) AND (abs(b) < 5))
         ->  Seq Scan on mcrparted_def
               Filter: ((a = 10) AND (abs(b) < 5))
 Optimizer: Postgres query optimizer
(7 rows)

explain (costs off) select * from mcrparted where a = 10 and abs(b) = 5;	-- scans mcrparted1, mcrparted2, mcrparted_def
                    QUERY PLAN                     
---------------------------------------------------
 Gather Motion 1:1  (slice1; segments: 1)
   ->  Append
         ->  Seq Scan on mcrparted1
               Filter: ((a = 10) AND (abs(b) = 5))
         ->  Seq Scan on mcrparted2
               Filter: ((a = 10) AND (abs(b) = 5))
         ->  Seq Scan on mcrparted_def
               Filter: ((a = 10) AND (abs(b) = 5))
 Optimizer: Postgres query optimizer
(9 rows)

explain (costs off) select * from mcrparted where abs(b) = 5;	-- scans all partitions
                QUERY PLAN                
------------------------------------------
 Gather Motion 3:1  (slice1; segments: 3)
   ->  Append
         ->  Seq Scan on mcrparted0
               Filter: (abs(b) = 5)
         ->  Seq Scan on mcrparted1
               Filter: (abs(b) = 5)
         ->  Seq Scan on mcrparted2
               Filter: (abs(b) = 5)
         ->  Seq Scan on mcrparted3
               Filter: (abs(b) = 5)
         ->  Seq Scan on mcrparted4
               Filter: (abs(b) = 5)
         ->  Seq Scan on mcrparted5
               Filter: (abs(b) = 5)
         ->  Seq Scan on mcrparted_def
               Filter: (abs(b) = 5)
 Optimizer: Postgres query optimizer
(17 rows)

explain (costs off) select * from mcrparted where a > -1;	-- scans all partitions
                QUERY PLAN                 
-------------------------------------------
 Gather Motion 3:1  (slice1; segments: 3)
   ->  Append
         ->  Seq Scan on mcrparted0
               Filter: (a > '-1'::integer)
         ->  Seq Scan on mcrparted1
               Filter: (a > '-1'::integer)
         ->  Seq Scan on mcrparted2
               Filter: (a > '-1'::integer)
         ->  Seq Scan on mcrparted3
               Filter: (a > '-1'::integer)
         ->  Seq Scan on mcrparted4
               Filter: (a > '-1'::integer)
         ->  Seq Scan on mcrparted5
               Filter: (a > '-1'::integer)
         ->  Seq Scan on mcrparted_def
               Filter: (a > '-1'::integer)
 Optimizer: Postgres query optimizer
(17 rows)

explain (costs off) select * from mcrparted where a = 20 and abs(b) = 10 and c > 10;	-- scans mcrparted4
                        QUERY PLAN                         
-----------------------------------------------------------
 Gather Motion 1:1  (slice1; segments: 1)
   ->  Seq Scan on mcrparted4
         Filter: ((c > 10) AND (a = 20) AND (abs(b) = 10))
 Optimizer: Postgres query optimizer
(4 rows)

explain (costs off) select * from mcrparted where a = 20 and c > 20; -- scans mcrparted3, mcrparte4, mcrparte5, mcrparted_def
                  QUERY PLAN                   
-----------------------------------------------
 Gather Motion 1:1  (slice1; segments: 1)
   ->  Append
         ->  Seq Scan on mcrparted3
               Filter: ((c > 20) AND (a = 20))
         ->  Seq Scan on mcrparted4
               Filter: ((c > 20) AND (a = 20))
         ->  Seq Scan on mcrparted5
               Filter: ((c > 20) AND (a = 20))
         ->  Seq Scan on mcrparted_def
               Filter: ((c > 20) AND (a = 20))
 Optimizer: Postgres query optimizer
(11 rows)

-- check that partitioned table Appends cope with being referenced in
-- subplans
create table parted_minmax (a int, b varchar(16)) partition by range (a);
create table parted_minmax1 partition of parted_minmax for values from (1) to (10);
create index parted_minmax1i on parted_minmax1 (a, b);
insert into parted_minmax values (1,'12345');
explain (costs off) select min(a), max(a) from parted_minmax where b = '12345';
                                              QUERY PLAN                                               
-------------------------------------------------------------------------------------------------------
 Result
   InitPlan 1 (returns $0)  (slice1)
     ->  Limit
           ->  Gather Motion 3:1  (slice2; segments: 3)
                 Merge Key: parted_minmax1.a
                 ->  Index Only Scan using parted_minmax1i on parted_minmax1
                       Index Cond: ((a IS NOT NULL) AND (b = '12345'::text))
   InitPlan 2 (returns $1)  (slice3)
     ->  Limit
           ->  Gather Motion 3:1  (slice4; segments: 3)
                 Merge Key: parted_minmax1_1.a
                 ->  Index Only Scan Backward using parted_minmax1i on parted_minmax1 parted_minmax1_1
                       Index Cond: ((a IS NOT NULL) AND (b = '12345'::text))
 Optimizer: Postgres query optimizer
(14 rows)

select min(a), max(a) from parted_minmax where b = '12345';
 min | max 
-----+-----
   1 |   1
(1 row)

drop table parted_minmax;
-- Test code that uses Append nodes in place of MergeAppend when the
-- partition ordering matches the desired ordering.
create index mcrparted_a_abs_c_idx on mcrparted (a, abs(b), c);
-- MergeAppend must be used when a default partition exists
explain (costs off) select * from mcrparted order by a, abs(b), c;
                               QUERY PLAN                                
-------------------------------------------------------------------------
 Gather Motion 3:1  (slice1; segments: 3)
   Merge Key: mcrparted0.a, (abs(mcrparted0.b)), mcrparted0.c
   ->  Merge Append
         Sort Key: mcrparted0.a, (abs(mcrparted0.b)), mcrparted0.c
         ->  Index Scan using mcrparted0_a_abs_c_idx on mcrparted0
         ->  Index Scan using mcrparted1_a_abs_c_idx on mcrparted1
         ->  Index Scan using mcrparted2_a_abs_c_idx on mcrparted2
         ->  Index Scan using mcrparted3_a_abs_c_idx on mcrparted3
         ->  Index Scan using mcrparted4_a_abs_c_idx on mcrparted4
         ->  Index Scan using mcrparted5_a_abs_c_idx on mcrparted5
         ->  Index Scan using mcrparted_def_a_abs_c_idx on mcrparted_def
 Optimizer: Postgres query optimizer
(12 rows)

drop table mcrparted_def;
-- Append is used for a RANGE partitioned table with no default
-- and no subpartitions
explain (costs off) select * from mcrparted order by a, abs(b), c;
                            QUERY PLAN                             
-------------------------------------------------------------------
 Gather Motion 3:1  (slice1; segments: 3)
   Merge Key: mcrparted0.a, (abs(mcrparted0.b)), mcrparted0.c
   ->  Append
         ->  Index Scan using mcrparted0_a_abs_c_idx on mcrparted0
         ->  Index Scan using mcrparted1_a_abs_c_idx on mcrparted1
         ->  Index Scan using mcrparted2_a_abs_c_idx on mcrparted2
         ->  Index Scan using mcrparted3_a_abs_c_idx on mcrparted3
         ->  Index Scan using mcrparted4_a_abs_c_idx on mcrparted4
         ->  Index Scan using mcrparted5_a_abs_c_idx on mcrparted5
 Optimizer: Postgres query optimizer
(10 rows)

-- Append is used with subpaths in reverse order with backwards index scans
explain (costs off) select * from mcrparted order by a desc, abs(b) desc, c desc;
                                 QUERY PLAN                                 
----------------------------------------------------------------------------
 Gather Motion 3:1  (slice1; segments: 3)
   Merge Key: mcrparted5.a, (abs(mcrparted5.b)), mcrparted5.c
   ->  Append
         ->  Index Scan Backward using mcrparted5_a_abs_c_idx on mcrparted5
         ->  Index Scan Backward using mcrparted4_a_abs_c_idx on mcrparted4
         ->  Index Scan Backward using mcrparted3_a_abs_c_idx on mcrparted3
         ->  Index Scan Backward using mcrparted2_a_abs_c_idx on mcrparted2
         ->  Index Scan Backward using mcrparted1_a_abs_c_idx on mcrparted1
         ->  Index Scan Backward using mcrparted0_a_abs_c_idx on mcrparted0
 Optimizer: Postgres query optimizer
(10 rows)

-- check that Append plan is used containing a MergeAppend for sub-partitions
-- that are unordered.
drop table mcrparted5;
create table mcrparted5 partition of mcrparted for values from (20, 20, 20) to (maxvalue, maxvalue, maxvalue) partition by list (a);
create table mcrparted5a partition of mcrparted5 for values in(20);
create table mcrparted5_def partition of mcrparted5 default;
explain (costs off) select * from mcrparted order by a, abs(b), c;
                                   QUERY PLAN                                    
---------------------------------------------------------------------------------
 Gather Motion 3:1  (slice1; segments: 3)
   Merge Key: mcrparted0.a, (abs(mcrparted0.b)), mcrparted0.c
   ->  Append
         ->  Index Scan using mcrparted0_a_abs_c_idx on mcrparted0
         ->  Index Scan using mcrparted1_a_abs_c_idx on mcrparted1
         ->  Index Scan using mcrparted2_a_abs_c_idx on mcrparted2
         ->  Index Scan using mcrparted3_a_abs_c_idx on mcrparted3
         ->  Index Scan using mcrparted4_a_abs_c_idx on mcrparted4
         ->  Merge Append
               Sort Key: mcrparted5a.a, (abs(mcrparted5a.b)), mcrparted5a.c
               ->  Index Scan using mcrparted5a_a_abs_c_idx on mcrparted5a
               ->  Index Scan using mcrparted5_def_a_abs_c_idx on mcrparted5_def
 Optimizer: Postgres query optimizer
(13 rows)

drop table mcrparted5_def;
-- check that an Append plan is used and the sub-partitions are flattened
-- into the main Append when the sub-partition is unordered but contains
-- just a single sub-partition.
explain (costs off) select a, abs(b) from mcrparted order by a, abs(b), c;
                             QUERY PLAN                              
---------------------------------------------------------------------
 Gather Motion 3:1  (slice1; segments: 3)
   Merge Key: mcrparted0.a, (abs(mcrparted0.b)), mcrparted0.c
   ->  Append
         ->  Index Scan using mcrparted0_a_abs_c_idx on mcrparted0
         ->  Index Scan using mcrparted1_a_abs_c_idx on mcrparted1
         ->  Index Scan using mcrparted2_a_abs_c_idx on mcrparted2
         ->  Index Scan using mcrparted3_a_abs_c_idx on mcrparted3
         ->  Index Scan using mcrparted4_a_abs_c_idx on mcrparted4
         ->  Index Scan using mcrparted5a_a_abs_c_idx on mcrparted5a
 Optimizer: Postgres query optimizer
(10 rows)

-- check that Append is used when the sub-partitioned tables are pruned
-- during planning.
explain (costs off) select * from mcrparted where a < 20 order by a, abs(b), c;
                            QUERY PLAN                             
-------------------------------------------------------------------
 Gather Motion 3:1  (slice1; segments: 3)
   Merge Key: mcrparted0.a, (abs(mcrparted0.b)), mcrparted0.c
   ->  Append
         ->  Index Scan using mcrparted0_a_abs_c_idx on mcrparted0
               Index Cond: (a < 20)
         ->  Index Scan using mcrparted1_a_abs_c_idx on mcrparted1
               Index Cond: (a < 20)
         ->  Index Scan using mcrparted2_a_abs_c_idx on mcrparted2
               Index Cond: (a < 20)
         ->  Index Scan using mcrparted3_a_abs_c_idx on mcrparted3
               Index Cond: (a < 20)
 Optimizer: Postgres query optimizer
(12 rows)

create table mclparted (a int) partition by list(a);
create table mclparted1 partition of mclparted for values in(1);
create table mclparted2 partition of mclparted for values in(2);
create index on mclparted (a);
-- Ensure an Append is used for a list partition with an order by.
explain (costs off) select * from mclparted order by a;
                            QUERY PLAN                            
------------------------------------------------------------------
 Gather Motion 3:1  (slice1; segments: 3)
   Merge Key: mclparted1.a
   ->  Append
         ->  Index Only Scan using mclparted1_a_idx on mclparted1
         ->  Index Only Scan using mclparted2_a_idx on mclparted2
 Optimizer: Postgres query optimizer
(6 rows)

-- Ensure a MergeAppend is used when a partition exists with interleaved
-- datums in the partition bound.
create table mclparted3_5 partition of mclparted for values in(3,5);
create table mclparted4 partition of mclparted for values in(4);
explain (costs off) select * from mclparted order by a;
                              QUERY PLAN                              
----------------------------------------------------------------------
 Gather Motion 3:1  (slice1; segments: 3)
   Merge Key: mclparted1.a
   ->  Merge Append
         Sort Key: mclparted1.a
         ->  Index Only Scan using mclparted1_a_idx on mclparted1
         ->  Index Only Scan using mclparted2_a_idx on mclparted2
         ->  Index Only Scan using mclparted3_5_a_idx on mclparted3_5
         ->  Index Only Scan using mclparted4_a_idx on mclparted4
 Optimizer: Postgres query optimizer
(9 rows)

drop table mclparted;
-- Ensure subplans which don't have a path with the correct pathkeys get
-- sorted correctly.
drop index mcrparted_a_abs_c_idx;
create index on mcrparted1 (a, abs(b), c);
create index on mcrparted2 (a, abs(b), c);
create index on mcrparted3 (a, abs(b), c);
create index on mcrparted4 (a, abs(b), c);
explain (costs off) select * from mcrparted where a < 20 order by a, abs(b), c limit 1;
                                     QUERY PLAN                                      
-------------------------------------------------------------------------------------
 Limit
   ->  Gather Motion 3:1  (slice1; segments: 3)
         Merge Key: mcrparted0.a, (abs(mcrparted0.b)), mcrparted0.c
         ->  Limit
               ->  Append
                     ->  Sort
                           Sort Key: mcrparted0.a, (abs(mcrparted0.b)), mcrparted0.c
                           ->  Seq Scan on mcrparted0
                                 Filter: (a < 20)
                     ->  Index Scan using mcrparted1_a_abs_c_idx on mcrparted1
                           Index Cond: (a < 20)
                     ->  Index Scan using mcrparted2_a_abs_c_idx on mcrparted2
                           Index Cond: (a < 20)
                     ->  Index Scan using mcrparted3_a_abs_c_idx on mcrparted3
                           Index Cond: (a < 20)
 Optimizer: Postgres query optimizer
(16 rows)

set enable_bitmapscan = 0;
-- Ensure Append node can be used when the partition is ordered by some
-- pathkeys which were deemed redundant.
explain (costs off) select * from mcrparted where a = 10 order by a, abs(b), c;
                            QUERY PLAN                             
-------------------------------------------------------------------
 Gather Motion 1:1  (slice1; segments: 1)
   Merge Key: (abs(mcrparted1.b)), mcrparted1.c
   ->  Append
         ->  Index Scan using mcrparted1_a_abs_c_idx on mcrparted1
               Index Cond: (a = 10)
         ->  Index Scan using mcrparted2_a_abs_c_idx on mcrparted2
               Index Cond: (a = 10)
 Optimizer: Postgres query optimizer
(8 rows)

reset enable_bitmapscan;
drop table mcrparted;
-- Ensure LIST partitions allow an Append to be used instead of a MergeAppend
create table bool_lp (b bool) partition by list(b);
create table bool_lp_true partition of bool_lp for values in(true);
create table bool_lp_false partition of bool_lp for values in(false);
create index on bool_lp (b);
explain (costs off) select * from bool_lp order by b;
                               QUERY PLAN                               
------------------------------------------------------------------------
 Gather Motion 3:1  (slice1; segments: 3)
   Merge Key: bool_lp_false.b
   ->  Append
         ->  Index Only Scan using bool_lp_false_b_idx on bool_lp_false
         ->  Index Only Scan using bool_lp_true_b_idx on bool_lp_true
 Optimizer: Postgres query optimizer
(6 rows)

drop table bool_lp;
-- Ensure const bool quals can be properly detected as redundant
create table bool_rp (b bool, a int) partition by range(b,a);
create table bool_rp_false_1k partition of bool_rp for values from (false,0) to (false,1000);
create table bool_rp_true_1k partition of bool_rp for values from (true,0) to (true,1000);
create table bool_rp_false_2k partition of bool_rp for values from (false,1000) to (false,2000);
create table bool_rp_true_2k partition of bool_rp for values from (true,1000) to (true,2000);
create index on bool_rp (b,a);
explain (costs off) select * from bool_rp where b = true order by b,a;
                                  QUERY PLAN                                  
------------------------------------------------------------------------------
 Gather Motion 1:1  (slice1; segments: 1)
   Merge Key: bool_rp_true_1k.b, bool_rp_true_1k.a
   ->  Append
         ->  Index Only Scan using bool_rp_true_1k_b_a_idx on bool_rp_true_1k
               Index Cond: (b = true)
         ->  Index Only Scan using bool_rp_true_2k_b_a_idx on bool_rp_true_2k
               Index Cond: (b = true)
 Optimizer: Postgres query optimizer
(8 rows)

explain (costs off) select * from bool_rp where b = false order by b,a;
                                   QUERY PLAN                                   
--------------------------------------------------------------------------------
 Gather Motion 1:1  (slice1; segments: 1)
   Merge Key: bool_rp_false_1k.b, bool_rp_false_1k.a
   ->  Append
         ->  Index Only Scan using bool_rp_false_1k_b_a_idx on bool_rp_false_1k
               Index Cond: (b = false)
         ->  Index Only Scan using bool_rp_false_2k_b_a_idx on bool_rp_false_2k
               Index Cond: (b = false)
 Optimizer: Postgres query optimizer
(8 rows)

-- GPDB: force the planner to choose same plan as in upstream
set enable_seqscan=off;
set enable_bitmapscan=off;
explain (costs off) select * from bool_rp where b = true order by a;
                                     QUERY PLAN                                     
------------------------------------------------------------------------------------
 Gather Motion 1:1  (slice1; segments: 1)
   Merge Key: bool_rp_true_1k.a
   ->  Sort
         Sort Key: bool_rp_true_1k.a
         ->  Append
               ->  Index Only Scan using bool_rp_true_1k_b_a_idx on bool_rp_true_1k
                     Index Cond: (b = true)
               ->  Index Only Scan using bool_rp_true_2k_b_a_idx on bool_rp_true_2k
                     Index Cond: (b = true)
 Optimizer: Postgres query optimizer
(10 rows)

explain (costs off) select * from bool_rp where b = false order by a;
                                      QUERY PLAN                                      
--------------------------------------------------------------------------------------
 Gather Motion 1:1  (slice1; segments: 1)
   Merge Key: bool_rp_false_1k.a
   ->  Sort
         Sort Key: bool_rp_false_1k.a
         ->  Append
               ->  Index Only Scan using bool_rp_false_1k_b_a_idx on bool_rp_false_1k
                     Index Cond: (b = false)
               ->  Index Only Scan using bool_rp_false_2k_b_a_idx on bool_rp_false_2k
                     Index Cond: (b = false)
 Optimizer: Postgres query optimizer
(10 rows)

reset enable_seqscan;
reset enable_bitmapscan;
drop table bool_rp;
-- Ensure an Append scan is chosen when the partition order is a subset of
-- the required order.
create table range_parted (a int, b int, c int) partition by range(a, b);
create table range_parted1 partition of range_parted for values from (0,0) to (10,10);
create table range_parted2 partition of range_parted for values from (10,10) to (20,20);
create index on range_parted (a,b,c);
explain (costs off) select * from range_parted order by a,b,c;
                                 QUERY PLAN                                 
----------------------------------------------------------------------------
 Gather Motion 3:1  (slice1; segments: 3)
   Merge Key: range_parted1.a, range_parted1.b, range_parted1.c
   ->  Append
         ->  Index Only Scan using range_parted1_a_b_c_idx on range_parted1
         ->  Index Only Scan using range_parted2_a_b_c_idx on range_parted2
 Optimizer: Postgres query optimizer
(6 rows)

explain (costs off) select * from range_parted order by a desc,b desc,c desc;
                                     QUERY PLAN                                      
-------------------------------------------------------------------------------------
 Gather Motion 3:1  (slice1; segments: 3)
   Merge Key: range_parted2.a, range_parted2.b, range_parted2.c
   ->  Append
         ->  Index Only Scan Backward using range_parted2_a_b_c_idx on range_parted2
         ->  Index Only Scan Backward using range_parted1_a_b_c_idx on range_parted1
 Optimizer: Postgres query optimizer
(6 rows)

drop table range_parted;
=======
-- Test that replicated table can't inherit a parent table, and it also
-- can't be inherited by a child table.
-- 1. Replicated table can't inherit a parent table.
CREATE TABLE parent (t text) DISTRIBUTED BY (t);
-- This is not allowed: should fail
CREATE TABLE child () INHERITS (parent) DISTRIBUTED REPLICATED;
ERROR:  INHERITS clause cannot be used with DISTRIBUTED REPLICATED clause
CREATE TABLE child (t text) DISTRIBUTED REPLICATED;
-- should fail
ALTER TABLE child INHERIT parent;
ERROR:  Replicated table cannot inherit a parent
DROP TABLE child, parent;
-- 2. Replicated table can't be inherited
CREATE TABLE parent (t text) DISTRIBUTED REPLICATED;
-- should fail
CREATE TABLE child () INHERITS (parent) DISTRIBUTED REPLICATED;
ERROR:  INHERITS clause cannot be used with DISTRIBUTED REPLICATED clause
CREATE TABLE child () INHERITS (parent) DISTRIBUTED BY (t);
ERROR:  cannot inherit from replicated table "parent" to create table "child"
DETAIL:  An inheritance hierarchy cannot contain a mixture of distributed and non-distributed tables.
CREATE TABLE child (t text) DISTRIBUTED REPLICATED;
ALTER TABLE child INHERIT parent;
ERROR:  Replicated table cannot inherit a parent
CREATE TABLE child2(t text) DISTRIBUTED BY (t);
ALTER TABLE child2 INHERIT parent;
ERROR:  Replicated table cannot be inherited
DROP TABLE child, child2, parent;
>>>>>>> ee2d4641
<|MERGE_RESOLUTION|>--- conflicted
+++ resolved
@@ -1832,7 +1832,6 @@
 
 drop table cnullparent cascade;
 NOTICE:  drop cascades to table cnullchild
-<<<<<<< HEAD
 --
 -- Check use of temporary tables with inheritance trees
 --
@@ -2536,7 +2535,6 @@
 (6 rows)
 
 drop table range_parted;
-=======
 -- Test that replicated table can't inherit a parent table, and it also
 -- can't be inherited by a child table.
 -- 1. Replicated table can't inherit a parent table.
@@ -2563,5 +2561,4 @@
 CREATE TABLE child2(t text) DISTRIBUTED BY (t);
 ALTER TABLE child2 INHERIT parent;
 ERROR:  Replicated table cannot be inherited
-DROP TABLE child, child2, parent;
->>>>>>> ee2d4641
+DROP TABLE child, child2, parent;