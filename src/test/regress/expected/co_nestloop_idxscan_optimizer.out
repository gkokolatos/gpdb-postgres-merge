--
-- Nested loop join with index scan on CO table, test for MPP-17658
--
create schema co_nestloop_idxscan;
create table co_nestloop_idxscan.foo (id bigint, data text) with (appendonly=true, orientation=column)
distributed by (id);
create table co_nestloop_idxscan.bar (id bigint) distributed by (id);
-- Changing the text to be smaller doesn't repro the issue
insert into co_nestloop_idxscan.foo select 1, repeat('xxxxxxxxxx', 100000);
insert into co_nestloop_idxscan.bar values (1);
create index foo_id_idx on co_nestloop_idxscan.foo(id);
-- test with hash join
explain select f.id from co_nestloop_idxscan.foo f, co_nestloop_idxscan.bar b where f.id = b.id;
                                     QUERY PLAN                                      
-------------------------------------------------------------------------------------
 Gather Motion 3:1  (slice1; segments: 3)  (cost=0.00..862.00 rows=1 width=8)
   ->  Nested Loop  (cost=0.00..862.00 rows=1 width=8)
         Join Filter: true
         ->  Table Scan on bar  (cost=0.00..431.00 rows=1 width=8)
         ->  Bitmap Table Scan on foo  (cost=0.00..431.00 rows=1 width=8)
               Recheck Cond: id = bar.id
               ->  Bitmap Index Scan on foo_id_idx  (cost=0.00..0.00 rows=0 width=0)
                     Index Cond: id = bar.id
 Optimizer: PQO version 2.64.0
(9 rows)

select f.id from co_nestloop_idxscan.foo f, co_nestloop_idxscan.bar b where f.id = b.id;
 id 
----
  1
(1 row)

-- test with nested loop join
set optimizer_enable_hashjoin = off;
set enable_hashjoin=off;
set enable_nestloop=on;
explain select f.id from co_nestloop_idxscan.foo f, co_nestloop_idxscan.bar b where f.id = b.id;
                                     QUERY PLAN                                      
-------------------------------------------------------------------------------------
 Gather Motion 3:1  (slice1; segments: 3)  (cost=0.00..862.00 rows=1 width=8)
   ->  Nested Loop  (cost=0.00..862.00 rows=1 width=8)
         Join Filter: true
         ->  Table Scan on bar  (cost=0.00..431.00 rows=1 width=8)
         ->  Bitmap Table Scan on foo  (cost=0.00..431.00 rows=1 width=8)
               Recheck Cond: id = bar.id
               ->  Bitmap Index Scan on foo_id_idx  (cost=0.00..0.00 rows=0 width=0)
                     Index Cond: id = bar.id
 Optimizer: PQO version 2.64.0
(9 rows)

select f.id from co_nestloop_idxscan.foo f, co_nestloop_idxscan.bar b where f.id = b.id;
 id 
----
  1
(1 row)

-- test with nested loop join and index scan
set enable_seqscan = off;
-- start_ignore
-- Known_opt_diff: OPT-929
-- end_ignore
<<<<<<< HEAD
explain select f.id from co_nestloop_idxscan.bar b, co_nestloop_idxscan.foo f where f.id = b.id;
                                         QUERY PLAN                                          
---------------------------------------------------------------------------------------------
 Gather Motion 3:1  (slice2; segments: 3)  (cost=0.00..1324033.35 rows=1 width=8)
   ->  Nested Loop  (cost=0.00..1324033.35 rows=1 width=8)
         Join Filter: foo.id = bar.id
         ->  Broadcast Motion 3:3  (slice1; segments: 3)  (cost=0.00..431.00 rows=1 width=8)
               ->  Table Scan on bar  (cost=0.00..431.00 rows=1 width=8)
         ->  Table Scan on foo  (cost=0.00..431.00 rows=1 width=8)
 Optimizer: PQO version 2.64.0
(7 rows)
=======
explain select f.id from co_nestloop_idxscan.foo f, co_nestloop_idxscan.bar b where f.id = b.id;
                                     QUERY PLAN                                      
-------------------------------------------------------------------------------------
 Gather Motion 3:1  (slice1; segments: 3)  (cost=0.00..862.00 rows=1 width=8)
   ->  Nested Loop  (cost=0.00..862.00 rows=1 width=8)
         Join Filter: true
         ->  Table Scan on bar  (cost=0.00..431.00 rows=1 width=8)
         ->  Bitmap Table Scan on foo  (cost=0.00..431.00 rows=1 width=8)
               Recheck Cond: id = bar.id
               ->  Bitmap Index Scan on foo_id_idx  (cost=0.00..0.00 rows=0 width=0)
                     Index Cond: id = bar.id
 Optimizer: PQO version 2.64.0
(9 rows)
>>>>>>> 04e39f4a

select f.id from co_nestloop_idxscan.foo f, co_nestloop_idxscan.bar b where f.id = b.id;
 id 
----
  1
(1 row)

set optimizer_enable_hashjoin = on;
drop schema co_nestloop_idxscan cascade;
NOTICE:  drop cascades to 2 other objects
DETAIL:  drop cascades to append only columnar table co_nestloop_idxscan.foo
drop cascades to table co_nestloop_idxscan.bar<|MERGE_RESOLUTION|>--- conflicted
+++ resolved
@@ -59,19 +59,6 @@
 -- start_ignore
 -- Known_opt_diff: OPT-929
 -- end_ignore
-<<<<<<< HEAD
-explain select f.id from co_nestloop_idxscan.bar b, co_nestloop_idxscan.foo f where f.id = b.id;
-                                         QUERY PLAN                                          
----------------------------------------------------------------------------------------------
- Gather Motion 3:1  (slice2; segments: 3)  (cost=0.00..1324033.35 rows=1 width=8)
-   ->  Nested Loop  (cost=0.00..1324033.35 rows=1 width=8)
-         Join Filter: foo.id = bar.id
-         ->  Broadcast Motion 3:3  (slice1; segments: 3)  (cost=0.00..431.00 rows=1 width=8)
-               ->  Table Scan on bar  (cost=0.00..431.00 rows=1 width=8)
-         ->  Table Scan on foo  (cost=0.00..431.00 rows=1 width=8)
- Optimizer: PQO version 2.64.0
-(7 rows)
-=======
 explain select f.id from co_nestloop_idxscan.foo f, co_nestloop_idxscan.bar b where f.id = b.id;
                                      QUERY PLAN                                      
 -------------------------------------------------------------------------------------
@@ -85,7 +72,6 @@
                      Index Cond: id = bar.id
  Optimizer: PQO version 2.64.0
 (9 rows)
->>>>>>> 04e39f4a
 
 select f.id from co_nestloop_idxscan.foo f, co_nestloop_idxscan.bar b where f.id = b.id;
  id 
