--
-- Test inheritance features
--
CREATE TABLE a (dummy serial, aa TEXT);
CREATE TABLE b (bb TEXT) INHERITS (a);
CREATE TABLE c (cc TEXT) INHERITS (a);
CREATE TABLE d (dd TEXT) INHERITS (b,c,a);
NOTICE:  merging multiple inherited definitions of column "dummy"
NOTICE:  merging multiple inherited definitions of column "aa"
NOTICE:  merging multiple inherited definitions of column "dummy"
NOTICE:  merging multiple inherited definitions of column "aa"
INSERT INTO a(aa) VALUES('aaa');
INSERT INTO a(aa) VALUES('aaaa');
INSERT INTO a(aa) VALUES('aaaaa');
INSERT INTO a(aa) VALUES('aaaaaa');
INSERT INTO a(aa) VALUES('aaaaaaa');
INSERT INTO a(aa) VALUES('aaaaaaaa');
INSERT INTO b(aa) VALUES('bbb');
INSERT INTO b(aa) VALUES('bbbb');
INSERT INTO b(aa) VALUES('bbbbb');
INSERT INTO b(aa) VALUES('bbbbbb');
INSERT INTO b(aa) VALUES('bbbbbbb');
INSERT INTO b(aa) VALUES('bbbbbbbb');
INSERT INTO c(aa) VALUES('ccc');
INSERT INTO c(aa) VALUES('cccc');
INSERT INTO c(aa) VALUES('ccccc');
INSERT INTO c(aa) VALUES('cccccc');
INSERT INTO c(aa) VALUES('ccccccc');
INSERT INTO c(aa) VALUES('cccccccc');
INSERT INTO d(aa) VALUES('ddd');
INSERT INTO d(aa) VALUES('dddd');
INSERT INTO d(aa) VALUES('ddddd');
INSERT INTO d(aa) VALUES('dddddd');
INSERT INTO d(aa) VALUES('ddddddd');
INSERT INTO d(aa) VALUES('dddddddd');
SELECT relname, a.* FROM a, pg_class where a.tableoid = pg_class.oid;
 relname | dummy |    aa    
---------+-------+----------
 a       |     1 | aaa
 a       |     2 | aaaa
 a       |     3 | aaaaa
 a       |     4 | aaaaaa
 a       |     5 | aaaaaaa
 a       |     6 | aaaaaaaa
 b       |     7 | bbb
 b       |     8 | bbbb
 b       |     9 | bbbbb
 b       |    10 | bbbbbb
 b       |    11 | bbbbbbb
 b       |    12 | bbbbbbbb
 c       |    13 | ccc
 c       |    14 | cccc
 c       |    15 | ccccc
 c       |    16 | cccccc
 c       |    17 | ccccccc
 c       |    18 | cccccccc
 d       |    19 | ddd
 d       |    20 | dddd
 d       |    21 | ddddd
 d       |    22 | dddddd
 d       |    23 | ddddddd
 d       |    24 | dddddddd
(24 rows)

SELECT relname, b.* FROM b, pg_class where b.tableoid = pg_class.oid;
 relname | dummy |    aa    | bb 
---------+-------+----------+----
 b       |     7 | bbb      | 
 b       |     8 | bbbb     | 
 b       |     9 | bbbbb    | 
 b       |    10 | bbbbbb   | 
 b       |    11 | bbbbbbb  | 
 b       |    12 | bbbbbbbb | 
 d       |    19 | ddd      | 
 d       |    20 | dddd     | 
 d       |    21 | ddddd    | 
 d       |    22 | dddddd   | 
 d       |    23 | ddddddd  | 
 d       |    24 | dddddddd | 
(12 rows)

SELECT relname, c.* FROM c, pg_class where c.tableoid = pg_class.oid;
 relname | dummy |    aa    | cc 
---------+-------+----------+----
 c       |    13 | ccc      | 
 c       |    14 | cccc     | 
 c       |    15 | ccccc    | 
 c       |    16 | cccccc   | 
 c       |    17 | ccccccc  | 
 c       |    18 | cccccccc | 
 d       |    19 | ddd      | 
 d       |    20 | dddd     | 
 d       |    21 | ddddd    | 
 d       |    22 | dddddd   | 
 d       |    23 | ddddddd  | 
 d       |    24 | dddddddd | 
(12 rows)

SELECT relname, d.* FROM d, pg_class where d.tableoid = pg_class.oid;
 relname | dummy |    aa    | bb | cc | dd 
---------+-------+----------+----+----+----
 d       |    19 | ddd      |    |    | 
 d       |    20 | dddd     |    |    | 
 d       |    21 | ddddd    |    |    | 
 d       |    22 | dddddd   |    |    | 
 d       |    23 | ddddddd  |    |    | 
 d       |    24 | dddddddd |    |    | 
(6 rows)

SELECT relname, a.* FROM ONLY a, pg_class where a.tableoid = pg_class.oid;
 relname | dummy |    aa    
---------+-------+----------
 a       |     1 | aaa
 a       |     2 | aaaa
 a       |     3 | aaaaa
 a       |     4 | aaaaaa
 a       |     5 | aaaaaaa
 a       |     6 | aaaaaaaa
(6 rows)

SELECT relname, b.* FROM ONLY b, pg_class where b.tableoid = pg_class.oid;
 relname | dummy |    aa    | bb 
---------+-------+----------+----
 b       |     7 | bbb      | 
 b       |     8 | bbbb     | 
 b       |     9 | bbbbb    | 
 b       |    10 | bbbbbb   | 
 b       |    11 | bbbbbbb  | 
 b       |    12 | bbbbbbbb | 
(6 rows)

SELECT relname, c.* FROM ONLY c, pg_class where c.tableoid = pg_class.oid;
 relname | dummy |    aa    | cc 
---------+-------+----------+----
 c       |    13 | ccc      | 
 c       |    14 | cccc     | 
 c       |    15 | ccccc    | 
 c       |    16 | cccccc   | 
 c       |    17 | ccccccc  | 
 c       |    18 | cccccccc | 
(6 rows)

SELECT relname, d.* FROM ONLY d, pg_class where d.tableoid = pg_class.oid;
 relname | dummy |    aa    | bb | cc | dd 
---------+-------+----------+----+----+----
 d       |    19 | ddd      |    |    | 
 d       |    20 | dddd     |    |    | 
 d       |    21 | ddddd    |    |    | 
 d       |    22 | dddddd   |    |    | 
 d       |    23 | ddddddd  |    |    | 
 d       |    24 | dddddddd |    |    | 
(6 rows)

UPDATE a SET aa='zzzz' WHERE aa='aaaa';
UPDATE ONLY a SET aa='zzzzz' WHERE aa='aaaaa';
UPDATE b SET aa='zzz' WHERE aa='aaa';
UPDATE ONLY b SET aa='zzz' WHERE aa='aaa';
UPDATE a SET aa='zzzzzz' WHERE aa LIKE 'aaa%';
SELECT relname, a.* FROM a, pg_class where a.tableoid = pg_class.oid;
 relname | dummy |    aa    
---------+-------+----------
 a       |     1 | zzzzzz
 a       |     2 | zzzz
 a       |     3 | zzzzz
 a       |     4 | zzzzzz
 a       |     5 | zzzzzz
 a       |     6 | zzzzzz
 b       |     7 | bbb
 b       |     8 | bbbb
 b       |     9 | bbbbb
 b       |    10 | bbbbbb
 b       |    11 | bbbbbbb
 b       |    12 | bbbbbbbb
 c       |    13 | ccc
 c       |    14 | cccc
 c       |    15 | ccccc
 c       |    16 | cccccc
 c       |    17 | ccccccc
 c       |    18 | cccccccc
 d       |    19 | ddd
 d       |    20 | dddd
 d       |    21 | ddddd
 d       |    22 | dddddd
 d       |    23 | ddddddd
 d       |    24 | dddddddd
(24 rows)

SELECT relname, b.* FROM b, pg_class where b.tableoid = pg_class.oid;
 relname | dummy |    aa    | bb 
---------+-------+----------+----
 b       |     7 | bbb      | 
 b       |     8 | bbbb     | 
 b       |     9 | bbbbb    | 
 b       |    10 | bbbbbb   | 
 b       |    11 | bbbbbbb  | 
 b       |    12 | bbbbbbbb | 
 d       |    19 | ddd      | 
 d       |    20 | dddd     | 
 d       |    21 | ddddd    | 
 d       |    22 | dddddd   | 
 d       |    23 | ddddddd  | 
 d       |    24 | dddddddd | 
(12 rows)

SELECT relname, c.* FROM c, pg_class where c.tableoid = pg_class.oid;
 relname | dummy |    aa    | cc 
---------+-------+----------+----
 c       |    13 | ccc      | 
 c       |    14 | cccc     | 
 c       |    15 | ccccc    | 
 c       |    16 | cccccc   | 
 c       |    17 | ccccccc  | 
 c       |    18 | cccccccc | 
 d       |    19 | ddd      | 
 d       |    20 | dddd     | 
 d       |    21 | ddddd    | 
 d       |    22 | dddddd   | 
 d       |    23 | ddddddd  | 
 d       |    24 | dddddddd | 
(12 rows)

SELECT relname, d.* FROM d, pg_class where d.tableoid = pg_class.oid;
 relname | dummy |    aa    | bb | cc | dd 
---------+-------+----------+----+----+----
 d       |    19 | ddd      |    |    | 
 d       |    20 | dddd     |    |    | 
 d       |    21 | ddddd    |    |    | 
 d       |    22 | dddddd   |    |    | 
 d       |    23 | ddddddd  |    |    | 
 d       |    24 | dddddddd |    |    | 
(6 rows)

SELECT relname, a.* FROM ONLY a, pg_class where a.tableoid = pg_class.oid;
 relname | dummy |   aa   
---------+-------+--------
 a       |     1 | zzzzzz
 a       |     2 | zzzz
 a       |     3 | zzzzz
 a       |     4 | zzzzzz
 a       |     5 | zzzzzz
 a       |     6 | zzzzzz
(6 rows)

SELECT relname, b.* FROM ONLY b, pg_class where b.tableoid = pg_class.oid;
 relname | dummy |    aa    | bb 
---------+-------+----------+----
 b       |     7 | bbb      | 
 b       |     8 | bbbb     | 
 b       |     9 | bbbbb    | 
 b       |    10 | bbbbbb   | 
 b       |    11 | bbbbbbb  | 
 b       |    12 | bbbbbbbb | 
(6 rows)

SELECT relname, c.* FROM ONLY c, pg_class where c.tableoid = pg_class.oid;
 relname | dummy |    aa    | cc 
---------+-------+----------+----
 c       |    13 | ccc      | 
 c       |    14 | cccc     | 
 c       |    15 | ccccc    | 
 c       |    16 | cccccc   | 
 c       |    17 | ccccccc  | 
 c       |    18 | cccccccc | 
(6 rows)

SELECT relname, d.* FROM ONLY d, pg_class where d.tableoid = pg_class.oid;
 relname | dummy |    aa    | bb | cc | dd 
---------+-------+----------+----+----+----
 d       |    19 | ddd      |    |    | 
 d       |    20 | dddd     |    |    | 
 d       |    21 | ddddd    |    |    | 
 d       |    22 | dddddd   |    |    | 
 d       |    23 | ddddddd  |    |    | 
 d       |    24 | dddddddd |    |    | 
(6 rows)

UPDATE b SET aa='new';
SELECT relname, a.* FROM a, pg_class where a.tableoid = pg_class.oid;
 relname | dummy |    aa    
---------+-------+----------
 a       |     1 | zzzzzz
 a       |     2 | zzzz
 a       |     3 | zzzzz
 a       |     4 | zzzzzz
 a       |     5 | zzzzzz
 a       |     6 | zzzzzz
 b       |     7 | new
 b       |     8 | new
 b       |     9 | new
 b       |    10 | new
 b       |    11 | new
 b       |    12 | new
 c       |    13 | ccc
 c       |    14 | cccc
 c       |    15 | ccccc
 c       |    16 | cccccc
 c       |    17 | ccccccc
 c       |    18 | cccccccc
 d       |    19 | new
 d       |    20 | new
 d       |    21 | new
 d       |    22 | new
 d       |    23 | new
 d       |    24 | new
(24 rows)

SELECT relname, b.* FROM b, pg_class where b.tableoid = pg_class.oid;
 relname | dummy | aa  | bb 
---------+-------+-----+----
 b       |     7 | new | 
 b       |     8 | new | 
 b       |     9 | new | 
 b       |    10 | new | 
 b       |    11 | new | 
 b       |    12 | new | 
 d       |    19 | new | 
 d       |    20 | new | 
 d       |    21 | new | 
 d       |    22 | new | 
 d       |    23 | new | 
 d       |    24 | new | 
(12 rows)

SELECT relname, c.* FROM c, pg_class where c.tableoid = pg_class.oid;
 relname | dummy |    aa    | cc 
---------+-------+----------+----
 c       |    13 | ccc      | 
 c       |    14 | cccc     | 
 c       |    15 | ccccc    | 
 c       |    16 | cccccc   | 
 c       |    17 | ccccccc  | 
 c       |    18 | cccccccc | 
 d       |    19 | new      | 
 d       |    20 | new      | 
 d       |    21 | new      | 
 d       |    22 | new      | 
 d       |    23 | new      | 
 d       |    24 | new      | 
(12 rows)

SELECT relname, d.* FROM d, pg_class where d.tableoid = pg_class.oid;
 relname | dummy | aa  | bb | cc | dd 
---------+-------+-----+----+----+----
 d       |    19 | new |    |    | 
 d       |    20 | new |    |    | 
 d       |    21 | new |    |    | 
 d       |    22 | new |    |    | 
 d       |    23 | new |    |    | 
 d       |    24 | new |    |    | 
(6 rows)

SELECT relname, a.* FROM ONLY a, pg_class where a.tableoid = pg_class.oid;
 relname | dummy |   aa   
---------+-------+--------
 a       |     1 | zzzzzz
 a       |     2 | zzzz
 a       |     3 | zzzzz
 a       |     4 | zzzzzz
 a       |     5 | zzzzzz
 a       |     6 | zzzzzz
(6 rows)

SELECT relname, b.* FROM ONLY b, pg_class where b.tableoid = pg_class.oid;
 relname | dummy | aa  | bb 
---------+-------+-----+----
 b       |     7 | new | 
 b       |     8 | new | 
 b       |     9 | new | 
 b       |    10 | new | 
 b       |    11 | new | 
 b       |    12 | new | 
(6 rows)

SELECT relname, c.* FROM ONLY c, pg_class where c.tableoid = pg_class.oid;
 relname | dummy |    aa    | cc 
---------+-------+----------+----
 c       |    13 | ccc      | 
 c       |    14 | cccc     | 
 c       |    15 | ccccc    | 
 c       |    16 | cccccc   | 
 c       |    17 | ccccccc  | 
 c       |    18 | cccccccc | 
(6 rows)

SELECT relname, d.* FROM ONLY d, pg_class where d.tableoid = pg_class.oid;
 relname | dummy | aa  | bb | cc | dd 
---------+-------+-----+----+----+----
 d       |    19 | new |    |    | 
 d       |    20 | new |    |    | 
 d       |    21 | new |    |    | 
 d       |    22 | new |    |    | 
 d       |    23 | new |    |    | 
 d       |    24 | new |    |    | 
(6 rows)

UPDATE a SET aa='new';
DELETE FROM ONLY c WHERE aa='new';
SELECT relname, a.* FROM a, pg_class where a.tableoid = pg_class.oid;
 relname | dummy | aa  
---------+-------+-----
 a       |     1 | new
 a       |     2 | new
 a       |     3 | new
 a       |     4 | new
 a       |     5 | new
 a       |     6 | new
 b       |     7 | new
 b       |     8 | new
 b       |     9 | new
 b       |    10 | new
 b       |    11 | new
 b       |    12 | new
 d       |    19 | new
 d       |    20 | new
 d       |    21 | new
 d       |    22 | new
 d       |    23 | new
 d       |    24 | new
(18 rows)

SELECT relname, b.* FROM b, pg_class where b.tableoid = pg_class.oid;
 relname | dummy | aa  | bb 
---------+-------+-----+----
 b       |     7 | new | 
 b       |     8 | new | 
 b       |     9 | new | 
 b       |    10 | new | 
 b       |    11 | new | 
 b       |    12 | new | 
 d       |    19 | new | 
 d       |    20 | new | 
 d       |    21 | new | 
 d       |    22 | new | 
 d       |    23 | new | 
 d       |    24 | new | 
(12 rows)

SELECT relname, c.* FROM c, pg_class where c.tableoid = pg_class.oid;
 relname | dummy | aa  | cc 
---------+-------+-----+----
 d       |    19 | new | 
 d       |    20 | new | 
 d       |    21 | new | 
 d       |    22 | new | 
 d       |    23 | new | 
 d       |    24 | new | 
(6 rows)

SELECT relname, d.* FROM d, pg_class where d.tableoid = pg_class.oid;
 relname | dummy | aa  | bb | cc | dd 
---------+-------+-----+----+----+----
 d       |    19 | new |    |    | 
 d       |    20 | new |    |    | 
 d       |    21 | new |    |    | 
 d       |    22 | new |    |    | 
 d       |    23 | new |    |    | 
 d       |    24 | new |    |    | 
(6 rows)

SELECT relname, a.* FROM ONLY a, pg_class where a.tableoid = pg_class.oid;
 relname | dummy | aa  
---------+-------+-----
 a       |     1 | new
 a       |     2 | new
 a       |     3 | new
 a       |     4 | new
 a       |     5 | new
 a       |     6 | new
(6 rows)

SELECT relname, b.* FROM ONLY b, pg_class where b.tableoid = pg_class.oid;
 relname | dummy | aa  | bb 
---------+-------+-----+----
 b       |     7 | new | 
 b       |     8 | new | 
 b       |     9 | new | 
 b       |    10 | new | 
 b       |    11 | new | 
 b       |    12 | new | 
(6 rows)

SELECT relname, c.* FROM ONLY c, pg_class where c.tableoid = pg_class.oid;
 relname | dummy | aa | cc 
---------+-------+----+----
(0 rows)

SELECT relname, d.* FROM ONLY d, pg_class where d.tableoid = pg_class.oid;
 relname | dummy | aa  | bb | cc | dd 
---------+-------+-----+----+----+----
 d       |    19 | new |    |    | 
 d       |    20 | new |    |    | 
 d       |    21 | new |    |    | 
 d       |    22 | new |    |    | 
 d       |    23 | new |    |    | 
 d       |    24 | new |    |    | 
(6 rows)

DELETE FROM a;
SELECT relname, a.* FROM a, pg_class where a.tableoid = pg_class.oid;
 relname | dummy | aa 
---------+-------+----
(0 rows)

SELECT relname, b.* FROM b, pg_class where b.tableoid = pg_class.oid;
 relname | dummy | aa | bb 
---------+-------+----+----
(0 rows)

SELECT relname, c.* FROM c, pg_class where c.tableoid = pg_class.oid;
 relname | dummy | aa | cc 
---------+-------+----+----
(0 rows)

SELECT relname, d.* FROM d, pg_class where d.tableoid = pg_class.oid;
 relname | dummy | aa | bb | cc | dd 
---------+-------+----+----+----+----
(0 rows)

SELECT relname, a.* FROM ONLY a, pg_class where a.tableoid = pg_class.oid;
 relname | dummy | aa 
---------+-------+----
(0 rows)

SELECT relname, b.* FROM ONLY b, pg_class where b.tableoid = pg_class.oid;
 relname | dummy | aa | bb 
---------+-------+----+----
(0 rows)

SELECT relname, c.* FROM ONLY c, pg_class where c.tableoid = pg_class.oid;
 relname | dummy | aa | cc 
---------+-------+----+----
(0 rows)

SELECT relname, d.* FROM ONLY d, pg_class where d.tableoid = pg_class.oid;
 relname | dummy | aa | bb | cc | dd 
---------+-------+----+----+----+----
(0 rows)

-- Confirm PRIMARY KEY adds NOT NULL constraint to child table
CREATE TEMP TABLE z (b TEXT, PRIMARY KEY(aa, b)) inherits (a);
INSERT INTO z VALUES (NULL, 'text'); -- should fail
<<<<<<< HEAD
ERROR:  null value in column "dummy" violates not-null constraint  (seg1 10.64.5.49:45433 pid=42841)
=======
ERROR:  null value in column "dummy" violates not-null constraint  (seg1 172.17.0.2:25433 pid=366731)
>>>>>>> 43ccd3d5
DETAIL:  Failing row contains (null, text, null).
-- Check UPDATE with inherited target and an inherited source table
create temp table foo(f1 int, f2 int);
create temp table foo2(f3 int) inherits (foo);
create temp table bar(f1 int, f2 int);
create temp table bar2(f3 int) inherits (bar);
insert into foo values(1,1);
insert into foo values(3,3);
insert into foo2 values(2,2,2);
insert into foo2 values(3,3,3);
insert into bar values(1,1);
insert into bar values(2,2);
insert into bar values(3,3);
insert into bar values(4,4);
insert into bar2 values(1,1,1);
insert into bar2 values(2,2,2);
insert into bar2 values(3,3,3);
insert into bar2 values(4,4,4);
update bar set f2 = f2 + 100 where f1 in (select f1 from foo);
SELECT relname, bar.* FROM bar, pg_class where bar.tableoid = pg_class.oid
order by 1,2;
 relname | f1 | f2  
---------+----+-----
 bar     |  1 | 101
 bar     |  2 | 102
 bar     |  3 | 103
 bar     |  4 |   4
 bar2    |  1 | 101
 bar2    |  2 | 102
 bar2    |  3 | 103
 bar2    |  4 |   4
(8 rows)

/* Test multiple inheritance of column defaults */
CREATE TABLE firstparent (tomorrow date default now()::date + 1);
CREATE TABLE secondparent (tomorrow date default  now() :: date  +  1);
CREATE TABLE jointchild () INHERITS (firstparent, secondparent);  -- ok
NOTICE:  merging multiple inherited definitions of column "tomorrow"
CREATE TABLE thirdparent (tomorrow date default now()::date - 1);
CREATE TABLE otherchild () INHERITS (firstparent, thirdparent);  -- not ok
NOTICE:  merging multiple inherited definitions of column "tomorrow"
ERROR:  column "tomorrow" inherits conflicting default values
HINT:  To resolve the conflict, specify a default explicitly.
CREATE TABLE otherchild (tomorrow date default now())
  INHERITS (firstparent, thirdparent);  -- ok, child resolves ambiguous default
NOTICE:  merging multiple inherited definitions of column "tomorrow"
NOTICE:  merging column "tomorrow" with inherited definition
DROP TABLE firstparent, secondparent, jointchild, thirdparent, otherchild;
-- Test changing the type of inherited columns
insert into d values('test','one','two','three');
ERROR:  invalid input syntax for integer: "test"
LINE 1: insert into d values('test','one','two','three');
                             ^
alter table a alter column aa type integer using bit_length(aa);
select * from d;
 dummy | aa | bb | cc | dd 
-------+----+----+----+----
(0 rows)

-- Test non-inheritable parent constraints
create table p1(ff1 int);
alter table p1 add constraint p1chk check (ff1 > 0) no inherit;
alter table p1 add constraint p2chk check (ff1 > 10);
-- connoinherit should be true for NO INHERIT constraint
select pc.relname, pgc.conname, pgc.contype, pgc.conislocal, pgc.coninhcount, pgc.connoinherit from pg_class as pc inner join pg_constraint as pgc on (pgc.conrelid = pc.oid) where pc.relname = 'p1' order by 1,2;
 relname | conname | contype | conislocal | coninhcount | connoinherit 
---------+---------+---------+------------+-------------+--------------
 p1      | p1chk   | c       | t          |           0 | t
 p1      | p2chk   | c       | t          |           0 | f
(2 rows)

-- Test that child does not inherit NO INHERIT constraints
create table c1 () inherits (p1);
\d p1
      Table "public.p1"
 Column |  Type   | Modifiers 
--------+---------+-----------
 ff1    | integer | 
Check constraints:
    "p1chk" CHECK (ff1 > 0) NO INHERIT
    "p2chk" CHECK (ff1 > 10)
Number of child tables: 1 (Use \d+ to list them.)
Distributed by: (ff1)

\d c1
      Table "public.c1"
 Column |  Type   | Modifiers 
--------+---------+-----------
 ff1    | integer | 
Check constraints:
    "p2chk" CHECK (ff1 > 10)
Inherits: p1
Distributed by: (ff1)

drop table p1 cascade;
NOTICE:  drop cascades to table c1
-- Tests for casting between the rowtypes of parent and child
-- tables. See the pgsql-hackers thread beginning Dec. 4/04
create table base (i integer);
create table derived () inherits (base);
insert into derived (i) values (0);
select derived::base from derived;
 derived 
---------
 (0)
(1 row)

drop table derived;
drop table base;
create table p1(ff1 int);
create table p2(f1 text);
NOTICE:  Table doesn't have 'DISTRIBUTED BY' clause -- Using column named 'f1' as the Greenplum Database data distribution key for this table.
HINT:  The 'DISTRIBUTED BY' clause determines the distribution of data. Make sure column(s) chosen are the optimal data distribution key to minimize skew.
create function p2text(p2) returns text as 'select $1.f1' language sql;
create table c1(f3 int) inherits(p1,p2);
insert into c1 values(123456789, 'hi', 42);
select p2text(c1.*) from c1;
 p2text 
--------
 hi
(1 row)

drop function p2text(p2);
drop table c1;
drop table p2;
drop table p1;
CREATE TABLE ac (aa TEXT);
alter table ac add constraint ac_check check (aa is not null);
CREATE TABLE bc (bb TEXT) INHERITS (ac);
select pc.relname, pgc.conname, pgc.contype, pgc.conislocal, pgc.coninhcount, pgc.consrc from pg_class as pc inner join pg_constraint as pgc on (pgc.conrelid = pc.oid) where pc.relname in ('ac', 'bc') order by 1,2;
 relname | conname  | contype | conislocal | coninhcount |      consrc      
---------+----------+---------+------------+-------------+------------------
 ac      | ac_check | c       | t          |           0 | (aa IS NOT NULL)
 bc      | ac_check | c       | f          |           1 | (aa IS NOT NULL)
(2 rows)

insert into ac (aa) values (NULL);
ERROR:  new row for relation "ac" violates check constraint "ac_check"
DETAIL:  Failing row contains (null).
insert into bc (aa) values (NULL);
ERROR:  new row for relation "bc" violates check constraint "ac_check"
DETAIL:  Failing row contains (null, null).
alter table bc drop constraint ac_check;  -- fail, disallowed
ERROR:  cannot drop inherited constraint "ac_check" of relation "bc"
alter table ac drop constraint ac_check;
select pc.relname, pgc.conname, pgc.contype, pgc.conislocal, pgc.coninhcount, pgc.consrc from pg_class as pc inner join pg_constraint as pgc on (pgc.conrelid = pc.oid) where pc.relname in ('ac', 'bc') order by 1,2;
 relname | conname | contype | conislocal | coninhcount | consrc 
---------+---------+---------+------------+-------------+--------
(0 rows)

-- try the unnamed-constraint case
alter table ac add check (aa is not null);
select pc.relname, pgc.conname, pgc.contype, pgc.conislocal, pgc.coninhcount, pgc.consrc from pg_class as pc inner join pg_constraint as pgc on (pgc.conrelid = pc.oid) where pc.relname in ('ac', 'bc') order by 1,2;
 relname |   conname   | contype | conislocal | coninhcount |      consrc      
---------+-------------+---------+------------+-------------+------------------
 ac      | ac_aa_check | c       | t          |           0 | (aa IS NOT NULL)
 bc      | ac_aa_check | c       | f          |           1 | (aa IS NOT NULL)
(2 rows)

insert into ac (aa) values (NULL);
ERROR:  new row for relation "ac" violates check constraint "ac_aa_check"
DETAIL:  Failing row contains (null).
insert into bc (aa) values (NULL);
ERROR:  new row for relation "bc" violates check constraint "ac_aa_check"
DETAIL:  Failing row contains (null, null).
alter table bc drop constraint ac_aa_check;  -- fail, disallowed
ERROR:  cannot drop inherited constraint "ac_aa_check" of relation "bc"
alter table ac drop constraint ac_aa_check;
select pc.relname, pgc.conname, pgc.contype, pgc.conislocal, pgc.coninhcount, pgc.consrc from pg_class as pc inner join pg_constraint as pgc on (pgc.conrelid = pc.oid) where pc.relname in ('ac', 'bc') order by 1,2;
 relname | conname | contype | conislocal | coninhcount | consrc 
---------+---------+---------+------------+-------------+--------
(0 rows)

alter table ac add constraint ac_check check (aa is not null);
alter table bc no inherit ac;
select pc.relname, pgc.conname, pgc.contype, pgc.conislocal, pgc.coninhcount, pgc.consrc from pg_class as pc inner join pg_constraint as pgc on (pgc.conrelid = pc.oid) where pc.relname in ('ac', 'bc') order by 1,2;
 relname | conname  | contype | conislocal | coninhcount |      consrc      
---------+----------+---------+------------+-------------+------------------
 ac      | ac_check | c       | t          |           0 | (aa IS NOT NULL)
 bc      | ac_check | c       | t          |           0 | (aa IS NOT NULL)
(2 rows)

alter table bc drop constraint ac_check;
select pc.relname, pgc.conname, pgc.contype, pgc.conislocal, pgc.coninhcount, pgc.consrc from pg_class as pc inner join pg_constraint as pgc on (pgc.conrelid = pc.oid) where pc.relname in ('ac', 'bc') order by 1,2;
 relname | conname  | contype | conislocal | coninhcount |      consrc      
---------+----------+---------+------------+-------------+------------------
 ac      | ac_check | c       | t          |           0 | (aa IS NOT NULL)
(1 row)

alter table ac drop constraint ac_check;
select pc.relname, pgc.conname, pgc.contype, pgc.conislocal, pgc.coninhcount, pgc.consrc from pg_class as pc inner join pg_constraint as pgc on (pgc.conrelid = pc.oid) where pc.relname in ('ac', 'bc') order by 1,2;
 relname | conname | contype | conislocal | coninhcount | consrc 
---------+---------+---------+------------+-------------+--------
(0 rows)

drop table bc;
drop table ac;
create table ac (a int constraint check_a check (a <> 0));
create table bc (a int constraint check_a check (a <> 0), b int constraint check_b check (b <> 0)) inherits (ac);
NOTICE:  merging column "a" with inherited definition
NOTICE:  merging constraint "check_a" with inherited definition
select pc.relname, pgc.conname, pgc.contype, pgc.conislocal, pgc.coninhcount, pgc.consrc from pg_class as pc inner join pg_constraint as pgc on (pgc.conrelid = pc.oid) where pc.relname in ('ac', 'bc') order by 1,2;
 relname | conname | contype | conislocal | coninhcount |  consrc  
---------+---------+---------+------------+-------------+----------
 ac      | check_a | c       | t          |           0 | (a <> 0)
 bc      | check_a | c       | t          |           1 | (a <> 0)
 bc      | check_b | c       | t          |           0 | (b <> 0)
(3 rows)

drop table bc;
drop table ac;
create table ac (a int constraint check_a check (a <> 0));
create table bc (b int constraint check_b check (b <> 0));
create table cc (c int constraint check_c check (c <> 0)) inherits (ac, bc);
select pc.relname, pgc.conname, pgc.contype, pgc.conislocal, pgc.coninhcount, pgc.consrc from pg_class as pc inner join pg_constraint as pgc on (pgc.conrelid = pc.oid) where pc.relname in ('ac', 'bc', 'cc') order by 1,2;
 relname | conname | contype | conislocal | coninhcount |  consrc  
---------+---------+---------+------------+-------------+----------
 ac      | check_a | c       | t          |           0 | (a <> 0)
 bc      | check_b | c       | t          |           0 | (b <> 0)
 cc      | check_a | c       | f          |           1 | (a <> 0)
 cc      | check_b | c       | f          |           1 | (b <> 0)
 cc      | check_c | c       | t          |           0 | (c <> 0)
(5 rows)

alter table cc no inherit bc;
select pc.relname, pgc.conname, pgc.contype, pgc.conislocal, pgc.coninhcount, pgc.consrc from pg_class as pc inner join pg_constraint as pgc on (pgc.conrelid = pc.oid) where pc.relname in ('ac', 'bc', 'cc') order by 1,2;
 relname | conname | contype | conislocal | coninhcount |  consrc  
---------+---------+---------+------------+-------------+----------
 ac      | check_a | c       | t          |           0 | (a <> 0)
 bc      | check_b | c       | t          |           0 | (b <> 0)
 cc      | check_a | c       | f          |           1 | (a <> 0)
 cc      | check_b | c       | t          |           0 | (b <> 0)
 cc      | check_c | c       | t          |           0 | (c <> 0)
(5 rows)

drop table cc;
drop table bc;
drop table ac;
create table p1(f1 int);
create table p2(f2 int);
create table c1(f3 int) inherits(p1,p2);
insert into c1 values(1,-1,2);
alter table p2 add constraint cc check (f2>0);  -- fail
ERROR:  check constraint "cc" is violated by some row
alter table p2 add check (f2>0);  -- check it without a name, too
ERROR:  check constraint "p2_f2_check" is violated by some row
delete from c1;
insert into c1 values(1,1,2);
alter table p2 add check (f2>0);
insert into c1 values(1,-1,2);  -- fail
ERROR:  new row for relation "c1" violates check constraint "p2_f2_check"
DETAIL:  Failing row contains (1, -1, 2).
create table c2(f3 int) inherits(p1,p2);
\d c2
      Table "public.c2"
 Column |  Type   | Modifiers 
--------+---------+-----------
 f1     | integer | 
 f2     | integer | 
 f3     | integer | 
Check constraints:
    "p2_f2_check" CHECK (f2 > 0)
Inherits: p1,
          p2
Distributed by: (f1)

create table c3 (f4 int) inherits(c1,c2);
NOTICE:  merging multiple inherited definitions of column "f1"
NOTICE:  merging multiple inherited definitions of column "f2"
NOTICE:  merging multiple inherited definitions of column "f3"
\d c3
      Table "public.c3"
 Column |  Type   | Modifiers 
--------+---------+-----------
 f1     | integer | 
 f2     | integer | 
 f3     | integer | 
 f4     | integer | 
Check constraints:
    "p2_f2_check" CHECK (f2 > 0)
Inherits: c1,
          c2
Distributed by: (f1)

drop table p1 cascade;
NOTICE:  drop cascades to 3 other objects
DETAIL:  drop cascades to table c1
drop cascades to table c2
drop cascades to table c3
drop table p2 cascade;
create table pp1 (f1 int);
create table cc1 (f2 text, f3 int) inherits (pp1);
alter table pp1 add column a1 int check (a1 > 0);
\d cc1
      Table "public.cc1"
 Column |  Type   | Modifiers 
--------+---------+-----------
 f1     | integer | 
 f2     | text    | 
 f3     | integer | 
 a1     | integer | 
Check constraints:
    "pp1_a1_check" CHECK (a1 > 0)
Inherits: pp1
Distributed by: (f1)

create table cc2(f4 float) inherits(pp1,cc1);
NOTICE:  merging multiple inherited definitions of column "f1"
NOTICE:  merging multiple inherited definitions of column "a1"
\d cc2
          Table "public.cc2"
 Column |       Type       | Modifiers 
--------+------------------+-----------
 f1     | integer          | 
 a1     | integer          | 
 f2     | text             | 
 f3     | integer          | 
 f4     | double precision | 
Check constraints:
    "pp1_a1_check" CHECK (a1 > 0)
Inherits: pp1,
          cc1
Distributed by: (f1)

alter table pp1 add column a2 int check (a2 > 0);
NOTICE:  merging definition of column "a2" for child "cc2"
NOTICE:  merging constraint "pp1_a2_check" with inherited definition
\d cc2
          Table "public.cc2"
 Column |       Type       | Modifiers 
--------+------------------+-----------
 f1     | integer          | 
 a1     | integer          | 
 f2     | text             | 
 f3     | integer          | 
 f4     | double precision | 
 a2     | integer          | 
Check constraints:
    "pp1_a1_check" CHECK (a1 > 0)
    "pp1_a2_check" CHECK (a2 > 0)
Inherits: pp1,
          cc1
Distributed by: (f1)

drop table pp1 cascade;
NOTICE:  drop cascades to 2 other objects
DETAIL:  drop cascades to table cc1
drop cascades to table cc2
-- Test for renaming in simple multiple inheritance
CREATE TABLE inht1 (a int, b int);
CREATE TABLE inhs1 (b int, c int);
CREATE TABLE inhts (d int) INHERITS (inht1, inhs1);
NOTICE:  merging multiple inherited definitions of column "b"
ALTER TABLE inht1 RENAME a TO aa;
ALTER TABLE inht1 RENAME b TO bb;                -- to be failed
ERROR:  cannot rename inherited column "b"
ALTER TABLE inhts RENAME aa TO aaa;      -- to be failed
ERROR:  cannot rename inherited column "aa"
ALTER TABLE inhts RENAME d TO dd;
\d+ inhts
                        Table "public.inhts"
 Column |  Type   | Modifiers | Storage | Stats target | Description 
--------+---------+-----------+---------+--------------+-------------
 aa     | integer |           | plain   |              | 
 b      | integer |           | plain   |              | 
 c      | integer |           | plain   |              | 
 dd     | integer |           | plain   |              | 
Inherits: inht1,
          inhs1
Has OIDs: no
Distributed by: (aa)

DROP TABLE inhts;
-- Test for renaming in diamond inheritance
CREATE TABLE inht2 (x int) INHERITS (inht1);
CREATE TABLE inht3 (y int) INHERITS (inht1);
CREATE TABLE inht4 (z int) INHERITS (inht2, inht3);
NOTICE:  merging multiple inherited definitions of column "aa"
NOTICE:  merging multiple inherited definitions of column "b"
ALTER TABLE inht1 RENAME aa TO aaa;
\d+ inht4
                        Table "public.inht4"
 Column |  Type   | Modifiers | Storage | Stats target | Description 
--------+---------+-----------+---------+--------------+-------------
 aaa    | integer |           | plain   |              | 
 b      | integer |           | plain   |              | 
 x      | integer |           | plain   |              | 
 y      | integer |           | plain   |              | 
 z      | integer |           | plain   |              | 
Inherits: inht2,
          inht3
Has OIDs: no
Distributed by: (aaa)

CREATE TABLE inhts (d int) INHERITS (inht2, inhs1);
NOTICE:  merging multiple inherited definitions of column "b"
ALTER TABLE inht1 RENAME aaa TO aaaa;
ALTER TABLE inht1 RENAME b TO bb;                -- to be failed
ERROR:  cannot rename inherited column "b"
\d+ inhts
                        Table "public.inhts"
 Column |  Type   | Modifiers | Storage | Stats target | Description 
--------+---------+-----------+---------+--------------+-------------
 aaaa   | integer |           | plain   |              | 
 b      | integer |           | plain   |              | 
 x      | integer |           | plain   |              | 
 c      | integer |           | plain   |              | 
 d      | integer |           | plain   |              | 
Inherits: inht2,
          inhs1
Has OIDs: no
Distributed by: (aaaa)

WITH RECURSIVE r AS (
  SELECT 'inht1'::regclass AS inhrelid
UNION ALL
  SELECT c.inhrelid FROM pg_inherits c, r WHERE r.inhrelid = c.inhparent
)
SELECT a.attrelid::regclass, a.attname, a.attinhcount, e.expected
  FROM (SELECT inhrelid, count(*) AS expected FROM pg_inherits
        WHERE inhparent IN (SELECT inhrelid FROM r) GROUP BY inhrelid) e
  JOIN pg_attribute a ON e.inhrelid = a.attrelid WHERE NOT attislocal
  ORDER BY a.attrelid::regclass::name, a.attnum;
 attrelid | attname | attinhcount | expected 
----------+---------+-------------+----------
 inht2    | aaaa    |           1 |        1
 inht2    | b       |           1 |        1
 inht3    | aaaa    |           1 |        1
 inht3    | b       |           1 |        1
 inht4    | aaaa    |           2 |        2
 inht4    | b       |           2 |        2
 inht4    | x       |           1 |        2
 inht4    | y       |           1 |        2
 inhts    | aaaa    |           1 |        1
 inhts    | b       |           2 |        1
 inhts    | x       |           1 |        1
 inhts    | c       |           1 |        1
(12 rows)

DROP TABLE inht1, inhs1 CASCADE;
NOTICE:  drop cascades to 4 other objects
DETAIL:  drop cascades to table inht2
drop cascades to table inhts
drop cascades to table inht3
drop cascades to table inht4
-- Test non-inheritable indices [UNIQUE, EXCLUDE] contraints
CREATE TABLE test_constraints (id int, val1 varchar, val2 int, UNIQUE(val1, val2));
CREATE TABLE test_constraints_inh () INHERITS (test_constraints);
\d+ test_constraints
                        Table "public.test_constraints"
 Column |       Type        | Modifiers | Storage  | Stats target | Description 
--------+-------------------+-----------+----------+--------------+-------------
 id     | integer           |           | plain    |              | 
 val1   | character varying |           | extended |              | 
 val2   | integer           |           | plain    |              | 
Indexes:
    "test_constraints_val1_val2_key" UNIQUE CONSTRAINT, btree (val1, val2)
Child tables: test_constraints_inh
Has OIDs: no
Distributed by: (val1, val2)

ALTER TABLE ONLY test_constraints DROP CONSTRAINT test_constraints_val1_val2_key;
\d+ test_constraints
                        Table "public.test_constraints"
 Column |       Type        | Modifiers | Storage  | Stats target | Description 
--------+-------------------+-----------+----------+--------------+-------------
 id     | integer           |           | plain    |              | 
 val1   | character varying |           | extended |              | 
 val2   | integer           |           | plain    |              | 
Child tables: test_constraints_inh
Has OIDs: no
Distributed by: (val1, val2)

\d+ test_constraints_inh
                      Table "public.test_constraints_inh"
 Column |       Type        | Modifiers | Storage  | Stats target | Description 
--------+-------------------+-----------+----------+--------------+-------------
 id     | integer           |           | plain    |              | 
 val1   | character varying |           | extended |              | 
 val2   | integer           |           | plain    |              | 
Inherits: test_constraints
Has OIDs: no
Distributed by: (val1, val2)

DROP TABLE test_constraints_inh;
DROP TABLE test_constraints;
CREATE TABLE test_ex_constraints (
    c circle,
    EXCLUDE USING gist (c WITH &&)
);
CREATE TABLE test_ex_constraints_inh () INHERITS (test_ex_constraints);
\d+ test_ex_constraints
                 Table "public.test_ex_constraints"
 Column |  Type  | Modifiers | Storage | Stats target | Description 
--------+--------+-----------+---------+--------------+-------------
 c      | circle |           | plain   |              | 
Indexes:
    "test_ex_constraints_c_excl" EXCLUDE USING gist (c WITH &&)
Child tables: test_ex_constraints_inh
Has OIDs: no
Distributed randomly

ALTER TABLE test_ex_constraints DROP CONSTRAINT test_ex_constraints_c_excl;
\d+ test_ex_constraints
                 Table "public.test_ex_constraints"
 Column |  Type  | Modifiers | Storage | Stats target | Description 
--------+--------+-----------+---------+--------------+-------------
 c      | circle |           | plain   |              | 
Child tables: test_ex_constraints_inh
Has OIDs: no
Distributed randomly

\d+ test_ex_constraints_inh
               Table "public.test_ex_constraints_inh"
 Column |  Type  | Modifiers | Storage | Stats target | Description 
--------+--------+-----------+---------+--------------+-------------
 c      | circle |           | plain   |              | 
Inherits: test_ex_constraints
Has OIDs: no
Distributed randomly

DROP TABLE test_ex_constraints_inh;
DROP TABLE test_ex_constraints;
-- Test non-inheritable foreign key contraints
CREATE TABLE test_primary_constraints(id int PRIMARY KEY);
CREATE TABLE test_foreign_constraints(id1 int REFERENCES test_primary_constraints(id));
CREATE TABLE test_foreign_constraints_inh () INHERITS (test_foreign_constraints);
\d+ test_primary_constraints
               Table "public.test_primary_constraints"
 Column |  Type   | Modifiers | Storage | Stats target | Description 
--------+---------+-----------+---------+--------------+-------------
 id     | integer | not null  | plain   |              | 
Indexes:
    "test_primary_constraints_pkey" PRIMARY KEY, btree (id)
Referenced by:
    TABLE "test_foreign_constraints" CONSTRAINT "test_foreign_constraints_id1_fkey" FOREIGN KEY (id1) REFERENCES test_primary_constraints(id)
Has OIDs: no
Distributed by: (id)

\d+ test_foreign_constraints
               Table "public.test_foreign_constraints"
 Column |  Type   | Modifiers | Storage | Stats target | Description 
--------+---------+-----------+---------+--------------+-------------
 id1    | integer |           | plain   |              | 
Foreign-key constraints:
    "test_foreign_constraints_id1_fkey" FOREIGN KEY (id1) REFERENCES test_primary_constraints(id)
Child tables: test_foreign_constraints_inh
Has OIDs: no
Distributed by: (id1)

ALTER TABLE test_foreign_constraints DROP CONSTRAINT test_foreign_constraints_id1_fkey;
\d+ test_foreign_constraints
               Table "public.test_foreign_constraints"
 Column |  Type   | Modifiers | Storage | Stats target | Description 
--------+---------+-----------+---------+--------------+-------------
 id1    | integer |           | plain   |              | 
Child tables: test_foreign_constraints_inh
Has OIDs: no
Distributed by: (id1)

\d+ test_foreign_constraints_inh
             Table "public.test_foreign_constraints_inh"
 Column |  Type   | Modifiers | Storage | Stats target | Description 
--------+---------+-----------+---------+--------------+-------------
 id1    | integer |           | plain   |              | 
Inherits: test_foreign_constraints
Has OIDs: no
Distributed by: (id1)

DROP TABLE test_foreign_constraints_inh;
DROP TABLE test_foreign_constraints;
DROP TABLE test_primary_constraints;
--
-- Test parameterized append plans for inheritance trees
--
create temp table patest0 (id, x) as
  select x, x from generate_series(0,1000) x
  distributed by (id);
create temp table patest1() inherits (patest0);
insert into patest1
  select x, x from generate_series(0,1000) x;
create temp table patest2() inherits (patest0);
insert into patest2
  select x, x from generate_series(0,1000) x;
create index patest0i on patest0(id);
create index patest1i on patest1(id);
create index patest2i on patest2(id);
analyze patest0;
analyze patest1;
analyze patest2;
set enable_seqscan=off;
set enable_bitmapscan=off;
explain (costs off)
select * from patest0 join (select f1 from int4_tbl where f1 < 10 and f1 > -10 limit 1) ss on id = f1;
                                 QUERY PLAN                                 
----------------------------------------------------------------------------
 Gather Motion 3:1  (slice3; segments: 3)
   ->  Hash Join
         Hash Cond: patest0.id = int4_tbl.f1
         ->  Append
               ->  Index Scan using patest0i on patest0
               ->  Index Scan using patest1i on patest1
               ->  Index Scan using patest2i on patest2
         ->  Hash
               ->  Redistribute Motion 1:3  (slice2; segments: 1)
                     Hash Key: int4_tbl.f1
                     ->  Limit
                           ->  Gather Motion 3:1  (slice1; segments: 3)
                                 ->  Limit
                                       ->  Seq Scan on int4_tbl
                                             Filter: f1 < 10 AND f1 > (-10)
 Optimizer: legacy query optimizer
(16 rows)

select * from patest0 join (select f1 from int4_tbl where f1 < 10 and f1 > -10 limit 1) ss on id = f1;
 id | x | f1 
----+---+----
  0 | 0 |  0
  0 | 0 |  0
  0 | 0 |  0
(3 rows)

drop index patest2i;
explain (costs off)
select * from patest0 join (select f1 from int4_tbl where f1 < 10 and f1 > -10 limit 1) ss on id = f1;
                                 QUERY PLAN                                 
----------------------------------------------------------------------------
 Gather Motion 3:1  (slice3; segments: 3)
   ->  Hash Join
         Hash Cond: patest0.id = int4_tbl.f1
         ->  Append
               ->  Index Scan using patest0i on patest0
               ->  Index Scan using patest1i on patest1
               ->  Seq Scan on patest2
         ->  Hash
               ->  Redistribute Motion 1:3  (slice2; segments: 1)
                     Hash Key: int4_tbl.f1
                     ->  Limit
                           ->  Gather Motion 3:1  (slice1; segments: 3)
                                 ->  Limit
                                       ->  Seq Scan on int4_tbl
                                             Filter: f1 < 10 AND f1 > (-10)
 Optimizer: legacy query optimizer
(16 rows)

select * from patest0 join (select f1 from int4_tbl where f1 < 10 and f1 > -10 limit 1) ss on id = f1;
 id | x | f1 
----+---+----
  0 | 0 |  0
  0 | 0 |  0
  0 | 0 |  0
(3 rows)

reset enable_seqscan;
reset enable_bitmapscan;
drop table patest0 cascade;
NOTICE:  drop cascades to 2 other objects
DETAIL:  drop cascades to table patest1
drop cascades to table patest2
--
-- Test merge-append plans for inheritance trees
--
create table matest0 (id serial primary key, name text);
create table matest1 (id integer primary key) inherits (matest0);
NOTICE:  merging column "id" with inherited definition
create table matest2 (id integer primary key) inherits (matest0);
NOTICE:  merging column "id" with inherited definition
create table matest3 (id integer primary key) inherits (matest0);
NOTICE:  merging column "id" with inherited definition
create index matest0i on matest0 ((1-id));
create index matest1i on matest1 ((1-id));
-- create index matest2i on matest2 ((1-id));  -- intentionally missing
create index matest3i on matest3 ((1-id));
insert into matest1 (name) values ('Test 1');
insert into matest1 (name) values ('Test 2');
insert into matest2 (name) values ('Test 3');
insert into matest2 (name) values ('Test 4');
insert into matest3 (name) values ('Test 5');
insert into matest3 (name) values ('Test 6');
set enable_indexscan = off;  -- force use of seqscan/sort, so no merge
explain (verbose, costs off) select * from matest0 order by 1-id;
                            QUERY PLAN                            
------------------------------------------------------------------
 Gather Motion 3:1  (slice1; segments: 3)
   Output: matest0.id, matest0.name, ((1 - matest0.id))
   Merge Key: (1 - matest0.id)
   ->  Sort
         Output: matest0.id, matest0.name, ((1 - matest0.id))
         Sort Key: (1 - matest0.id)
         ->  Result
               Output: matest0.id, matest0.name, (1 - matest0.id)
               ->  Append
                     ->  Seq Scan on public.matest0
                           Output: matest0.id, matest0.name
                     ->  Seq Scan on public.matest1
                           Output: matest1.id, matest1.name
                     ->  Seq Scan on public.matest2
                           Output: matest2.id, matest2.name
                     ->  Seq Scan on public.matest3
                           Output: matest3.id, matest3.name
 Optimizer: legacy query optimizer
 Settings: enable_indexscan=off, optimizer=on
(19 rows)

select * from matest0 order by 1-id;
 id |  name  
----+--------
  6 | Test 6
  5 | Test 5
  4 | Test 4
  3 | Test 3
  2 | Test 2
  1 | Test 1
(6 rows)

reset enable_indexscan;
set enable_seqscan = off;  -- plan with fewest seqscans should be merge
-- GPDB_92_MERGE_FIXME: the cost of bitmap scan is not correct?
-- the cost of merge append with index scan is bigger than the cost
-- of append with bitmapscan + sort
set enable_bitmapscan = off; 
explain (verbose, costs off) select * from matest0 order by 1-id;
                               QUERY PLAN                               
------------------------------------------------------------------------
 Gather Motion 3:1  (slice1; segments: 3)
   Output: matest0.id, matest0.name, ((1 - matest0.id))
   Merge Key: (1 - matest0.id)
   ->  Merge Append
         Sort Key: (1 - matest0.id)
         ->  Index Scan using matest0i on public.matest0
               Output: matest0.id, matest0.name, (1 - matest0.id)
         ->  Index Scan using matest1i on public.matest1
               Output: matest1.id, matest1.name, (1 - matest1.id)
         ->  Sort
               Output: matest2.id, matest2.name, ((1 - matest2.id))
               Sort Key: (1 - matest2.id)
               ->  Seq Scan on public.matest2
                     Output: matest2.id, matest2.name, (1 - matest2.id)
         ->  Index Scan using matest3i on public.matest3
               Output: matest3.id, matest3.name, (1 - matest3.id)
 Optimizer: legacy query optimizer
 Settings: enable_bitmapscan=off, enable_seqscan=off, optimizer=on
(18 rows)

select * from matest0 order by 1-id;
 id |  name  
----+--------
  6 | Test 6
  5 | Test 5
  4 | Test 4
  3 | Test 3
  2 | Test 2
  1 | Test 1
(6 rows)

reset enable_seqscan;
reset enable_bitmapscan;
drop table matest0 cascade;
NOTICE:  drop cascades to 3 other objects
DETAIL:  drop cascades to table matest1
drop cascades to table matest2
drop cascades to table matest3
--
-- Test merge-append for UNION ALL append relations
--
set enable_seqscan = off;
set enable_indexscan = on;
set enable_bitmapscan = off;
-- Check handling of duplicated, constant, or volatile targetlist items
explain (costs off)
SELECT thousand, tenthous FROM tenk1
UNION ALL
SELECT thousand, thousand FROM tenk1
ORDER BY thousand, tenthous;
                    QUERY PLAN                    
--------------------------------------------------
 Gather Motion 3:1  (slice1; segments: 3)
   Merge Key: tenk1.thousand, tenk1.tenthous
   ->  Sort
         Sort Key: tenk1.thousand, tenk1.tenthous
         ->  Append
               ->  Table Scan on tenk1
               ->  Table Scan on tenk1 tenk1_1
 Optimizer: PQO version 2.74.0
(8 rows)

explain (costs off)
SELECT thousand, tenthous, thousand+tenthous AS x FROM tenk1
UNION ALL
SELECT 42, 42, hundred FROM tenk1
ORDER BY thousand, tenthous;
                     QUERY PLAN                      
-----------------------------------------------------
 Gather Motion 3:1  (slice1; segments: 3)
   Merge Key: tenk1.thousand, tenk1.tenthous
   ->  Sort
         Sort Key: tenk1.thousand, tenk1.tenthous
         ->  Append
               ->  Result
                     ->  Table Scan on tenk1
               ->  Result
                     ->  Table Scan on tenk1 tenk1_1
 Optimizer: PQO version 2.74.0
(10 rows)

explain (costs off)
SELECT thousand, tenthous FROM tenk1
UNION ALL
SELECT thousand, random()::integer FROM tenk1
ORDER BY thousand, tenthous;
                     QUERY PLAN                      
-----------------------------------------------------
 Gather Motion 3:1  (slice1; segments: 3)
   Merge Key: tenk1.thousand, tenk1.tenthous
   ->  Sort
         Sort Key: tenk1.thousand, tenk1.tenthous
         ->  Append
               ->  Table Scan on tenk1
               ->  Result
                     ->  Table Scan on tenk1 tenk1_1
 Optimizer: PQO version 2.74.0
(9 rows)

-- Check min/max aggregate optimization
-- GPDB_92_MERGE_FIXME: simple union all pull up is disabled
-- in pull_up_subqueries(), need some work on that.
explain (costs off)
SELECT min(x) FROM
  (SELECT unique1 AS x FROM tenk1 a
   UNION ALL
   SELECT unique2 AS x FROM tenk1 b) s;
                     QUERY PLAN                      
-----------------------------------------------------
 Aggregate
   ->  Gather Motion 3:1  (slice1; segments: 3)
         ->  Aggregate
               ->  Append
                     ->  Table Scan on tenk1
                     ->  Table Scan on tenk1 tenk1_1
 Optimizer: PQO version 2.74.0
(7 rows)

explain (costs off)
SELECT min(y) FROM
  (SELECT unique1 AS x, unique1 AS y FROM tenk1 a
   UNION ALL
   SELECT unique2 AS x, unique2 AS y FROM tenk1 b) s;
                     QUERY PLAN                      
-----------------------------------------------------
 Aggregate
   ->  Gather Motion 3:1  (slice1; segments: 3)
         ->  Aggregate
               ->  Append
                     ->  Result
                           ->  Table Scan on tenk1
                     ->  Table Scan on tenk1 tenk1_1
 Optimizer: PQO version 2.74.0
(8 rows)

-- XXX planner doesn't recognize that index on unique2 is sufficiently sorted
explain (costs off)
SELECT x, y FROM
  (SELECT thousand AS x, tenthous AS y FROM tenk1 a
   UNION ALL
   SELECT unique2 AS x, unique2 AS y FROM tenk1 b) s
ORDER BY x, y;
                    QUERY PLAN                    
--------------------------------------------------
 Gather Motion 3:1  (slice1; segments: 3)
   Merge Key: tenk1.thousand, tenk1.tenthous
   ->  Sort
         Sort Key: tenk1.thousand, tenk1.tenthous
         ->  Append
               ->  Table Scan on tenk1
               ->  Table Scan on tenk1 tenk1_1
 Optimizer: PQO version 2.74.0
(8 rows)

reset enable_seqscan;
reset enable_indexscan;
reset enable_bitmapscan;<|MERGE_RESOLUTION|>--- conflicted
+++ resolved
@@ -539,11 +539,7 @@
 -- Confirm PRIMARY KEY adds NOT NULL constraint to child table
 CREATE TEMP TABLE z (b TEXT, PRIMARY KEY(aa, b)) inherits (a);
 INSERT INTO z VALUES (NULL, 'text'); -- should fail
-<<<<<<< HEAD
-ERROR:  null value in column "dummy" violates not-null constraint  (seg1 10.64.5.49:45433 pid=42841)
-=======
 ERROR:  null value in column "dummy" violates not-null constraint  (seg1 172.17.0.2:25433 pid=366731)
->>>>>>> 43ccd3d5
 DETAIL:  Failing row contains (null, text, null).
 -- Check UPDATE with inherited target and an inherited source table
 create temp table foo(f1 int, f2 int);
