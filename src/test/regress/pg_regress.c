/*-------------------------------------------------------------------------
 *
 * pg_regress --- regression test driver
 *
 * This is a C implementation of the previous shell script for running
 * the regression tests, and should be mostly compatible with it.
 * Initial author of C translation: Magnus Hagander
 *
 * This code is released under the terms of the PostgreSQL License.
 *
 * Portions Copyright (c) 1996-2014, PostgreSQL Global Development Group
 * Portions Copyright (c) 1994, Regents of the University of California
 *
 * src/test/regress/pg_regress.c
 *
 *-------------------------------------------------------------------------
 */

#include "pg_regress.h"

#include <ctype.h>
#include <sys/stat.h>
#include <sys/wait.h>
#include <signal.h>
#include <unistd.h>

#ifdef __linux__
#include <mntent.h>
#endif

#ifdef HAVE_SYS_RESOURCE_H
#include <sys/time.h>
#include <sys/resource.h>
#endif

#include "common/username.h"
#include "getopt_long.h"
#include "libpq/pqcomm.h"		/* needed for UNIXSOCK_PATH() */
#include "pg_config_paths.h"

/* for resultmap we need a list of pairs of strings */
typedef struct _resultmap
{
	char	   *test;
	char	   *type;
	char	   *resultfile;
	struct _resultmap *next;
} _resultmap;

/*
 * Values obtained from pg_config_paths.h and Makefile.  The PG installation
 * paths are only used in temp_install mode: we use these strings to find
 * out where "make install" will put stuff under the temp_install directory.
 * In non-temp_install mode, the only thing we need is the location of psql,
 * which we expect to find in psqldir, or in the PATH if psqldir isn't given.
 *
 * XXX Because pg_regress is not installed in bindir, we can't support
 * this for relocatable trees as it is.  --psqldir would need to be
 * specified in those cases.
 */
char	   *bindir = PGBINDIR;
char	   *libdir = LIBDIR;
char	   *datadir = PGSHAREDIR;
char	   *host_platform = HOST_TUPLE;

#ifndef WIN32_ONLY_COMPILER
static char *makeprog = MAKEPROG;
#endif

#ifndef WIN32					/* not used in WIN32 case */
static char *shellprog = SHELLPROG;
#endif

static char gpdiffprog[MAXPGPATH];
static char gpstringsubsprog[MAXPGPATH];

/*
 * On Windows we use -w in diff switches to avoid problems with inconsistent
 * newline representation.  The actual result files will generally have
 * Windows-style newlines, but the comparison files might or might not.
 */
#ifndef WIN32
/* GPDB:  Add stuff to ignore all the extra NOTICE messages we give */
const char *basic_diff_opts = "-I HINT: -I CONTEXT: -I GP_IGNORE:";
const char *pretty_diff_opts = "-I HINT: -I CONTEXT: -I GP_IGNORE: -U3";
#else
const char *basic_diff_opts = "-w";
const char *pretty_diff_opts = "-w -C3";
#endif

/* options settable from command line */
_stringlist *dblist = NULL;
bool		debug = false;
char	   *inputdir = ".";
char	   *outputdir = ".";
char	   *prehook = "";
char	   *psqldir = PGBINDIR;
char	   *launcher = NULL;
bool 		optimizer_enabled = false;
bool 		resgroup_enabled = false;
static _stringlist *loadlanguage = NULL;
static _stringlist *loadextension = NULL;
static int	max_connections = 0;
static char *encoding = NULL;
static _stringlist *schedulelist = NULL;
static _stringlist *exclude_tests = NULL;
static _stringlist *extra_tests = NULL;
static char *temp_install = NULL;
static char *temp_config = NULL;
static char *top_builddir = NULL;
static bool nolocale = false;
static bool use_existing = false;
static char *hostname = NULL;
static int	port = -1;
static bool port_specified_by_user = false;
static char *dlpath = PKGLIBDIR;
static char *user = NULL;
static _stringlist *extraroles = NULL;
static _stringlist *extra_install = NULL;
static char *initfile = NULL;
static char *aodir = NULL;
static char *resgroupdir = NULL;
<<<<<<< HEAD
static char *config_auth_datadir = NULL;
=======
static bool ignore_plans = false;
>>>>>>> d1df28c1

/* internal variables */
static const char *progname;
static char *logfilename;
static FILE *logfile;
static char *difffilename;
static const char *sockdir;
#ifdef HAVE_UNIX_SOCKETS
static const char *temp_sockdir;
static char sockself[MAXPGPATH];
static char socklock[MAXPGPATH];
#endif

static _resultmap *resultmap = NULL;

static PID_TYPE postmaster_pid = INVALID_PID;
static bool postmaster_running = false;

static int	success_count = 0;
static int	fail_count = 0;
static int	fail_ignore_count = 0;

static bool directory_exists(const char *dir);
static void make_directory(const char *dir);

static void create_database(const char *dbname);
static void drop_database_if_exists(const char *dbname);

static int
run_diff(const char *cmd, const char *filename);

static bool should_exclude_test(char *test);

static void
header(const char *fmt,...)
/* This extension allows gcc to check the format string for consistency with
   the supplied arguments. */
__attribute__((format(PG_PRINTF_ATTRIBUTE, 1, 2)));
static void
status(const char *fmt,...)
/* This extension allows gcc to check the format string for consistency with
   the supplied arguments. */
__attribute__((format(PG_PRINTF_ATTRIBUTE, 1, 2)));
static void
psql_command(const char *database, const char *query,...)
/* This extension allows gcc to check the format string for consistency with
   the supplied arguments. */
__attribute__((format(PG_PRINTF_ATTRIBUTE, 2, 3)));

#ifdef WIN32
typedef BOOL (WINAPI * __CreateRestrictedToken) (HANDLE, DWORD, DWORD, PSID_AND_ATTRIBUTES, DWORD, PLUID_AND_ATTRIBUTES, DWORD, PSID_AND_ATTRIBUTES, PHANDLE);

/* Windows API define missing from some versions of MingW headers */
#ifndef  DISABLE_MAX_PRIVILEGE
#define DISABLE_MAX_PRIVILEGE	0x1
#endif
#endif

static bool detectCgroupMountPoint(char *cgdir, int len);

/*
 * allow core files if possible.
 */
#if defined(HAVE_GETRLIMIT) && defined(RLIMIT_CORE)
static void
unlimit_core_size(void)
{
	struct rlimit lim;

	getrlimit(RLIMIT_CORE, &lim);
	if (lim.rlim_max == 0)
	{
		fprintf(stderr,
				_("%s: could not set core size: disallowed by hard limit\n"),
				progname);
		return;
	}
	else if (lim.rlim_max == RLIM_INFINITY || lim.rlim_cur < lim.rlim_max)
	{
		lim.rlim_cur = lim.rlim_max;
		setrlimit(RLIMIT_CORE, &lim);
	}
}
#endif


/*
 * Add an item at the end of a stringlist.
 */
void
add_stringlist_item(_stringlist **listhead, const char *str)
{
	_stringlist *newentry = malloc(sizeof(_stringlist));
	_stringlist *oldentry;

	newentry->str = strdup(str);
	newentry->next = NULL;
	if (*listhead == NULL)
		*listhead = newentry;
	else
	{
		for (oldentry = *listhead; oldentry->next; oldentry = oldentry->next)
			 /* skip */ ;
		oldentry->next = newentry;
	}
}

/*
 * Free a stringlist.
 */
static void
free_stringlist(_stringlist **listhead)
{
	if (listhead == NULL || *listhead == NULL)
		return;
	if ((*listhead)->next != NULL)
		free_stringlist(&((*listhead)->next));
	free((*listhead)->str);
	free(*listhead);
	*listhead = NULL;
}

/*
 * Split a delimited string into a stringlist
 */
static void
split_to_stringlist(const char *s, const char *delim, _stringlist **listhead)
{
	char	   *sc = strdup(s);
	char	   *token = strtok(sc, delim);

	while (token)
	{
		add_stringlist_item(listhead, token);
		token = strtok(NULL, delim);
	}
	free(sc);
}

/*
 * Print a progress banner on stdout.
 */
static void
header(const char *fmt,...)
{
	char		tmp[64];
	va_list		ap;

	va_start(ap, fmt);
	vsnprintf(tmp, sizeof(tmp), fmt, ap);
	va_end(ap);

	fprintf(stdout, "============== %-38s ==============\n", tmp);
	fflush(stdout);
}

/*
 * Print "doing something ..." --- supplied text should not end with newline
 */
static void
status(const char *fmt,...)
{
	va_list		ap;

	va_start(ap, fmt);
	vfprintf(stdout, fmt, ap);
	fflush(stdout);
	va_end(ap);

	if (logfile)
	{
		va_start(ap, fmt);
		vfprintf(logfile, fmt, ap);
		va_end(ap);
	}
}

/*
 * Done "doing something ..."
 */
static void
status_end(void)
{
	fprintf(stdout, "\n");
	fflush(stdout);
	if (logfile)
		fprintf(logfile, "\n");
}

/*
 * shut down temp postmaster
 */
static void
stop_postmaster(void)
{
	if (postmaster_running)
	{
		/* We use pg_ctl to issue the kill and wait for stop */
		char		buf[MAXPGPATH * 2];
		int			r;

		/* On Windows, system() seems not to force fflush, so... */
		fflush(stdout);
		fflush(stderr);

		snprintf(buf, sizeof(buf),
				 "\"%s/pg_ctl\" stop -D \"%s/data\" -s -m fast",
				 bindir, temp_install);
		r = system(buf);
		if (r != 0)
		{
			fprintf(stderr, _("\n%s: could not stop postmaster: exit code was %d\n"),
					progname, r);
			_exit(2);			/* not exit(), that could be recursive */
		}

		postmaster_running = false;
	}
}

#ifdef HAVE_UNIX_SOCKETS
/*
 * Remove the socket temporary directory.  pg_regress never waits for a
 * postmaster exit, so it is indeterminate whether the postmaster has yet to
 * unlink the socket and lock file.  Unlink them here so we can proceed to
 * remove the directory.  Ignore errors; leaking a temporary directory is
 * unimportant.  This can run from a signal handler.  The code is not
 * acceptable in a Windows signal handler (see initdb.c:trapsig()), but
 * Windows is not a HAVE_UNIX_SOCKETS platform.
 */
static void
remove_temp(void)
{
	Assert(temp_sockdir);
	unlink(sockself);
	unlink(socklock);
	rmdir(temp_sockdir);
}

/*
 * Signal handler that calls remove_temp() and reraises the signal.
 */
static void
signal_remove_temp(int signum)
{
	remove_temp();

	pqsignal(signum, SIG_DFL);
	raise(signum);
}

/*
 * Create a temporary directory suitable for the server's Unix-domain socket.
 * The directory will have mode 0700 or stricter, so no other OS user can open
 * our socket to exploit our use of trust authentication.  Most systems
 * constrain the length of socket paths well below _POSIX_PATH_MAX, so we
 * place the directory under /tmp rather than relative to the possibly-deep
 * current working directory.
 *
 * Compared to using the compiled-in DEFAULT_PGSOCKET_DIR, this also permits
 * testing to work in builds that relocate it to a directory not writable to
 * the build/test user.
 */
static const char *
make_temp_sockdir(void)
{
	char	   *template = strdup("/tmp/pg_regress-XXXXXX");

	temp_sockdir = mkdtemp(template);
	if (temp_sockdir == NULL)
	{
		fprintf(stderr, _("%s: could not create directory \"%s\": %s\n"),
				progname, template, strerror(errno));
		exit(2);
	}

	/* Stage file names for remove_temp().  Unsafe in a signal handler. */
	UNIXSOCK_PATH(sockself, port, temp_sockdir);
	snprintf(socklock, sizeof(socklock), "%s.lock", sockself);

	/* Remove the directory during clean exit. */
	atexit(remove_temp);

	/*
	 * Remove the directory before dying to the usual signals.  Omit SIGQUIT,
	 * preserving it as a quick, untidy exit.
	 */
	pqsignal(SIGHUP, signal_remove_temp);
	pqsignal(SIGINT, signal_remove_temp);
	pqsignal(SIGPIPE, signal_remove_temp);
	pqsignal(SIGTERM, signal_remove_temp);

	return temp_sockdir;
}
#endif   /* HAVE_UNIX_SOCKETS */

/*
 * Always exit through here, not through plain exit(), to ensure we make
 * an effort to shut down a temp postmaster
 */
void
exit_nicely(int code)
{
	stop_postmaster();
	exit(code);
}

/*
 * Check whether string matches pattern
 *
 * In the original shell script, this function was implemented using expr(1),
 * which provides basic regular expressions restricted to match starting at
 * the string start (in conventional regex terms, there's an implicit "^"
 * at the start of the pattern --- but no implicit "$" at the end).
 *
 * For now, we only support "." and ".*" as non-literal metacharacters,
 * because that's all that anyone has found use for in resultmap.  This
 * code could be extended if more functionality is needed.
 */
static bool
string_matches_pattern(const char *str, const char *pattern)
{
	while (*str && *pattern)
	{
		if (*pattern == '.' && pattern[1] == '*')
		{
			pattern += 2;
			/* Trailing .* matches everything. */
			if (*pattern == '\0')
				return true;

			/*
			 * Otherwise, scan for a text position at which we can match the
			 * rest of the pattern.
			 */
			while (*str)
			{
				/*
				 * Optimization to prevent most recursion: don't recurse
				 * unless first pattern char might match this text char.
				 */
				if (*str == *pattern || *pattern == '.')
				{
					if (string_matches_pattern(str, pattern))
						return true;
				}

				str++;
			}

			/*
			 * End of text with no match.
			 */
			return false;
		}
		else if (*pattern != '.' && *str != *pattern)
		{
			/*
			 * Not the single-character wildcard and no explicit match? Then
			 * time to quit...
			 */
			return false;
		}

		str++;
		pattern++;
	}

	if (*pattern == '\0')
		return true;			/* end of pattern, so declare match */

	/* End of input string.  Do we have matching pattern remaining? */
	while (*pattern == '.' && pattern[1] == '*')
		pattern += 2;
	if (*pattern == '\0')
		return true;			/* end of pattern, so declare match */

	return false;
}

/*
 * Replace all occurrences of a string in a string with a different string.
 * NOTE: Assumes there is enough room in the target buffer!
 */
void
replace_string(char *string, char *replace, char *replacement)
{
	char	   *ptr;

	while ((ptr = strstr(string, replace)) != NULL)
	{
		char	   *dup = strdup(string);

		strlcpy(string, dup, ptr - string + 1);
		strcat(string, replacement);
		strcat(string, dup + (ptr - string) + strlen(replace));
		free(dup);
	}
}

typedef struct replacements
{
	char *abs_srcdir;
	char *abs_builddir;
	char *testtablespace;
	char *dlpath;
	char *dlsuffix;
	char *bindir;
	char *orientation;
	char *cgroup_mnt_point;
} replacements;

/* Internal helper function to detect cgroup mount point at runtime.*/
static bool
detectCgroupMountPoint(char *cgdir, int len)
{
#ifdef __linux__
	struct mntent *me;
	FILE *fp;
	bool ret = false;

	fp = setmntent("/proc/self/mounts", "r");
	if (fp == NULL)
		return ret;

	while ((me = getmntent(fp)))
	{
		char *p;

		if (strcmp(me->mnt_type, "cgroup"))
			continue;

		strncpy(cgdir, me->mnt_dir, len);

		p = strrchr(cgdir, '/');
		if (p != NULL)
		{
			*p = 0;
			ret = true;
		}
		break;
	}

	endmntent(fp);
	return ret;
#else
	return false;
#endif
}

static void
convert_line(char *line, replacements *repls)
{
	replace_string(line, "@cgroup_mnt_point@", repls->cgroup_mnt_point);
	replace_string(line, "@abs_srcdir@", repls->abs_srcdir);
	replace_string(line, "@abs_builddir@", repls->abs_builddir);
	replace_string(line, "@testtablespace@", repls->testtablespace);
	replace_string(line, "@libdir@", repls->dlpath);
	replace_string(line, "@DLSUFFIX@", repls->dlsuffix);
	replace_string(line, "@bindir@", repls->bindir);
	if (repls->orientation)
	{
		replace_string(line, "@orientation@", repls->orientation);
		if (strcmp(repls->orientation, "row") == 0)
			replace_string(line, "@aoseg@", "aoseg");
		else
			replace_string(line, "@aoseg@", "aocsseg");
	}
}

/*
 * Generate two files for each UAO test case, one for row and the
 * other for column orientation.
 */
static int
generate_uao_sourcefiles(char *src_dir, char *dest_dir, char *suffix, replacements *repls)
{
	struct stat st;
	int			ret;
	char	  **name;
	char	  **names;
	int			count = 0;

	/*
	 * Return silently if src_dir or dest_dir is not a directory, in
	 * the same spirit as in convert_sourcefiles_in().
	 */
	ret = stat(src_dir, &st);
	if (ret != 0 || !S_ISDIR(st.st_mode))
		return 0;

	ret = stat(dest_dir, &st);
	if (ret != 0 || !S_ISDIR(st.st_mode))
		return 0;

	names = pgfnames(src_dir);
	if (!names)
		/* Error logged in pgfnames */
		exit_nicely(2);

	/* finally loop on each file and generate the files */
	for (name = names; *name; name++)
	{
		char		srcfile[MAXPGPATH];
		char		destfile_row[MAXPGPATH];
		char		destfile_col[MAXPGPATH];
		char		prefix[MAXPGPATH];
		FILE	   *infile,
				   *outfile_row,
				   *outfile_col;
		char		line[1024];
		char		line_row[1024];
		bool		has_tokens = false;

		/* reject filenames not finishing in ".source" */
		if (strlen(*name) < 8)
			continue;
		if (strcmp(*name + strlen(*name) - 7, ".source") != 0)
			continue;

		count++;

		/*
		 * Build the full actual paths to open.  Optimizer specific
		 * answer filenames must end with "optimizer".
		 */
		snprintf(srcfile, MAXPGPATH, "%s/%s", src_dir, *name);
		if (strlen(*name) > 17 &&
			strcmp(*name + strlen(*name) - 17, "_optimizer.source") == 0)
		{
			snprintf(prefix, strlen(*name) - 16, "%s", *name);
			snprintf(destfile_row, MAXPGPATH, "%s/%s_row_optimizer.%s",
					 dest_dir, prefix, suffix);
			snprintf(destfile_col, MAXPGPATH, "%s/%s_column_optimizer.%s",
					 dest_dir, prefix, suffix);
		}
		else
		{
			snprintf(prefix, strlen(*name) - 6, "%s", *name);
			snprintf(destfile_row, MAXPGPATH, "%s/%s_row.%s",
					 dest_dir, prefix, suffix);
			snprintf(destfile_col, MAXPGPATH, "%s/%s_column.%s",
					 dest_dir, prefix, suffix);
		}

		infile = fopen(srcfile, "r");
		if (!infile)
		{
			fprintf(stderr, _("%s: could not open file \"%s\" for reading: %s\n"),
					progname, srcfile, strerror(errno));
			exit_nicely(2);
		}
		outfile_row = fopen(destfile_row, "w");
		if (!outfile_row)
		{
			fprintf(stderr, _("%s: could not open file \"%s\" for writing: %s\n"),
					progname, destfile_row, strerror(errno));
			exit_nicely(2);
		}
		outfile_col = fopen(destfile_col, "w");
		if (!outfile_col)
		{
			fprintf(stderr, _("%s: could not open file \"%s\" for writing: %s\n"),
					progname, destfile_col, strerror(errno));
			exit_nicely(2);
		}

		while (fgets(line, sizeof(line), infile))
		{
			strncpy(line_row, line, sizeof(line));
			repls->orientation = "row";
			convert_line(line_row, repls);
			repls->orientation = "column";
			convert_line(line, repls);
			fputs(line, outfile_col);
			fputs(line_row, outfile_row);
			/*
			 * Remember if there are any more tokens that we didn't recognize.
			 * They need to be handled by the gpstringsubs.pl script
			 */
			if (!has_tokens && strchr(line, '@') != NULL)
				has_tokens = true;
		}

		fclose(infile);
		fclose(outfile_row);
		fclose(outfile_col);
		if (has_tokens)
		{
			char		cmd[MAXPGPATH * 3];
			snprintf(cmd, sizeof(cmd),
					 "%s %s", gpstringsubsprog, destfile_row);
			if (run_diff(cmd, destfile_row) != 0)
			{
				fprintf(stderr, _("%s: could not convert %s\n"),
						progname, destfile_row);
			}
			snprintf(cmd, sizeof(cmd),
					 "%s %s", gpstringsubsprog, destfile_col);
			if (run_diff(cmd, destfile_col) != 0)
			{
				fprintf(stderr, _("%s: could not convert %s\n"),
						progname, destfile_col);
			}
		}
	}

	pgfnames_cleanup(names);
	return count;
}

/*
 * Convert *.source found in the "source" directory, replacing certain tokens
 * in the file contents with their intended values, and put the resulting files
 * in the "dest" directory, replacing the ".source" prefix in their names with
 * the given suffix.
 */
static int
convert_sourcefiles_in(char *source_subdir, char *dest_dir, char *dest_subdir, char *suffix)
{
	char		testtablespace[MAXPGPATH];
	char		indir[MAXPGPATH];
	char		cgroup_mnt_point[MAXPGPATH];
	replacements repls;
	struct stat st;
	int			ret;
	char	  **name;
	char	  **names;
	int			count = 0;

	snprintf(indir, MAXPGPATH, "%s/%s", inputdir, source_subdir);

	/* Check that indir actually exists and is a directory */
	ret = stat(indir, &st);
	if (ret != 0 || !S_ISDIR(st.st_mode))
	{
		/*
		 * No warning, to avoid noise in tests that do not have these
		 * directories; for example, ecpg, contrib and src/pl.
		 */
		return count;
	}

	names = pgfnames(indir);
	if (!names)
		/* Error logged in pgfnames */
		exit(2);

	/* also create the output directory if not present */
	if (!directory_exists(dest_subdir))
		make_directory(dest_subdir);

	snprintf(testtablespace, MAXPGPATH, "%s/testtablespace", outputdir);

#ifdef WIN32

	/*
	 * On Windows only, clean out the test tablespace dir, or create it if it
	 * doesn't exist.  On other platforms we expect the Makefile to take care
	 * of that.  (We don't migrate that functionality in here because it'd be
	 * harder to cope with platform-specific issues such as SELinux.)
	 *
	 * XXX it would be better if pg_regress.c had nothing at all to do with
	 * testtablespace, and this were handled by a .BAT file or similar on
	 * Windows.  See pgsql-hackers discussion of 2008-01-18.
	 */
	if (directory_exists(testtablespace))
		if (!rmtree(testtablespace, true))
		{
			fprintf(stderr, _("\n%s: could not remove test tablespace \"%s\"\n"),
					progname, testtablespace);
			exit(2);
		}
	make_directory(testtablespace);
#endif

	memset(cgroup_mnt_point, 0, sizeof(cgroup_mnt_point));
	if (!detectCgroupMountPoint(cgroup_mnt_point,
								sizeof(cgroup_mnt_point) - 1))
		strcpy(cgroup_mnt_point, "/sys/fs/cgroup");

	memset(&repls, 0, sizeof(repls));
	repls.abs_srcdir = inputdir;
	repls.abs_builddir = outputdir;
	repls.testtablespace = testtablespace;
	repls.dlpath = dlpath;
	repls.dlsuffix = DLSUFFIX;
	repls.bindir = bindir;
	repls.cgroup_mnt_point = cgroup_mnt_point;

	/* finally loop on each file and do the replacement */
	for (name = names; *name; name++)
	{
		char		srcfile[MAXPGPATH];
		char		destfile[MAXPGPATH];
		char		prefix[MAXPGPATH];
		FILE	   *infile,
				   *outfile;
		char		line[1024];
		bool		has_tokens = false;

		if (aodir && strncmp(*name, aodir, strlen(aodir)) == 0 &&
			(strlen(*name) < 8 || strcmp(*name + strlen(*name) - 7, ".source") != 0))
		{
			snprintf(srcfile, MAXPGPATH, "%s/%s",  indir, *name);
			snprintf(destfile, MAXPGPATH, "%s/%s", dest_subdir, *name);
			count += generate_uao_sourcefiles(srcfile, destfile, suffix, &repls);
			continue;
		}

		if (resgroupdir && strncmp(*name, resgroupdir, strlen(resgroupdir)) == 0 &&
			(strlen(*name) < 8 || strcmp(*name + strlen(*name) - 7, ".source") != 0))
		{
			snprintf(srcfile, MAXPGPATH, "%s/%s", source_subdir, *name);
			snprintf(destfile, MAXPGPATH, "%s/%s", dest_subdir, *name);
			count += convert_sourcefiles_in(srcfile, dest_dir, destfile, suffix);
			continue;
		}

		/* reject filenames not finishing in ".source" */
		if (strlen(*name) < 8)
			continue;
		if (strcmp(*name + strlen(*name) - 7, ".source") != 0)
			continue;

		count++;

		/* build the full actual paths to open */
		snprintf(prefix, strlen(*name) - 6, "%s", *name);
		snprintf(srcfile, MAXPGPATH, "%s/%s", indir, *name);
		snprintf(destfile, MAXPGPATH, "%s/%s/%s.%s", dest_dir, dest_subdir,
				 prefix, suffix);

		infile = fopen(srcfile, "r");
		if (!infile)
		{
			fprintf(stderr, _("%s: could not open file \"%s\" for reading: %s\n"),
					progname, srcfile, strerror(errno));
			exit(2);
		}
		outfile = fopen(destfile, "w");
		if (!outfile)
		{
			fprintf(stderr, _("%s: could not open file \"%s\" for writing: %s\n"),
					progname, destfile, strerror(errno));
			exit(2);
		}
		while (fgets(line, sizeof(line), infile))
		{
			convert_line(line, &repls);
			fputs(line, outfile);

			/*
			 * Remember if there are any more tokens that we didn't recognize.
			 * They need to be handled by the gpstringsubs.pl script
			 */
			if (!has_tokens && strchr(line, '@') != NULL)
				has_tokens = true;
		}
		fclose(infile);
		fclose(outfile);

		if (has_tokens)
		{
			char		cmd[MAXPGPATH * 3];
			snprintf(cmd, sizeof(cmd),
					 "%s %s", gpstringsubsprog, destfile);
			if (run_diff(cmd, destfile) != 0)
			{
				fprintf(stderr, _("%s: could not convert %s\n"),
						progname, destfile);
			}
		}

	}

	/*
	 * If we didn't process any files, complain because it probably means
	 * somebody neglected to pass the needed --inputdir argument.
	 */
	if (count <= 0)
	{
		fprintf(stderr, _("%s: no *.source files found in \"%s\"\n"),
				progname, indir);
		exit(2);
	}

	pgfnames_cleanup(names);

	return count;
}

/* Create the .sql, .out and .yml files from the .source files, if any */
static void
convert_sourcefiles(void)
{
	convert_sourcefiles_in("input", outputdir, "sql", "sql");
	convert_sourcefiles_in("output", outputdir, "expected", "out");

	convert_sourcefiles_in("yml_in", inputdir, "yml", "yml");
}

/*
 * Scan resultmap file to find which platform-specific expected files to use.
 *
 * The format of each line of the file is
 *		   testname/hostplatformpattern=substitutefile
 * where the hostplatformpattern is evaluated per the rules of expr(1),
 * namely, it is a standard regular expression with an implicit ^ at the start.
 * (We currently support only a very limited subset of regular expressions,
 * see string_matches_pattern() above.)  What hostplatformpattern will be
 * matched against is the config.guess output.  (In the shell-script version,
 * we also provided an indication of whether gcc or another compiler was in
 * use, but that facility isn't used anymore.)
 */
static void
load_resultmap(void)
{
	char		buf[MAXPGPATH];
	FILE	   *f;

	/* scan the file ... */
	snprintf(buf, sizeof(buf), "%s/resultmap", inputdir);
	f = fopen(buf, "r");
	if (!f)
	{
		/* OK if it doesn't exist, else complain */
		if (errno == ENOENT)
			return;
		fprintf(stderr, _("%s: could not open file \"%s\" for reading: %s\n"),
				progname, buf, strerror(errno));
		exit(2);
	}

	while (fgets(buf, sizeof(buf), f))
	{
		char	   *platform;
		char	   *file_type;
		char	   *expected;
		int			i;

		/* strip trailing whitespace, especially the newline */
		i = strlen(buf);
		while (i > 0 && isspace((unsigned char) buf[i - 1]))
			buf[--i] = '\0';

		/* parse out the line fields */
		file_type = strchr(buf, ':');
		if (!file_type)
		{
			fprintf(stderr, _("incorrectly formatted resultmap entry: %s\n"),
					buf);
			exit(2);
		}
		*file_type++ = '\0';

		platform = strchr(file_type, ':');
		if (!platform)
		{
			fprintf(stderr, _("incorrectly formatted resultmap entry: %s\n"),
					buf);
			exit(2);
		}
		*platform++ = '\0';
		expected = strchr(platform, '=');
		if (!expected)
		{
			fprintf(stderr, _("incorrectly formatted resultmap entry: %s\n"),
					buf);
			exit(2);
		}
		*expected++ = '\0';

		/*
		 * if it's for current platform, save it in resultmap list. Note: by
		 * adding at the front of the list, we ensure that in ambiguous cases,
		 * the last match in the resultmap file is used. This mimics the
		 * behavior of the old shell script.
		 */
		if (string_matches_pattern(host_platform, platform))
		{
			_resultmap *entry = malloc(sizeof(_resultmap));

			entry->test = strdup(buf);
			entry->type = strdup(file_type);
			entry->resultfile = strdup(expected);
			entry->next = resultmap;
			resultmap = entry;
		}
	}
	fclose(f);
}

/*
 * Check in resultmap if we should be looking at a different file
 */
static
const char *
get_expectfile(const char *testname, const char *file, const char *default_expectfile)
{
	char		expectpath[MAXPGPATH];
	char	   *file_type;
	char	   *file_name;
	char		base_file[MAXPGPATH];
	_resultmap *rm;
	char		buf[MAXPGPATH];

	/*
	 * Determine the file type from the file name. This is just what is
	 * following the last dot in the file name.
	 */
	if (!file || !(file_type = strrchr(file, '.')))
		return NULL;

	file_type++;

	/*
	 * Also determine the base file name from the result full path.
	 */
	if (!(file_name = strrchr(file, '/')))
		return NULL;

	file_name ++;

	if (file_type < file_name)
		return NULL;
	strlcpy(base_file, file_name, (file_type) - file_name);

	/*
	 * Find the directory the default expected file is in. That is, everything
	 * up to the last slash.
	 */
	{
		char	   *p = strrchr(default_expectfile, '/');

		if (!p)
			return NULL;

		strlcpy(expectpath, default_expectfile, p - default_expectfile + 1);
	}

	for (rm = resultmap; rm != NULL; rm = rm->next)
	{
		if (strcmp(testname, rm->test) == 0 && strcmp(file_type, rm->type) == 0)
		{
			snprintf(buf, sizeof(buf), "%s/%s", expectpath, rm->resultfile);
			return strdup(buf);
		}
	}

	/* Use ORCA or resgroup expected outputs, if available */
	if  (optimizer_enabled && resgroup_enabled)
	{
		snprintf(buf, sizeof(buf), "%s/%s_optimizer_resgroup.%s", expectpath, base_file, file_type);
		if (file_exists(buf))
			return strdup(buf);
	}
	if  (optimizer_enabled)
	{
		snprintf(buf, sizeof(buf), "%s/%s_optimizer.%s", expectpath, base_file, file_type);
		if (file_exists(buf))
			return strdup(buf);
	}
	if  (resgroup_enabled)
	{
		snprintf(buf, sizeof(buf), "%s/%s_resgroup.%s", expectpath, base_file, file_type);
		if (file_exists(buf))
			return strdup(buf);
	}

	return NULL;
}

/*
 * Handy subroutine for setting an environment variable "var" to "val"
 */
static void
doputenv(const char *var, const char *val)
{
	char	   *s;

	s = psprintf("%s=%s", var, val);
	putenv(s);
}

/*
 * Set the environment variable "pathname", prepending "addval" to its
 * old value (if any).
 */
static void
add_to_path(const char *pathname, char separator, const char *addval)
{
	char	   *oldval = getenv(pathname);
	char	   *newval;

	if (!oldval || !oldval[0])
	{
		/* no previous value */
		newval = psprintf("%s=%s", pathname, addval);
	}
	else
		newval = psprintf("%s=%s%c%s", pathname, addval, separator, oldval);

	putenv(newval);
}

/*
 * Prepare environment variables for running regression tests
 */
static void
initialize_environment(void)
{
	putenv("PGAPPNAME=pg_regress");

	if (nolocale)
	{
		/*
		 * Clear out any non-C locale settings
		 */
		unsetenv("LC_COLLATE");
		unsetenv("LC_CTYPE");
		unsetenv("LC_MONETARY");
		unsetenv("LC_NUMERIC");
		unsetenv("LC_TIME");
		unsetenv("LANG");

		/*
		 * Most platforms have adopted the POSIX locale as their
		 * implementation-defined default locale.  Exceptions include native
		 * Windows, Darwin with --enable-nls, and Cygwin with --enable-nls.
		 * (Use of --enable-nls matters because libintl replaces setlocale().)
		 * Also, PostgreSQL does not support Darwin with locale environment
		 * variables unset; see PostmasterMain().
		 */
#if defined(WIN32) || defined(__CYGWIN__) || defined(__darwin__)
		putenv("LANG=C");
#endif
	}

	/*
	 * Set translation-related settings to English; otherwise psql will
	 * produce translated messages and produce diffs.  (XXX If we ever support
	 * translation of pg_regress, this needs to be moved elsewhere, where psql
	 * is actually called.)
	 */
	unsetenv("LANGUAGE");
	unsetenv("LC_ALL");
	putenv("LC_MESSAGES=C");

	/*
	 * Set encoding as requested
	 */
	if (encoding)
		doputenv("PGCLIENTENCODING", encoding);
	else
		unsetenv("PGCLIENTENCODING");

	/*
	 * Set timezone and datestyle for datetime-related tests
	 */
	putenv("PGTZ=PST8PDT");
	putenv("PGDATESTYLE=Postgres, MDY");

	/*
	 * Likewise set intervalstyle to ensure consistent results.  This is a bit
	 * more painful because we must use PGOPTIONS, and we want to preserve the
	 * user's ability to set other variables through that.
	 */
	{
		const char *my_pgoptions = "-c intervalstyle=postgres_verbose";
		const char *old_pgoptions = getenv("PGOPTIONS");
		char	   *new_pgoptions;

		if (!old_pgoptions)
			old_pgoptions = "";
		new_pgoptions = psprintf("PGOPTIONS=%s %s",
								 old_pgoptions, my_pgoptions);
		putenv(new_pgoptions);
	}

	if (temp_install)
	{
		/*
		 * Clear out any environment vars that might cause psql to connect to
		 * the wrong postmaster, or otherwise behave in nondefault ways. (Note
		 * we also use psql's -X switch consistently, so that ~/.psqlrc files
		 * won't mess things up.)  Also, set PGPORT to the temp port, and set
		 * PGHOST depending on whether we are using TCP or Unix sockets.
		 */
		unsetenv("PGDATABASE");
		unsetenv("PGUSER");
		unsetenv("PGSERVICE");
		unsetenv("PGSSLMODE");
		unsetenv("PGREQUIRESSL");
		unsetenv("PGCONNECT_TIMEOUT");
		unsetenv("PGDATA");
#ifdef HAVE_UNIX_SOCKETS
		if (hostname != NULL)
			doputenv("PGHOST", hostname);
		else
		{
			sockdir = getenv("PG_REGRESS_SOCK_DIR");
			if (!sockdir)
				sockdir = make_temp_sockdir();
			doputenv("PGHOST", sockdir);
		}
#else
		Assert(hostname != NULL);
		doputenv("PGHOST", hostname);
#endif
		unsetenv("PGHOSTADDR");
		if (port != -1)
		{
			char		s[16];

			sprintf(s, "%d", port);
			doputenv("PGPORT", s);
		}

		/*
		 * GNU make stores some flags in the MAKEFLAGS environment variable to
		 * pass arguments to its own children.  If we are invoked by make,
		 * that causes the make invoked by us to think its part of the make
		 * task invoking us, and so it tries to communicate with the toplevel
		 * make.  Which fails.
		 *
		 * Unset the variable to protect against such problems.  We also reset
		 * MAKELEVEL to be certain the child doesn't notice the make above us.
		 */
		unsetenv("MAKEFLAGS");
		unsetenv("MAKELEVEL");

		/*
		 * Adjust path variables to point into the temp-install tree
		 */
		bindir = psprintf("%s/install/%s", temp_install, bindir);

		libdir = psprintf("%s/install/%s", temp_install, libdir);

		datadir = psprintf("%s/install/%s", temp_install, datadir);

		/* psql will be installed into temp-install bindir */
		psqldir = bindir;

		/*
		 * Set up shared library paths to include the temp install.
		 *
		 * LD_LIBRARY_PATH covers many platforms.  DYLD_LIBRARY_PATH works on
		 * Darwin, and maybe other Mach-based systems.  LIBPATH is for AIX.
		 * Windows needs shared libraries in PATH (only those linked into
		 * executables, not dlopen'ed ones). Feel free to account for others
		 * as well.
		 */
		add_to_path("LD_LIBRARY_PATH", ':', libdir);
		add_to_path("DYLD_LIBRARY_PATH", ':', libdir);
		add_to_path("LIBPATH", ':', libdir);
#if defined(WIN32)
		add_to_path("PATH", ';', libdir);
#elif defined(__CYGWIN__)
		add_to_path("PATH", ':', libdir);
#endif
	}
	else
	{
		const char *pghost;
		const char *pgport;

		/*
		 * When testing an existing install, we honor existing environment
		 * variables, except if they're overridden by command line options.
		 */
		if (hostname != NULL)
		{
			doputenv("PGHOST", hostname);
			unsetenv("PGHOSTADDR");
		}
		if (port != -1)
		{
			char		s[16];

			sprintf(s, "%d", port);
			doputenv("PGPORT", s);
		}
		if (user != NULL)
			doputenv("PGUSER", user);

		/*
		 * Report what we're connecting to
		 */
		pghost = getenv("PGHOST");
		pgport = getenv("PGPORT");
#ifndef HAVE_UNIX_SOCKETS
		if (!pghost)
			pghost = "localhost";
#endif

		if (pghost && pgport)
			printf(_("(using postmaster on %s, port %s)\n"), pghost, pgport);
		if (pghost && !pgport)
			printf(_("(using postmaster on %s, default port)\n"), pghost);
		if (!pghost && pgport)
			printf(_("(using postmaster on Unix socket, port %s)\n"), pgport);
		if (!pghost && !pgport)
			printf(_("(using postmaster on Unix socket, default port)\n"));
	}

	convert_sourcefiles();
	load_resultmap();
}

#ifdef ENABLE_SSPI
/*
 * Get account and domain/realm names for the current user.  This is based on
 * pg_SSPI_recvauth().  The returned strings use static storage.
 */
static void
current_windows_user(const char **acct, const char **dom)
{
	static char accountname[MAXPGPATH];
	static char domainname[MAXPGPATH];
	HANDLE		token;
	TOKEN_USER *tokenuser;
	DWORD		retlen;
	DWORD		accountnamesize = sizeof(accountname);
	DWORD		domainnamesize = sizeof(domainname);
	SID_NAME_USE accountnameuse;

	if (!OpenProcessToken(GetCurrentProcess(), TOKEN_READ, &token))
	{
		fprintf(stderr,
				_("%s: could not open process token: error code %lu\n"),
				progname, GetLastError());
		exit(2);
	}

	if (!GetTokenInformation(token, TokenUser, NULL, 0, &retlen) && GetLastError() != 122)
	{
		fprintf(stderr,
				_("%s: could not get token user size: error code %lu\n"),
				progname, GetLastError());
		exit(2);
	}
	tokenuser = malloc(retlen);
	if (!GetTokenInformation(token, TokenUser, tokenuser, retlen, &retlen))
	{
		fprintf(stderr,
				_("%s: could not get token user: error code %lu\n"),
				progname, GetLastError());
		exit(2);
	}

	if (!LookupAccountSid(NULL, tokenuser->User.Sid, accountname, &accountnamesize,
						  domainname, &domainnamesize, &accountnameuse))
	{
		fprintf(stderr,
				_("%s: could not look up account SID: error code %lu\n"),
				progname, GetLastError());
		exit(2);
	}

	free(tokenuser);

	*acct = accountname;
	*dom = domainname;
}

/*
 * Rewrite pg_hba.conf and pg_ident.conf to use SSPI authentication.  Permit
 * the current OS user to authenticate as the bootstrap superuser and as any
 * user named in a --create-role option.
 */
static void
config_sspi_auth(const char *pgdata)
{
	const char *accountname,
			   *domainname;
	const char *username;
	char	   *errstr;
	bool		have_ipv6;
	char		fname[MAXPGPATH];
	int			res;
	FILE	   *hba,
			   *ident;
	_stringlist *sl;

	/*
	 * "username", the initdb-chosen bootstrap superuser name, may always
	 * match "accountname", the value SSPI authentication discovers.  The
	 * underlying system functions do not clearly guarantee that.
	 */
	current_windows_user(&accountname, &domainname);
	username = get_user_name(&errstr);
	if (username == NULL)
	{
		fprintf(stderr, "%s: %s\n", progname, errstr);
		exit(2);
	}

	/*
	 * Like initdb.c:setup_config(), determine whether the platform recognizes
	 * ::1 (IPv6 loopback) as a numeric host address string.
	 */
	{
		struct addrinfo *gai_result;
		struct addrinfo hints;
		WSADATA		wsaData;

		hints.ai_flags = AI_NUMERICHOST;
		hints.ai_family = AF_UNSPEC;
		hints.ai_socktype = 0;
		hints.ai_protocol = 0;
		hints.ai_addrlen = 0;
		hints.ai_canonname = NULL;
		hints.ai_addr = NULL;
		hints.ai_next = NULL;

		have_ipv6 = (WSAStartup(MAKEWORD(2, 2), &wsaData) == 0 &&
					 getaddrinfo("::1", NULL, &hints, &gai_result) == 0);
	}

	/* Check a Write outcome and report any error. */
#define CW(cond)	\
	do { \
		if (!(cond)) \
		{ \
			fprintf(stderr, _("%s: could not write to file \"%s\": %s\n"), \
					progname, fname, strerror(errno)); \
			exit(2); \
		} \
	} while (0)

	res = snprintf(fname, sizeof(fname), "%s/pg_hba.conf", pgdata);
	if (res < 0 || res >= sizeof(fname))
	{
		/*
		 * Truncating this name is a fatal error, because we must not fail to
		 * overwrite an original trust-authentication pg_hba.conf.
		 */
		fprintf(stderr, _("%s: directory name too long\n"), progname);
		exit(2);
	}
	hba = fopen(fname, "w");
	if (hba == NULL)
	{
		fprintf(stderr, _("%s: could not open file \"%s\" for writing: %s\n"),
				progname, fname, strerror(errno));
		exit(2);
	}
	CW(fputs("# Configuration written by config_sspi_auth()\n", hba) >= 0);
	CW(fputs("host all all 127.0.0.1/32  sspi include_realm=1 map=regress\n",
			 hba) >= 0);
	if (have_ipv6)
		CW(fputs("host all all ::1/128  sspi include_realm=1 map=regress\n",
				 hba) >= 0);
	CW(fclose(hba) == 0);

	snprintf(fname, sizeof(fname), "%s/pg_ident.conf", pgdata);
	ident = fopen(fname, "w");
	if (ident == NULL)
	{
		fprintf(stderr, _("%s: could not open file \"%s\" for writing: %s\n"),
				progname, fname, strerror(errno));
		exit(2);
	}
	CW(fputs("# Configuration written by config_sspi_auth()\n", ident) >= 0);

	/*
	 * Double-quote for the benefit of account names containing whitespace or
	 * '#'.  Windows forbids the double-quote character itself, so don't
	 * bother escaping embedded double-quote characters.
	 */
	CW(fprintf(ident, "regress  \"%s@%s\"  \"%s\"\n",
			   accountname, domainname, username) >= 0);
	for (sl = extraroles; sl; sl = sl->next)
		CW(fprintf(ident, "regress  \"%s@%s\"  \"%s\"\n",
				   accountname, domainname, sl->str) >= 0);
	CW(fclose(ident) == 0);
}
#endif

/*
 * Issue a command via psql, connecting to the specified database
 *
 * Since we use system(), this doesn't return until the operation finishes
 */
static void
psql_command(const char *database, const char *query,...)
{
	char		query_formatted[1024];
	char		query_escaped[2048];
	char		psql_cmd[MAXPGPATH + 2048];
	va_list		args;
	char	   *s;
	char	   *d;

	/* Generate the query with insertion of sprintf arguments */
	va_start(args, query);
	vsnprintf(query_formatted, sizeof(query_formatted), query, args);
	va_end(args);

	/* Now escape any shell double-quote metacharacters */
	d = query_escaped;
	for (s = query_formatted; *s; s++)
	{
		if (strchr("\\\"$`", *s))
			*d++ = '\\';
		*d++ = *s;
	}
	*d = '\0';

	/* And now we can build and execute the shell command */
	snprintf(psql_cmd, sizeof(psql_cmd),
			 "\"%s%spsql\" -X -c \"%s\" \"%s\"",
			 psqldir ? psqldir : "",
			 psqldir ? "/" : "",
			 query_escaped,
			 database);

	if (system(psql_cmd) != 0)
	{
		/* psql probably already reported the error */
		fprintf(stderr, _("command failed: %s\n"), psql_cmd);
		exit(2);
	}
}

/*
 * Spawn a process to execute the given shell command; don't wait for it
 *
 * Returns the process ID (or HANDLE) so we can wait for it later
 */
PID_TYPE
spawn_process(const char *cmdline)
{
#ifndef WIN32
	pid_t		pid;

	/*
	 * Must flush I/O buffers before fork.  Ideally we'd use fflush(NULL) here
	 * ... does anyone still care about systems where that doesn't work?
	 */
	fflush(stdout);
	fflush(stderr);
	if (logfile)
		fflush(logfile);

	pid = fork();
	if (pid == -1)
	{
		fprintf(stderr, _("%s: could not fork: %s\n"),
				progname, strerror(errno));
		exit(2);
	}
	if (pid == 0)
	{
		/*
		 * In child
		 *
		 * Instead of using system(), exec the shell directly, and tell it to
		 * "exec" the command too.  This saves two useless processes per
		 * parallel test case.
		 */
		char	   *cmdline2;

		cmdline2 = psprintf("exec %s", cmdline);
		execl(shellprog, shellprog, "-c", cmdline2, (char *) NULL);
		fprintf(stderr, _("%s: could not exec \"%s\": %s\n"),
				progname, shellprog, strerror(errno));
		_exit(1);				/* not exit() here... */
	}
	/* in parent */
	return pid;
#else
	char	   *cmdline2;
	BOOL		b;
	STARTUPINFO si;
	PROCESS_INFORMATION pi;
	HANDLE		origToken;
	HANDLE		restrictedToken;
	SID_IDENTIFIER_AUTHORITY NtAuthority = {SECURITY_NT_AUTHORITY};
	SID_AND_ATTRIBUTES dropSids[2];
	__CreateRestrictedToken _CreateRestrictedToken = NULL;
	HANDLE		Advapi32Handle;

	ZeroMemory(&si, sizeof(si));
	si.cb = sizeof(si);

	Advapi32Handle = LoadLibrary("ADVAPI32.DLL");
	if (Advapi32Handle != NULL)
	{
		_CreateRestrictedToken = (__CreateRestrictedToken) GetProcAddress(Advapi32Handle, "CreateRestrictedToken");
	}

	if (_CreateRestrictedToken == NULL)
	{
		if (Advapi32Handle != NULL)
			FreeLibrary(Advapi32Handle);
		fprintf(stderr, _("%s: cannot create restricted tokens on this platform\n"),
				progname);
		exit(2);
	}

	/* Open the current token to use as base for the restricted one */
	if (!OpenProcessToken(GetCurrentProcess(), TOKEN_ALL_ACCESS, &origToken))
	{
		fprintf(stderr, _("could not open process token: error code %lu\n"),
				GetLastError());
		exit(2);
	}

	/* Allocate list of SIDs to remove */
	ZeroMemory(&dropSids, sizeof(dropSids));
	if (!AllocateAndInitializeSid(&NtAuthority, 2,
								  SECURITY_BUILTIN_DOMAIN_RID, DOMAIN_ALIAS_RID_ADMINS, 0, 0, 0, 0, 0, 0, &dropSids[0].Sid) ||
		!AllocateAndInitializeSid(&NtAuthority, 2,
								  SECURITY_BUILTIN_DOMAIN_RID, DOMAIN_ALIAS_RID_POWER_USERS, 0, 0, 0, 0, 0, 0, &dropSids[1].Sid))
	{
		fprintf(stderr, _("could not allocate SIDs: error code %lu\n"), GetLastError());
		exit(2);
	}

	b = _CreateRestrictedToken(origToken,
							   DISABLE_MAX_PRIVILEGE,
							   sizeof(dropSids) / sizeof(dropSids[0]),
							   dropSids,
							   0, NULL,
							   0, NULL,
							   &restrictedToken);

	FreeSid(dropSids[1].Sid);
	FreeSid(dropSids[0].Sid);
	CloseHandle(origToken);
	FreeLibrary(Advapi32Handle);

	if (!b)
	{
		fprintf(stderr, _("could not create restricted token: error code %lu\n"),
				GetLastError());
		exit(2);
	}

	cmdline2 = psprintf("cmd /c \"%s\"", cmdline);

#ifndef __CYGWIN__
	AddUserToTokenDacl(restrictedToken);
#endif

	if (!CreateProcessAsUser(restrictedToken,
							 NULL,
							 cmdline2,
							 NULL,
							 NULL,
							 TRUE,
							 CREATE_SUSPENDED,
							 NULL,
							 NULL,
							 &si,
							 &pi))
	{
		fprintf(stderr, _("could not start process for \"%s\": error code %lu\n"),
				cmdline2, GetLastError());
		exit(2);
	}

	free(cmdline2);

	ResumeThread(pi.hThread);
	CloseHandle(pi.hThread);
	return pi.hProcess;
#endif
}

/*
 * Count bytes in file
 */
static long
file_size(const char *file)
{
	long		r;
	FILE	   *f = fopen(file, "r");

	if (!f)
	{
		fprintf(stderr, _("%s: could not open file \"%s\" for reading: %s\n"),
				progname, file, strerror(errno));
		return -1;
	}
	fseek(f, 0, SEEK_END);
	r = ftell(f);
	fclose(f);
	return r;
}

/*
 * Count lines in file
 */
static int
file_line_count(const char *file)
{
	int			c;
	int			l = 0;
	FILE	   *f = fopen(file, "r");

	if (!f)
	{
		fprintf(stderr, _("%s: could not open file \"%s\" for reading: %s\n"),
				progname, file, strerror(errno));
		return -1;
	}
	while ((c = fgetc(f)) != EOF)
	{
		if (c == '\n')
			l++;
	}
	fclose(f);
	return l;
}

bool
file_exists(const char *file)
{
	FILE	   *f = fopen(file, "r");

	if (!f)
		return false;
	fclose(f);
	return true;
}

static bool
directory_exists(const char *dir)
{
	struct stat st;

	if (stat(dir, &st) != 0)
		return false;
	if (S_ISDIR(st.st_mode))
		return true;
	return false;
}

/* Create a directory */
static void
make_directory(const char *dir)
{
	if (mkdir(dir, S_IRWXU | S_IRWXG | S_IRWXO) < 0)
	{
		fprintf(stderr, _("%s: could not create directory \"%s\": %s\n"),
				progname, dir, strerror(errno));
		exit(2);
	}
}

/*
 * In: filename.ext, Return: filename_i.ext, where 0 < i <= 9
 */
static char *
get_alternative_expectfile(const char *expectfile, int i)
{
	char	   *last_dot;
	int			ssize = strlen(expectfile) + 2 + 1;
	char	   *tmp;
	char	   *s;

	if (!(tmp = (char *) malloc(ssize)))
		return NULL;

	if (!(s = (char *) malloc(ssize)))
	{
		free(tmp);
		return NULL;
	}

	strcpy(tmp, expectfile);
	last_dot = strrchr(tmp, '.');
	if (!last_dot)
	{
		free(tmp);
		free(s);
		return NULL;
	}
	*last_dot = '\0';
	snprintf(s, ssize, "%s_%d.%s", tmp, i, last_dot + 1);
	free(tmp);
	return s;
}

/*
 * Run a "diff" command and also check that it didn't crash
 */
static int
run_diff(const char *cmd, const char *filename)
{
	int			r;

	r = system(cmd);
	if (!WIFEXITED(r) || WEXITSTATUS(r) > 1)
	{
		fprintf(stderr, _("diff command failed with status %d: %s\n"), r, cmd);
		exit(2);
	}
#ifdef WIN32

	/*
	 * On WIN32, if the 'diff' command cannot be found, system() returns 1,
	 * but produces nothing to stdout, so we check for that here.
	 */
	if (WEXITSTATUS(r) == 1 && file_size(filename) <= 0)
	{
		fprintf(stderr, _("diff command not found: %s\n"), cmd);
		exit(2);
	}
#else
	UnusedArg(filename);
#endif

	return WEXITSTATUS(r);
}

/*
 * Check the actual result file for the given test against expected results
 *
 * Returns true if different (failure), false if correct match found.
 * In the true case, the diff is appended to the diffs file.
 */
static bool
results_differ(const char *testname, const char *resultsfile, const char *default_expectfile)
{
	char		expectfile[MAXPGPATH];
	char		diff[MAXPGPATH];
	char		cmd[MAXPGPATH * 3];
	char		best_expect_file[MAXPGPATH];
    char        diff_opts[MAXPGPATH];
    char        m_pretty_diff_opts[MAXPGPATH];
	FILE	   *difffile;
	int			best_line_count;
	int			i;
	int			l;
	const char *platform_expectfile;
	const char *ignore_plans_opts;

	/*
	 * We can pass either the resultsfile or the expectfile, they should have
	 * the same type (filename.type) anyway.
	 */
	platform_expectfile = get_expectfile(testname, resultsfile, default_expectfile);

	if (platform_expectfile)
		strlcpy(expectfile, platform_expectfile, sizeof(expectfile));
	else
		strlcpy(expectfile, default_expectfile, sizeof(expectfile));

	if (ignore_plans)
		ignore_plans_opts = " -gpd_ignore_plans";
	else
		ignore_plans_opts = "";

	/* Name to use for temporary diff file */
	snprintf(diff, sizeof(diff), "%s.diff", resultsfile);
    
	/* Add init file arguments if provided via commandline */
	if (initfile)
	{
	  snprintf(diff_opts, sizeof(diff_opts),
			   "%s%s --gpd_init %s", basic_diff_opts, ignore_plans_opts, initfile);

	  snprintf(m_pretty_diff_opts, sizeof(m_pretty_diff_opts),
			   "%s%s --gpd_init %s", pretty_diff_opts, ignore_plans_opts, initfile);
	}
	else
	{
		snprintf(diff_opts, sizeof(diff_opts),
			   "%s%s", basic_diff_opts, ignore_plans_opts);

		snprintf(m_pretty_diff_opts, sizeof(m_pretty_diff_opts),
				 "%s%s", pretty_diff_opts, ignore_plans_opts);
	}

	/* OK, run the diff */
	snprintf(cmd, sizeof(cmd),
			 "%s %s \"%s\" \"%s\" > \"%s\"",
			 gpdiffprog, diff_opts, expectfile, resultsfile, diff);

	/* Is the diff file empty? */
	if (run_diff(cmd, diff) == 0)
	{
		unlink(diff);
		return false;
	}

	/* There may be secondary comparison files that match better */
	best_line_count = file_line_count(diff);
	strcpy(best_expect_file, expectfile);

	for (i = 0; i <= 9; i++)
	{
		char	   *alt_expectfile;

		alt_expectfile = get_alternative_expectfile(expectfile, i);
		if (!alt_expectfile)
		{
			fprintf(stderr, _("Unable to check secondary comparison files: %s\n"),
					strerror(errno));
			exit(2);
		}

		if (!file_exists(alt_expectfile))
		{
			free(alt_expectfile);
			continue;
		}

		snprintf(cmd, sizeof(cmd),
				 "%s %s \"%s\" \"%s\" > \"%s\"",
				 gpdiffprog, diff_opts, alt_expectfile, resultsfile, diff);

		if (run_diff(cmd, diff) == 0)
		{
			unlink(diff);
			free(alt_expectfile);
			return false;
		}

		l = file_line_count(diff);
		if (l < best_line_count)
		{
			/* This diff was a better match than the last one */
			best_line_count = l;
			strlcpy(best_expect_file, alt_expectfile, sizeof(best_expect_file));
		}
		free(alt_expectfile);
	}

	/*
	 * fall back on the canonical results file if we haven't tried it yet and
	 * haven't found a complete match yet.
	 *
	 * In GPDB, platform_expectfile is used for determining ORCA/planner/resgroup
	 * expect files, wheras in upstream that is not the case and it is based on
	 * the underlying platform. Thus, it is unnecessary and confusing to compare
	 * against default answer file even when platform_expect file exists. It gets
	 * confusing because the below block chooses the best expect file based on
	 * the number of lines in diff file.
	 */

#if 0
	if (platform_expectfile)
	{
		snprintf(cmd, sizeof(cmd),
				 "%s %s \"%s\" \"%s\" > \"%s\"",
				 gpdiffprog, diff_opts, default_expectfile, resultsfile, diff);

		if (run_diff(cmd, diff) == 0)
		{
			/* No diff = no changes = good */
			unlink(diff);
			return false;
		}

		l = file_line_count(diff);
		if (l < best_line_count)
		{
			/* This diff was a better match than the last one */
			best_line_count = l;
			strlcpy(best_expect_file, default_expectfile, sizeof(best_expect_file));
		}
	}
#endif
	/*
	 * Use the best comparison file to generate the "pretty" diff, which we
	 * append to the diffs summary file.
	 */
	snprintf(cmd, sizeof(cmd),
			 "%s %s \"%s\" \"%s\" >> \"%s\"",
			 gpdiffprog, m_pretty_diff_opts, best_expect_file, resultsfile, difffilename);
	run_diff(cmd, difffilename);

	/* And append a separator */
	difffile = fopen(difffilename, "a");
	if (difffile)
	{
		fprintf(difffile,
				"\n======================================================================\n\n");
		fclose(difffile);
	}

	unlink(diff);
	return true;
}

/*
 * Wait for specified subprocesses to finish, and return their exit
 * statuses into statuses[]
 *
 * If names isn't NULL, print each subprocess's name as it finishes
 *
 * Note: it's OK to scribble on the pids array, but not on the names array
 */
static void
wait_for_tests(PID_TYPE *pids, int *statuses, char **names, struct timeval *end_times, int num_tests)
{
	int			tests_left;
	int			i;

#ifdef WIN32
	PID_TYPE   *active_pids = malloc(num_tests * sizeof(PID_TYPE));

	memcpy(active_pids, pids, num_tests * sizeof(PID_TYPE));
#endif

	tests_left = num_tests;
	while (tests_left > 0)
	{
		PID_TYPE	p;

#ifndef WIN32
		int			exit_status;

		p = wait(&exit_status);

		if (p == INVALID_PID)
		{
			fprintf(stderr, _("failed to wait for subprocesses: %s\n"),
					strerror(errno));
			exit(2);
		}
#else
		DWORD		exit_status;
		int			r;

		r = WaitForMultipleObjects(tests_left, active_pids, FALSE, INFINITE);
		if (r < WAIT_OBJECT_0 || r >= WAIT_OBJECT_0 + tests_left)
		{
			fprintf(stderr, _("failed to wait for subprocesses: error code %lu\n"),
					GetLastError());
			exit(2);
		}
		p = active_pids[r - WAIT_OBJECT_0];
		/* compact the active_pids array */
		active_pids[r - WAIT_OBJECT_0] = active_pids[tests_left - 1];
#endif   /* WIN32 */

		for (i = 0; i < num_tests; i++)
		{
			if (p == pids[i])
			{
#ifdef WIN32
				GetExitCodeProcess(pids[i], &exit_status);
				CloseHandle(pids[i]);
#endif
				pids[i] = INVALID_PID;
				statuses[i] = (int) exit_status;
				if (names)
					status(" %s", names[i]);
				if (end_times)
					gettimeofday(&end_times[i], NULL);
				tests_left--;
				break;
			}
		}
	}

#ifdef WIN32
	free(active_pids);
#endif
}

/*
 * report nonzero exit code from a test process
 */
static void
log_child_failure(int exitstatus)
{
	if (WIFEXITED(exitstatus))
		status(_(" (test process exited with exit code %d)"),
			   WEXITSTATUS(exitstatus));
	else if (WIFSIGNALED(exitstatus))
	{
#if defined(WIN32)
		status(_(" (test process was terminated by exception 0x%X)"),
			   WTERMSIG(exitstatus));
#elif defined(HAVE_DECL_SYS_SIGLIST) && HAVE_DECL_SYS_SIGLIST
		status(_(" (test process was terminated by signal %d: %s)"),
			   WTERMSIG(exitstatus),
			   WTERMSIG(exitstatus) < NSIG ?
			   sys_siglist[WTERMSIG(exitstatus)] : "(unknown))");
#else
		status(_(" (test process was terminated by signal %d)"),
			   WTERMSIG(exitstatus));
#endif
	}
	else
		status(_(" (test process exited with unrecognized status %d)"),
			   exitstatus);
}

/*
 * Run all the tests specified in one schedule file
 */
static void
run_schedule(const char *schedule, test_function tfunc)
{
#define MAX_PARALLEL_TESTS 100
	char	   *tests[MAX_PARALLEL_TESTS];
	_stringlist *resultfiles[MAX_PARALLEL_TESTS];
	_stringlist *expectfiles[MAX_PARALLEL_TESTS];
	_stringlist *tags[MAX_PARALLEL_TESTS];
	PID_TYPE	pids[MAX_PARALLEL_TESTS];
	int			statuses[MAX_PARALLEL_TESTS];
	struct timeval end_times[MAX_PARALLEL_TESTS];
	_stringlist *ignorelist = NULL;
	char		scbuf[1024];
	FILE	   *scf;
	int			line_num = 0;

	memset(resultfiles, 0, sizeof(_stringlist *) * MAX_PARALLEL_TESTS);
	memset(expectfiles, 0, sizeof(_stringlist *) * MAX_PARALLEL_TESTS);
	memset(tags, 0, sizeof(_stringlist *) * MAX_PARALLEL_TESTS);
	memset(end_times, 0, sizeof(struct timeval) * MAX_PARALLEL_TESTS);

	scf = fopen(schedule, "r");
	if (!scf)
	{
		fprintf(stderr, _("%s: could not open file \"%s\" for reading: %s\n"),
				progname, schedule, strerror(errno));
		exit(2);
	}

	while (fgets(scbuf, sizeof(scbuf), scf))
	{
		char	   *test = NULL;
		char	   *c;
		int			num_tests;
		bool		inword;
		int			i;
		struct timeval start_time;

		line_num++;

		for (i = 0; i < MAX_PARALLEL_TESTS; i++)
		{
			if (resultfiles[i] == NULL)
				break;
			free_stringlist(&resultfiles[i]);
			free_stringlist(&expectfiles[i]);
			free_stringlist(&tags[i]);
		}

		/* strip trailing whitespace, especially the newline */
		i = strlen(scbuf);
		while (i > 0 && isspace((unsigned char) scbuf[i - 1]))
			scbuf[--i] = '\0';

		if (scbuf[0] == '\0' || scbuf[0] == '#')
			continue;
		if (strncmp(scbuf, "test: ", 6) == 0)
			test = scbuf + 6;
		else if (strncmp(scbuf, "ignore: ", 8) == 0)
		{
			c = scbuf + 8;
			while (*c && isspace((unsigned char) *c))
				c++;
			add_stringlist_item(&ignorelist, c);

			/*
			 * Note: ignore: lines do not run the test, they just say that
			 * failure of this test when run later on is to be ignored. A bit
			 * odd but that's how the shell-script version did it.
			 */
			continue;
		}
		else
		{
			fprintf(stderr, _("syntax error in schedule file \"%s\" line %d: %s\n"),
					schedule, line_num, scbuf);
			exit(2);
		}

		num_tests = 0;
		inword = false;
		for (c = test; *c; c++)
		{
			if (isspace((unsigned char) *c))
			{
				*c = '\0';
				inword = false;
			}
			else if (!inword)
			{
				if (num_tests >= MAX_PARALLEL_TESTS)
				{
					/* can't print scbuf here, it's already been trashed */
					fprintf(stderr, _("too many parallel tests in schedule file \"%s\", line %d\n"),
							schedule, line_num);
					exit(2);
				}

				if (num_tests - 1 >= 0 && should_exclude_test(tests[num_tests - 1]))
					num_tests--;

				tests[num_tests] = c;
				num_tests++;
				inword = true;
			}
		}

		/* The last test in the line needs to be checked for exclusion */
		if (num_tests - 1 >= 0 && should_exclude_test(tests[num_tests - 1]))
		{
			num_tests--;

			/* All tests in this line are to be excluded, so go to the next line */
			if (num_tests == 0)
				continue;
		}

		if (num_tests == 0)
		{
			fprintf(stderr, _("syntax error in schedule file \"%s\" line %d: %s\n"),
					schedule, line_num, scbuf);
			exit(2);
		}

		gettimeofday(&start_time, NULL);
		if (num_tests == 1)
		{
			status(_("test %-24s ... "), tests[0]);
			pids[0] = (tfunc) (tests[0], &resultfiles[0], &expectfiles[0], &tags[0]);
			wait_for_tests(pids, statuses, NULL, end_times, 1);
			/* status line is finished below */
		}
		else if (max_connections > 0 && max_connections < num_tests)
		{
			int			oldest = 0;

			status(_("parallel group (%d tests, in groups of %d): "),
				   num_tests, max_connections);
			for (i = 0; i < num_tests; i++)
			{
				if (i - oldest >= max_connections)
				{
					wait_for_tests(pids + oldest, statuses + oldest,
								   tests + oldest, end_times + oldest, i - oldest);
					oldest = i;
				}
				pids[i] = (tfunc) (tests[i], &resultfiles[i], &expectfiles[i], &tags[i]);
			}
			wait_for_tests(pids + oldest, statuses + oldest,
						   tests + oldest, end_times + oldest, i - oldest);
			status_end();
		}
		else
		{
			status(_("parallel group (%d tests): "), num_tests);
			for (i = 0; i < num_tests; i++)
			{
				pids[i] = (tfunc) (tests[i], &resultfiles[i], &expectfiles[i], &tags[i]);
			}
			wait_for_tests(pids, statuses, tests, end_times, num_tests);
			status_end();
		}

		/* Check results for all tests */
		for (i = 0; i < num_tests; i++)
		{
			_stringlist *rl,
					   *el,
					   *tl;
			bool		differ = false;
			double		diff_secs = 0, diff_elapse = 0;
			struct timeval diff_start_time, diff_end_time;

			if (num_tests > 1)
				status(_("     %-24s ... "), tests[i]);

			diff_secs = end_times[i].tv_usec - start_time.tv_usec;
			diff_secs /= 1000000;
			diff_secs += end_times[i].tv_sec - start_time.tv_sec;
			/*
			 * Advance over all three lists simultaneously.
			 *
			 * Compare resultfiles[j] with expectfiles[j] always. Tags are
			 * optional but if there are tags, the tag list has the same
			 * length as the other two lists.
			 */

			gettimeofday(&diff_start_time, NULL);
			for (rl = resultfiles[i], el = expectfiles[i], tl = tags[i];
				 rl != NULL;	/* rl and el have the same length */
				 rl = rl->next, el = el->next,
				 tl = tl ? tl->next : NULL)
			{
				bool		newdiff;

				newdiff = results_differ(tests[i], rl->str, el->str);
				if (newdiff && tl)
				{
					printf("%s ", tl->str);
				}
				differ |= newdiff;
			}
			gettimeofday(&diff_end_time, NULL);

			diff_elapse = diff_end_time.tv_usec - diff_start_time.tv_usec;
			diff_elapse /= 1000000;
			diff_elapse += diff_end_time.tv_sec - diff_start_time.tv_sec;

			if (differ)
			{
				bool		ignore = false;
				_stringlist *sl;

				for (sl = ignorelist; sl != NULL; sl = sl->next)
				{
					if (strcmp(tests[i], sl->str) == 0)
					{
						ignore = true;
						break;
					}
				}
				if (ignore)
				{
					status(_("failed (ignored)"));
					fail_ignore_count++;
				}
				else
				{
					status(_("FAILED"));
    				status(_(" (%.2f sec)  (diff:%.2f sec)"), diff_secs, diff_elapse);
					fail_count++;
				}
			}
			else
			{
				status(_("ok"));
				status(_(" (%.2f sec)  (diff:%.2f sec)"), diff_secs, diff_elapse);
				success_count++;
			}

			if (statuses[i] != 0)
				log_child_failure(statuses[i]);

			status_end();
		}
	}

	free_stringlist(&ignorelist);

	fclose(scf);
}

/*
 * Run a single test
 */
static void
run_single_test(const char *test, test_function tfunc)
{
	PID_TYPE	pid;
	int			exit_status;
	_stringlist *resultfiles = NULL;
	_stringlist *expectfiles = NULL;
	_stringlist *tags = NULL;
	_stringlist *rl,
			   *el,
			   *tl;
	bool		differ = false;

	status(_("test %-24s ... "), test);
	pid = (tfunc) (test, &resultfiles, &expectfiles, &tags);
	wait_for_tests(&pid, &exit_status, NULL, NULL, 1);

	/*
	 * Advance over all three lists simultaneously.
	 *
	 * Compare resultfiles[j] with expectfiles[j] always. Tags are optional
	 * but if there are tags, the tag list has the same length as the other
	 * two lists.
	 */
	for (rl = resultfiles, el = expectfiles, tl = tags;
		 rl != NULL;			/* rl and el have the same length */
		 rl = rl->next, el = el->next,
		 tl = tl ? tl->next : NULL)
	{
		bool		newdiff;

		newdiff = results_differ(test, rl->str, el->str);
		if (newdiff && tl)
		{
			printf("%s ", tl->str);
		}
		differ |= newdiff;
	}

	if (differ)
	{
		status(_("FAILED"));
		fail_count++;
	}
	else
	{
		status(_("ok"));
		success_count++;
	}

	if (exit_status != 0)
		log_child_failure(exit_status);

	status_end();
}

/*
 * Find the other binaries that we need. Currently, gpdiff.pl and
 * gpstringsubs.pl.
 */
static void
find_helper_programs(const char *argv0)
{
	if (find_other_exec(argv0, "gpdiff.pl", NULL, gpdiffprog) != 0)
	{
		char		full_path[MAXPGPATH];

		if (find_my_exec(argv0, full_path) < 0)
			strlcpy(full_path, progname, sizeof(full_path));

		fprintf(stderr,
				_("The program \"gpdiff.pl\" is needed by %s "
				  "but was not found in the same directory as \"%s\".\n"),
				progname, full_path);
		exit(1);
	}
	if (find_other_exec(argv0, "gpstringsubs.pl", NULL, gpstringsubsprog) != 0)
	{
		char		full_path[MAXPGPATH];

		if (find_my_exec(argv0, full_path) < 0)
			strlcpy(full_path, progname, sizeof(full_path));

		fprintf(stderr,
				_("The program \"gpstringsubs.pl\" is needed by %s "
				  "but was not found in the same directory as \"%s\".\n"),
				progname, full_path);
		exit(1);
	}
}
/*
 * Create the summary-output files (making them empty if already existing)
 */
static void
open_result_files(void)
{
	char		file[MAXPGPATH];
	FILE	   *difffile;

	/* create the log file (copy of running status output) */
	snprintf(file, sizeof(file), "%s/regression.out", outputdir);
	logfilename = strdup(file);
	logfile = fopen(logfilename, "w");
	if (!logfile)
	{
		fprintf(stderr, _("%s: could not open file \"%s\" for writing: %s\n"),
				progname, logfilename, strerror(errno));
		exit(2);
	}

	/* create the diffs file as empty */
	snprintf(file, sizeof(file), "%s/regression.diffs", outputdir);
	difffilename = strdup(file);
	difffile = fopen(difffilename, "w");
	if (!difffile)
	{
		fprintf(stderr, _("%s: could not open file \"%s\" for writing: %s\n"),
				progname, difffilename, strerror(errno));
		exit(2);
	}
	/* we don't keep the diffs file open continuously */
	fclose(difffile);

	/* also create the output directory if not present */
	snprintf(file, sizeof(file), "%s/results", outputdir);
	if (!directory_exists(file))
		make_directory(file);
}

static void
drop_database_if_exists(const char *dbname)
{
	header(_("dropping database \"%s\""), dbname);
	psql_command("postgres", "DROP DATABASE IF EXISTS \"%s\"", dbname);
}

static void
create_database(const char *dbname)
{
	_stringlist *sl;

	/*
	 * We use template0 so that any installation-local cruft in template1 will
	 * not mess up the tests.
	 */
	header(_("creating database \"%s\""), dbname);
	if (encoding)
		psql_command("postgres", "CREATE DATABASE \"%s\" TEMPLATE=template0 ENCODING='%s'", dbname, encoding);
	else
		psql_command("postgres", "CREATE DATABASE \"%s\" TEMPLATE=template0%s", dbname,
					 (nolocale) ? " LC_COLLATE='C' LC_CTYPE='C'" : "");
	psql_command(dbname,
				 "ALTER DATABASE \"%s\" SET lc_messages TO 'C';"
				 "ALTER DATABASE \"%s\" SET lc_monetary TO 'C';"
				 "ALTER DATABASE \"%s\" SET lc_numeric TO 'C';"
				 "ALTER DATABASE \"%s\" SET lc_time TO 'C';"
			"ALTER DATABASE \"%s\" SET timezone_abbreviations TO 'Default';",
				 dbname, dbname, dbname, dbname, dbname);

	/*
	 * Install any requested procedural languages.  We use CREATE OR REPLACE
	 * so that this will work whether or not the language is preinstalled.
	 */
	for (sl = loadlanguage; sl != NULL; sl = sl->next)
	{
		header(_("installing %s"), sl->str);
		psql_command(dbname, "CREATE OR REPLACE LANGUAGE \"%s\"", sl->str);
	}

	/*
	 * Install any requested extensions.  We use CREATE IF NOT EXISTS so that
	 * this will work whether or not the extension is preinstalled.
	 */
	for (sl = loadextension; sl != NULL; sl = sl->next)
	{
		header(_("installing %s"), sl->str);
		psql_command(dbname, "CREATE EXTENSION IF NOT EXISTS \"%s\"", sl->str);
	}
}

static void
drop_role_if_exists(const char *rolename)
{
	header(_("dropping role \"%s\""), rolename);
	psql_command("postgres", "DROP ROLE IF EXISTS \"%s\"", rolename);
}

static void
create_role(const char *rolename, const _stringlist *granted_dbs)
{
	header(_("creating role \"%s\""), rolename);
	psql_command("postgres", "CREATE ROLE \"%s\" WITH LOGIN", rolename);
	for (; granted_dbs != NULL; granted_dbs = granted_dbs->next)
	{
		psql_command("postgres", "GRANT ALL ON DATABASE \"%s\" TO \"%s\"",
					 granted_dbs->str, rolename);
	}
}

static char *
trim_white_space(char *str)
{
	char *end;
	while (isspace((unsigned char)*str))
	{
		str++;
	}

	if (*str == 0)
	{
		return str;
	}

	end = str + strlen(str) - 1;
	while (end > str && isspace((unsigned char)*end))
	{
		end--;
	}

	*(end+1) = 0;
	return str;
}

/*
 * Should the test be excluded from running
 */
static bool
should_exclude_test(char *test)
{
	_stringlist *sl;
	for (sl = exclude_tests; sl != NULL; sl = sl->next)
	{
		if (strcmp(test, sl->str) == 0)
			return true;
	}

	return false;
}

/*
 * @brief Check whether a feature (e.g. optimizer) is on or off.
 * If the input feature is optimizer, then set the global
 * variable "optimizer_enabled" accordingly.
 *
 * @param feature_name Name of the feature to be checked (e.g. optimizer)
 * @param feature_value Expected value when the feature is enabled (i.e., on or group)
 * @param on_msg Message to be printed when the feature is enabled
 * @param off_msg Message to be printed when the feature is disabled
 * @return true if the feature is enabled; false otherwise
 */
static bool
check_feature_status(const char *feature_name, const char *feature_value,
					 const char *on_msg, const char *off_msg)
{
	char psql_cmd[MAXPGPATH];
	char statusfilename[MAXPGPATH];
	char line[1024];
	bool isEnabled = false;
	int len;

	header(_("checking %s status"), feature_name);

	snprintf(statusfilename, sizeof(statusfilename), "%s/%s_status.out", outputdir, feature_name);

	len = snprintf(psql_cmd, sizeof(psql_cmd),
			"\"%s%spsql\" -X -t -c \"show %s;\" -o \"%s\" -d \"postgres\"",
			psqldir ? psqldir : "",
			psqldir ? "/" : "",
			feature_name,
			statusfilename);

	if (len >= sizeof(psql_cmd))
		exit_nicely(2);

	if (system(psql_cmd) != 0)
		exit_nicely(2);

	FILE *statusfile = fopen(statusfilename, "r");
	if (!statusfile)
	{
		fprintf(stderr, _("%s: could not open file \"%s\" for reading: %s\n"),
				progname, statusfilename, strerror(errno));
		exit_nicely(2);
	}

	while (fgets(line, sizeof(line), statusfile))
	{
		char *trimmed = trim_white_space(line);
		if (strcmp(trimmed, feature_value) == 0)
		{
			status(_("%s"), on_msg);
			isEnabled = true;
			break;
		}
	}
	if (!isEnabled)
		status(_("%s"), off_msg);

	status_end();
	fclose(statusfile);
	unlink(statusfilename);
	return isEnabled;
}

static void
help(void)
{
	printf(_("PostgreSQL regression test driver\n"));
	printf(_("\n"));
	printf(_("Usage:\n  %s [OPTION]... [EXTRA-TEST]...\n"), progname);
	printf(_("\n"));
	printf(_("Options:\n"));
	printf(_("  --config-auth=DATADIR     update authentication settings for DATADIR\n"));
	printf(_("  --create-role=ROLE        create the specified role before testing\n"));
	printf(_("  --dbname=DB               use database DB (default \"regression\")\n"));
	printf(_("  --debug                   turn on debug mode in programs that are run\n"));
	printf(_("  --dlpath=DIR              look for dynamic libraries in DIR\n"));
	printf(_("  --encoding=ENCODING       use ENCODING as the encoding\n"));
	printf(_("  --inputdir=DIR            take input files from DIR (default \".\")\n"));
	printf(_("  --launcher=CMD            use CMD as launcher of psql\n"));
	printf(_("  --load-extension=EXT      load the named extension before running the\n"));
	printf(_("                            tests; can appear multiple times\n"));
	printf(_("  --load-language=LANG      load the named language before running the\n"));
	printf(_("                            tests; can appear multiple times\n"));
	printf(_("  --max-connections=N       maximum number of concurrent connections\n"));
	printf(_("                            (default is 0, meaning unlimited)\n"));
	printf(_("  --outputdir=DIR           place output files in DIR (default \".\")\n"));
	printf(_("  --prehook=NAME            pre-hook name (default \"\")\n"));
	printf(_("  --schedule=FILE           use test ordering schedule from FILE\n"));
	printf(_("                            (can be used multiple times to concatenate)\n"));
	printf(_("  --temp-install=DIR        create a temporary installation in DIR\n"));
	printf(_("  --use-existing            use an existing installation\n"));
	/* Please put GPDB speicifc options at the end. */
	printf(_("  --exclude-tests=TEST      command or space delimited tests to exclude from running\n"));
    printf(_(" --init-file=GPD_INIT_FILE  init file to be used for gpdiff\n"));
	printf(_("  --ao-dir=DIR              directory name prefix containing generic\n"));
	printf(_("                            UAO row and column tests\n"));
	printf(_("  --resgroup-dir=DIR        directory name prefix containing resgroup tests\n"));
	printf(_("  --ignore-plans            ignore any explain plan diffs\n"));
	printf(_("\n"));
	printf(_("Options for \"temp-install\" mode:\n"));
	printf(_("  --extra-install=DIR       additional directory to install (e.g., contrib)\n"));
	printf(_("  --no-locale               use C locale\n"));
	printf(_("  --port=PORT               start postmaster on PORT\n"));
	printf(_("  --temp-config=FILE        append contents of FILE to temporary config\n"));
	printf(_("  --top-builddir=DIR        (relative) path to top level build directory\n"));
	printf(_("\n"));
	printf(_("Options for using an existing installation:\n"));
	printf(_("  --host=HOST               use postmaster running on HOST\n"));
	printf(_("  --port=PORT               use postmaster running at PORT\n"));
	printf(_("  --user=USER               connect as USER\n"));
	printf(_("  --psqldir=DIR             use psql in DIR (default: configured bindir)\n"));
	printf(_("\n"));
	printf(_("The exit status is 0 if all tests passed, 1 if some tests failed, and 2\n"));
	printf(_("if the tests could not be run for some reason.\n"));
	printf(_("\n"));
	printf(_("Report bugs to <bugs@greenplum.org>.\n"));
}

int
regression_main(int argc, char *argv[], init_function ifunc, test_function tfunc)
{
	static struct option long_options[] = {
		{"help", no_argument, NULL, 'h'},
		{"version", no_argument, NULL, 'V'},
		{"dbname", required_argument, NULL, 1},
		{"debug", no_argument, NULL, 2},
		{"inputdir", required_argument, NULL, 3},
		{"load-language", required_argument, NULL, 4},
		{"max-connections", required_argument, NULL, 5},
		{"encoding", required_argument, NULL, 6},
		{"outputdir", required_argument, NULL, 7},
		{"schedule", required_argument, NULL, 8},
		{"temp-install", required_argument, NULL, 9},
		{"no-locale", no_argument, NULL, 10},
		{"top-builddir", required_argument, NULL, 11},
		{"host", required_argument, NULL, 13},
		{"port", required_argument, NULL, 14},
		{"user", required_argument, NULL, 15},
		{"psqldir", required_argument, NULL, 16},
		{"dlpath", required_argument, NULL, 17},
		{"create-role", required_argument, NULL, 18},
		{"temp-config", required_argument, NULL, 19},
		{"use-existing", no_argument, NULL, 20},
		{"launcher", required_argument, NULL, 21},
		{"load-extension", required_argument, NULL, 22},
		{"extra-install", required_argument, NULL, 23},
		{"config-auth", required_argument, NULL, 24},
        {"init-file", required_argument, NULL, 25},
        {"ao-dir", required_argument, NULL, 26},
        {"resgroup-dir", required_argument, NULL, 27},
        {"exclude-tests", required_argument, NULL, 28},
		{"ignore-plans", no_argument, NULL, 29},
		{"prehook", required_argument, NULL, 30},
		{NULL, 0, NULL, 0}
	};

	_stringlist *sl;
	int			c;
	int			i;
	int			option_index;
	char		buf[MAXPGPATH * 4];
	char		buf2[MAXPGPATH * 4];

	progname = get_progname(argv[0]);
	set_pglocale_pgservice(argv[0], PG_TEXTDOMAIN("pg_regress"));

	atexit(stop_postmaster);

#ifndef HAVE_UNIX_SOCKETS
	/* no unix domain sockets available, so change default */
	hostname = "localhost";
#endif

	/*
	 * We call the initialization function here because that way we can set
	 * default parameters and let them be overwritten by the commandline.
	 */
	ifunc(argc, argv);

	if (getenv("PG_REGRESS_DIFF_OPTS"))
		pretty_diff_opts = getenv("PG_REGRESS_DIFF_OPTS");

	while ((c = getopt_long(argc, argv, "hV", long_options, &option_index)) != -1)
	{
		switch (c)
		{
			case 'h':
				help();
				exit(0);
			case 'V':
				puts("pg_regress (PostgreSQL) " PG_VERSION);
				exit(0);
			case 1:

				/*
				 * If a default database was specified, we need to remove it
				 * before we add the specified one.
				 */
				free_stringlist(&dblist);
				split_to_stringlist(strdup(optarg), ", ", &dblist);
				break;
			case 2:
				debug = true;
				break;
			case 3:
				inputdir = strdup(optarg);
				break;
			case 4:
				add_stringlist_item(&loadlanguage, optarg);
				break;
			case 5:
				max_connections = atoi(optarg);
				break;
			case 6:
				encoding = strdup(optarg);
				break;
			case 7:
				outputdir = strdup(optarg);
				break;
			case 8:
				add_stringlist_item(&schedulelist, optarg);
				break;
			case 9:
				temp_install = make_absolute_path(optarg);
				break;
			case 10:
				nolocale = true;
				break;
			case 11:
				top_builddir = strdup(optarg);
				break;
			case 13:
				hostname = strdup(optarg);
				break;
			case 14:
				port = atoi(optarg);
				port_specified_by_user = true;
				break;
			case 15:
				user = strdup(optarg);
				break;
			case 16:
				/* "--psqldir=" should mean to use PATH */
				if (strlen(optarg))
					psqldir = strdup(optarg);
				break;
			case 17:
				dlpath = strdup(optarg);
				break;
			case 18:
				split_to_stringlist(strdup(optarg), ", ", &extraroles);
				break;
			case 19:
				temp_config = strdup(optarg);
				break;
			case 20:
				use_existing = true;
				break;
			case 21:
				launcher = strdup(optarg);
				break;
			case 22:
				add_stringlist_item(&loadextension, optarg);
				break;
			case 23:
				add_stringlist_item(&extra_install, optarg);
				break;
			case 24:
				config_auth_datadir = pstrdup(optarg);
				break;
            case 25:
                initfile = strdup(optarg);
                break;
            case 26:
                aodir = strdup(optarg);
                break;
            case 27:
                resgroupdir = strdup(optarg);
                break;
            case 28:
                split_to_stringlist(strdup(optarg), ", ", &exclude_tests);
                break;
			case 29:
				ignore_plans = true;
				break;
			case 30:
				prehook = strdup(optarg);
				break;
			default:
				/* getopt_long already emitted a complaint */
				fprintf(stderr, _("\nTry \"%s -h\" for more information.\n"),
						progname);
				exit(2);
		}
	}

	/*
	 * if we still have arguments, they are extra tests to run
	 */
	while (argc - optind >= 1)
	{
		add_stringlist_item(&extra_tests, argv[optind]);
		optind++;
	}

	if (config_auth_datadir)
	{
#ifdef ENABLE_SSPI
		config_sspi_auth(config_auth_datadir);
#endif
		exit(0);
	}

	if (temp_install && !port_specified_by_user)

		/*
		 * To reduce chances of interference with parallel installations, use
		 * a port number starting in the private range (49152-65535)
		 * calculated from the version number.  This aids !HAVE_UNIX_SOCKETS
		 * systems; elsewhere, the use of a private socket directory already
		 * prevents interference.
		 */
		port = 0xC000 | (PG_VERSION_NUM & 0x3FFF);

	inputdir = make_absolute_path(inputdir);
	outputdir = make_absolute_path(outputdir);
	dlpath = make_absolute_path(dlpath);

	/*
	 * Initialization
	 */
	find_helper_programs(argv[0]);
	open_result_files();

	if (prehook[0])
	{
		char	   *fullname = malloc(strlen(inputdir) +
									  strlen("/sql/hooks/") +
									  strlen(prehook) +
									  strlen(".sql") +
									  1 /* '\0' */);
		sprintf(fullname, "%s/sql/hooks/%s.sql", inputdir, prehook);
		prehook = fullname;

		if (!file_exists(prehook))
		{
			convert_sourcefiles_in("input/hooks", outputdir, "sql/hooks", "sql");

			if (!file_exists(prehook))
			{
				fprintf(stderr, _("%s: could not open file \"%s\" for reading: %s\n"),
						progname, prehook, strerror(errno));
				exit(2);
			}
		}
	}

	initialize_environment();

#if defined(HAVE_GETRLIMIT) && defined(RLIMIT_CORE)
	unlimit_core_size();
#endif

	if (temp_install)
	{
		FILE	   *pg_conf;
		_stringlist *sl;
		const char *env_wait;
		int			wait_seconds;

		/*
		 * Prepare the temp installation
		 */
		if (!top_builddir)
		{
			fprintf(stderr, _("--top-builddir must be specified when using --temp-install\n"));
			exit(2);
		}

		if (directory_exists(temp_install))
		{
			header(_("removing existing temp installation"));
			if (!rmtree(temp_install, true))
			{
				fprintf(stderr, _("\n%s: could not remove temp installation \"%s\"\n"),
						progname, temp_install);
				exit(2);
			}
		}

		header(_("creating temporary installation"));

		/* make the temp install top directory */
		make_directory(temp_install);

		/* and a directory for log files */
		snprintf(buf, sizeof(buf), "%s/log", outputdir);
		if (!directory_exists(buf))
			make_directory(buf);

		/* "make install" */
#ifndef WIN32_ONLY_COMPILER
		snprintf(buf, sizeof(buf),
				 "\"%s\" -C \"%s\" DESTDIR=\"%s/install\" install > \"%s/log/install.log\" 2>&1",
				 makeprog, top_builddir, temp_install, outputdir);
#else
		snprintf(buf, sizeof(buf),
				 "perl \"%s/src/tools/msvc/install.pl\" \"%s/install\" >\"%s/log/install.log\" 2>&1",
				 top_builddir, temp_install, outputdir);
#endif
		if (system(buf))
		{
			fprintf(stderr, _("\n%s: installation failed\nExamine %s/log/install.log for the reason.\nCommand was: %s\n"), progname, outputdir, buf);
			exit(2);
		}

		for (sl = extra_install; sl != NULL; sl = sl->next)
		{
#ifndef WIN32_ONLY_COMPILER
			snprintf(buf, sizeof(buf),
					 "\"%s\" -C \"%s/%s\" DESTDIR=\"%s/install\" install >> \"%s/log/install.log\" 2>&1",
				   makeprog, top_builddir, sl->str, temp_install, outputdir);
#else
			fprintf(stderr, _("\n%s: --extra-install option not supported on this platform\n"), progname);
			exit(2);
#endif

			if (system(buf))
			{
				fprintf(stderr, _("\n%s: installation failed\nExamine %s/log/install.log for the reason.\nCommand was: %s\n"), progname, outputdir, buf);
				exit(2);
			}
		}

		/* initdb */
		header(_("initializing database system"));
		snprintf(buf, sizeof(buf),
				 "\"%s/initdb\" -D \"%s/data\" -L \"%s\" --noclean --nosync%s%s > \"%s/log/initdb.log\" 2>&1",
				 bindir, temp_install, datadir,
				 debug ? " --debug" : "",
				 nolocale ? " --no-locale" : "",
				 outputdir);
		if (system(buf))
		{
			fprintf(stderr, _("\n%s: initdb failed\nExamine %s/log/initdb.log for the reason.\nCommand was: %s\n"), progname, outputdir, buf);
			exit(2);
		}

		/*
		 * Adjust the default postgresql.conf as needed for regression
		 * testing. The user can specify a file to be appended; in any case we
		 * set max_prepared_transactions to enable testing of prepared xacts.
		 * (Note: to reduce the probability of unexpected shmmax failures,
		 * don't set max_prepared_transactions any higher than actually needed
		 * by the prepared_xacts regression test.)
		 */
		snprintf(buf, sizeof(buf), "%s/data/postgresql.conf", temp_install);
		pg_conf = fopen(buf, "a");
		if (pg_conf == NULL)
		{
			fprintf(stderr, _("\n%s: could not open \"%s\" for adding extra config: %s\n"), progname, buf, strerror(errno));
			exit(2);
		}
		fputs("\n# Configuration added by pg_regress\n\n", pg_conf);
		fputs("max_prepared_transactions = 2\n", pg_conf);

		if (temp_config != NULL)
		{
			FILE	   *extra_conf;
			char		line_buf[1024];

			extra_conf = fopen(temp_config, "r");
			if (extra_conf == NULL)
			{
				fprintf(stderr, _("\n%s: could not open \"%s\" to read extra config: %s\n"), progname, temp_config, strerror(errno));
				exit(2);
			}
			while (fgets(line_buf, sizeof(line_buf), extra_conf) != NULL)
				fputs(line_buf, pg_conf);
			fclose(extra_conf);
		}

		fclose(pg_conf);

#ifdef ENABLE_SSPI

		/*
		 * Since we successfully used the same buffer for the much-longer
		 * "initdb" command, this can't truncate.
		 */
		snprintf(buf, sizeof(buf), "%s/data", temp_install);
		config_sspi_auth(buf);
#elif !defined(HAVE_UNIX_SOCKETS)
#error Platform has no means to secure the test installation.
#endif

		/*
		 * Check if there is a postmaster running already.
		 */
		snprintf(buf2, sizeof(buf2),
				 "\"%s/psql\" -X postgres <%s 2>%s",
				 bindir, DEVNULL, DEVNULL);

		for (i = 0; i < 16; i++)
		{
			if (system(buf2) == 0)
			{
				char		s[16];

				if (port_specified_by_user || i == 15)
				{
					fprintf(stderr, _("port %d apparently in use\n"), port);
					if (!port_specified_by_user)
						fprintf(stderr, _("%s: could not determine an available port\n"), progname);
					fprintf(stderr, _("Specify an unused port using the --port option or shut down any conflicting PostgreSQL servers.\n"));
					exit(2);
				}

				fprintf(stderr, _("port %d apparently in use, trying %d\n"), port, port + 1);
				port++;
				sprintf(s, "%d", port);
				doputenv("PGPORT", s);
			}
			else
				break;
		}

		/*
		 * Start the temp postmaster
		 */
		header(_("starting postmaster"));
		snprintf(buf, sizeof(buf),
				 "\"%s/postgres\" -D \"%s/data\" -F%s "
				 "-c \"listen_addresses=%s\" -k \"%s\" "
				 "> \"%s/log/postmaster.log\" 2>&1",
				 bindir, temp_install, debug ? " -d 5" : "",
				 hostname ? hostname : "", sockdir ? sockdir : "",
				 outputdir);
		postmaster_pid = spawn_process(buf);
		if (postmaster_pid == INVALID_PID)
		{
			fprintf(stderr, _("\n%s: could not spawn postmaster: %s\n"),
					progname, strerror(errno));
			exit(2);
		}

		/*
		 * Wait till postmaster is able to accept connections; normally this
		 * is only a second or so, but Cygwin is reportedly *much* slower, and
		 * test builds using Valgrind or similar tools might be too.  Hence,
		 * allow the default timeout of 60 seconds to be overridden from the
		 * PGCTLTIMEOUT environment variable.
		 */
		env_wait = getenv("PGCTLTIMEOUT");
		if (env_wait != NULL)
		{
			wait_seconds = atoi(env_wait);
			if (wait_seconds <= 0)
				wait_seconds = 60;
		}
		else
			wait_seconds = 60;

		for (i = 0; i < wait_seconds; i++)
		{
			/* Done if psql succeeds */
			if (system(buf2) == 0)
				break;

			/*
			 * Fail immediately if postmaster has exited
			 */
#ifndef WIN32
			if (kill(postmaster_pid, 0) != 0)
#else
			if (WaitForSingleObject(postmaster_pid, 0) == WAIT_OBJECT_0)
#endif
			{
				fprintf(stderr, _("\n%s: postmaster failed\nExamine %s/log/postmaster.log for the reason\n"), progname, outputdir);
				exit(2);
			}

			pg_usleep(1000000L);
		}
		if (i >= wait_seconds)
		{
			fprintf(stderr, _("\n%s: postmaster did not respond within %d seconds\nExamine %s/log/postmaster.log for the reason\n"),
					progname, wait_seconds, outputdir);

			/*
			 * If we get here, the postmaster is probably wedged somewhere in
			 * startup.  Try to kill it ungracefully rather than leaving a
			 * stuck postmaster that might interfere with subsequent test
			 * attempts.
			 */
#ifndef WIN32
			if (kill(postmaster_pid, SIGKILL) != 0 &&
				errno != ESRCH)
				fprintf(stderr, _("\n%s: could not kill failed postmaster: %s\n"),
						progname, strerror(errno));
#else
			if (TerminateProcess(postmaster_pid, 255) == 0)
				fprintf(stderr, _("\n%s: could not kill failed postmaster: error code %lu\n"),
						progname, GetLastError());
#endif

			exit(2);
		}

		postmaster_running = true;

#ifdef WIN64
/* need a series of two casts to convert HANDLE without compiler warning */
#define ULONGPID(x) (unsigned long) (unsigned long long) (x)
#else
#define ULONGPID(x) (unsigned long) (x)
#endif
		printf(_("running on port %d with PID %lu\n"),
			   port, ULONGPID(postmaster_pid));
	}
	else
	{
		/*
		 * Using an existing installation, so may need to get rid of
		 * pre-existing database(s) and role(s)
		 */
		if (!use_existing)
		{
			for (sl = dblist; sl; sl = sl->next)
				drop_database_if_exists(sl->str);
			for (sl = extraroles; sl; sl = sl->next)
				drop_role_if_exists(sl->str);
		}
	}

	/*
	 * Create the test database(s) and role(s)
	 */
	if (!use_existing)
	{
		for (sl = dblist; sl; sl = sl->next)
			create_database(sl->str);
		for (sl = extraroles; sl; sl = sl->next)
			create_role(sl->str, dblist);
	}

	/*
	 * Find out if optimizer is on or off
	 */
	optimizer_enabled = check_feature_status("optimizer", "on",
			"Optimizer enabled. Using optimizer answer files whenever possible",
			"Optimizer disabled. Using planner answer files");

	/*
	 * Find out if gp_resource_manager is group or not
	 */
	resgroup_enabled = check_feature_status("gp_resource_manager", "group",
			"Resource group enabled. Using resource group answer files whenever possible",
			"Resource group disabled. Using default answer files");

	/*
	 * Ready to run the tests
	 */
	header(_("running regression test queries"));

	for (sl = schedulelist; sl != NULL; sl = sl->next)
	{
		run_schedule(sl->str, tfunc);
	}

	for (sl = extra_tests; sl != NULL; sl = sl->next)
	{
		run_single_test(sl->str, tfunc);
	}

	/*
	 * Shut down temp installation's postmaster
	 */
	if (temp_install)
	{
		header(_("shutting down postmaster"));
		stop_postmaster();
	}

	/*
	 * If there were no errors, remove the temp installation immediately to
	 * conserve disk space.  (If there were errors, we leave the installation
	 * in place for possible manual investigation.)
	 */
	if (temp_install && fail_count == 0 && fail_ignore_count == 0)
	{
		header(_("removing temporary installation"));
		if (!rmtree(temp_install, true))
			fprintf(stderr, _("\n%s: could not remove temp installation \"%s\"\n"),
					progname, temp_install);
	}

	fclose(logfile);

	/*
	 * Emit nice-looking summary message
	 */
	if (fail_count == 0 && fail_ignore_count == 0)
		snprintf(buf, sizeof(buf),
				 _(" All %d tests passed. "),
				 success_count);
	else if (fail_count == 0)	/* fail_count=0, fail_ignore_count>0 */
		snprintf(buf, sizeof(buf),
				 _(" %d of %d tests passed, %d failed test(s) ignored. "),
				 success_count,
				 success_count + fail_ignore_count,
				 fail_ignore_count);
	else if (fail_ignore_count == 0)	/* fail_count>0 && fail_ignore_count=0 */
		snprintf(buf, sizeof(buf),
				 _(" %d of %d tests failed. "),
				 fail_count,
				 success_count + fail_count);
	else
		/* fail_count>0 && fail_ignore_count>0 */
		snprintf(buf, sizeof(buf),
				 _(" %d of %d tests failed, %d of these failures ignored. "),
				 fail_count + fail_ignore_count,
				 success_count + fail_count + fail_ignore_count,
				 fail_ignore_count);

	putchar('\n');
	for (i = strlen(buf); i > 0; i--)
		putchar('=');
	printf("\n%s\n", buf);
	for (i = strlen(buf); i > 0; i--)
		putchar('=');
	putchar('\n');
	putchar('\n');

	if (file_size(difffilename) > 0)
	{
		printf(_("The differences that caused some tests to fail can be viewed in the\n"
				 "file \"%s\".  A copy of the test summary that you see\n"
				 "above is saved in the file \"%s\".\n\n"),
			   difffilename, logfilename);
	}
	else
	{
		unlink(difffilename);
		unlink(logfilename);
	}

	if (fail_count != 0)
		exit(1);

	return 0;
}<|MERGE_RESOLUTION|>--- conflicted
+++ resolved
@@ -120,11 +120,8 @@
 static char *initfile = NULL;
 static char *aodir = NULL;
 static char *resgroupdir = NULL;
-<<<<<<< HEAD
 static char *config_auth_datadir = NULL;
-=======
-static bool ignore_plans = false;
->>>>>>> d1df28c1
+static bool  ignore_plans = false;
 
 /* internal variables */
 static const char *progname;
