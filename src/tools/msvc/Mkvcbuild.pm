package Mkvcbuild;

#
# Package that generates build files for msvc build
#
# src/tools/msvc/Mkvcbuild.pm
#
use Carp;
use Win32;
use strict;
use warnings;
use Project;
use Solution;
use Cwd;
use File::Copy;
use Config;
use VSObjectFactory;
use List::Util qw(first);

use Exporter;
our (@ISA, @EXPORT_OK);
@ISA       = qw(Exporter);
@EXPORT_OK = qw(Mkvcbuild);

my $solution;
my $libpgport;
my $libpgcommon;
my $postgres;
my $libpq;
my @unlink_on_exit;

# Set of variables for modules in contrib/ and src/test/modules/
my $contrib_defines = { 'refint' => 'REFINT_VERBOSE' };
my @contrib_uselibpq = ('dblink', 'oid2name', 'postgres_fdw', 'vacuumlo');
my @contrib_uselibpgport   = ('oid2name', 'pg_standby', 'vacuumlo');
my @contrib_uselibpgcommon = ('oid2name', 'pg_standby', 'vacuumlo');
my $contrib_extralibs      = undef;
my $contrib_extraincludes =
  { 'tsearch2' => ['contrib/tsearch2'], 'dblink' => ['src/backend'] };
my $contrib_extrasource = {
<<<<<<< HEAD
	'cube' => [ 'cubescan.l', 'cubeparse.y' ],
	'seg'  => [ 'segscan.l',  'segparse.y' ], };
my @contrib_excludes = ('pgcrypto', 'intagg', 'sepgsql', 'sasdemo');
=======
	'cube' => [ 'contrib/cube/cubescan.l', 'contrib/cube/cubeparse.y' ],
	'seg'  => [ 'contrib/seg/segscan.l',   'contrib/seg/segparse.y' ], };
my @contrib_excludes = (
	'commit_ts',      'hstore_plperl', 'hstore_plpython', 'intagg',
	'ltree_plpython', 'pgcrypto',      'sepgsql');

# Set of variables for frontend modules
my $frontend_defines = { 'initdb' => 'FRONTEND' };
my @frontend_uselibpq = ('pg_ctl', 'pg_upgrade', 'pgbench', 'psql');
my @frontend_uselibpgport = (
	'pg_archivecleanup', 'pg_test_fsync',
	'pg_test_timing',    'pg_upgrade',
	'pg_xlogdump',       'pgbench');
my @frontend_uselibpgcommon = (
	'pg_archivecleanup', 'pg_test_fsync',
	'pg_test_timing',    'pg_upgrade',
	'pg_xlogdump',       'pgbench');
my $frontend_extralibs = {
	'initdb'     => ['ws2_32.lib'],
	'pg_restore' => ['ws2_32.lib'],
	'pgbench'    => ['ws2_32.lib'],
	'psql'       => ['ws2_32.lib'] };
my $frontend_extraincludes = {
	'initdb' => ['src/timezone'],
	'psql'   => [ 'src/bin/pg_dump', 'src/backend' ] };
my $frontend_extrasource = {
	'psql' => ['src/bin/psql/psqlscan.l'],
	'pgbench' =>
	  [ 'src/bin/pgbench/exprscan.l', 'src/bin/pgbench/exprparse.y' ], };
my @frontend_excludes = (
	'pgevent',     'pg_basebackup', 'pg_rewind', 'pg_dump',
	'pg_xlogdump', 'scripts');
>>>>>>> ab93f90c

sub mkvcbuild
{
	my $mf;
	our $config = shift;
	our $buildclient = shift;

	chdir('../../..') if (-d '../msvc' && -d '../../../src');
	die 'Must run from root or msvc directory'
	  unless (-d 'src/tools/msvc' && -d 'src');

	my $vsVersion = DetermineVisualStudioVersion();

	$solution = CreateSolution($vsVersion, $config);

	our @pgportfiles = qw(
	  chklocale.c crypt.c fls.c fseeko.c getrusage.c inet_aton.c random.c
	  srandom.c getaddrinfo.c gettimeofday.c inet_net_ntop.c kill.c open.c
	  erand48.c snprintf.c strlcat.c strlcpy.c dirmod.c noblock.c path.c
<<<<<<< HEAD
	  pg_strong_random.c pgcheckdir.c pg_crc.c pgmkdirp.c pgsleep.c pgstrcasecmp.c
	  pqsignal.c mkdtemp.c qsort.c qsort_arg.c quotes.c system.c
=======
	  pgcheckdir.c pgmkdirp.c pgsleep.c pgstrcasecmp.c pqsignal.c
	  mkdtemp.c qsort.c qsort_arg.c quotes.c system.c
>>>>>>> ab93f90c
	  sprompt.c tar.c thread.c getopt.c getopt_long.c dirent.c
	  win32env.c win32error.c win32setlocale.c);

	push(@pgportfiles, 'rint.c') if ($vsVersion < '12.00');

	if ($vsVersion >= '9.00')
	{
		push(@pgportfiles, 'pg_crc32c_choose.c');
		push(@pgportfiles, 'pg_crc32c_sse42.c');
		push(@pgportfiles, 'pg_crc32c_sb8.c');
	}
	else
	{
		push(@pgportfiles, 'pg_crc32c_sb8.c');
	}

	our @pgcommonallfiles = qw(
<<<<<<< HEAD
	  exec.c pgfnames.c psprintf.c relpath.c rmtree.c string.c username.c wait_error.c);
=======
	  exec.c pg_lzcompress.c pgfnames.c psprintf.c relpath.c rmtree.c
	  string.c username.c wait_error.c);
>>>>>>> ab93f90c

	our @pgcommonfrontendfiles = (
		@pgcommonallfiles, qw(fe_memutils.c
		  restricted_token.c));

	our @pgcommonbkndfiles = @pgcommonallfiles;

	$libpgport = $solution->AddProject('libpgport', 'lib', 'misc');
	$libpgport->AddDefine('FRONTEND');
	$libpgport->AddFiles('src/port', @pgportfiles);

	$libpgcommon = $solution->AddProject('libpgcommon', 'lib', 'misc');
	$libpgcommon->AddDefine('FRONTEND');
	$libpgcommon->AddFiles('src/common', @pgcommonfrontendfiles);

<<<<<<< HEAD
	if (!$buildclient)
	{
	$postgres = $solution->AddProject('postgres', 'exe', '', 'src\backend');
	$postgres->AddIncludeDir('src\backend');
	$postgres->AddDir('src\backend\port\win32');
	$postgres->AddFile('src\backend\utils\fmgrtab.c');
=======
	$postgres = $solution->AddProject('postgres', 'exe', '', 'src/backend');
	$postgres->AddIncludeDir('src/backend');
	$postgres->AddDir('src/backend/port/win32');
	$postgres->AddFile('src/backend/utils/fmgrtab.c');
>>>>>>> ab93f90c
	$postgres->ReplaceFile(
		'src/backend/port/dynloader.c',
		'src/backend/port/dynloader/win32.c');
	$postgres->ReplaceFile('src/backend/port/pg_sema.c',
		'src/backend/port/win32_sema.c');
	$postgres->ReplaceFile('src/backend/port/pg_shmem.c',
		'src/backend/port/win32_shmem.c');
	$postgres->ReplaceFile('src/backend/port/pg_latch.c',
		'src/backend/port/win32_latch.c');
	$postgres->AddFiles('src/port',   @pgportfiles);
	$postgres->AddFiles('src/common', @pgcommonbkndfiles);
	$postgres->AddDir('src/timezone');

	# We need source files from src/timezone, but that directory's resource
	# file pertains to "zic", not to the backend.
	$postgres->RemoveFile('src/timezone/win32ver.rc');
	$postgres->AddFiles('src/backend/parser', 'scan.l', 'gram.y');
	$postgres->AddFiles('src/backend/bootstrap', 'bootscanner.l',
		'bootparse.y');
	$postgres->AddFiles('src/backend/utils/misc', 'guc-file.l');
	$postgres->AddFiles('src/backend/replication', 'repl_scanner.l',
		'repl_gram.y');
	$postgres->AddDefine('BUILDING_DLL');
	$postgres->AddLibrary('secur32.lib');
	$postgres->AddLibrary('ws2_32.lib');
	$postgres->AddLibrary('wldap32.lib') if ($solution->{options}->{ldap});
	$postgres->FullExportDLL('postgres.lib');

   # The OBJS scraper doesn't know about ifdefs, so remove be-secure-openssl.c
   # if building without OpenSSL
	if (!$solution->{options}->{openssl})
	{
		$postgres->RemoveFile('src/backend/libpq/be-secure-openssl.c');
	}

	my $snowball = $solution->AddProject('dict_snowball', 'dll', '',
		'src/backend/snowball');

	# This Makefile uses VPATH to find most source files in a subdirectory.
	$snowball->RelocateFiles(
		'src/backend/snowball/libstemmer',
		sub {
			return shift !~ /(dict_snowball.c|win32ver.rc)$/;
		});
	$snowball->AddIncludeDir('src/include/snowball');
	$snowball->AddReference($postgres);

	my $plpgsql =
	  $solution->AddProject('plpgsql', 'dll', 'PLs', 'src/pl/plpgsql/src');
	$plpgsql->AddFiles('src/pl/plpgsql/src', 'pl_gram.y');
	$plpgsql->AddReference($postgres);

<<<<<<< HEAD
	if ($solution->{options}->{perl})
	{
		my $plperlsrc = "src\\pl\\plperl\\";
		my $plperl =
		  $solution->AddProject('plperl', 'dll', 'PLs', 'src\pl\plperl');
		$plperl->AddIncludeDir($solution->{options}->{perl} . '/lib/CORE');
		$plperl->AddReference($postgres);

		my $perl_path = $solution->{options}->{perl} . '\lib\CORE\*perl*';

		# ActivePerl 5.16 provided perl516.lib; 5.18 provided libperl518.a
		my @perl_libs =
		  grep { /perl\d+\.lib$|libperl\d+\.a$/ } glob($perl_path);
		if (@perl_libs == 1)
		{
			$plperl->AddLibrary($perl_libs[0]);
		}
		else
		{
			die
"could not identify perl library version matching pattern $perl_path\n";
		}

		# Add defines from Perl's ccflags; see PGAC_CHECK_PERL_EMBED_CCFLAGS
		my @perl_embed_ccflags;
		foreach my $f (split(" ",$Config{ccflags}))
		{
			if ($f =~ /^-D[^_]/)
			{
				$f =~ s/\-D//;
				push(@perl_embed_ccflags, $f);
			}
		}

		# hack to prevent duplicate definitions of uid_t/gid_t
		push(@perl_embed_ccflags, 'PLPERL_HAVE_UID_GID');

		# Windows offers several 32-bit ABIs.  Perl is sensitive to
		# sizeof(time_t), one of the ABI dimensions.  To get 32-bit time_t,
		# use "cl -D_USE_32BIT_TIME_T" or plain "gcc".  For 64-bit time_t, use
		# "gcc -D__MINGW_USE_VC2005_COMPAT" or plain "cl".  Before MSVC 2005,
		# plain "cl" chose 32-bit time_t.  PostgreSQL doesn't support building
		# with pre-MSVC-2005 compilers, but it does support linking to Perl
		# built with such a compiler.  MSVC-built Perl 5.13.4 and later report
		# -D_USE_32BIT_TIME_T in $Config{ccflags} if applicable, but
		# MinGW-built Perl never reports -D_USE_32BIT_TIME_T despite typically
		# needing it.  Ignore the $Config{ccflags} opinion about
		# -D_USE_32BIT_TIME_T, and use a runtime test to deduce the ABI Perl
		# expects.  Specifically, test use of PL_modglobal, which maps to a
		# PerlInterpreter field whose position depends on sizeof(time_t).
		if ($solution->{platform} eq 'Win32')
		{
			my $source_file = 'conftest.c';
			my $obj         = 'conftest.obj';
			my $exe         = 'conftest.exe';
			my @conftest    = ($source_file, $obj, $exe);
			push @unlink_on_exit, @conftest;
			unlink $source_file;
			open my $o, '>', $source_file
			  || croak "Could not write to $source_file";
			print $o '
	/* compare to plperl.h */
	#define __inline__ __inline
	#define PERL_NO_GET_CONTEXT
	#include <EXTERN.h>
	#include <perl.h>

	int
	main(int argc, char **argv)
	{
		int			dummy_argc = 1;
		char	   *dummy_argv[1] = {""};
		char	   *dummy_env[1] = {NULL};
		static PerlInterpreter *interp;

		PERL_SYS_INIT3(&dummy_argc, (char ***) &dummy_argv,
					   (char ***) &dummy_env);
		interp = perl_alloc();
		perl_construct(interp);
		{
			dTHX;
			const char	key[] = "dummy";

			PL_exit_flags |= PERL_EXIT_DESTRUCT_END;
			hv_store(PL_modglobal, key, sizeof(key) - 1, newSViv(1), 0);
			return hv_fetch(PL_modglobal, key, sizeof(key) - 1, 0) == NULL;
		}
	}
';
			close $o;

			# Build $source_file with a given #define, and return a true value
			# if a run of the resulting binary exits successfully.
			my $try_define = sub {
				my $define = shift;

				unlink $obj, $exe;
				my @cmd = (
					'cl',
					'-I' . $solution->{options}->{perl} . '/lib/CORE',
					(map { "-D$_" } @perl_embed_ccflags, $define || ()),
					$source_file,
					'/link',
					$perl_libs[0]);
				my $compile_output = `@cmd 2>&1`;
				-f $exe || die "Failed to build Perl test:\n$compile_output";

				{

					# Some builds exhibit runtime failure through Perl warning
					# 'Can't spawn "conftest.exe"'; supress that.
					no warnings;

					# Disable error dialog boxes like we do in the postmaster.
					# Here, we run code that triggers relevant errors.
					use Win32API::File qw(SetErrorMode :SEM_);
					my $oldmode = SetErrorMode(
						SEM_FAILCRITICALERRORS | SEM_NOGPFAULTERRORBOX);
					system(".\\$exe");
					SetErrorMode($oldmode);
				}

				return !($? >> 8);
			};

			my $define_32bit_time = '_USE_32BIT_TIME_T';
			my $ok_now            = $try_define->(undef);
			my $ok_32bit          = $try_define->($define_32bit_time);
			unlink @conftest;
			if (!$ok_now && !$ok_32bit)
			{

				# Unsupported configuration.  Since we used %Config from the
				# Perl running the build scripts, this is expected if
				# attempting to link with some other Perl.
				die "Perl test fails with or without -D$define_32bit_time";
			}
			elsif ($ok_now && $ok_32bit)
			{

				# Resulting build may work, but it's especially important to
				# verify with "vcregress plcheck".  A refined test may avoid
				# this outcome.
				warn "Perl test passes with or without -D$define_32bit_time";
			}
			elsif ($ok_32bit)
			{
				push(@perl_embed_ccflags, $define_32bit_time);
			}    # else $ok_now, hence no flag required
		}

		print "CFLAGS recommended by Perl: $Config{ccflags}\n";
		print "CFLAGS to compile embedded Perl: ",
		  (join ' ', map { "-D$_" } @perl_embed_ccflags), "\n";
		foreach my $f (@perl_embed_ccflags)
		{
			$plperl->AddDefine($f);
		}

		foreach my $xs ('SPI.xs', 'Util.xs')
		{
			(my $xsc = $xs) =~ s/\.xs/.c/;
			if (Solution::IsNewer("$plperlsrc$xsc", "$plperlsrc$xs"))
			{
				my $xsubppdir = first { -e "$_\\ExtUtils\\xsubpp" } @INC;
				print "Building $plperlsrc$xsc...\n";
				system( $solution->{options}->{perl}
					  . '/bin/perl '
					  . "$xsubppdir/ExtUtils/xsubpp -typemap "
					  . $solution->{options}->{perl}
					  . '/lib/ExtUtils/typemap '
					  . "$plperlsrc$xs "
					  . ">$plperlsrc$xsc");
				if ((!(-f "$plperlsrc$xsc")) || -z "$plperlsrc$xsc")
				{
					unlink("$plperlsrc$xsc");    # if zero size
					die "Failed to create $xsc.\n";
				}
			}
		}
		if (Solution::IsNewer(
				'src\pl\plperl\perlchunks.h',
				'src\pl\plperl\plc_perlboot.pl')
			|| Solution::IsNewer(
				'src\pl\plperl\perlchunks.h',
				'src\pl\plperl\plc_trusted.pl'))
		{
			print 'Building src\pl\plperl\perlchunks.h ...' . "\n";
			my $basedir = getcwd;
			chdir 'src\pl\plperl';
			system( $solution->{options}->{perl}
				  . '/bin/perl '
				  . 'text2macro.pl '
				  . '--strip="^(\#.*|\s*)$$" '
				  . 'plc_perlboot.pl plc_trusted.pl '
				  . '>perlchunks.h');
			chdir $basedir;
			if ((!(-f 'src\pl\plperl\perlchunks.h'))
				|| -z 'src\pl\plperl\perlchunks.h')
			{
				unlink('src\pl\plperl\perlchunks.h');    # if zero size
				die 'Failed to create perlchunks.h' . "\n";
			}
		}
		if (Solution::IsNewer(
				'src\pl\plperl\plperl_opmask.h',
				'src\pl\plperl\plperl_opmask.pl'))
		{
			print 'Building src\pl\plperl\plperl_opmask.h ...' . "\n";
			my $basedir = getcwd;
			chdir 'src\pl\plperl';
			system( $solution->{options}->{perl}
				  . '/bin/perl '
				  . 'plperl_opmask.pl '
				  . 'plperl_opmask.h');
			chdir $basedir;
			if ((!(-f 'src\pl\plperl\plperl_opmask.h'))
				|| -z 'src\pl\plperl\plperl_opmask.h')
			{
				unlink('src\pl\plperl\plperl_opmask.h');    # if zero size
				die 'Failed to create plperl_opmask.h' . "\n";
			}
		}
	}

	if ($solution->{options}->{python})
	{

		# Attempt to get python version and location.
		# Assume python.exe in specified dir.
		open(P,
			$solution->{options}->{python}
			  . "\\python -c \"import sys;print(sys.prefix);print(str(sys.version_info[0])+str(sys.version_info[1]))\" |"
		) || die "Could not query for python version!\n";
		my $pyprefix = <P>;
		chomp($pyprefix);
		my $pyver = <P>;
		chomp($pyver);
		close(P);

		# Sometimes (always?) if python is not present, the execution
		# appears to work, but gives no data...
		die "Failed to query python for version information\n"
		  if (!(defined($pyprefix) && defined($pyver)));

		my $pymajorver = substr($pyver, 0, 1);
		my $plpython = $solution->AddProject('plpython' . $pymajorver,
			'dll', 'PLs', 'src\pl\plpython');
		$plpython->AddIncludeDir($pyprefix . '\include');
		$plpython->AddLibrary($pyprefix . "\\Libs\\python$pyver.lib");
		$plpython->AddReference($postgres);
	}

=======
>>>>>>> ab93f90c
	if ($solution->{options}->{tcl})
	{
		my $found = 0;
		my $pltcl =
		  $solution->AddProject('pltcl', 'dll', 'PLs', 'src/pl/tcl');
		$pltcl->AddIncludeDir($solution->{options}->{tcl} . '/include');
		$pltcl->AddReference($postgres);
<<<<<<< HEAD

		for my $tclver (qw(86t 86 85 84))
		{
			my $tcllib = $solution->{options}->{tcl} . "\\lib\\tcl$tclver.lib";
			if (-e $tcllib)
			{
				$pltcl->AddLibrary($tcllib);
				$found = 1;
				last;
			}
=======
		if (-e $solution->{options}->{tcl} . '/lib/tcl85.lib')
		{
			$pltcl->AddLibrary(
				$solution->{options}->{tcl} . '/lib/tcl85.lib');
		}
		else
		{
			$pltcl->AddLibrary(
				$solution->{options}->{tcl} . '/lib/tcl84.lib');
>>>>>>> ab93f90c
		}
		die "Unable to find $solution->{options}->{tcl}\\lib\\tcl<version>.lib"
			unless $found;
	}
	}

	$libpq = $solution->AddProject('libpq', 'dll', 'interfaces',
		'src/interfaces/libpq');
	$libpq->AddDefine('FRONTEND');
	$libpq->AddDefine('UNSAFE_STAT_OK');
	$libpq->AddIncludeDir('src/port');
	$libpq->AddLibrary('secur32.lib');
	$libpq->AddLibrary('ws2_32.lib');
	$libpq->AddLibrary('wldap32.lib') if ($solution->{options}->{ldap});
	$libpq->UseDef('src/interfaces/libpq/libpqdll.def');
	$libpq->ReplaceFile('src/interfaces/libpq/libpqrc.c',
		'src/interfaces/libpq/libpq.rc');
	$libpq->AddReference($libpgport);

<<<<<<< HEAD
	if (!$buildclient)
	{
=======
   # The OBJS scraper doesn't know about ifdefs, so remove fe-secure-openssl.c
   # if building without OpenSSL
	if (!$solution->{options}->{openssl})
	{
		$libpq->RemoveFile('src/interfaces/libpq/fe-secure-openssl.c');
	}

>>>>>>> ab93f90c
	my $libpqwalreceiver =
	  $solution->AddProject('libpqwalreceiver', 'dll', '',
		'src/backend/replication/libpqwalreceiver');
	$libpqwalreceiver->AddIncludeDir('src/interfaces/libpq');
	$libpqwalreceiver->AddReference($postgres, $libpq);

	my $pgtypes = $solution->AddProject(
		'libpgtypes', 'dll',
		'interfaces', 'src/interfaces/ecpg/pgtypeslib');
	$pgtypes->AddDefine('FRONTEND');
	$pgtypes->AddReference($libpgport);
	$pgtypes->UseDef('src/interfaces/ecpg/pgtypeslib/pgtypeslib.def');
	$pgtypes->AddIncludeDir('src/interfaces/ecpg/include');

	my $libecpg = $solution->AddProject('libecpg', 'dll', 'interfaces',
		'src/interfaces/ecpg/ecpglib');
	$libecpg->AddDefine('FRONTEND');
	$libecpg->AddIncludeDir('src/interfaces/ecpg/include');
	$libecpg->AddIncludeDir('src/interfaces/libpq');
	$libecpg->AddIncludeDir('src/port');
	$libecpg->UseDef('src/interfaces/ecpg/ecpglib/ecpglib.def');
	$libecpg->AddLibrary('ws2_32.lib');
	$libecpg->AddReference($libpq, $pgtypes, $libpgport);

	my $libecpgcompat = $solution->AddProject(
		'libecpg_compat', 'dll',
<<<<<<< HEAD
		'interfaces',     'src\interfaces\ecpg\compatlib');
	$libecpgcompat->AddDefine('FRONTEND');
	$libecpgcompat->AddIncludeDir('src\interfaces\ecpg\include');
	$libecpgcompat->AddIncludeDir('src\interfaces\libpq');
	$libecpgcompat->UseDef('src\interfaces\ecpg\compatlib\compatlib.def');
=======
		'interfaces',     'src/interfaces/ecpg/compatlib');
	$libecpgcompat->AddDefine('FRONTEND');
	$libecpgcompat->AddIncludeDir('src/interfaces/ecpg/include');
	$libecpgcompat->AddIncludeDir('src/interfaces/libpq');
	$libecpgcompat->UseDef('src/interfaces/ecpg/compatlib/compatlib.def');
>>>>>>> ab93f90c
	$libecpgcompat->AddReference($pgtypes, $libecpg, $libpgport);

	my $ecpg = $solution->AddProject('ecpg', 'exe', 'interfaces',
		'src/interfaces/ecpg/preproc');
	$ecpg->AddIncludeDir('src/interfaces/ecpg/include');
	$ecpg->AddIncludeDir('src/interfaces/libpq');
	$ecpg->AddPrefixInclude('src/interfaces/ecpg/preproc');
	$ecpg->AddFiles('src/interfaces/ecpg/preproc', 'pgc.l', 'preproc.y');
	$ecpg->AddDefine('MAJOR_VERSION=4');
	$ecpg->AddDefine('MINOR_VERSION=11');
	$ecpg->AddDefine('PATCHLEVEL=0');
	$ecpg->AddDefine('ECPG_COMPILE');
	$ecpg->AddReference($libpgcommon, $libpgport);

	my $pgregress_ecpg =
	  $solution->AddProject('pg_regress_ecpg', 'exe', 'misc');
	$pgregress_ecpg->AddFile('src/interfaces/ecpg/test/pg_regress_ecpg.c');
	$pgregress_ecpg->AddFile('src/test/regress/pg_regress.c');
	$pgregress_ecpg->AddIncludeDir('src/port');
	$pgregress_ecpg->AddIncludeDir('src/test/regress');
	$pgregress_ecpg->AddDefine('HOST_TUPLE="i686-pc-win32vc"');
<<<<<<< HEAD
	$pgregress_ecpg->AddDefine('FRONTEND');
	$pgregress_ecpg->AddLibrary('ws2_32.lib');
=======
	$pgregress_ecpg->AddLibrary('ws2_32.lib');
	$pgregress_ecpg->AddDirResourceFile('src/interfaces/ecpg/test');
>>>>>>> ab93f90c
	$pgregress_ecpg->AddReference($libpgcommon, $libpgport);

	my $isolation_tester =
	  $solution->AddProject('isolationtester', 'exe', 'misc');
	$isolation_tester->AddFile('src/test/isolation/isolationtester.c');
	$isolation_tester->AddFile('src/test/isolation/specparse.y');
	$isolation_tester->AddFile('src/test/isolation/specscanner.l');
	$isolation_tester->AddFile('src/test/isolation/specparse.c');
	$isolation_tester->AddIncludeDir('src/test/isolation');
	$isolation_tester->AddIncludeDir('src/port');
	$isolation_tester->AddIncludeDir('src/test/regress');
	$isolation_tester->AddIncludeDir('src/interfaces/libpq');
	$isolation_tester->AddDefine('HOST_TUPLE="i686-pc-win32vc"');
	$isolation_tester->AddLibrary('ws2_32.lib');
	$isolation_tester->AddDirResourceFile('src/test/isolation');
	$isolation_tester->AddReference($libpq, $libpgcommon, $libpgport);

	my $pgregress_isolation =
	  $solution->AddProject('pg_isolation_regress', 'exe', 'misc');
	$pgregress_isolation->AddFile('src/test/isolation/isolation_main.c');
	$pgregress_isolation->AddFile('src/test/regress/pg_regress.c');
	$pgregress_isolation->AddIncludeDir('src/port');
	$pgregress_isolation->AddIncludeDir('src/test/regress');
	$pgregress_isolation->AddDefine('HOST_TUPLE="i686-pc-win32vc"');
<<<<<<< HEAD
	$pgregress_isolation->AddDefine('FRONTEND');
	$pgregress_isolation->AddLibrary('ws2_32.lib');
=======
	$pgregress_isolation->AddLibrary('ws2_32.lib');
	$pgregress_isolation->AddDirResourceFile('src/test/isolation');
>>>>>>> ab93f90c
	$pgregress_isolation->AddReference($libpgcommon, $libpgport);

	# src/bin
	my $D;
	opendir($D, 'src/bin') || croak "Could not opendir on src/bin!\n";
	while (my $d = readdir($D))
	{
		next if ($d =~ /^\./);
		next unless (-f "src/bin/$d/Makefile");
		next if (grep { /^$d$/ } @frontend_excludes);
		AddSimpleFrontend($d);
	}

	my $pgbasebackup = AddSimpleFrontend('pg_basebackup', 1);
	$pgbasebackup->AddFile('src/bin/pg_basebackup/pg_basebackup.c');
	$pgbasebackup->AddLibrary('ws2_32.lib');

	my $pgreceivexlog = AddSimpleFrontend('pg_basebackup', 1);
	$pgreceivexlog->{name} = 'pg_receivexlog';
	$pgreceivexlog->AddFile('src/bin/pg_basebackup/pg_receivexlog.c');
	$pgreceivexlog->AddLibrary('ws2_32.lib');

	my $pgrecvlogical = AddSimpleFrontend('pg_basebackup', 1);
	$pgrecvlogical->{name} = 'pg_recvlogical';
	$pgrecvlogical->AddFile('src/bin/pg_basebackup/pg_recvlogical.c');
	$pgrecvlogical->AddLibrary('ws2_32.lib');

	my $pgrewind = AddSimpleFrontend('pg_rewind', 1);
	$pgrewind->{name} = 'pg_rewind';
	$pgrewind->AddFile('src/backend/access/transam/xlogreader.c');
	$pgrewind->AddLibrary('ws2_32.lib');
	$pgrewind->AddDefine('FRONTEND');

	my $pgevent = $solution->AddProject('pgevent', 'dll', 'bin');
	$pgevent->AddFiles('src/bin/pgevent', 'pgevent.c', 'pgmsgevent.rc');
	$pgevent->AddResourceFile('src/bin/pgevent', 'Eventlog message formatter',
		'win32');
	$pgevent->RemoveFile('src/bin/pgevent/win32ver.rc');
	$pgevent->UseDef('src/bin/pgevent/pgevent.def');
	$pgevent->DisableLinkerWarnings('4104');
	}

	my $pgdump = AddSimpleFrontend('pg_dump', 1);
	$pgdump->AddIncludeDir('src/backend');
	$pgdump->AddFile('src/bin/pg_dump/pg_dump.c');
	$pgdump->AddFile('src/bin/pg_dump/common.c');
	$pgdump->AddFile('src/bin/pg_dump/pg_dump_sort.c');
	$pgdump->AddFile('src/bin/pg_dump/keywords.c');
	$pgdump->AddFile('src/backend/parser/kwlookup.c');
	$pgdump->AddLibrary('ws2_32.lib');

	my $pgdumpall = AddSimpleFrontend('pg_dump', 1);

	# pg_dumpall doesn't use the files in the Makefile's $(OBJS), unlike
	# pg_dump and pg_restore.
	# So remove their sources from the object, keeping the other setup that
	# AddSimpleFrontend() has done.
	my @nodumpall = grep { m!src/bin/pg_dump/.*\.c$! }
	  keys %{ $pgdumpall->{files} };
	delete @{ $pgdumpall->{files} }{@nodumpall};
	$pgdumpall->{name} = 'pg_dumpall';
	$pgdumpall->AddIncludeDir('src/backend');
	$pgdumpall->AddFile('src/bin/pg_dump/pg_dumpall.c');
	$pgdumpall->AddFile('src/bin/pg_dump/dumputils.c');
	$pgdumpall->AddFile('src/bin/pg_dump/keywords.c');
	$pgdumpall->AddFile('src/backend/parser/kwlookup.c');
	$pgdumpall->AddLibrary('ws2_32.lib');

	my $pgrestore = AddSimpleFrontend('pg_dump', 1);
	$pgrestore->{name} = 'pg_restore';
	$pgrestore->AddIncludeDir('src/backend');
	$pgrestore->AddFile('src/bin/pg_dump/pg_restore.c');
	$pgrestore->AddFile('src/bin/pg_dump/keywords.c');
	$pgrestore->AddFile('src/backend/parser/kwlookup.c');
	$pgrestore->AddLibrary('ws2_32.lib');

	if (!$buildclient)
	{
	my $zic = $solution->AddProject('zic', 'exe', 'utils');
<<<<<<< HEAD
	$zic->AddFiles('src\timezone', 'zic.c');
=======
	$zic->AddFiles('src/timezone', 'zic.c', 'ialloc.c', 'scheck.c',
		'localtime.c');
	$zic->AddDirResourceFile('src/timezone');
>>>>>>> ab93f90c
	$zic->AddReference($libpgcommon, $libpgport);

	if ($solution->{options}->{xml})
	{
		$contrib_extraincludes->{'pgxml'} = [
			$solution->{options}->{xml} . '/include',
			$solution->{options}->{xslt} . '/include',
			$solution->{options}->{iconv} . '/include' ];

		$contrib_extralibs->{'pgxml'} = [
			$solution->{options}->{xml} . '/lib/libxml2.lib',
			$solution->{options}->{xslt} . '/lib/libxslt.lib' ];
	}
	else
	{
		push @contrib_excludes, 'xml2';
	}

	if (!$solution->{options}->{openssl})
	{
		push @contrib_excludes, 'sslinfo';
	}

	if ($solution->{options}->{uuid})
	{
		$contrib_extraincludes->{'uuid-ossp'} =
		  [ $solution->{options}->{uuid} . '/include' ];
		$contrib_extralibs->{'uuid-ossp'} =
		  [ $solution->{options}->{uuid} . '/lib/uuid.lib' ];
	}
	else
	{
		push @contrib_excludes, 'uuid-ossp';
	}

	# AddProject() does not recognize the constructs used to populate OBJS in
	# the pgcrypto Makefile, so it will discover no files.
	my $pgcrypto =
	  $solution->AddProject('pgcrypto', 'dll', 'crypto', 'contrib/pgcrypto');
	$pgcrypto->AddFiles(
		'contrib/pgcrypto', 'pgcrypto.c',
		'px.c',             'px-hmac.c',
		'px-crypt.c',       'crypt-gensalt.c',
		'crypt-blowfish.c', 'crypt-des.c',
		'crypt-md5.c',      'mbuf.c',
		'pgp.c',            'pgp-armor.c',
		'pgp-cfb.c',        'pgp-compress.c',
		'pgp-decrypt.c',    'pgp-encrypt.c',
		'pgp-info.c',       'pgp-mpi.c',
		'pgp-pubdec.c',     'pgp-pubenc.c',
		'pgp-pubkey.c',     'pgp-s2k.c',
		'pgp-pgsql.c');
	if ($solution->{options}->{openssl})
	{
		$pgcrypto->AddFiles('contrib/pgcrypto', 'openssl.c',
			'pgp-mpi-openssl.c');
	}
	else
	{
		$pgcrypto->AddFiles(
			'contrib/pgcrypto',   'md5.c',
			'sha1.c',             'sha2.c',
			'internal.c',         'internal-sha2.c',
			'blf.c',              'rijndael.c',
			'fortuna.c',          'random.c',
			'pgp-mpi-internal.c', 'imath.c');
	}
	$pgcrypto->AddReference($postgres);
<<<<<<< HEAD
	$pgcrypto->AddLibrary('wsock32.lib');
	$mf = Project::read_file('contrib/pgcrypto/Makefile');
=======
	$pgcrypto->AddLibrary('ws2_32.lib');
	my $mf = Project::read_file('contrib/pgcrypto/Makefile');
>>>>>>> ab93f90c
	GenerateContribSqlFiles('pgcrypto', $mf);

	foreach my $subdir ('contrib', 'src/test/modules')
	{
		opendir($D, $subdir) || croak "Could not opendir on $subdir!\n";
		while (my $d = readdir($D))
		{
			next if ($d =~ /^\./);
			next unless (-f "$subdir/$d/Makefile");
			next if (grep { /^$d$/ } @contrib_excludes);
			AddContrib($subdir, $d);
		}
		closedir($D);
	}

	# Build Perl and Python modules after contrib/ modules to satisfy some
	# dependencies with transform contrib modules, like hstore_plpython
	# ltree_plpython and hstore_plperl.
	if ($solution->{options}->{python})
	{

		# Attempt to get python version and location.
		# Assume python.exe in specified dir.
		my $pythonprog = "import sys;print(sys.prefix);"
		  . "print(str(sys.version_info[0])+str(sys.version_info[1]))";
		my $prefixcmd =
		  $solution->{options}->{python} . "\\python -c \"$pythonprog\"";
		my $pyout = `$prefixcmd`;
		die "Could not query for python version!\n" if $?;
		my ($pyprefix, $pyver) = split(/\r?\n/, $pyout);

		# Sometimes (always?) if python is not present, the execution
		# appears to work, but gives no data...
		die "Failed to query python for version information\n"
		  if (!(defined($pyprefix) && defined($pyver)));

		my $pymajorver = substr($pyver, 0, 1);
		my $plpython = $solution->AddProject('plpython' . $pymajorver,
			'dll', 'PLs', 'src/pl/plpython');
		$plpython->AddIncludeDir($pyprefix . '/include');
		$plpython->AddLibrary($pyprefix . "/Libs/python$pyver.lib");
		$plpython->AddReference($postgres);

		# Add transform modules dependent on plpython
		AddTransformModule(
			'hstore_plpython' . $pymajorver, 'contrib/hstore_plpython',
			'plpython' . $pymajorver,        'src/pl/plpython',
			'hstore',                        'contrib/hstore');
		AddTransformModule(
			'ltree_plpython' . $pymajorver, 'contrib/ltree_plpython',
			'plpython' . $pymajorver,       'src/pl/plpython',
			'ltree',                        'contrib/ltree');
	}

	if ($solution->{options}->{perl})
	{
		my $plperlsrc = "src/pl/plperl/";
		my $plperl =
		  $solution->AddProject('plperl', 'dll', 'PLs', 'src/pl/plperl');
		$plperl->AddIncludeDir($solution->{options}->{perl} . '/lib/CORE');
		$plperl->AddDefine('PLPERL_HAVE_UID_GID');
		foreach my $xs ('SPI.xs', 'Util.xs')
		{
			(my $xsc = $xs) =~ s/\.xs/.c/;
			if (Solution::IsNewer("$plperlsrc$xsc", "$plperlsrc$xs"))
			{
				my $xsubppdir = first { -e "$_/ExtUtils/xsubpp" } @INC;
				print "Building $plperlsrc$xsc...\n";
				system( $solution->{options}->{perl}
					  . '/bin/perl '
					  . "$xsubppdir/ExtUtils/xsubpp -typemap "
					  . $solution->{options}->{perl}
					  . '/lib/ExtUtils/typemap '
					  . "$plperlsrc$xs "
					  . ">$plperlsrc$xsc");
				if ((!(-f "$plperlsrc$xsc")) || -z "$plperlsrc$xsc")
				{
					unlink("$plperlsrc$xsc");    # if zero size
					die "Failed to create $xsc.\n";
				}
			}
		}
		if (Solution::IsNewer(
				'src/pl/plperl/perlchunks.h',
				'src/pl/plperl/plc_perlboot.pl')
			|| Solution::IsNewer(
				'src/pl/plperl/perlchunks.h',
				'src/pl/plperl/plc_trusted.pl'))
		{
			print 'Building src/pl/plperl/perlchunks.h ...' . "\n";
			my $basedir = getcwd;
			chdir 'src/pl/plperl';
			system( $solution->{options}->{perl}
				  . '/bin/perl '
				  . 'text2macro.pl '
				  . '--strip="^(\#.*|\s*)$$" '
				  . 'plc_perlboot.pl plc_trusted.pl '
				  . '>perlchunks.h');
			chdir $basedir;
			if ((!(-f 'src/pl/plperl/perlchunks.h'))
				|| -z 'src/pl/plperl/perlchunks.h')
			{
				unlink('src/pl/plperl/perlchunks.h');    # if zero size
				die 'Failed to create perlchunks.h' . "\n";
			}
		}
		if (Solution::IsNewer(
				'src/pl/plperl/plperl_opmask.h',
				'src/pl/plperl/plperl_opmask.pl'))
		{
			print 'Building src/pl/plperl/plperl_opmask.h ...' . "\n";
			my $basedir = getcwd;
			chdir 'src/pl/plperl';
			system( $solution->{options}->{perl}
				  . '/bin/perl '
				  . 'plperl_opmask.pl '
				  . 'plperl_opmask.h');
			chdir $basedir;
			if ((!(-f 'src/pl/plperl/plperl_opmask.h'))
				|| -z 'src/pl/plperl/plperl_opmask.h')
			{
				unlink('src/pl/plperl/plperl_opmask.h');    # if zero size
				die 'Failed to create plperl_opmask.h' . "\n";
			}
		}
		$plperl->AddReference($postgres);
		my @perl_libs =
		  grep { /perl\d+.lib$/ }
		  glob($solution->{options}->{perl} . '\lib\CORE\perl*.lib');
		if (@perl_libs == 1)
		{
			$plperl->AddLibrary($perl_libs[0]);
		}
		else
		{
			die "could not identify perl library version";
		}

		# Add transform module dependent on plperl
		my $hstore_plperl = AddTransformModule(
			'hstore_plperl', 'contrib/hstore_plperl',
			'plperl',        'src/pl/plperl',
			'hstore',        'contrib/hstore');
		$hstore_plperl->AddDefine('PLPERL_HAVE_UID_GID');
	}

	$mf =
	  Project::read_file('src/backend/utils/mb/conversion_procs/Makefile');
	$mf =~ s{\\\r?\n}{}g;
	$mf =~ m{SUBDIRS\s*=\s*(.*)$}m
	  || die 'Could not match in conversion makefile' . "\n";
	foreach my $sub (split /\s+/, $1)
	{
		my $dir = 'src/backend/utils/mb/conversion_procs/' . $sub;
		my $p = $solution->AddProject($sub, 'dll', 'conversion procs', $dir);
		$p->AddFile("$dir/$sub.c");    # implicit source file
		$p->AddReference($postgres);
	}
	}

	$mf = Project::read_file('src/bin/scripts/Makefile');
	$mf =~ s{\\\r?\n}{}g;
	$mf =~ m{PROGRAMS\s*=\s*(.*)$}m
	  || die 'Could not match in bin/scripts/Makefile' . "\n";
	foreach my $prg (split /\s+/, $1)
	{
		my $proj = $solution->AddProject($prg, 'exe', 'bin');
		$mf =~ m{$prg\s*:\s*(.*)$}m
		  || die 'Could not find script define for $prg' . "\n";
		my @files = split /\s+/, $1;
		foreach my $f (@files)
		{
			$f =~ s/\.o$/\.c/;
			if ($f eq 'keywords.c')
			{
				$proj->AddFile('src/bin/pg_dump/keywords.c');
			}
			elsif ($f eq 'kwlookup.c')
			{
				$proj->AddFile('src/backend/parser/kwlookup.c');
			}
			elsif ($f eq 'dumputils.c')
			{
				$proj->AddFile('src/bin/pg_dump/dumputils.c');
			}
			elsif ($f =~ /print\.c$/)
			{    # Also catches mbprint.c
				$proj->AddFile('src/bin/psql/' . $f);
			}
			elsif ($f =~ /\.c$/)
			{
				$proj->AddFile('src/bin/scripts/' . $f);
			}
		}
		$proj->AddIncludeDir('src/interfaces/libpq');
		$proj->AddIncludeDir('src/bin/pg_dump');
		$proj->AddIncludeDir('src/bin/psql');
		$proj->AddReference($libpq, $libpgcommon, $libpgport);
<<<<<<< HEAD
		$proj->AddResourceFile('src\bin\scripts', 'PostgreSQL Utility', 'win32');
=======
		$proj->AddDirResourceFile('src/bin/scripts');
>>>>>>> ab93f90c
		$proj->AddLibrary('ws2_32.lib');
	}

	if (!$buildclient)
	{
	# Regression DLL and EXE
	my $regress = $solution->AddProject('regress', 'dll', 'misc');
	$regress->AddFile('src/test/regress/regress.c');
	$regress->AddDirResourceFile('src/test/regress');
	$regress->AddReference($postgres);

	my $pgregress = $solution->AddProject('pg_regress', 'exe', 'misc');
	$pgregress->AddFile('src/test/regress/pg_regress.c');
	$pgregress->AddFile('src/test/regress/pg_regress_main.c');
	$pgregress->AddIncludeDir('src/port');
	$pgregress->AddDefine('HOST_TUPLE="i686-pc-win32vc"');
<<<<<<< HEAD
	$pgregress->AddDefine('FRONTEND');
	$pgregress->AddLibrary('ws2_32.lib');
=======
	$pgregress->AddLibrary('ws2_32.lib');
	$pgregress->AddDirResourceFile('src/test/regress');
>>>>>>> ab93f90c
	$pgregress->AddReference($libpgcommon, $libpgport);

	# fix up pg_xlogdump once it's been set up
	# files symlinked on Unix are copied on windows
	my $pg_xlogdump = AddSimpleFrontend('pg_xlogdump');
	$pg_xlogdump->AddDefine('FRONTEND');
	foreach my $xf (glob('src/backend/access/rmgrdesc/*desc.c'))
	{
		$pg_xlogdump->AddFile($xf);
	}
<<<<<<< HEAD
	copy(
		'src/backend/access/transam/xlogreader.c',
		'contrib/pg_xlogdump/xlogreader.c');
	}
=======
	$pg_xlogdump->AddFile('src/backend/access/transam/xlogreader.c');
>>>>>>> ab93f90c

	$solution->Save($buildclient);
	return $solution->{vcver};
}

#####################
# Utility functions #
#####################

# Add a simple frontend project (exe)
sub AddSimpleFrontend
{
	my $n        = shift;
	my $uselibpq = shift;

	my $p = $solution->AddProject($n, 'exe', 'bin');
	$p->AddDir('src/bin/' . $n);
	$p->AddReference($libpgcommon, $libpgport);
	if ($uselibpq)
	{
		$p->AddIncludeDir('src/interfaces/libpq');
		$p->AddReference($libpq);
	}

	# Adjust module definition using frontend variables
	AdjustFrontendProj($p);

	return $p;
}

# Add a simple transform module
sub AddTransformModule
{
	my $n              = shift;
	my $n_src          = shift;
	my $pl_proj_name   = shift;
	my $pl_src         = shift;
	my $transform_name = shift;
	my $transform_src  = shift;

	my $transform_proj = undef;
	foreach my $proj (@{ $solution->{projects}->{'contrib'} })
	{
		if ($proj->{name} eq $transform_name)
		{
			$transform_proj = $proj;
			last;
		}
	}
	die "could not find base module $transform_name for transform module $n"
	  if (!defined($transform_proj));

	my $pl_proj = undef;
	foreach my $proj (@{ $solution->{projects}->{'PLs'} })
	{
		if ($proj->{name} eq $pl_proj_name)
		{
			$pl_proj = $proj;
			last;
		}
	}
	die "could not find PL $pl_proj_name for transform module $n"
	  if (!defined($pl_proj));

	my $p = $solution->AddProject($n, 'dll', 'contrib', $n_src);
	for my $file (glob("$n_src/*.c"))
	{
		$p->AddFile($file);
	}
	$p->AddReference($postgres);

	# Add PL dependencies
	$p->AddIncludeDir($pl_src);
	$p->AddReference($pl_proj);
	$p->AddIncludeDir($pl_proj->{includes});
	foreach my $pl_lib (@{ $pl_proj->{libraries} })
	{
		$p->AddLibrary($pl_lib);
	}

	# Add base module dependencies
	$p->AddIncludeDir($transform_src);
	$p->AddIncludeDir($transform_proj->{includes});
	foreach my $trans_lib (@{ $transform_proj->{libraries} })
	{
		$p->AddLibrary($trans_lib);
	}
	$p->AddReference($transform_proj);

	return $p;
}

# Add a simple contrib project
sub AddContrib
{
	my $subdir = shift;
	my $n      = shift;
	my $mf     = Project::read_file("$subdir/$n/Makefile");

	if ($mf =~ /^MODULE_big\s*=\s*(.*)$/mg)
	{
		my $dn = $1;
		my $proj = $solution->AddProject($dn, 'dll', 'contrib', "$subdir/$n");
		$proj->AddReference($postgres);
		AdjustContribProj($proj);
	}
	elsif ($mf =~ /^MODULES\s*=\s*(.*)$/mg)
	{
		foreach my $mod (split /\s+/, $1)
		{
			my $proj =
			  $solution->AddProject($mod, 'dll', 'contrib', "$subdir/$n");
			my $filename = $mod . '.c';
			$proj->AddFile("$subdir/$n/$filename");
			$proj->AddReference($postgres);
			AdjustContribProj($proj);
		}
	}
	elsif ($mf =~ /^PROGRAM\s*=\s*(.*)$/mg)
	{
		my $proj = $solution->AddProject($1, 'exe', 'contrib', "$subdir/$n");
		AdjustContribProj($proj);
	}
	else
	{
		croak "Could not determine contrib module type for $n\n";
	}

	# Are there any output data files to build?
	GenerateContribSqlFiles($n, $mf);
}

sub GenerateContribSqlFiles
{
	my $n  = shift;
	my $mf = shift;
	$mf =~ s{\\\r?\n}{}g;
	if ($mf =~ /^DATA_built\s*=\s*(.*)$/mg)
	{
		my $l = $1;

		# Strip out $(addsuffix) rules
		if (index($l, '$(addsuffix ') >= 0)
		{
			my $pcount = 0;
			my $i;
			for ($i = index($l, '$(addsuffix ') + 12; $i < length($l); $i++)
			{
				$pcount++ if (substr($l, $i, 1) eq '(');
				$pcount-- if (substr($l, $i, 1) eq ')');
				last      if ($pcount < 0);
			}
			$l =
			  substr($l, 0, index($l, '$(addsuffix ')) . substr($l, $i + 1);
		}

		foreach my $d (split /\s+/, $l)
		{
			my $in  = "$d.in";
			my $out = "$d";

			if (Solution::IsNewer("contrib/$n/$out", "contrib/$n/$in"))
			{
				print "Building $out from $in (contrib/$n)...\n";
				my $cont = Project::read_file("contrib/$n/$in");
				my $dn   = $out;
				$dn   =~ s/\.sql$//;
				$cont =~ s/MODULE_PATHNAME/\$libdir\/$dn/g;
				my $o;
				open($o, ">contrib/$n/$out")
				  || croak "Could not write to contrib/$n/$d";
				print $o $cont;
				close($o);
			}
		}
	}
}

sub AdjustContribProj
{
	my $proj = shift;
	AdjustModule(
		$proj,                    $contrib_defines,
		\@contrib_uselibpq,       \@contrib_uselibpgport,
		\@contrib_uselibpgcommon, $contrib_extralibs,
		$contrib_extrasource,     $contrib_extraincludes);
}

sub AdjustFrontendProj
{
	my $proj = shift;
	AdjustModule(
		$proj,                     $frontend_defines,
		\@frontend_uselibpq,       \@frontend_uselibpgport,
		\@frontend_uselibpgcommon, $frontend_extralibs,
		$frontend_extrasource,     $frontend_extraincludes);
}

sub AdjustModule
{
	my $proj                  = shift;
	my $module_defines        = shift;
	my $module_uselibpq       = shift;
	my $module_uselibpgport   = shift;
	my $module_uselibpgcommon = shift;
	my $module_extralibs      = shift;
	my $module_extrasource    = shift;
	my $module_extraincludes  = shift;
	my $n                     = $proj->{name};

	if ($module_defines->{$n})
	{
		foreach my $d ($module_defines->{$n})
		{
			$proj->AddDefine($d);
		}
	}
	if (grep { /^$n$/ } @{$module_uselibpq})
	{
		$proj->AddIncludeDir('src\interfaces\libpq');
		$proj->AddReference($libpq);
	}
	if (grep { /^$n$/ } @{$module_uselibpgport})
	{
		$proj->AddReference($libpgport);
	}
	if (grep { /^$n$/ } @{$module_uselibpgcommon})
	{
		$proj->AddReference($libpgcommon);
	}
	if ($module_extralibs->{$n})
	{
		foreach my $l (@{ $module_extralibs->{$n} })
		{
			$proj->AddLibrary($l);
		}
	}
	if ($module_extraincludes->{$n})
	{
		foreach my $i (@{ $module_extraincludes->{$n} })
		{
			$proj->AddIncludeDir($i);
		}
	}
	if ($module_extrasource->{$n})
	{
		foreach my $i (@{ $module_extrasource->{$n} })
		{
			print "Files $i\n";
			$proj->AddFile($i);
		}
	}
}

END
{
	unlink @unlink_on_exit;
}

1;<|MERGE_RESOLUTION|>--- conflicted
+++ resolved
@@ -38,16 +38,11 @@
 my $contrib_extraincludes =
   { 'tsearch2' => ['contrib/tsearch2'], 'dblink' => ['src/backend'] };
 my $contrib_extrasource = {
-<<<<<<< HEAD
-	'cube' => [ 'cubescan.l', 'cubeparse.y' ],
-	'seg'  => [ 'segscan.l',  'segparse.y' ], };
-my @contrib_excludes = ('pgcrypto', 'intagg', 'sepgsql', 'sasdemo');
-=======
 	'cube' => [ 'contrib/cube/cubescan.l', 'contrib/cube/cubeparse.y' ],
 	'seg'  => [ 'contrib/seg/segscan.l',   'contrib/seg/segparse.y' ], };
 my @contrib_excludes = (
 	'commit_ts',      'hstore_plperl', 'hstore_plpython', 'intagg',
-	'ltree_plpython', 'pgcrypto',      'sepgsql');
+	'ltree_plpython', 'pgcrypto',      'sepgsql',         'sasdemo');
 
 # Set of variables for frontend modules
 my $frontend_defines = { 'initdb' => 'FRONTEND' };
@@ -75,11 +70,11 @@
 my @frontend_excludes = (
 	'pgevent',     'pg_basebackup', 'pg_rewind', 'pg_dump',
 	'pg_xlogdump', 'scripts');
->>>>>>> ab93f90c
 
 sub mkvcbuild
 {
 	my $mf;
+	my $D;
 	our $config = shift;
 	our $buildclient = shift;
 
@@ -95,13 +90,8 @@
 	  chklocale.c crypt.c fls.c fseeko.c getrusage.c inet_aton.c random.c
 	  srandom.c getaddrinfo.c gettimeofday.c inet_net_ntop.c kill.c open.c
 	  erand48.c snprintf.c strlcat.c strlcpy.c dirmod.c noblock.c path.c
-<<<<<<< HEAD
-	  pg_strong_random.c pgcheckdir.c pg_crc.c pgmkdirp.c pgsleep.c pgstrcasecmp.c
+	  pg_strong_random.c pgcheckdir.c pgmkdirp.c pgsleep.c pgstrcasecmp.c
 	  pqsignal.c mkdtemp.c qsort.c qsort_arg.c quotes.c system.c
-=======
-	  pgcheckdir.c pgmkdirp.c pgsleep.c pgstrcasecmp.c pqsignal.c
-	  mkdtemp.c qsort.c qsort_arg.c quotes.c system.c
->>>>>>> ab93f90c
 	  sprompt.c tar.c thread.c getopt.c getopt_long.c dirent.c
 	  win32env.c win32error.c win32setlocale.c);
 
@@ -119,12 +109,8 @@
 	}
 
 	our @pgcommonallfiles = qw(
-<<<<<<< HEAD
-	  exec.c pgfnames.c psprintf.c relpath.c rmtree.c string.c username.c wait_error.c);
-=======
 	  exec.c pg_lzcompress.c pgfnames.c psprintf.c relpath.c rmtree.c
 	  string.c username.c wait_error.c);
->>>>>>> ab93f90c
 
 	our @pgcommonfrontendfiles = (
 		@pgcommonallfiles, qw(fe_memutils.c
@@ -140,19 +126,12 @@
 	$libpgcommon->AddDefine('FRONTEND');
 	$libpgcommon->AddFiles('src/common', @pgcommonfrontendfiles);
 
-<<<<<<< HEAD
 	if (!$buildclient)
 	{
-	$postgres = $solution->AddProject('postgres', 'exe', '', 'src\backend');
-	$postgres->AddIncludeDir('src\backend');
-	$postgres->AddDir('src\backend\port\win32');
-	$postgres->AddFile('src\backend\utils\fmgrtab.c');
-=======
 	$postgres = $solution->AddProject('postgres', 'exe', '', 'src/backend');
 	$postgres->AddIncludeDir('src/backend');
 	$postgres->AddDir('src/backend/port/win32');
 	$postgres->AddFile('src/backend/utils/fmgrtab.c');
->>>>>>> ab93f90c
 	$postgres->ReplaceFile(
 		'src/backend/port/dynloader.c',
 		'src/backend/port/dynloader/win32.c');
@@ -205,262 +184,6 @@
 	$plpgsql->AddFiles('src/pl/plpgsql/src', 'pl_gram.y');
 	$plpgsql->AddReference($postgres);
 
-<<<<<<< HEAD
-	if ($solution->{options}->{perl})
-	{
-		my $plperlsrc = "src\\pl\\plperl\\";
-		my $plperl =
-		  $solution->AddProject('plperl', 'dll', 'PLs', 'src\pl\plperl');
-		$plperl->AddIncludeDir($solution->{options}->{perl} . '/lib/CORE');
-		$plperl->AddReference($postgres);
-
-		my $perl_path = $solution->{options}->{perl} . '\lib\CORE\*perl*';
-
-		# ActivePerl 5.16 provided perl516.lib; 5.18 provided libperl518.a
-		my @perl_libs =
-		  grep { /perl\d+\.lib$|libperl\d+\.a$/ } glob($perl_path);
-		if (@perl_libs == 1)
-		{
-			$plperl->AddLibrary($perl_libs[0]);
-		}
-		else
-		{
-			die
-"could not identify perl library version matching pattern $perl_path\n";
-		}
-
-		# Add defines from Perl's ccflags; see PGAC_CHECK_PERL_EMBED_CCFLAGS
-		my @perl_embed_ccflags;
-		foreach my $f (split(" ",$Config{ccflags}))
-		{
-			if ($f =~ /^-D[^_]/)
-			{
-				$f =~ s/\-D//;
-				push(@perl_embed_ccflags, $f);
-			}
-		}
-
-		# hack to prevent duplicate definitions of uid_t/gid_t
-		push(@perl_embed_ccflags, 'PLPERL_HAVE_UID_GID');
-
-		# Windows offers several 32-bit ABIs.  Perl is sensitive to
-		# sizeof(time_t), one of the ABI dimensions.  To get 32-bit time_t,
-		# use "cl -D_USE_32BIT_TIME_T" or plain "gcc".  For 64-bit time_t, use
-		# "gcc -D__MINGW_USE_VC2005_COMPAT" or plain "cl".  Before MSVC 2005,
-		# plain "cl" chose 32-bit time_t.  PostgreSQL doesn't support building
-		# with pre-MSVC-2005 compilers, but it does support linking to Perl
-		# built with such a compiler.  MSVC-built Perl 5.13.4 and later report
-		# -D_USE_32BIT_TIME_T in $Config{ccflags} if applicable, but
-		# MinGW-built Perl never reports -D_USE_32BIT_TIME_T despite typically
-		# needing it.  Ignore the $Config{ccflags} opinion about
-		# -D_USE_32BIT_TIME_T, and use a runtime test to deduce the ABI Perl
-		# expects.  Specifically, test use of PL_modglobal, which maps to a
-		# PerlInterpreter field whose position depends on sizeof(time_t).
-		if ($solution->{platform} eq 'Win32')
-		{
-			my $source_file = 'conftest.c';
-			my $obj         = 'conftest.obj';
-			my $exe         = 'conftest.exe';
-			my @conftest    = ($source_file, $obj, $exe);
-			push @unlink_on_exit, @conftest;
-			unlink $source_file;
-			open my $o, '>', $source_file
-			  || croak "Could not write to $source_file";
-			print $o '
-	/* compare to plperl.h */
-	#define __inline__ __inline
-	#define PERL_NO_GET_CONTEXT
-	#include <EXTERN.h>
-	#include <perl.h>
-
-	int
-	main(int argc, char **argv)
-	{
-		int			dummy_argc = 1;
-		char	   *dummy_argv[1] = {""};
-		char	   *dummy_env[1] = {NULL};
-		static PerlInterpreter *interp;
-
-		PERL_SYS_INIT3(&dummy_argc, (char ***) &dummy_argv,
-					   (char ***) &dummy_env);
-		interp = perl_alloc();
-		perl_construct(interp);
-		{
-			dTHX;
-			const char	key[] = "dummy";
-
-			PL_exit_flags |= PERL_EXIT_DESTRUCT_END;
-			hv_store(PL_modglobal, key, sizeof(key) - 1, newSViv(1), 0);
-			return hv_fetch(PL_modglobal, key, sizeof(key) - 1, 0) == NULL;
-		}
-	}
-';
-			close $o;
-
-			# Build $source_file with a given #define, and return a true value
-			# if a run of the resulting binary exits successfully.
-			my $try_define = sub {
-				my $define = shift;
-
-				unlink $obj, $exe;
-				my @cmd = (
-					'cl',
-					'-I' . $solution->{options}->{perl} . '/lib/CORE',
-					(map { "-D$_" } @perl_embed_ccflags, $define || ()),
-					$source_file,
-					'/link',
-					$perl_libs[0]);
-				my $compile_output = `@cmd 2>&1`;
-				-f $exe || die "Failed to build Perl test:\n$compile_output";
-
-				{
-
-					# Some builds exhibit runtime failure through Perl warning
-					# 'Can't spawn "conftest.exe"'; supress that.
-					no warnings;
-
-					# Disable error dialog boxes like we do in the postmaster.
-					# Here, we run code that triggers relevant errors.
-					use Win32API::File qw(SetErrorMode :SEM_);
-					my $oldmode = SetErrorMode(
-						SEM_FAILCRITICALERRORS | SEM_NOGPFAULTERRORBOX);
-					system(".\\$exe");
-					SetErrorMode($oldmode);
-				}
-
-				return !($? >> 8);
-			};
-
-			my $define_32bit_time = '_USE_32BIT_TIME_T';
-			my $ok_now            = $try_define->(undef);
-			my $ok_32bit          = $try_define->($define_32bit_time);
-			unlink @conftest;
-			if (!$ok_now && !$ok_32bit)
-			{
-
-				# Unsupported configuration.  Since we used %Config from the
-				# Perl running the build scripts, this is expected if
-				# attempting to link with some other Perl.
-				die "Perl test fails with or without -D$define_32bit_time";
-			}
-			elsif ($ok_now && $ok_32bit)
-			{
-
-				# Resulting build may work, but it's especially important to
-				# verify with "vcregress plcheck".  A refined test may avoid
-				# this outcome.
-				warn "Perl test passes with or without -D$define_32bit_time";
-			}
-			elsif ($ok_32bit)
-			{
-				push(@perl_embed_ccflags, $define_32bit_time);
-			}    # else $ok_now, hence no flag required
-		}
-
-		print "CFLAGS recommended by Perl: $Config{ccflags}\n";
-		print "CFLAGS to compile embedded Perl: ",
-		  (join ' ', map { "-D$_" } @perl_embed_ccflags), "\n";
-		foreach my $f (@perl_embed_ccflags)
-		{
-			$plperl->AddDefine($f);
-		}
-
-		foreach my $xs ('SPI.xs', 'Util.xs')
-		{
-			(my $xsc = $xs) =~ s/\.xs/.c/;
-			if (Solution::IsNewer("$plperlsrc$xsc", "$plperlsrc$xs"))
-			{
-				my $xsubppdir = first { -e "$_\\ExtUtils\\xsubpp" } @INC;
-				print "Building $plperlsrc$xsc...\n";
-				system( $solution->{options}->{perl}
-					  . '/bin/perl '
-					  . "$xsubppdir/ExtUtils/xsubpp -typemap "
-					  . $solution->{options}->{perl}
-					  . '/lib/ExtUtils/typemap '
-					  . "$plperlsrc$xs "
-					  . ">$plperlsrc$xsc");
-				if ((!(-f "$plperlsrc$xsc")) || -z "$plperlsrc$xsc")
-				{
-					unlink("$plperlsrc$xsc");    # if zero size
-					die "Failed to create $xsc.\n";
-				}
-			}
-		}
-		if (Solution::IsNewer(
-				'src\pl\plperl\perlchunks.h',
-				'src\pl\plperl\plc_perlboot.pl')
-			|| Solution::IsNewer(
-				'src\pl\plperl\perlchunks.h',
-				'src\pl\plperl\plc_trusted.pl'))
-		{
-			print 'Building src\pl\plperl\perlchunks.h ...' . "\n";
-			my $basedir = getcwd;
-			chdir 'src\pl\plperl';
-			system( $solution->{options}->{perl}
-				  . '/bin/perl '
-				  . 'text2macro.pl '
-				  . '--strip="^(\#.*|\s*)$$" '
-				  . 'plc_perlboot.pl plc_trusted.pl '
-				  . '>perlchunks.h');
-			chdir $basedir;
-			if ((!(-f 'src\pl\plperl\perlchunks.h'))
-				|| -z 'src\pl\plperl\perlchunks.h')
-			{
-				unlink('src\pl\plperl\perlchunks.h');    # if zero size
-				die 'Failed to create perlchunks.h' . "\n";
-			}
-		}
-		if (Solution::IsNewer(
-				'src\pl\plperl\plperl_opmask.h',
-				'src\pl\plperl\plperl_opmask.pl'))
-		{
-			print 'Building src\pl\plperl\plperl_opmask.h ...' . "\n";
-			my $basedir = getcwd;
-			chdir 'src\pl\plperl';
-			system( $solution->{options}->{perl}
-				  . '/bin/perl '
-				  . 'plperl_opmask.pl '
-				  . 'plperl_opmask.h');
-			chdir $basedir;
-			if ((!(-f 'src\pl\plperl\plperl_opmask.h'))
-				|| -z 'src\pl\plperl\plperl_opmask.h')
-			{
-				unlink('src\pl\plperl\plperl_opmask.h');    # if zero size
-				die 'Failed to create plperl_opmask.h' . "\n";
-			}
-		}
-	}
-
-	if ($solution->{options}->{python})
-	{
-
-		# Attempt to get python version and location.
-		# Assume python.exe in specified dir.
-		open(P,
-			$solution->{options}->{python}
-			  . "\\python -c \"import sys;print(sys.prefix);print(str(sys.version_info[0])+str(sys.version_info[1]))\" |"
-		) || die "Could not query for python version!\n";
-		my $pyprefix = <P>;
-		chomp($pyprefix);
-		my $pyver = <P>;
-		chomp($pyver);
-		close(P);
-
-		# Sometimes (always?) if python is not present, the execution
-		# appears to work, but gives no data...
-		die "Failed to query python for version information\n"
-		  if (!(defined($pyprefix) && defined($pyver)));
-
-		my $pymajorver = substr($pyver, 0, 1);
-		my $plpython = $solution->AddProject('plpython' . $pymajorver,
-			'dll', 'PLs', 'src\pl\plpython');
-		$plpython->AddIncludeDir($pyprefix . '\include');
-		$plpython->AddLibrary($pyprefix . "\\Libs\\python$pyver.lib");
-		$plpython->AddReference($postgres);
-	}
-
-=======
->>>>>>> ab93f90c
 	if ($solution->{options}->{tcl})
 	{
 		my $found = 0;
@@ -468,7 +191,6 @@
 		  $solution->AddProject('pltcl', 'dll', 'PLs', 'src/pl/tcl');
 		$pltcl->AddIncludeDir($solution->{options}->{tcl} . '/include');
 		$pltcl->AddReference($postgres);
-<<<<<<< HEAD
 
 		for my $tclver (qw(86t 86 85 84))
 		{
@@ -479,22 +201,11 @@
 				$found = 1;
 				last;
 			}
-=======
-		if (-e $solution->{options}->{tcl} . '/lib/tcl85.lib')
-		{
-			$pltcl->AddLibrary(
-				$solution->{options}->{tcl} . '/lib/tcl85.lib');
-		}
-		else
-		{
-			$pltcl->AddLibrary(
-				$solution->{options}->{tcl} . '/lib/tcl84.lib');
->>>>>>> ab93f90c
 		}
 		die "Unable to find $solution->{options}->{tcl}\\lib\\tcl<version>.lib"
 			unless $found;
 	}
-	}
+	} # buildclient
 
 	$libpq = $solution->AddProject('libpq', 'dll', 'interfaces',
 		'src/interfaces/libpq');
@@ -509,10 +220,6 @@
 		'src/interfaces/libpq/libpq.rc');
 	$libpq->AddReference($libpgport);
 
-<<<<<<< HEAD
-	if (!$buildclient)
-	{
-=======
    # The OBJS scraper doesn't know about ifdefs, so remove fe-secure-openssl.c
    # if building without OpenSSL
 	if (!$solution->{options}->{openssl})
@@ -520,7 +227,8 @@
 		$libpq->RemoveFile('src/interfaces/libpq/fe-secure-openssl.c');
 	}
 
->>>>>>> ab93f90c
+	if (!$buildclient)
+	{
 	my $libpqwalreceiver =
 	  $solution->AddProject('libpqwalreceiver', 'dll', '',
 		'src/backend/replication/libpqwalreceiver');
@@ -547,19 +255,11 @@
 
 	my $libecpgcompat = $solution->AddProject(
 		'libecpg_compat', 'dll',
-<<<<<<< HEAD
-		'interfaces',     'src\interfaces\ecpg\compatlib');
-	$libecpgcompat->AddDefine('FRONTEND');
-	$libecpgcompat->AddIncludeDir('src\interfaces\ecpg\include');
-	$libecpgcompat->AddIncludeDir('src\interfaces\libpq');
-	$libecpgcompat->UseDef('src\interfaces\ecpg\compatlib\compatlib.def');
-=======
 		'interfaces',     'src/interfaces/ecpg/compatlib');
 	$libecpgcompat->AddDefine('FRONTEND');
 	$libecpgcompat->AddIncludeDir('src/interfaces/ecpg/include');
 	$libecpgcompat->AddIncludeDir('src/interfaces/libpq');
 	$libecpgcompat->UseDef('src/interfaces/ecpg/compatlib/compatlib.def');
->>>>>>> ab93f90c
 	$libecpgcompat->AddReference($pgtypes, $libecpg, $libpgport);
 
 	my $ecpg = $solution->AddProject('ecpg', 'exe', 'interfaces',
@@ -581,13 +281,9 @@
 	$pgregress_ecpg->AddIncludeDir('src/port');
 	$pgregress_ecpg->AddIncludeDir('src/test/regress');
 	$pgregress_ecpg->AddDefine('HOST_TUPLE="i686-pc-win32vc"');
-<<<<<<< HEAD
 	$pgregress_ecpg->AddDefine('FRONTEND');
 	$pgregress_ecpg->AddLibrary('ws2_32.lib');
-=======
-	$pgregress_ecpg->AddLibrary('ws2_32.lib');
 	$pgregress_ecpg->AddDirResourceFile('src/interfaces/ecpg/test');
->>>>>>> ab93f90c
 	$pgregress_ecpg->AddReference($libpgcommon, $libpgport);
 
 	my $isolation_tester =
@@ -612,17 +308,12 @@
 	$pgregress_isolation->AddIncludeDir('src/port');
 	$pgregress_isolation->AddIncludeDir('src/test/regress');
 	$pgregress_isolation->AddDefine('HOST_TUPLE="i686-pc-win32vc"');
-<<<<<<< HEAD
 	$pgregress_isolation->AddDefine('FRONTEND');
 	$pgregress_isolation->AddLibrary('ws2_32.lib');
-=======
-	$pgregress_isolation->AddLibrary('ws2_32.lib');
 	$pgregress_isolation->AddDirResourceFile('src/test/isolation');
->>>>>>> ab93f90c
 	$pgregress_isolation->AddReference($libpgcommon, $libpgport);
 
 	# src/bin
-	my $D;
 	opendir($D, 'src/bin') || croak "Could not opendir on src/bin!\n";
 	while (my $d = readdir($D))
 	{
@@ -659,7 +350,13 @@
 	$pgevent->RemoveFile('src/bin/pgevent/win32ver.rc');
 	$pgevent->UseDef('src/bin/pgevent/pgevent.def');
 	$pgevent->DisableLinkerWarnings('4104');
-	}
+	} #buildclient
+
+	my $psql = AddSimpleFrontend('psql', 1);
+	$psql->AddIncludeDir('src/bin/pg_dump');
+	$psql->AddIncludeDir('src/backend');
+	$psql->AddFile('src/bin/psql/psqlscan.l');
+	$psql->AddLibrary('ws2_32.lib');
 
 	my $pgdump = AddSimpleFrontend('pg_dump', 1);
 	$pgdump->AddIncludeDir('src/backend');
@@ -698,13 +395,8 @@
 	if (!$buildclient)
 	{
 	my $zic = $solution->AddProject('zic', 'exe', 'utils');
-<<<<<<< HEAD
-	$zic->AddFiles('src\timezone', 'zic.c');
-=======
-	$zic->AddFiles('src/timezone', 'zic.c', 'ialloc.c', 'scheck.c',
-		'localtime.c');
+	$zic->AddFiles('src/timezone', 'zic.c');
 	$zic->AddDirResourceFile('src/timezone');
->>>>>>> ab93f90c
 	$zic->AddReference($libpgcommon, $libpgport);
 
 	if ($solution->{options}->{xml})
@@ -773,13 +465,8 @@
 			'pgp-mpi-internal.c', 'imath.c');
 	}
 	$pgcrypto->AddReference($postgres);
-<<<<<<< HEAD
-	$pgcrypto->AddLibrary('wsock32.lib');
-	$mf = Project::read_file('contrib/pgcrypto/Makefile');
-=======
 	$pgcrypto->AddLibrary('ws2_32.lib');
 	my $mf = Project::read_file('contrib/pgcrypto/Makefile');
->>>>>>> ab93f90c
 	GenerateContribSqlFiles('pgcrypto', $mf);
 
 	foreach my $subdir ('contrib', 'src/test/modules')
@@ -836,17 +523,169 @@
 
 	if ($solution->{options}->{perl})
 	{
-		my $plperlsrc = "src/pl/plperl/";
+		my $plperlsrc = "src\\pl\\plperl\\";
 		my $plperl =
-		  $solution->AddProject('plperl', 'dll', 'PLs', 'src/pl/plperl');
+		  $solution->AddProject('plperl', 'dll', 'PLs', 'src\pl\plperl');
 		$plperl->AddIncludeDir($solution->{options}->{perl} . '/lib/CORE');
-		$plperl->AddDefine('PLPERL_HAVE_UID_GID');
+		$plperl->AddReference($postgres);
+
+		my $perl_path = $solution->{options}->{perl} . '\lib\CORE\*perl*';
+
+		# ActivePerl 5.16 provided perl516.lib; 5.18 provided libperl518.a
+		my @perl_libs =
+		  grep { /perl\d+\.lib$|libperl\d+\.a$/ } glob($perl_path);
+		if (@perl_libs == 1)
+		{
+			$plperl->AddLibrary($perl_libs[0]);
+		}
+		else
+		{
+			die
+"could not identify perl library version matching pattern $perl_path\n";
+		}
+
+		# Add defines from Perl's ccflags; see PGAC_CHECK_PERL_EMBED_CCFLAGS
+		my @perl_embed_ccflags;
+		foreach my $f (split(" ",$Config{ccflags}))
+		{
+			if ($f =~ /^-D[^_]/)
+			{
+				$f =~ s/\-D//;
+				push(@perl_embed_ccflags, $f);
+			}
+		}
+
+		# hack to prevent duplicate definitions of uid_t/gid_t
+		push(@perl_embed_ccflags, 'PLPERL_HAVE_UID_GID');
+
+		# Windows offers several 32-bit ABIs.  Perl is sensitive to
+		# sizeof(time_t), one of the ABI dimensions.  To get 32-bit time_t,
+		# use "cl -D_USE_32BIT_TIME_T" or plain "gcc".  For 64-bit time_t, use
+		# "gcc -D__MINGW_USE_VC2005_COMPAT" or plain "cl".  Before MSVC 2005,
+		# plain "cl" chose 32-bit time_t.  PostgreSQL doesn't support building
+		# with pre-MSVC-2005 compilers, but it does support linking to Perl
+		# built with such a compiler.  MSVC-built Perl 5.13.4 and later report
+		# -D_USE_32BIT_TIME_T in $Config{ccflags} if applicable, but
+		# MinGW-built Perl never reports -D_USE_32BIT_TIME_T despite typically
+		# needing it.  Ignore the $Config{ccflags} opinion about
+		# -D_USE_32BIT_TIME_T, and use a runtime test to deduce the ABI Perl
+		# expects.  Specifically, test use of PL_modglobal, which maps to a
+		# PerlInterpreter field whose position depends on sizeof(time_t).
+		if ($solution->{platform} eq 'Win32')
+		{
+			my $source_file = 'conftest.c';
+			my $obj         = 'conftest.obj';
+			my $exe         = 'conftest.exe';
+			my @conftest    = ($source_file, $obj, $exe);
+			push @unlink_on_exit, @conftest;
+			unlink $source_file;
+			open my $o, '>', $source_file
+			  || croak "Could not write to $source_file";
+			print $o '
+	/* compare to plperl.h */
+	#define __inline__ __inline
+	#define PERL_NO_GET_CONTEXT
+	#include <EXTERN.h>
+	#include <perl.h>
+
+	int
+	main(int argc, char **argv)
+	{
+		int			dummy_argc = 1;
+		char	   *dummy_argv[1] = {""};
+		char	   *dummy_env[1] = {NULL};
+		static PerlInterpreter *interp;
+
+		PERL_SYS_INIT3(&dummy_argc, (char ***) &dummy_argv,
+					   (char ***) &dummy_env);
+		interp = perl_alloc();
+		perl_construct(interp);
+		{
+			dTHX;
+			const char	key[] = "dummy";
+
+			PL_exit_flags |= PERL_EXIT_DESTRUCT_END;
+			hv_store(PL_modglobal, key, sizeof(key) - 1, newSViv(1), 0);
+			return hv_fetch(PL_modglobal, key, sizeof(key) - 1, 0) == NULL;
+		}
+	}
+';
+			close $o;
+
+			# Build $source_file with a given #define, and return a true value
+			# if a run of the resulting binary exits successfully.
+			my $try_define = sub {
+				my $define = shift;
+
+				unlink $obj, $exe;
+				my @cmd = (
+					'cl',
+					'-I' . $solution->{options}->{perl} . '/lib/CORE',
+					(map { "-D$_" } @perl_embed_ccflags, $define || ()),
+					$source_file,
+					'/link',
+					$perl_libs[0]);
+				my $compile_output = `@cmd 2>&1`;
+				-f $exe || die "Failed to build Perl test:\n$compile_output";
+
+				{
+
+					# Some builds exhibit runtime failure through Perl warning
+					# 'Can't spawn "conftest.exe"'; supress that.
+					no warnings;
+
+					# Disable error dialog boxes like we do in the postmaster.
+					# Here, we run code that triggers relevant errors.
+					use Win32API::File qw(SetErrorMode :SEM_);
+					my $oldmode = SetErrorMode(
+						SEM_FAILCRITICALERRORS | SEM_NOGPFAULTERRORBOX);
+					system(".\\$exe");
+					SetErrorMode($oldmode);
+				}
+
+				return !($? >> 8);
+			};
+
+			my $define_32bit_time = '_USE_32BIT_TIME_T';
+			my $ok_now            = $try_define->(undef);
+			my $ok_32bit          = $try_define->($define_32bit_time);
+			unlink @conftest;
+			if (!$ok_now && !$ok_32bit)
+			{
+
+				# Unsupported configuration.  Since we used %Config from the
+				# Perl running the build scripts, this is expected if
+				# attempting to link with some other Perl.
+				die "Perl test fails with or without -D$define_32bit_time";
+			}
+			elsif ($ok_now && $ok_32bit)
+			{
+
+				# Resulting build may work, but it's especially important to
+				# verify with "vcregress plcheck".  A refined test may avoid
+				# this outcome.
+				warn "Perl test passes with or without -D$define_32bit_time";
+			}
+			elsif ($ok_32bit)
+			{
+				push(@perl_embed_ccflags, $define_32bit_time);
+			}    # else $ok_now, hence no flag required
+		}
+
+		print "CFLAGS recommended by Perl: $Config{ccflags}\n";
+		print "CFLAGS to compile embedded Perl: ",
+		  (join ' ', map { "-D$_" } @perl_embed_ccflags), "\n";
+		foreach my $f (@perl_embed_ccflags)
+		{
+			$plperl->AddDefine($f);
+		}
+
 		foreach my $xs ('SPI.xs', 'Util.xs')
 		{
 			(my $xsc = $xs) =~ s/\.xs/.c/;
 			if (Solution::IsNewer("$plperlsrc$xsc", "$plperlsrc$xs"))
 			{
-				my $xsubppdir = first { -e "$_/ExtUtils/xsubpp" } @INC;
+				my $xsubppdir = first { -e "$_\\ExtUtils\\xsubpp" } @INC;
 				print "Building $plperlsrc$xsc...\n";
 				system( $solution->{options}->{perl}
 					  . '/bin/perl '
@@ -863,15 +702,15 @@
 			}
 		}
 		if (Solution::IsNewer(
-				'src/pl/plperl/perlchunks.h',
-				'src/pl/plperl/plc_perlboot.pl')
+				'src\pl\plperl\perlchunks.h',
+				'src\pl\plperl\plc_perlboot.pl')
 			|| Solution::IsNewer(
-				'src/pl/plperl/perlchunks.h',
-				'src/pl/plperl/plc_trusted.pl'))
-		{
-			print 'Building src/pl/plperl/perlchunks.h ...' . "\n";
+				'src\pl\plperl\perlchunks.h',
+				'src\pl\plperl\plc_trusted.pl'))
+		{
+			print 'Building src\pl\plperl\perlchunks.h ...' . "\n";
 			my $basedir = getcwd;
-			chdir 'src/pl/plperl';
+			chdir 'src\pl\plperl';
 			system( $solution->{options}->{perl}
 				  . '/bin/perl '
 				  . 'text2macro.pl '
@@ -879,51 +718,32 @@
 				  . 'plc_perlboot.pl plc_trusted.pl '
 				  . '>perlchunks.h');
 			chdir $basedir;
-			if ((!(-f 'src/pl/plperl/perlchunks.h'))
-				|| -z 'src/pl/plperl/perlchunks.h')
-			{
-				unlink('src/pl/plperl/perlchunks.h');    # if zero size
+			if ((!(-f 'src\pl\plperl\perlchunks.h'))
+				|| -z 'src\pl\plperl\perlchunks.h')
+			{
+				unlink('src\pl\plperl\perlchunks.h');    # if zero size
 				die 'Failed to create perlchunks.h' . "\n";
 			}
 		}
 		if (Solution::IsNewer(
-				'src/pl/plperl/plperl_opmask.h',
-				'src/pl/plperl/plperl_opmask.pl'))
-		{
-			print 'Building src/pl/plperl/plperl_opmask.h ...' . "\n";
+				'src\pl\plperl\plperl_opmask.h',
+				'src\pl\plperl\plperl_opmask.pl'))
+		{
+			print 'Building src\pl\plperl\plperl_opmask.h ...' . "\n";
 			my $basedir = getcwd;
-			chdir 'src/pl/plperl';
+			chdir 'src\pl\plperl';
 			system( $solution->{options}->{perl}
 				  . '/bin/perl '
 				  . 'plperl_opmask.pl '
 				  . 'plperl_opmask.h');
 			chdir $basedir;
-			if ((!(-f 'src/pl/plperl/plperl_opmask.h'))
-				|| -z 'src/pl/plperl/plperl_opmask.h')
-			{
-				unlink('src/pl/plperl/plperl_opmask.h');    # if zero size
+			if ((!(-f 'src\pl\plperl\plperl_opmask.h'))
+				|| -z 'src\pl\plperl\plperl_opmask.h')
+			{
+				unlink('src\pl\plperl\plperl_opmask.h');    # if zero size
 				die 'Failed to create plperl_opmask.h' . "\n";
 			}
 		}
-		$plperl->AddReference($postgres);
-		my @perl_libs =
-		  grep { /perl\d+.lib$/ }
-		  glob($solution->{options}->{perl} . '\lib\CORE\perl*.lib');
-		if (@perl_libs == 1)
-		{
-			$plperl->AddLibrary($perl_libs[0]);
-		}
-		else
-		{
-			die "could not identify perl library version";
-		}
-
-		# Add transform module dependent on plperl
-		my $hstore_plperl = AddTransformModule(
-			'hstore_plperl', 'contrib/hstore_plperl',
-			'plperl',        'src/pl/plperl',
-			'hstore',        'contrib/hstore');
-		$hstore_plperl->AddDefine('PLPERL_HAVE_UID_GID');
 	}
 
 	$mf =
@@ -938,7 +758,7 @@
 		$p->AddFile("$dir/$sub.c");    # implicit source file
 		$p->AddReference($postgres);
 	}
-	}
+	} # buildclient
 
 	$mf = Project::read_file('src/bin/scripts/Makefile');
 	$mf =~ s{\\\r?\n}{}g;
@@ -978,11 +798,7 @@
 		$proj->AddIncludeDir('src/bin/pg_dump');
 		$proj->AddIncludeDir('src/bin/psql');
 		$proj->AddReference($libpq, $libpgcommon, $libpgport);
-<<<<<<< HEAD
-		$proj->AddResourceFile('src\bin\scripts', 'PostgreSQL Utility', 'win32');
-=======
 		$proj->AddDirResourceFile('src/bin/scripts');
->>>>>>> ab93f90c
 		$proj->AddLibrary('ws2_32.lib');
 	}
 
@@ -999,13 +815,9 @@
 	$pgregress->AddFile('src/test/regress/pg_regress_main.c');
 	$pgregress->AddIncludeDir('src/port');
 	$pgregress->AddDefine('HOST_TUPLE="i686-pc-win32vc"');
-<<<<<<< HEAD
 	$pgregress->AddDefine('FRONTEND');
 	$pgregress->AddLibrary('ws2_32.lib');
-=======
-	$pgregress->AddLibrary('ws2_32.lib');
 	$pgregress->AddDirResourceFile('src/test/regress');
->>>>>>> ab93f90c
 	$pgregress->AddReference($libpgcommon, $libpgport);
 
 	# fix up pg_xlogdump once it's been set up
@@ -1016,15 +828,9 @@
 	{
 		$pg_xlogdump->AddFile($xf);
 	}
-<<<<<<< HEAD
-	copy(
-		'src/backend/access/transam/xlogreader.c',
-		'contrib/pg_xlogdump/xlogreader.c');
-	}
-=======
 	$pg_xlogdump->AddFile('src/backend/access/transam/xlogreader.c');
->>>>>>> ab93f90c
-
+
+	} #	buildclient
 	$solution->Save($buildclient);
 	return $solution->{vcver};
 }
