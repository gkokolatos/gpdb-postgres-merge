--- conflicted
+++ resolved
@@ -105,13 +105,7 @@
 	CopyFiles(
 		'Import libraries',
 		$target . '/lib/',
-<<<<<<< HEAD
-		"$conf\\", "postgres\\postgres.lib", "libpgcommon\\libpgcommon.lib",
-		"libpgport\\libpgport.lib");
-=======
-		"$conf\\",
-		"libpq\\libpq.lib",
-		"libpgcommon\\libpgcommon.lib",
+		"$conf\\", "libpq\\libpq.lib", "libpgcommon\\libpgcommon.lib",
 		"libpgport\\libpgport.lib");
 
 	if ($insttype ne "client")
@@ -126,7 +120,6 @@
 			"libecpg_compat\\libecpg_compat.lib");
 	}
 
->>>>>>> 8283d532
 	CopyContribFiles($config, $target);
 	CopyIncludeFiles($target);
 
