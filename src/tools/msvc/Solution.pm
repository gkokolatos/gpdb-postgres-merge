--- conflicted
+++ resolved
@@ -174,12 +174,7 @@
         {
             s{PG_VERSION "[^"]+"}{PG_VERSION "$self->{strver}"};
             s{PG_VERSION_NUM \d+}{PG_VERSION_NUM $self->{numver}};
-<<<<<<< HEAD
 s{PG_VERSION_STR "[^"]+"}{__STRINGIFY(x) #x\n#define __STRINGIFY2(z) __STRINGIFY(z)\n#define PG_VERSION_STR "PostgreSQL $self->{strver}, compiled by Visual C++ build " __STRINGIFY2(_MSC_VER) ", $bits-bit"};
-=======
-            # XXX: When we support 64-bit, need to remove this hardcoding
-s{PG_VERSION_STR "[^"]+"}{__STRINGIFY(x) #x\n#define __STRINGIFY2(z) __STRINGIFY(z)\n#define PG_VERSION_STR "PostgreSQL $self->{strver}, compiled by Visual C++ build " __STRINGIFY2(_MSC_VER) ", 32-bit"};
->>>>>>> 4d53a2f9
             print O;
         }
         print O "#define GP_VERSION \"unknown\"\n";
