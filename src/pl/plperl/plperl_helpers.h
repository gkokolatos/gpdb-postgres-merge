--- conflicted
+++ resolved
@@ -63,8 +63,8 @@
 	 * SvPVutf8() croaks nastily on certain things, like typeglobs and
 	 * readonly objects such as $^V. That's a perl bug - it's not supposed to
 	 * happen. To avoid crashing the backend, we make a copy of the sv before
-	 * passing it to SvPVutf8(). The copy is garbage collected 
-	 * when we're done with it.
+	 * passing it to SvPVutf8(). The copy is garbage collected when we're done
+	 * with it.
 	 */
 	if (SvREADONLY(sv) ||
 		isGV_with_GP(sv) ||
@@ -136,11 +136,8 @@
 static inline void
 croak_cstr(const char *str)
 {
-<<<<<<< HEAD
 	dTHX;
 
-=======
->>>>>>> b5bce6c1
 #ifdef croak_sv
 	/* Use sv_2mortal() to be sure the transient SV gets freed */
 	croak_sv(sv_2mortal(cstr2sv(str)));
