/*-------------------------------------------------------------------------
 *
 * syncrep.c
 *
 * Synchronous replication is new as of PostgreSQL 9.1.
 *
 * If requested, transaction commits wait until their commit LSN is
 * acknowledged by the sync standby.
 *
 * This module contains the code for waiting and release of backends.
 * All code in this module executes on the primary. The core streaming
 * replication transport remains within WALreceiver/WALsender modules.
 *
 * The essence of this design is that it isolates all logic about
 * waiting/releasing onto the primary. The primary defines which standbys
 * it wishes to wait for. The standby is completely unaware of the
 * durability requirements of transactions on the primary, reducing the
 * complexity of the code and streamlining both standby operations and
 * network bandwidth because there is no requirement to ship
 * per-transaction state information.
 *
 * Replication is either synchronous or not synchronous (async). If it is
 * async, we just fastpath out of here. If it is sync, then we wait for
 * the write or flush location on the standby before releasing the waiting backend.
 *
 * The best performing way to manage the waiting backends is to have a
 * single ordered queue of waiting backends, so that we can avoid
 * searching the through all waiters each time we receive a reply.
 *
 * In 9.1 we support only a single synchronous standby, chosen from a
 * priority list of synchronous_standby_names. Before it can become the
 * synchronous standby it must have caught up with the primary; that may
 * take some time. Once caught up, the current highest priority standby
 * will release waiters from the queue.
 *
 * Portions Copyright (c) 2010-2012, PostgreSQL Global Development Group
 *
 * IDENTIFICATION
 *	  src/backend/replication/syncrep.c
 *
 *-------------------------------------------------------------------------
 */
#include "postgres.h"

#include <unistd.h>

#include "access/xact.h"
#include "access/xlog_internal.h"
#include "miscadmin.h"
#include "postmaster/autovacuum.h"
#include "replication/syncrep.h"
#include "replication/walsender.h"
#include "replication/walsender_private.h"
#include "storage/latch.h"
#include "storage/ipc.h"
#include "storage/pmsignal.h"
#include "storage/proc.h"
#include "storage/procsignal.h"
#include "tcop/tcopprot.h"
#include "utils/builtins.h"
#include "utils/guc.h"
#include "utils/guc_tables.h"
#include "utils/memutils.h"
#include "utils/ps_status.h"
#include "utils/faultinjector.h"
#include "pgstat.h"
#include "cdb/cdbvars.h"

/* User-settable parameters for sync rep */
char	   *SyncRepStandbyNames;

#define SyncStandbysDefined() \
	(SyncRepStandbyNames != NULL && SyncRepStandbyNames[0] != '\0')

static bool announce_next_takeover = true;

static int	SyncRepWaitMode = SYNC_REP_WAIT_FLUSH;

static void SyncRepQueueInsert(int mode);
static void SyncRepCancelWait(void);

static int	SyncRepGetStandbyPriority(void);

#ifdef USE_ASSERT_CHECKING
static bool SyncRepQueueIsOrderedByLSN(int mode);
#endif

/*
 * ===========================================================
 * Synchronous Replication functions for normal user backends
 * ===========================================================
 */

/*
 * Wait for synchronous replication, if requested by user.
 *
 * Initially backends start in state SYNC_REP_NOT_WAITING and then
 * change that state to SYNC_REP_WAITING before adding ourselves
 * to the wait queue. During SyncRepWakeQueue() a WALSender changes
 * the state to SYNC_REP_WAIT_COMPLETE once replication is confirmed.
 * This backend then resets its state to SYNC_REP_NOT_WAITING.
 */
void
SyncRepWaitForLSN(XLogRecPtr XactCommitLSN)
{
	char	   *new_status = NULL;
	const char *old_status;
	int			mode = SyncRepWaitMode;
	bool		syncStandbyPresent = false;
	int			i = 0;

	/*
	 * SIGUSR1 is used to wake us up, cannot wait from inside SIGUSR1 handler
	 * as its non-reentrant, so check for the same and avoid waiting.
	 */
	if (AmIInSIGUSR1Handler())
	{
		return;
	}

	elogif(debug_walrepl_syncrep, LOG,
			"syncrep wait -- This backend's commit LSN for syncrep is %X/%X.",
			XactCommitLSN.xlogid,XactCommitLSN.xrecoff);

	/* GPDB_91_MERGE_FIXME: is this still relevant after PT and filerep removal? */
	/*
	 * Walsenders are not supposed to call this function, but currently
	 * basebackup needs to access catalog, hence open/close transaction.
	 * It doesn't make sense to wait for myself anyway.
	 */
	if (am_walsender)
	{
		elogif(debug_walrepl_syncrep, LOG,
				"syncrep wait -- Not waiting for syncrep as this process is a walsender.");
		return;
	}

<<<<<<< HEAD
	/* Fast exit if user has not requested sync replication. */
	if (!SyncRepRequested())
		return;
=======
	if (!IS_QUERY_DISPATCHER())
	{
		/* Fast exit if user has not requested sync replication. */
		if (!SyncRepRequested())
			return;
	}
>>>>>>> ac74f825

	Assert(SHMQueueIsDetached(&(MyProc->syncRepLinks)));
	Assert(WalSndCtl != NULL);

	LWLockAcquire(SyncRepLock, LW_EXCLUSIVE);
	Assert(MyProc->syncRepState == SYNC_REP_NOT_WAITING);

	if (IS_QUERY_DISPATCHER())
	{
		/*
		 * There could be a better way to figure out if there is any active
		 * standby.  But currently, let's move ahead by looking at the per WAL
		 * sender structure to see if anyone is really active, streaming (or
		 * still catching up within limits) and wants to be synchronous.
		 */
		for (i = 0; i < max_wal_senders; i++)
		{
			/* use volatile pointer to prevent code rearrangement */
			volatile WalSnd *walsnd = &WalSndCtl->walsnds[i];

			SpinLockAcquire(&walsnd->mutex);
			syncStandbyPresent = (walsnd->pid != 0)
				&& (walsnd->synchronous)
				&& ((walsnd->state == WALSNDSTATE_STREAMING)
					|| (walsnd->state == WALSNDSTATE_CATCHUP &&
						walsnd->caughtup_within_range));
			SpinLockRelease(&walsnd->mutex);

			if (syncStandbyPresent)
				break;
		}

		/* See if we found any active standby connected. If NO, no need to wait.*/
		if (!syncStandbyPresent)
		{
			elogif(debug_walrepl_syncrep, LOG,
					"syncrep wait -- Not waiting for syncrep because no active and synchronous "
					"standby (walsender) was found.");

			LWLockRelease(SyncRepLock);
			return;
		}
	}

	/*
	 * We don't wait for sync rep if WalSndCtl->sync_standbys_defined is not
	 * set.  See SyncRepUpdateSyncStandbysDefined.
	 *
	 * Also check that the standby hasn't already replied. Unlikely race
	 * condition but we'll be fetching that cache line anyway so its likely to
	 * be a low cost check.
	 */
	if (((!IS_QUERY_DISPATCHER()) && !WalSndCtl->sync_standbys_defined) ||
		XLByteLE(XactCommitLSN, WalSndCtl->lsn[mode]))
	{
		elogif(debug_walrepl_syncrep, LOG,
				"syncrep wait -- Not waiting for syncrep because xlog upto LSN (%X/%X) which is "
				"greater than this backend's commit LSN (%X/%X) has already "
				"been replicated.",
				WalSndCtl->lsn[mode].xlogid, WalSndCtl->lsn[mode].xrecoff,
				XactCommitLSN.xlogid, XactCommitLSN.xrecoff);

		LWLockRelease(SyncRepLock);
		return;
	}

	/*
	 * Set our waitLSN so WALSender will know when to wake us, and add
	 * ourselves to the queue.
	 */
	MyProc->waitLSN = XactCommitLSN;
	MyProc->syncRepState = SYNC_REP_WAITING;
	SyncRepQueueInsert(mode);
	Assert(SyncRepQueueIsOrderedByLSN(mode));
	LWLockRelease(SyncRepLock);

	elogif(debug_walrepl_syncrep, LOG,
			"syncrep wait -- This backend is now inserted in the syncrep queue.");

	/* Alter ps display to show waiting for sync rep. */
	if (update_process_title)
	{
		int			len;

		old_status = get_real_act_ps_display(&len);
		/*
		 * The 32 represents the bytes in the string " waiting for %X/%X", as
		 * in upstream.  The 12 represents GPDB specific " replication" suffix.
		 */
		new_status = (char *) palloc(len + 32 + 12 + 1);
		memcpy(new_status, old_status, len);
		sprintf(new_status + len, " waiting for %X/%X replication",
				XactCommitLSN.xlogid, XactCommitLSN.xrecoff);
		set_ps_display(new_status, false);
		new_status[len] = '\0'; /* truncate off " waiting ..." */
	}

	/* Inform this backend is waiting for replication to pg_stat_activity */
	gpstat_report_waiting(PGBE_WAITING_REPLICATION);

	/*
	 * Wait for specified LSN to be confirmed.
	 *
	 * Each proc has its own wait latch, so we perform a normal latch
	 * check/wait loop here.
	 */
	for (;;)
	{
		int			syncRepState;

		/* Must reset the latch before testing state. */
		ResetLatch(&MyProc->procLatch);

		/*
		 * Try checking the state without the lock first.  There's no
		 * guarantee that we'll read the most up-to-date value, so if it looks
		 * like we're still waiting, recheck while holding the lock.  But if
		 * it looks like we're done, we must really be done, because once
		 * walsender changes the state to SYNC_REP_WAIT_COMPLETE, it will
		 * never update it again, so we can't be seeing a stale value in that
		 * case.
		 *
		 * Note: on machines with weak memory ordering, the acquisition of the
		 * lock is essential to avoid race conditions: we cannot be sure the
		 * sender's state update has reached main memory until we acquire the
		 * lock.  We could get rid of this dance if SetLatch/ResetLatch
		 * contained memory barriers.
		 */
		syncRepState = MyProc->syncRepState;
		if (syncRepState == SYNC_REP_WAITING)
		{
			LWLockAcquire(SyncRepLock, LW_SHARED);
			syncRepState = MyProc->syncRepState;
			LWLockRelease(SyncRepLock);
		}
		if (syncRepState == SYNC_REP_WAIT_COMPLETE)
		{
			elogif(debug_walrepl_syncrep, LOG,
					"syncrep wait -- This backend's syncrep state is now 'wait complete'.");
			break;
		}

		/*
		 * If a wait for synchronous replication is pending, we can neither
		 * acknowledge the commit nor raise ERROR or FATAL.  The latter would
		 * lead the client to believe that that the transaction aborted, which
		 * is not true: it's already committed locally. The former is no good
		 * either: the client has requested synchronous replication, and is
		 * entitled to assume that an acknowledged commit is also replicated,
		 * which might not be true. So in this case we issue a WARNING (which
		 * some clients may be able to interpret) and shut off further output.
		 * We do NOT reset ProcDiePending, so that the process will die after
		 * the commit is cleaned up.
		 */
		if (ProcDiePending)
		{
			ereport(WARNING,
					(errcode(ERRCODE_ADMIN_SHUTDOWN),
					 errmsg("canceling the wait for synchronous replication and terminating connection due to administrator command"),
					 errdetail("The transaction has already committed locally, but might not have been replicated to the standby.")));
			whereToSendOutput = DestNone;
			SyncRepCancelWait();
			break;
		}

		/*
		 * GPDB: There are multiple code paths going through this function,
		 * e.g. prepare, commit, and abort. To ensure MPP cluster consistency,
		 * if primary already changed, then this backend has to wait for the
		 * xlog record replicate to the mirror to avoid inconsistency between
		 * the primary and the mirror, since they are under synced replication.
		 *
		 * If the mirror is indeed offline and prevents xlog to be synced, FTS
		 * will detect the mirror goes down, and failure handling will kick-in
		 * and mark the mirror down and out-of-sync with the primary to prevent
		 * failover. Then the syncrep will be turned off by the FTS to unblock
		 * backends waiting here.
		 */
		if (QueryCancelPending)
		{
			QueryCancelPending = false;
			ereport(WARNING,
					(errmsg("ignoring query cancel request for synchronous replication to ensure cluster consistency."),
					 errdetail("The transaction has already changed locally, it has to be replicated to standby.")));
			SIMPLE_FAULT_INJECTOR(SyncRepQueryCancel);
		}

		/*
		 * If the postmaster dies, we'll probably never get an
		 * acknowledgement, because all the wal sender processes will exit. So
		 * just bail out.
		 */
		if (!PostmasterIsAlive(true))
		{
			ProcDiePending = true;
			whereToSendOutput = DestNone;
			SyncRepCancelWait();
			break;
		}

		elogif(debug_walrepl_syncrep, LOG,
				"syncrep wait -- This backend's syncrep state is still 'waiting'. "
				"Hence it will wait on a latch until awakend.")
		/*
		 * Wait on latch.  Any condition that should wake us up will set the
		 * latch, so no need for timeout.
		 */
		WaitLatch(&MyProc->procLatch, WL_LATCH_SET | WL_POSTMASTER_DEATH, -1);
	}

	/*
	 * WalSender has checked our LSN and has removed us from queue. Clean up
	 * state and leave.  It's OK to reset these shared memory fields without
	 * holding SyncRepLock, because any walsenders will ignore us anyway when
	 * we're not on the queue.
	 */
	Assert(SHMQueueIsDetached(&(MyProc->syncRepLinks)));
	MyProc->syncRepState = SYNC_REP_NOT_WAITING;
	MyProc->waitLSN.xlogid = 0;
	MyProc->waitLSN.xrecoff = 0;

	if (new_status)
	{
		/* Reset ps display */
		set_ps_display(new_status, false);
		pfree(new_status);
	}

	/* Now inform no more waiting for replication */
	gpstat_report_waiting(PGBE_WAITING_NONE);
}

/*
 * Insert MyProc into the specified SyncRepQueue, maintaining sorted invariant.
 *
 * Usually we will go at tail of queue, though it's possible that we arrive
 * here out of order, so start at tail and work back to insertion point.
 */
static void
SyncRepQueueInsert(int mode)
{
	PGPROC	   *proc;

	Assert(mode >= 0 && mode < NUM_SYNC_REP_WAIT_MODE);
	proc = (PGPROC *) SHMQueuePrev(&(WalSndCtl->SyncRepQueue[mode]),
								   &(WalSndCtl->SyncRepQueue[mode]),
								   offsetof(PGPROC, syncRepLinks));

	while (proc)
	{
		/*
		 * Stop at the queue element that we should after to ensure the queue
		 * is ordered by LSN.
		 */
		if (XLByteLT(proc->waitLSN, MyProc->waitLSN))
			break;

		proc = (PGPROC *) SHMQueuePrev(&(WalSndCtl->SyncRepQueue[mode]),
									   &(proc->syncRepLinks),
									   offsetof(PGPROC, syncRepLinks));
	}

	if (proc)
		SHMQueueInsertAfter(&(proc->syncRepLinks), &(MyProc->syncRepLinks));
	else
		SHMQueueInsertAfter(&(WalSndCtl->SyncRepQueue[mode]), &(MyProc->syncRepLinks));
}

/*
 * Acquire SyncRepLock and cancel any wait currently in progress.
 */
static void
SyncRepCancelWait(void)
{
	LWLockAcquire(SyncRepLock, LW_EXCLUSIVE);
	if (!SHMQueueIsDetached(&(MyProc->syncRepLinks)))
		SHMQueueDelete(&(MyProc->syncRepLinks));
	MyProc->syncRepState = SYNC_REP_NOT_WAITING;
	LWLockRelease(SyncRepLock);
}

void
SyncRepCleanupAtProcExit(int code, Datum arg)
{
	if (!SHMQueueIsDetached(&(MyProc->syncRepLinks)))
	{
		LWLockAcquire(SyncRepLock, LW_EXCLUSIVE);
		SHMQueueDelete(&(MyProc->syncRepLinks));
		LWLockRelease(SyncRepLock);
	}
}

/*
 * ===========================================================
 * Synchronous Replication functions for wal sender processes
 * ===========================================================
 */

/*
 * Take any action required to initialise sync rep state from config
 * data. Called at WALSender startup and after each SIGHUP.
 */
void
SyncRepInitConfig(void)
{
	int			priority;

	/*
	 * Determine if we are a potential sync standby and remember the result
	 * for handling replies from standby.
	 */
	priority = SyncRepGetStandbyPriority();
	if (MyWalSnd->sync_standby_priority != priority)
	{
		LWLockAcquire(SyncRepLock, LW_EXCLUSIVE);
		MyWalSnd->sync_standby_priority = priority;
		LWLockRelease(SyncRepLock);
		ereport(DEBUG1,
			(errmsg("standby \"%s\" now has synchronous standby priority %u",
					application_name, priority)));
	}
}

/*
 * Update the LSNs on each queue based upon our latest state. This
 * implements a simple policy of first-valid-standby-releases-waiter.
 *
 * Other policies are possible, which would change what we do here and
 * perhaps also which information we store as well.
 */
void
SyncRepReleaseWaiters(void)
{
	volatile WalSndCtlData *walsndctl = WalSndCtl;
	volatile WalSnd *syncWalSnd = NULL;
	int			numwrite = 0;
	int			numflush = 0;
	int			priority = 0;
	int			i;

	/*
	 * If this WALSender is serving a standby that is not on the list of
	 * potential sync standbys then we have nothing to do. If we are still
	 * starting up, still running base backup or the current flush position
	 * is still invalid, then leave quickly also.
	 */
	if (MyWalSnd->sync_standby_priority == 0 ||
		MyWalSnd->state < WALSNDSTATE_STREAMING ||
		XLogRecPtrIsInvalid(MyWalSnd->flush))
		return;

	/*
	 * We're a potential sync standby. Release waiters if we are the highest
	 * priority standby. If there are multiple standbys with same priorities
	 * then we use the first mentioned standby. If you change this, also
	 * change pg_stat_get_wal_senders().
	 */
	LWLockAcquire(SyncRepLock, LW_EXCLUSIVE);

	for (i = 0; i < max_wal_senders; i++)
	{
		/* use volatile pointer to prevent code rearrangement */
		volatile WalSnd *walsnd = &walsndctl->walsnds[i];

		if (walsnd->pid != 0 &&
			walsnd->state == WALSNDSTATE_STREAMING &&
			walsnd->sync_standby_priority > 0 &&
			(priority == 0 ||
			 priority > walsnd->sync_standby_priority) &&
			!XLogRecPtrIsInvalid(walsnd->flush))
		{
			priority = walsnd->sync_standby_priority;
			syncWalSnd = walsnd;
		}
	}

	/*
	 * We should have found ourselves at least.
	 */
	Assert(syncWalSnd);

	/*
	 * If we aren't managing the highest priority standby then just leave.
	 */
	if (syncWalSnd != MyWalSnd)
	{
		LWLockRelease(SyncRepLock);
		announce_next_takeover = true;
		return;
	}

	/*
	 * Set the lsn first so that when we wake backends they will release up to
	 * this location.
	 */
	if (XLByteLT(walsndctl->lsn[SYNC_REP_WAIT_WRITE], MyWalSnd->write))
	{
		walsndctl->lsn[SYNC_REP_WAIT_WRITE] = MyWalSnd->write;
		numwrite = SyncRepWakeQueue(false, SYNC_REP_WAIT_WRITE);
	}
	if (XLByteLT(walsndctl->lsn[SYNC_REP_WAIT_FLUSH], MyWalSnd->flush))
	{
		walsndctl->lsn[SYNC_REP_WAIT_FLUSH] = MyWalSnd->flush;
		numflush = SyncRepWakeQueue(false, SYNC_REP_WAIT_FLUSH);
	}

	LWLockRelease(SyncRepLock);

	elogif(debug_walrepl_syncrep, LOG,
		"syncrep release -- Released %d processe(s) up to write %X/%X, %d processe(s) up to flush %X/%X",
		 numwrite,
		 MyWalSnd->write.xlogid,
		 MyWalSnd->write.xrecoff,
		 numflush,
		 MyWalSnd->flush.xlogid,
		 MyWalSnd->flush.xrecoff);

	/*
	 * If we are managing the highest priority standby, though we weren't
	 * prior to this, then announce we are now the sync standby.
	 */
	if (announce_next_takeover)
	{
		announce_next_takeover = false;
		ereport(LOG,
				(errmsg("standby \"%s\" is now the synchronous standby with priority %u",
						application_name, MyWalSnd->sync_standby_priority)));
	}
}

/*
 * Check if we are in the list of sync standbys, and if so, determine
 * priority sequence. Return priority if set, or zero to indicate that
 * we are not a potential sync standby.
 *
 * **Note:- Currently, GPDB does NOT apply the concept of standby priority as
 *   we allow max 1 walsender to be alive at a time. Hence, this function returns
 *   1.**
 */
static int
SyncRepGetStandbyPriority(void)
{
	/* Currently set the priority to 1 */
	return 1;
}

/*
 * Walk the specified queue from head.  Set the state of any backends that
 * need to be woken, remove them from the queue, and then wake them.
 * Pass all = true to wake whole queue; otherwise, just wake up to
 * the walsender's LSN.
 *
 * Must hold SyncRepLock.
 */
int
SyncRepWakeQueue(bool all, int mode)
{
	volatile WalSndCtlData *walsndctl = WalSndCtl;
	PGPROC	   *proc = NULL;
	PGPROC	   *thisproc = NULL;
	int			numprocs = 0;

	Assert(mode >= 0 && mode < NUM_SYNC_REP_WAIT_MODE);
	Assert(SyncRepQueueIsOrderedByLSN(mode));

	proc = (PGPROC *) SHMQueueNext(&(WalSndCtl->SyncRepQueue[mode]),
								   &(WalSndCtl->SyncRepQueue[mode]),
								   offsetof(PGPROC, syncRepLinks));

	while (proc)
	{
		/*
		 * Assume the queue is ordered by LSN
		 */
		if (!all && XLByteLT(walsndctl->lsn[mode], proc->waitLSN))
			return numprocs;

		/*
		 * Move to next proc, so we can delete thisproc from the queue.
		 * thisproc is valid, proc may be NULL after this.
		 */
		thisproc = proc;
		proc = (PGPROC *) SHMQueueNext(&(WalSndCtl->SyncRepQueue[mode]),
									   &(proc->syncRepLinks),
									   offsetof(PGPROC, syncRepLinks));

		/*
		 * Remove thisproc from queue.
		 */
		SHMQueueDelete(&(thisproc->syncRepLinks));

		/*
		 * Set state to complete; see SyncRepWaitForLSN() for discussion of
		 * the various states.
		 */
		thisproc->syncRepState = SYNC_REP_WAIT_COMPLETE;

		/*
		 * Wake only when we have set state and removed from queue.
		 */
		SetLatch(&(thisproc->procLatch));

		elogif(debug_walrepl_syncrep, LOG,
				"syncrep wakeup queue -- %d procid was removed from syncrep queue. "
				"Its state is changed to 'Wait Complete' and "
				"its latch is now set",
				thisproc->pid);

		numprocs++;
	}

	return numprocs;
}

/*
 * The checkpointer calls this as needed to update the shared
 * sync_standbys_defined flag, so that backends don't remain permanently wedged
 * if synchronous_standby_names is unset.  It's safe to check the current value
 * without the lock, because it's only ever updated by one process.  But we
 * must take the lock to change it.
 */
void
SyncRepUpdateSyncStandbysDefined(void)
{
	bool		sync_standbys_defined = SyncStandbysDefined();

	if (sync_standbys_defined != WalSndCtl->sync_standbys_defined)
	{
		LWLockAcquire(SyncRepLock, LW_EXCLUSIVE);

		/*
		 * If synchronous_standby_names has been reset to empty, it's futile
		 * for backends to continue to waiting.  Since the user no longer
		 * wants synchronous replication, we'd better wake them up.
		 */
		if (!sync_standbys_defined)
		{
			int			i;

			for (i = 0; i < NUM_SYNC_REP_WAIT_MODE; i++)
				SyncRepWakeQueue(true, i);
		}

		/*
		 * Only allow people to join the queue when there are synchronous
		 * standbys defined.  Without this interlock, there's a race
		 * condition: we might wake up all the current waiters; then, some
		 * backend that hasn't yet reloaded its config might go to sleep on
		 * the queue (and never wake up).  This prevents that.
		 */
		WalSndCtl->sync_standbys_defined = sync_standbys_defined;

		LWLockRelease(SyncRepLock);
	}
}

#ifdef USE_ASSERT_CHECKING
static bool
SyncRepQueueIsOrderedByLSN(int mode)
{
	PGPROC	   *proc = NULL;
	XLogRecPtr	lastLSN;

	Assert(mode >= 0 && mode < NUM_SYNC_REP_WAIT_MODE);

	lastLSN.xlogid = 0;
	lastLSN.xrecoff = 0;

	proc = (PGPROC *) SHMQueueNext(&(WalSndCtl->SyncRepQueue[mode]),
								   &(WalSndCtl->SyncRepQueue[mode]),
								   offsetof(PGPROC, syncRepLinks));

	while (proc)
	{
		/*
		 * Check the queue is ordered by LSN and that multiple procs don't
		 * have matching LSNs
		 */
		if (XLByteLE(proc->waitLSN, lastLSN))
			return false;

		lastLSN = proc->waitLSN;

		proc = (PGPROC *) SHMQueueNext(&(WalSndCtl->SyncRepQueue[mode]),
									   &(proc->syncRepLinks),
									   offsetof(PGPROC, syncRepLinks));
	}

	return true;
}
#endif

/*
 * ===========================================================
 * Synchronous Replication functions executed by any process
 * ===========================================================
 */

bool
check_synchronous_standby_names(char **newval, void **extra, GucSource source)
{
	char	   *rawstring;
	List	   *elemlist;

	/* Need a modifiable copy of string */
	rawstring = pstrdup(*newval);

	/* Parse string into list of identifiers */
	if (!SplitIdentifierString(rawstring, ',', &elemlist))
	{
		/* syntax error in list */
		GUC_check_errdetail("List syntax is invalid.");
		pfree(rawstring);
		list_free(elemlist);
		return false;
	}

	/*
	 * Any additional validation of standby names should go here.
	 *
	 * Don't attempt to set WALSender priority because this is executed by
	 * postmaster at startup, not WALSender, so the application_name is not
	 * yet correctly set.
	 */

	pfree(rawstring);
	list_free(elemlist);

	return true;
}<|MERGE_RESOLUTION|>--- conflicted
+++ resolved
@@ -135,18 +135,9 @@
 		return;
 	}
 
-<<<<<<< HEAD
 	/* Fast exit if user has not requested sync replication. */
 	if (!SyncRepRequested())
 		return;
-=======
-	if (!IS_QUERY_DISPATCHER())
-	{
-		/* Fast exit if user has not requested sync replication. */
-		if (!SyncRepRequested())
-			return;
-	}
->>>>>>> ac74f825
 
 	Assert(SHMQueueIsDetached(&(MyProc->syncRepLinks)));
 	Assert(WalSndCtl != NULL);
