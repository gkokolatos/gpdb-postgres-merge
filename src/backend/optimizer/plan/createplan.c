--- conflicted
+++ resolved
@@ -6589,32 +6589,6 @@
 	Assert(returningLists == NIL ||
 		   list_length(resultRelations) == list_length(returningLists));
 
-<<<<<<< HEAD
-	/*
-	 * Compute cost as sum of subplan costs.
-	 */
-	plan->startup_cost = 0;
-	plan->total_cost = 0;
-	plan->plan_rows = 0;
-	total_size = 0;
-	foreach(subnode, subplans)
-	{
-		Plan       *subplan = (Plan *) lfirst(subnode);
-
-		if (subnode == list_head(subplans))     /* first node? */
-			plan->startup_cost = subplan->startup_cost;
-		plan->total_cost += subplan->total_cost;
-		plan->plan_rows += subplan->plan_rows;
-		total_size += subplan->plan_width * subplan->plan_rows;
-	}
-	if (plan->plan_rows > 0)
-		plan->plan_width = rint(total_size / plan->plan_rows);
-	else
-		plan->plan_width = 0;
-=======
-
->>>>>>> 1722adb8
-
 	node->plan.lefttree = NULL;
 	node->plan.righttree = NULL;
 	node->plan.qual = NIL;
@@ -6636,7 +6610,28 @@
 	adjust_modifytable_flow(root, node);
 
 	/*
-<<<<<<< HEAD
+	 * Compute cost as sum of subplan costs.
+	 */
+	plan->startup_cost = 0;
+	plan->total_cost = 0;
+	plan->plan_rows = 0;
+	total_size = 0;
+	foreach(subnode, subplans)
+	{
+		Plan	   *subplan = (Plan *) lfirst(subnode);
+
+		if (subnode == list_head(subplans))		/* first node? */
+			plan->startup_cost = subplan->startup_cost;
+		plan->total_cost += subplan->total_cost;
+		plan->plan_rows += subplan->plan_rows;
+		total_size += subplan->plan_width * subplan->plan_rows;
+	}
+	if (plan->plan_rows > 0)
+		plan->plan_width = rint(total_size / plan->plan_rows);
+	else
+		plan->plan_width = 0;
+
+	/*
      * For each result relation that is a foreign table, allow the FDW to
      * construct private plan data, and accumulate it all into a list.
      */
@@ -6682,28 +6677,6 @@
 		i++;
 	}
 	node->fdwPrivLists = fdw_private_list;
-=======
-	 * Compute cost as sum of subplan costs.
-	 */
-	plan->startup_cost = 0;
-	plan->total_cost = 0;
-	plan->plan_rows = 0;
-	total_size = 0;
-	foreach(subnode, subplans)
-	{
-		Plan	   *subplan = (Plan *) lfirst(subnode);
-
-		if (subnode == list_head(subplans))		/* first node? */
-			plan->startup_cost = subplan->startup_cost;
-		plan->total_cost += subplan->total_cost;
-		plan->plan_rows += subplan->plan_rows;
-		total_size += subplan->plan_width * subplan->plan_rows;
-	}
-	if (plan->plan_rows > 0)
-		plan->plan_width = rint(total_size / plan->plan_rows);
-	else
-		plan->plan_width = 0;
->>>>>>> 1722adb8
 
 	return node;
 }
@@ -7196,19 +7169,6 @@
 
 		if (path->path.pathkeys)
 		{
-<<<<<<< HEAD
-			/*
-			 * Build a dummy Sort node.  We'll take its sort key info to
-			 * define our Merge Receive keys.  Unchanged subplan ptr is
-			 * returned to us if ordering is degenerate (all cols constant).
-			 */
-			Plan *prep;
-			int numSortCols;
-			AttrNumber *sortColIdx;
-			Oid *sortOperators;
-			Oid *collations;
-			bool *nullsFirst;
-=======
 			Plan	   *prep;
 			int			numSortCols;
 			AttrNumber *sortColIdx;
@@ -7219,7 +7179,6 @@
 			/*
 			 * Build sort key info to define our Merge Receive keys.
 			 */
->>>>>>> 1722adb8
 			prep = prepare_sort_from_pathkeys(root,
 											  subplan,
 											  path->path.pathkeys,
@@ -7232,12 +7191,6 @@
 											  &collations,
 											  &nullsFirst,
 											  true /* add_keys_to_targetlist */);
-<<<<<<< HEAD
-			/* Merge Receive to preserve ordering */
-			if (prep)
-			{
-				/* Result node might have been added below the Sort */
-=======
 
 			if (prep)
 			{
@@ -7253,7 +7206,6 @@
 				 * presumably the target list already contains the expressions
 				 * for the key columns. But better safe than sorry.)
 				 */
->>>>>>> 1722adb8
 				subplan = prep;
 				motion = make_sorted_union_motion(root,
 												  subplan,
@@ -7265,15 +7217,6 @@
 												  destSegIndex,
 												  false /* useExecutorVarFormat */);
 			}
-<<<<<<< HEAD
-
-			/* Degenerate ordering... build unordered Union Receive */
-			else
-				motion = make_union_motion(subplan,
-										   destSegIndex,
-										   false	/* useExecutorVarFormat */
-					);
-=======
 			else
 			{
 				/* Degenerate ordering... build unordered Union Receive */
@@ -7281,7 +7224,6 @@
 										   destSegIndex,
 										   false	/* useExecutorVarFormat */);
 			}
->>>>>>> 1722adb8
 		}
 
 		/* Unordered Union Receive */
