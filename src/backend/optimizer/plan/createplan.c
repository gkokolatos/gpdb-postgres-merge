/*-------------------------------------------------------------------------
 *
 * createplan.c
 *	  Routines to create the desired plan for processing a query.
 *	  Planning is complete, we just need to convert the selected
 *	  Path into a Plan.
 *
 * Portions Copyright (c) 2005-2008, Greenplum inc
 * Portions Copyright (c) 2012-Present Pivotal Software, Inc.
 * Portions Copyright (c) 1996-2014, PostgreSQL Global Development Group
 * Portions Copyright (c) 1994, Regents of the University of California
 *
 *
 * IDENTIFICATION
 *	  src/backend/optimizer/plan/createplan.c
 *
 *-------------------------------------------------------------------------
 */
#include "postgres.h"

#include <limits.h>
#include <math.h>

#include "catalog/pg_exttable.h"
#include "catalog/pg_type.h"	/* INT8OID */
#include "access/skey.h"
#include "catalog/pg_class.h"
#include "foreign/fdwapi.h"
#include "miscadmin.h"
#include "nodes/makefuncs.h"
#include "nodes/nodeFuncs.h"
#include "executor/execHHashagg.h"
#include "optimizer/clauses.h"
#include "optimizer/cost.h"
#include "optimizer/pathnode.h"
#include "optimizer/paths.h"
#include "optimizer/placeholder.h"
#include "optimizer/plancat.h"
#include "optimizer/planmain.h"
#include "optimizer/planner.h"
#include "optimizer/planpartition.h"
#include "optimizer/predtest.h"
#include "optimizer/restrictinfo.h"
#include "optimizer/subselect.h"
#include "optimizer/tlist.h"
#include "optimizer/var.h"
#include "parser/parse_clause.h"
#include "parser/parsetree.h"
#include "parser/parse_oper.h"	/* ordering_oper_opid */
#include "utils/lsyscache.h"
#include "utils/uri.h"

#include "cdb/cdbllize.h"		/* pull_up_Flow() */
#include "cdb/cdbmutate.h"
#include "cdb/cdbpath.h"		/* cdbpath_rows() */
#include "cdb/cdbpathtoplan.h"	/* cdbpathtoplan_create_flow() etc. */
#include "cdb/cdbpullup.h"		/* cdbpullup_targetlist() */
#include "cdb/cdbsetop.h"
#include "cdb/cdbsreh.h"
#include "cdb/cdbvars.h"

static Plan *create_subplan(PlannerInfo *root, Path *best_path);		/* CDB */
static Plan *create_scan_plan(PlannerInfo *root, Path *best_path);
static List *build_path_tlist(PlannerInfo *root, Path *path);
static bool use_physical_tlist(PlannerInfo *root, RelOptInfo *rel);
static void disuse_physical_tlist(PlannerInfo *root, Plan *plan, Path *path);
static Plan *create_gating_plan(PlannerInfo *root, Plan *plan, List *quals);
static Plan *create_join_plan(PlannerInfo *root, JoinPath *best_path);
static Plan *create_append_plan(PlannerInfo *root, AppendPath *best_path);
static Plan *create_merge_append_plan(PlannerInfo *root, MergeAppendPath *best_path);
static Result *create_result_plan(PlannerInfo *root, ResultPath *best_path);
static Material *create_material_plan(PlannerInfo *root, MaterialPath *best_path);
static Plan *create_unique_plan(PlannerInfo *root, UniquePath *best_path);
static Plan *create_motion_plan(PlannerInfo *root, CdbMotionPath *path);
static SeqScan *create_seqscan_plan(PlannerInfo *root, Path *best_path,
					List *tlist, List *scan_clauses);
static ExternalScan *create_externalscan_plan(PlannerInfo *root, Path *best_path,
						 List *tlist, List *scan_clauses);
static Scan *create_indexscan_plan(PlannerInfo *root, IndexPath *best_path,
					  List *tlist, List *scan_clauses, bool indexonly);
static BitmapHeapScan *create_bitmap_scan_plan(PlannerInfo *root,
						BitmapHeapPath *best_path,
						List *tlist, List *scan_clauses);
static Plan *create_bitmap_subplan(PlannerInfo *root, Path *bitmapqual,
					  List **qual, List **indexqual, List **indexECs);
static TidScan *create_tidscan_plan(PlannerInfo *root, TidPath *best_path,
					List *tlist, List *scan_clauses);
static SubqueryScan *create_subqueryscan_plan(PlannerInfo *root, Path *best_path,
						 List *tlist, List *scan_clauses);
static FunctionScan *create_functionscan_plan(PlannerInfo *root, Path *best_path,
						 List *tlist, List *scan_clauses);
static TableFunctionScan *create_tablefunction_plan(PlannerInfo *root,
						  Path *best_path,
						  List *tlist,
						  List *scan_clauses);
static ValuesScan *create_valuesscan_plan(PlannerInfo *root, Path *best_path,
					   List *tlist, List *scan_clauses);
static SubqueryScan *create_ctescan_plan(PlannerInfo *root, Path *best_path,
					List *tlist, List *scan_clauses);
static WorkTableScan *create_worktablescan_plan(PlannerInfo *root, Path *best_path,
						  List *tlist, List *scan_clauses);
static ForeignScan *create_foreignscan_plan(PlannerInfo *root, ForeignPath *best_path,
						List *tlist, List *scan_clauses);
static BitmapAppendOnlyScan *create_bitmap_appendonly_scan_plan(PlannerInfo *root,
								   BitmapAppendOnlyPath *best_path,
								   List *tlist, List *scan_clauses);
static NestLoop *create_nestloop_plan(PlannerInfo *root, NestPath *best_path,
					 Plan *outer_plan, Plan *inner_plan);
static MergeJoin *create_mergejoin_plan(PlannerInfo *root, MergePath *best_path,
					  Plan *outer_plan, Plan *inner_plan);
static HashJoin *create_hashjoin_plan(PlannerInfo *root, HashPath *best_path,
					 Plan *outer_plan, Plan *inner_plan);
static Node *replace_nestloop_params(PlannerInfo *root, Node *expr);
static Node *replace_nestloop_params_mutator(Node *node, PlannerInfo *root);
static void process_subquery_nestloop_params(PlannerInfo *root,
								 List *subplan_params);
static List *fix_indexqual_references(PlannerInfo *root, IndexPath *index_path);
static List *fix_indexorderby_references(PlannerInfo *root, IndexPath *index_path);
static Node *fix_indexqual_operand(Node *node, IndexOptInfo *index, int indexcol);
static List *get_switched_clauses(List *clauses, Relids outerrelids);
static List *order_qual_clauses(PlannerInfo *root, List *clauses);
static void copy_path_costsize(PlannerInfo *root, Plan *dest, Path *src);
static void copy_plan_costsize(Plan *dest, Plan *src);
static SeqScan *make_seqscan(List *qptlist, List *qpqual, Index scanrelid);
static ExternalScan *make_externalscan(List *qptlist,
				  List *qpqual,
				  Index scanrelid,
				  List *filenames,
				  char *fmtoptstring,
				  bool istext,
				  bool ismasteronly,
				  int rejectlimit,
				  bool rejectlimitinrows,
				  bool logerrors,
				  int encoding);
static IndexScan *make_indexscan(List *qptlist, List *qpqual, Index scanrelid,
			   Oid indexid, List *indexqual, List *indexqualorig,
			   List *indexorderby, List *indexorderbyorig,
			   ScanDirection indexscandir);
static IndexOnlyScan *make_indexonlyscan(List *qptlist, List *qpqual,
				   Index scanrelid, Oid indexid,
				   List *indexqual, List *indexqualorig,
				   List *indexorderby,
				   List *indextlist,
				   ScanDirection indexscandir);
static BitmapIndexScan *make_bitmap_indexscan(Index scanrelid, Oid indexid,
					  List *indexqual,
					  List *indexqualorig);
static BitmapHeapScan *make_bitmap_heapscan(List *qptlist,
					 List *qpqual,
					 Plan *lefttree,
					 List *bitmapqualorig,
					 Index scanrelid);
static BitmapAppendOnlyScan *make_bitmap_appendonlyscan(List *qptlist,
						   List *qpqual,
						   Plan *lefttree,
						   List *bitmapqualorig,
						   Index scanrelid,
						   bool isAORow);
static TidScan *make_tidscan(List *qptlist, List *qpqual, Index scanrelid,
			 List *tidquals);
static FunctionScan *make_functionscan(List *qptlist, List *qpqual,
				  Index scanrelid, List *functions, bool funcordinality);
static TableFunctionScan *make_tablefunction(List *qptlist, List *qpqual,
				   Plan *subplan, Index scanrelid, RangeTblFunction *function);
static ValuesScan *make_valuesscan(List *qptlist, List *qpqual,
				Index scanrelid, List *values_lists);
static CteScan *make_ctescan(List *qptlist, List *qpqual,
			 Index scanrelid, int ctePlanId, int cteParam);
static WorkTableScan *make_worktablescan(List *qptlist, List *qpqual,
				   Index scanrelid, int wtParam);
static BitmapAnd *make_bitmap_and(List *bitmapplans);
static BitmapOr *make_bitmap_or(List *bitmapplans);
static List *flatten_grouping_list(List *groupcls);
static void adjust_modifytable_flow(PlannerInfo *root, ModifyTable *node, List *is_split_updates);
static Plan *prepare_sort_from_pathkeys(PlannerInfo *root,
						   Plan *lefttree, List *pathkeys,
						   Relids relids,
						   const AttrNumber *reqColIdx,
						   bool adjust_tlist_in_place,
						   int *p_numsortkeys,
						   AttrNumber **p_sortColIdx,
						   Oid **p_sortOperators,
						   Oid **p_collations,
						   bool **p_nullsFirst, bool add_keys_to_targetlist);
static EquivalenceMember *find_ec_member_for_tle(EquivalenceClass *ec,
					   TargetEntry *tle,
					   Relids relids);

static Motion *cdbpathtoplan_create_motion_plan(PlannerInfo *root,
								 CdbMotionPath *path,
								 Plan *subplan);

/*
 * GPDB_92_MERGE_FIXME: The following functions have been removed in PG 9.2
 * But GPDB codes are still using them, so keep them here.
 */
static int
add_sort_column(AttrNumber colIdx, Oid sortOp, Oid coll, bool nulls_first,
				int numCols, AttrNumber *sortColIdx,
				Oid *sortOperators, Oid *collations, bool *nullsFirst);

/*
 * create_plan
 *	  Creates the access plan for a query by recursively processing the
 *	  desired tree of pathnodes, starting at the node 'best_path'.  For
 *	  every pathnode found, we create a corresponding plan node containing
 *	  appropriate id, target list, and qualification information.
 *
 *	  The tlists and quals in the plan tree are still in planner format,
 *	  ie, Vars still correspond to the parser's numbering.  This will be
 *	  fixed later by setrefs.c.
 *
 *	  best_path is the best access path
 *
 *	  Returns a Plan tree.
 */
Plan *
create_plan(PlannerInfo *root, Path *path)
{
	Plan	   *plan;

	/* plan_params should not be in use in current query level */
	Assert(root->plan_params == NIL);

	/* Modify path to support unique rowid operation for subquery preds. */
	if (root->join_info_list)
		cdbpath_dedup_fixup(root, path);

	/* Generate the Plan tree. */
	plan = create_subplan(root, path);

	/* Decorate the top node of the plan with a Flow node. */
	plan->flow = cdbpathtoplan_create_flow(root,
										   path->locus,
										   path->parent ? path->parent->relids
										   : NULL,
										   plan);
	return plan;
}	/* create_plan */


/*
 * create_subplan
 */
static Plan *
create_subplan(PlannerInfo *root, Path *best_path)
{
	Plan	   *plan;

	/* Initialize this module's private workspace in PlannerInfo */
	root->curOuterRels = NULL;
	root->curOuterParams = NIL;

	/* Recursively process the path tree */
	plan = create_plan_recurse(root, best_path);

	/* Check we successfully assigned all NestLoopParams to plan nodes */
	if (root->curOuterParams != NIL)
		elog(ERROR, "failed to assign all NestLoopParams to plan nodes");

	/*
	 * Reset plan_params to ensure param IDs used for nestloop params are not
	 * re-used later
	 */
	root->plan_params = NIL;

	return plan;
}

/*
 * create_plan_recurse
 *	  Recursive guts of create_plan().
 */
Plan *
create_plan_recurse(PlannerInfo *root, Path *best_path)
{
	Plan	   *plan;

	switch (best_path->pathtype)
	{
		case T_SeqScan:
		case T_IndexScan:
		case T_ExternalScan:
		case T_IndexOnlyScan:
		case T_BitmapHeapScan:
		case T_BitmapAppendOnlyScan:
		case T_BitmapTableScan:
		case T_TidScan:
		case T_SubqueryScan:
		case T_FunctionScan:
		case T_TableFunctionScan:
		case T_ValuesScan:
		case T_CteScan:
		case T_WorkTableScan:
		case T_ForeignScan:
			plan = create_scan_plan(root, best_path);
			break;
		case T_HashJoin:
		case T_MergeJoin:
		case T_NestLoop:
			plan = create_join_plan(root,
									(JoinPath *) best_path);
			break;
		case T_Append:
			plan = create_append_plan(root,
									  (AppendPath *) best_path);
			break;
		case T_MergeAppend:
			plan = create_merge_append_plan(root,
											(MergeAppendPath *) best_path);
			break;
		case T_Result:
			plan = (Plan *) create_result_plan(root,
											   (ResultPath *) best_path);
			break;
		case T_Material:
			plan = (Plan *) create_material_plan(root,
												 (MaterialPath *) best_path);
			break;
		case T_Unique:
			plan = create_unique_plan(root,
									  (UniquePath *) best_path);
			break;
		case T_Motion:
			plan = create_motion_plan(root, (CdbMotionPath *) best_path);
			break;
		case T_PartitionSelector:
			plan = create_partition_selector_plan(root, (PartitionSelectorPath *) best_path);
			break;
		default:
			elog(ERROR, "unrecognized node type: %d",
				 (int) best_path->pathtype);
			plan = NULL;		/* keep compiler quiet */
			break;
	}

	if (CdbPathLocus_IsPartitioned(best_path->locus) ||
		CdbPathLocus_IsSegmentGeneral(best_path->locus) ||
		CdbPathLocus_IsReplicated(best_path->locus))
		plan->dispatch = DISPATCH_PARALLEL;

	return plan;
}

/*
 * create_scan_plan
 *	 Create a scan plan for the parent relation of 'best_path'.
 */
static Plan *
create_scan_plan(PlannerInfo *root, Path *best_path)
{
	RelOptInfo *rel = best_path->parent;
	List	   *tlist;
	List	   *scan_clauses;
	Plan	   *plan;

	/*
	 * For table scans, rather than using the relation targetlist (which is
	 * only those Vars actually needed by the query), we prefer to generate a
	 * tlist containing all Vars in order.  This will allow the executor to
	 * optimize away projection of the table tuples, if possible.  (Note that
	 * planner.c may replace the tlist we generate here, forcing projection to
	 * occur.)
	 */
	if (use_physical_tlist(root, rel))
	{
		if (best_path->pathtype == T_IndexOnlyScan)
		{
			/* For index-only scan, the preferred tlist is the index's */
			tlist = copyObject(((IndexPath *) best_path)->indexinfo->indextlist);
		}
		else
		{
			tlist = build_physical_tlist(root, rel);
			/* if fail because of dropped cols, use regular method */
			if (tlist == NIL)
				tlist = build_path_tlist(root, best_path);
		}
	}
	else
	{
		tlist = build_path_tlist(root, best_path);
	}

	/*
	 * Extract the relevant restriction clauses from the parent relation. The
	 * executor must apply all these restrictions during the scan, except for
	 * pseudoconstants which we'll take care of below.
	 */
	scan_clauses = rel->baserestrictinfo;

	/*
	 * If this is a parameterized scan, we also need to enforce all the join
	 * clauses available from the outer relation(s).
	 *
	 * For paranoia's sake, don't modify the stored baserestrictinfo list.
	 */
	if (best_path->param_info)
		scan_clauses = list_concat(list_copy(scan_clauses),
								   best_path->param_info->ppi_clauses);

	switch (best_path->pathtype)
	{
		case T_SeqScan:
			plan = (Plan *) create_seqscan_plan(root,
												best_path,
												tlist,
												scan_clauses);
			break;

		case T_ExternalScan:
			plan = (Plan *) create_externalscan_plan(root,
													 best_path,
													 tlist,
													 scan_clauses);
			break;

		case T_IndexScan:
			plan = (Plan *) create_indexscan_plan(root,
												  (IndexPath *) best_path,
												  tlist,
												  scan_clauses,
												  false);
			break;

		case T_IndexOnlyScan:
			plan = (Plan *) create_indexscan_plan(root,
												  (IndexPath *) best_path,
												  tlist,
												  scan_clauses,
												  true);
			break;

		case T_BitmapHeapScan:
			plan = (Plan *) create_bitmap_scan_plan(root,
												(BitmapHeapPath *) best_path,
													tlist,
													scan_clauses);
			break;

		case T_BitmapAppendOnlyScan:
			plan = (Plan *) create_bitmap_appendonly_scan_plan(root,
										  (BitmapAppendOnlyPath *) best_path,
															   tlist,
															   scan_clauses);
			break;

		case T_TidScan:
			plan = (Plan *) create_tidscan_plan(root,
												(TidPath *) best_path,
												tlist,
												scan_clauses);
			break;

		case T_SubqueryScan:
			plan = (Plan *) create_subqueryscan_plan(root,
													 best_path,
													 tlist,
													 scan_clauses);
			break;

		case T_FunctionScan:
			plan = (Plan *) create_functionscan_plan(root,
													 best_path,
													 tlist,
													 scan_clauses);
			break;

		case T_TableFunctionScan:
			plan = (Plan *) create_tablefunction_plan(root,
													  best_path,
													  tlist,
													  scan_clauses);
			break;

		case T_ValuesScan:
			plan = (Plan *) create_valuesscan_plan(root,
												   best_path,
												   tlist,
												   scan_clauses);
			break;

		case T_CteScan:
			plan = (Plan *) create_ctescan_plan(root,
												best_path,
												tlist,
												scan_clauses);
			break;

		case T_WorkTableScan:
			plan = (Plan *) create_worktablescan_plan(root,
													  best_path,
													  tlist,
													  scan_clauses);
			break;

		case T_ForeignScan:
			plan = (Plan *) create_foreignscan_plan(root,
													(ForeignPath *) best_path,
													tlist,
													scan_clauses);
			break;

		default:
			elog(ERROR, "unrecognized node type: %d",
				 (int) best_path->pathtype);
			plan = NULL;		/* keep compiler quiet */
			break;
	}

	/* Decorate the top node of the plan with a Flow node. */
	plan->flow = cdbpathtoplan_create_flow(root,
										   best_path->locus,
								best_path->parent ? best_path->parent->relids
										   : NULL,
										   plan);

	/**
	 * If plan has a flow node, ensure all entries of hashExpr
	 * are in the targetlist.
	 */
	if (plan->flow && plan->flow->hashExpr)
	{
		plan->targetlist = add_to_flat_tlist_junk(plan->targetlist, plan->flow->hashExpr, true /* resjunk */ );
	}

	/*
	 * If there are any pseudoconstant clauses attached to this node, insert a
	 * gating Result node that evaluates the pseudoconstants as one-time
	 * quals.
	 */
	if (root->hasPseudoConstantQuals)
		plan = create_gating_plan(root, plan, scan_clauses);

	return plan;
}

/*
 * Build a target list (ie, a list of TargetEntry) for the Path's output.
 */
static List *
build_path_tlist(PlannerInfo *root, Path *path)
{
	RelOptInfo *rel = path->parent;
	List	   *tlist = NIL;
	int			resno = 1;
	ListCell   *v;

	foreach(v, rel->reltargetlist)
	{
		/* Do we really need to copy here?	Not sure */
		Node	   *node = (Node *) copyObject(lfirst(v));

		/*
		 * If it's a parameterized path, there might be lateral references in
		 * the tlist, which need to be replaced with Params.  There's no need
		 * to remake the TargetEntry nodes, so apply this to each list item
		 * separately.
		 */
		if (path->param_info)
			node = replace_nestloop_params(root, node);

		tlist = lappend(tlist, makeTargetEntry((Expr *) node,
											   resno,
											   NULL,
											   false));
		resno++;
	}
	return tlist;
}

/*
 * use_physical_tlist
 *		Decide whether to use a tlist matching relation structure,
 *		rather than only those Vars actually referenced.
 */
static bool
use_physical_tlist(PlannerInfo *root, RelOptInfo *rel)
{
	RangeTblEntry *rte;
	int			i;
	ListCell   *lc;

	/*
	 * We can do this for real relation scans, subquery scans, function scans,
	 * values scans, and CTE scans (but not for, eg, joins).
	 */
	if (rel->rtekind != RTE_RELATION &&
		rel->rtekind != RTE_SUBQUERY &&
		rel->rtekind != RTE_FUNCTION &&
		rel->rtekind != RTE_VALUES &&
		rel->rtekind != RTE_TABLEFUNCTION &&
		rel->rtekind != RTE_CTE)
		return false;

	/*
	 * Can't do it with inheritance cases either (mainly because Append
	 * doesn't project).
	 */
	if (rel->reloptkind != RELOPT_BASEREL)
		return false;

	/*
	 * Can't do it if any system columns or whole-row Vars are requested.
	 * (This could possibly be fixed but would take some fragile assumptions
	 * in setrefs.c, I think.)
	 */
	for (i = rel->min_attr; i <= 0; i++)
	{
		if (!bms_is_empty(rel->attr_needed[i - rel->min_attr]))
			return false;
	}

	/*
	 * Can't do it if the rel is required to emit any placeholder expressions,
	 * either.
	 */
	foreach(lc, root->placeholder_list)
	{
		PlaceHolderInfo *phinfo = (PlaceHolderInfo *) lfirst(lc);

		if (bms_nonempty_difference(phinfo->ph_needed, rel->relids) &&
			bms_is_subset(phinfo->ph_eval_at, rel->relids))
			return false;
	}

	/* CDB: Don't use physical tlist if rel has pseudo columns. */
	rte = rt_fetch(rel->relid, root->parse->rtable);
	if (rte->pseudocols)
		return false;

	return true;
}

/*
 * disuse_physical_tlist
 *		Switch a plan node back to emitting only Vars actually referenced.
 *
 * If the plan node immediately above a scan would prefer to get only
 * needed Vars and not a physical tlist, it must call this routine to
 * undo the decision made by use_physical_tlist().  Currently, Hash, Sort,
 * and Material nodes want this, so they don't have to store useless columns.
 * We need to ensure that all vars referenced in Flow node, if any, are added
 * to the targetlist as resjunk.
 */
static void
disuse_physical_tlist(PlannerInfo *root, Plan *plan, Path *path)
{
	/* Only need to undo it for path types handled by create_scan_plan() */
	switch (path->pathtype)
	{
		case T_SeqScan:
		case T_ExternalScan:
		case T_IndexScan:
		case T_IndexOnlyScan:
		case T_BitmapHeapScan:
		case T_BitmapAppendOnlyScan:
		case T_BitmapTableScan:
		case T_TidScan:
		case T_SubqueryScan:
		case T_FunctionScan:
		case T_ValuesScan:
		case T_CteScan:
		case T_WorkTableScan:
		case T_ForeignScan:
			plan->targetlist = build_path_tlist(root, path);

			/**
			 * If plan has a flow node, ensure all entries of hashExpr
			 * are in the targetlist.
			 */
			if (plan->flow && plan->flow->hashExpr)
			{
				plan->targetlist = add_to_flat_tlist_junk(plan->targetlist, plan->flow->hashExpr, true /* resjunk */);
			}
			break;
		default:
			break;
	}
}

/*
 * create_gating_plan
 *	  Deal with pseudoconstant qual clauses
 *
 * If the node's quals list includes any pseudoconstant quals, put them
 * into a gating Result node atop the already-built plan.  Otherwise,
 * return the plan as-is.
 *
 * Note that we don't change cost or size estimates when doing gating.
 * The costs of qual eval were already folded into the plan's startup cost.
 * Leaving the size alone amounts to assuming that the gating qual will
 * succeed, which is the conservative estimate for planning upper queries.
 * We certainly don't want to assume the output size is zero (unless the
 * gating qual is actually constant FALSE, and that case is dealt with in
 * clausesel.c).  Interpolating between the two cases is silly, because
 * it doesn't reflect what will really happen at runtime, and besides which
 * in most cases we have only a very bad idea of the probability of the gating
 * qual being true.
 */
static Plan *
create_gating_plan(PlannerInfo *root, Plan *plan, List *quals)
{
	List	   *pseudoconstants;

	/* Sort into desirable execution order while still in RestrictInfo form */
	quals = order_qual_clauses(root, quals);

	/* Pull out any pseudoconstant quals from the RestrictInfo list */
	pseudoconstants = extract_actual_clauses(quals, true);

	if (!pseudoconstants)
		return plan;

	return (Plan *) make_result(root,
								plan->targetlist,
								(Node *) pseudoconstants,
								plan);
}

/*
 * create_join_plan
 *	  Create a join plan for 'best_path' and (recursively) plans for its
 *	  inner and outer paths.
 */
static Plan *
create_join_plan(PlannerInfo *root, JoinPath *best_path)
{
	Plan	   *outer_plan;
	Plan	   *inner_plan;
	Plan	   *plan;
	Relids		saveOuterRels = root->curOuterRels;
	bool		partition_selector_created;
	List	   *partSelectors;

	/*
	 * Try to inject Partition Selectors.
	 */
	partition_selector_created =
		inject_partition_selectors_for_join(root,
											best_path,
											&partSelectors);

	outer_plan = create_plan_recurse(root, best_path->outerjoinpath);

	/* For a nestloop, include outer relids in curOuterRels for inner side */
	if (best_path->path.pathtype == T_NestLoop)
		root->curOuterRels = bms_union(root->curOuterRels,
									   best_path->outerjoinpath->parent->relids);

	inner_plan = create_plan_recurse(root, best_path->innerjoinpath);

	switch (best_path->path.pathtype)
	{
		case T_MergeJoin:
			plan = (Plan *) create_mergejoin_plan(root,
												  (MergePath *) best_path,
												  outer_plan,
												  inner_plan);
			break;
		case T_HashJoin:
			plan = (Plan *) create_hashjoin_plan(root,
												 (HashPath *) best_path,
												 outer_plan,
												 inner_plan);
			break;
		case T_NestLoop:
			/* Restore curOuterRels */
			bms_free(root->curOuterRels);
			root->curOuterRels = saveOuterRels;

			plan = (Plan *) create_nestloop_plan(root,
												 (NestPath *) best_path,
												 outer_plan,
												 inner_plan);
			break;
		default:
			elog(ERROR, "unrecognized node type: %d",
				 (int) best_path->path.pathtype);
			plan = NULL;		/* keep compiler quiet */
			break;
	}

	/*
	 * If we injected a partition selector to the inner side, we must evaluate
	 * the inner side before the outer side, so that the partition selector
	 * can influence the execution of the outer side.
	 */
	Assert(plan->type == best_path->path.pathtype);
	if (partition_selector_created)
		((Join *) plan)->prefetch_inner = true;

	plan->flow = cdbpathtoplan_create_flow(root,
			best_path->path.locus,
			best_path->path.parent ? best_path->path.parent->relids
					: NULL,
					  plan);

	/**
	 * If plan has a flow node, ensure all entries of hashExpr
	 * are in the targetlist.
	 */
	if (plan->flow && plan->flow->hashExpr)
	{
		plan->targetlist = add_to_flat_tlist_junk(plan->targetlist, plan->flow->hashExpr, true /* resjunk */ );
	}

	/*
	 * If there are any pseudoconstant clauses attached to this node, insert a
	 * gating Result node that evaluates the pseudoconstants as one-time
	 * quals.
	 */
	if (root->hasPseudoConstantQuals)
		plan = create_gating_plan(root, plan, best_path->joinrestrictinfo);

#ifdef NOT_USED

	/*
	 * * Expensive function pullups may have pulled local predicates * into
	 * this path node.  Put them in the qpqual of the plan node. * JMH,
	 * 6/15/92
	 */
	if (get_loc_restrictinfo(best_path) != NIL)
		set_qpqual((Plan) plan,
				   list_concat(get_qpqual((Plan) plan),
					   get_actual_clauses(get_loc_restrictinfo(best_path))));
#endif

	return plan;
}

/*
 * create_append_plan
 *	  Create an Append plan for 'best_path' and (recursively) plans
 *	  for its subpaths.
 *
 *	  Returns a Plan node.
 */
static Plan *
create_append_plan(PlannerInfo *root, AppendPath *best_path)
{
	Append	   *plan;
	List	   *tlist = build_path_tlist(root, &best_path->path);
	List	   *subplans = NIL;
	ListCell   *subpaths;

	/*
	 * The subpaths list could be empty, if every child was proven empty by
	 * constraint exclusion.  In that case generate a dummy plan that returns
	 * no rows.
	 *
	 * Note that an AppendPath with no members is also generated in certain
	 * cases where there was no appending construct at all, but we know the
	 * relation is empty (see set_dummy_rel_pathlist).
	 */
	if (best_path->subpaths == NIL)
	{
		/* Generate a Result plan with constant-FALSE gating qual */
		return (Plan *) make_result(root,
									tlist,
									(Node *) list_make1(makeBoolConst(false,
																	  false)),
									NULL);
	}

	/* Build the plan for each child */
	foreach(subpaths, best_path->subpaths)
	{
		Path	   *subpath = (Path *) lfirst(subpaths);

		subplans = lappend(subplans, create_plan_recurse(root, subpath));
	}

	/*
	 * XXX ideally, if there's just one child, we'd not bother to generate an
	 * Append node but just return the single child.  At the moment this does
	 * not work because the varno of the child scan plan won't match the
	 * parent-rel Vars it'll be asked to emit.
	 */

	plan = make_append(subplans, tlist);

	return (Plan *) plan;
}

/*
 * create_merge_append_plan
 *	  Create a MergeAppend plan for 'best_path' and (recursively) plans
 *	  for its subpaths.
 *
 *	  Returns a Plan node.
 */
static Plan *
create_merge_append_plan(PlannerInfo *root, MergeAppendPath *best_path)
{
	MergeAppend *node = makeNode(MergeAppend);
	Plan	   *plan = &node->plan;
	List	   *tlist = build_path_tlist(root, &best_path->path);
	List	   *pathkeys = best_path->path.pathkeys;
	List	   *subplans = NIL;
	ListCell   *subpaths;

	/*
	 * We don't have the actual creation of the MergeAppend node split out
	 * into a separate make_xxx function.  This is because we want to run
	 * prepare_sort_from_pathkeys on it before we do so on the individual
	 * child plans, to make cross-checking the sort info easier.
	 */
	copy_path_costsize(root, plan, (Path *) best_path);
	plan->targetlist = tlist;
	plan->qual = NIL;
	plan->lefttree = NULL;
	plan->righttree = NULL;

	/* Compute sort column info, and adjust MergeAppend's tlist as needed */
	(void) prepare_sort_from_pathkeys(root, plan, pathkeys,
									  best_path->path.parent->relids,
									  NULL,
									  true,
									  &node->numCols,
									  &node->sortColIdx,
									  &node->sortOperators,
									  &node->collations,
									  &node->nullsFirst,
									  true);

	/*
	 * Now prepare the child plans.  We must apply prepare_sort_from_pathkeys
	 * even to subplans that don't need an explicit sort, to make sure they
	 * are returning the same sort key columns the MergeAppend expects.
	 */
	foreach(subpaths, best_path->subpaths)
	{
		Path	   *subpath = (Path *) lfirst(subpaths);
		Plan	   *subplan;
		int			numsortkeys;
		AttrNumber *sortColIdx;
		Oid		   *sortOperators;
		Oid		   *collations;
		bool	   *nullsFirst;

		/* Build the child plan */
		subplan = create_plan_recurse(root, subpath);

		/* Compute sort column info, and adjust subplan's tlist as needed */
		subplan = prepare_sort_from_pathkeys(root, subplan, pathkeys,
											 subpath->parent->relids,
											 node->sortColIdx,
											 false,
											 &numsortkeys,
											 &sortColIdx,
											 &sortOperators,
											 &collations,
											 &nullsFirst,
											 true);

		/*
		 * Check that we got the same sort key information.  We just Assert
		 * that the sortops match, since those depend only on the pathkeys;
		 * but it seems like a good idea to check the sort column numbers
		 * explicitly, to ensure the tlists really do match up.
		 */
		Assert(numsortkeys == node->numCols);
		if (memcmp(sortColIdx, node->sortColIdx,
				   numsortkeys * sizeof(AttrNumber)) != 0)
			elog(ERROR, "MergeAppend child's targetlist doesn't match MergeAppend");
		Assert(memcmp(sortOperators, node->sortOperators,
					  numsortkeys * sizeof(Oid)) == 0);
		Assert(memcmp(collations, node->collations,
					  numsortkeys * sizeof(Oid)) == 0);
		Assert(memcmp(nullsFirst, node->nullsFirst,
					  numsortkeys * sizeof(bool)) == 0);

		/* Now, insert a Sort node if subplan isn't sufficiently ordered */
		if (!pathkeys_contained_in(pathkeys, subpath->pathkeys))
			subplan = (Plan *) make_sort(root, subplan, numsortkeys,
										 sortColIdx, sortOperators,
										 collations, nullsFirst,
										 best_path->limit_tuples);

		subplans = lappend(subplans, subplan);
	}

	node->mergeplans = subplans;

	return (Plan *) node;
}

/*
 * create_result_plan
 *	  Create a Result plan for 'best_path' and (recursively) plans
 *	  for its subpaths.
 *
 *	  Returns a Plan node.
 */
static Result *
create_result_plan(PlannerInfo *root, ResultPath *best_path)
{
	List	   *tlist;
	List	   *quals;


	/* The tlist will be installed later, since we have no RelOptInfo */
	Assert(best_path->path.parent == NULL);
	tlist = NIL;
	/* GDPB_94_MERGE_FIXME: This assertion was replaced with the below
	 * in GPDB. I don't understand why. I tried putting the assertion
	 * back, once we get to run the regression tests again, we'll
	 * probably find out why. Or if everything works, then we can
	 * just keep the assertion.
	 */
#if 0
	if (best_path->path.parent)
		tlist = build_relation_tlist(best_path->path.parent);
	else
		tlist = NIL;			/* will be filled in later */
#endif

	/* best_path->quals is just bare clauses */

	quals = order_qual_clauses(root, best_path->quals);

	return make_result(root, tlist, (Node *) quals, NULL);
}

/*
 * create_material_plan
 *	  Create a Material plan for 'best_path' and (recursively) plans
 *	  for its subpaths.
 *
 *	  Returns a Plan node.
 */
static Material *
create_material_plan(PlannerInfo *root, MaterialPath *best_path)
{
	Material   *plan;
	Plan	   *subplan;

	subplan = create_plan_recurse(root, best_path->subpath);

	/* We don't want any excess columns in the materialized tuples */
	disuse_physical_tlist(root, subplan, best_path->subpath);

	plan = make_material(subplan);

	plan->cdb_strict = best_path->cdb_strict;

	copy_path_costsize(root, &plan->plan, (Path *) best_path);

	return plan;
}

/*
 * create_unique_plan
 *	  Create a Unique plan for 'best_path' and (recursively) plans
 *	  for its subpaths.
 *
 *	  Returns a Plan node.
 */
static Plan *
create_unique_plan(PlannerInfo *root, UniquePath *best_path)
{
	Plan	   *plan;
	Plan	   *subplan;
	List	   *in_operators;
	List	   *uniq_exprs;
	List	   *newtlist;
	int			nextresno;
	bool		newitems;
	int			numGroupCols;
	AttrNumber *groupColIdx;
	int			groupColPos;
	ListCell   *l;

	subplan = create_plan_recurse(root, best_path->subpath);

	/* Return naked subplan if we don't need to do any actual unique-ifying */
	if (best_path->umethod == UNIQUE_PATH_NOOP)
		return subplan;

	/* CDB: Result will surely be unique if we produce only its first row. */
	if (best_path->umethod == UNIQUE_PATH_LIMIT1)
	{
		Limit	   *limitplan;

		/* Top off the subplan with a LIMIT 1 node. */
		limitplan = makeNode(Limit);
		copy_path_costsize(root, &limitplan->plan, &best_path->path);
		limitplan->plan.targetlist = subplan->targetlist;
		limitplan->plan.qual = NIL;
		limitplan->plan.lefttree = subplan;
		limitplan->plan.righttree = NULL;
		limitplan->limitOffset = NULL;
		limitplan->limitCount = (Node *) makeConst(INT8OID, -1, InvalidOid,
												   sizeof(int64),
												   Int64GetDatum(1),
												   false, true);
		return (Plan *) limitplan;
	}

	/*
	 * As constructed, the subplan has a "flat" tlist containing just the Vars
	 * needed here and at upper levels.  The values we are supposed to
	 * unique-ify may be expressions in these variables.  We have to add any
	 * such expressions to the subplan's tlist.
	 *
	 * The subplan may have a "physical" tlist if it is a simple scan plan. If
	 * we're going to sort, this should be reduced to the regular tlist, so
	 * that we don't sort more data than we need to.  For hashing, the tlist
	 * should be left as-is if we don't need to add any expressions; but if we
	 * do have to add expressions, then a projection step will be needed at
	 * runtime anyway, so we may as well remove unneeded items. Therefore
	 * newtlist starts from build_path_tlist() not just a copy of the
	 * subplan's tlist; and we don't install it into the subplan unless we are
	 * sorting or stuff has to be added.
	 */
	in_operators = best_path->in_operators;
	uniq_exprs = best_path->uniq_exprs;

	/* initialize modified subplan tlist as just the "required" vars */
	newtlist = build_path_tlist(root, &best_path->path);
	nextresno = list_length(newtlist) + 1;
	newitems = false;

	foreach(l, uniq_exprs)
	{
		Node	   *uniqexpr = lfirst(l);
		TargetEntry *tle;

		tle = tlist_member(uniqexpr, newtlist);
		if (!tle)
		{
			tle = makeTargetEntry((Expr *) uniqexpr,
								  nextresno,
								  NULL,
								  false);
			newtlist = lappend(newtlist, tle);
			nextresno++;
			newitems = true;
		}
	}

	if (newitems || best_path->umethod == UNIQUE_PATH_SORT)
	{
		/*
		 * If the top plan node can't do projections and its existing target
		 * list isn't already what we need, we need to add a Result node to
		 * help it along.
		 */
		subplan = plan_pushdown_tlist(root, subplan, newtlist);
	}

	/*
	 * Build control information showing which subplan output columns are to
	 * be examined by the grouping step.  Unfortunately we can't merge this
	 * with the previous loop, since we didn't then know which version of the
	 * subplan tlist we'd end up using.
	 */
	newtlist = subplan->targetlist;
	numGroupCols = list_length(uniq_exprs);
	groupColIdx = (AttrNumber *) palloc(numGroupCols * sizeof(AttrNumber));

	groupColPos = 0;
	foreach(l, uniq_exprs)
	{
		Node	   *uniqexpr = lfirst(l);
		TargetEntry *tle;

		tle = tlist_member(uniqexpr, newtlist);
		if (!tle)				/* shouldn't happen */
			elog(ERROR, "failed to find unique expression in subplan tlist");
		groupColIdx[groupColPos++] = tle->resno;
	}

	if (best_path->umethod == UNIQUE_PATH_HASH)
	{
		long		numGroups;
		Oid		   *groupOperators;

		numGroups = (long) Min(best_path->path.rows, (double) LONG_MAX);

		/*
		 * Get the hashable equality operators for the Agg node to use.
		 * Normally these are the same as the IN clause operators, but if
		 * those are cross-type operators then the equality operators are the
		 * ones for the IN clause operators' RHS datatype.
		 */
		groupOperators = (Oid *) palloc(numGroupCols * sizeof(Oid));
		groupColPos = 0;
		foreach(l, in_operators)
		{
			Oid			in_oper = lfirst_oid(l);
			Oid			eq_oper;

			if (!get_compatible_hash_operators(in_oper, NULL, &eq_oper))
				elog(ERROR, "could not find compatible hash operator for operator %u",
					 in_oper);
			groupOperators[groupColPos++] = eq_oper;
		}

		/*
		 * Since the Agg node is going to project anyway, we can give it the
		 * minimum output tlist, without any stuff we might have added to the
		 * subplan tlist.
		 */
		plan = (Plan *) make_agg(root,
								 build_path_tlist(root, &best_path->path),
								 NIL,
								 AGG_HASHED,
								 NULL,
								 false, /* streaming */
								 numGroupCols,
								 groupColIdx,
								 groupOperators,
								 numGroups,
								 0, /* num_nullcols */
								 0, /* input_grouping */
								 0, /* grouping */
								 0, /* rollup_gs_times */
								 subplan);
	}
	else
	{
		List	   *sortList = NIL;

		/* Create an ORDER BY list to sort the input compatibly */
		groupColPos = 0;
		foreach(l, in_operators)
		{
			Oid			in_oper = lfirst_oid(l);
			Oid			sortop;
			Oid			eqop;
			TargetEntry *tle;
			SortGroupClause *sortcl;

			sortop = get_ordering_op_for_equality_op(in_oper, false);
			if (!OidIsValid(sortop))	/* shouldn't happen */
				elog(ERROR, "could not find ordering operator for equality operator %u",
					 in_oper);

			/*
			 * The Unique node will need equality operators.  Normally these
			 * are the same as the IN clause operators, but if those are
			 * cross-type operators then the equality operators are the ones
			 * for the IN clause operators' RHS datatype.
			 */
			eqop = get_equality_op_for_ordering_op(sortop, NULL);
			if (!OidIsValid(eqop))		/* shouldn't happen */
				elog(ERROR, "could not find equality operator for ordering operator %u",
					 sortop);

			tle = get_tle_by_resno(subplan->targetlist,
								   groupColIdx[groupColPos]);
			Assert(tle != NULL);

			sortcl = makeNode(SortGroupClause);
			sortcl->tleSortGroupRef = assignSortGroupRef(tle,
														 subplan->targetlist);
			sortcl->eqop = eqop;
			sortcl->sortop = sortop;
			sortcl->nulls_first = false;
			sortcl->hashable = false;	/* no need to make this accurate */
			sortList = lappend(sortList, sortcl);
			groupColPos++;
		}
		plan = (Plan *) make_sort_from_sortclauses(root, sortList, subplan);
		plan = (Plan *) make_unique(plan, sortList);
	}

	/* Adjust output size estimate (other fields should be OK already) */
	plan->plan_rows = best_path->path.rows;

	return plan;
}


/*
 * create_motion_plan
 */
Plan *
create_motion_plan(PlannerInfo *root, CdbMotionPath *path)
{
	Motion	   *motion;
	Path	   *subpath = path->subpath;
	Plan	   *subplan;
	Relids		save_curOuterRels = root->curOuterRels;
	List	   *save_curOuterParams = root->curOuterParams;

	/*
	 * singleQE-->entry:  Elide the motion.  The subplan will run in the same
	 * process with its parent: either the qDisp (if it is a top slice) or a
	 * singleton gang on the entry db (otherwise).
	 */
	if (CdbPathLocus_IsEntry(path->path.locus) &&
		CdbPathLocus_IsSingleQE(subpath->locus))
	{
		/* Push the MotionPath's locus and pathkeys down onto subpath. */
		subpath->locus = path->path.locus;
		subpath->pathkeys = path->path.pathkeys;

		subplan = create_subplan(root, subpath);

		root->curOuterRels = save_curOuterRels;
		root->curOuterParams = save_curOuterParams;

		return subplan;
	}

	subplan = create_subplan(root, subpath);

	/* Only the needed columns should be projected from base rel. */
	disuse_physical_tlist(root, subplan, subpath);

	/* Add motion operator. */
	motion = cdbpathtoplan_create_motion_plan(root, path, subplan);

	copy_path_costsize(root, &motion->plan, (Path *) path);

	root->curOuterRels = save_curOuterRels;
	root->curOuterParams = save_curOuterParams;

	return (Plan *) motion;
}	/* create_motion_plan */


/*****************************************************************************
 *
 *	BASE-RELATION SCAN METHODS
 *
 *****************************************************************************/


/*
 * create_seqscan_plan
 *	 Returns a seqscan plan for the base relation scanned by 'best_path'
 *	 with restriction clauses 'scan_clauses' and targetlist 'tlist'.
 */
static SeqScan *
create_seqscan_plan(PlannerInfo *root, Path *best_path,
					List *tlist, List *scan_clauses)
{
	SeqScan    *scan_plan;
	Index		scan_relid = best_path->parent->relid;

	/* it should be a base rel... */
	Assert(scan_relid > 0);
	Assert(best_path->parent->rtekind == RTE_RELATION);

	/* Sort clauses into best execution order */
	scan_clauses = order_qual_clauses(root, scan_clauses);

	/* Reduce RestrictInfo list to bare expressions; ignore pseudoconstants */
	scan_clauses = extract_actual_clauses(scan_clauses, false);

	/* Replace any outer-relation variables with nestloop params */
	if (best_path->param_info)
	{
		scan_clauses = (List *)
			replace_nestloop_params(root, (Node *) scan_clauses);
	}

	scan_plan = make_seqscan(tlist,
							 scan_clauses,
							 scan_relid);

	copy_path_costsize(root, &scan_plan->plan, best_path);

	return scan_plan;
}

/*
 * create_externalscan_plan
 *	 Returns an externalscan plan for the base relation scanned by 'best_path'
 *	 with restriction clauses 'scan_clauses' and targetlist 'tlist'.
 *
 *	 The external plan also includes the data format specification and file
 *	 location specification. Here is where we do the mapping of external file
 *	 to segment database and add it to the plan (or bail out of the mapping
 *	 rules are broken)
 *
 *	 Mapping rules
 *	 -------------
 *	 - 'file' protocol: each location (URI of local file) gets mapped to one
 *						and one only primary segdb.
 *	 - 'http' protocol: each location (URI of http server) gets mapped to one
 *						and one only primary segdb.
 *	 - 'gpfdist' and 'gpfdists' protocols: all locations (URI of gpfdist(s) client) are mapped
 *						to all primary segdbs. If there are less URIs than
 *						segdbs (usually the case) the URIs are duplicated
 *						so that there will be one for each segdb. However, if
 *						the GUC variable gp_external_max_segs is set to a num
 *						less than (total segdbs/total URIs) then we make sure
 *						that no URI gets mapped to more than this GUC number by
 *						skipping some segdbs randomly.
 *	 - 'gphdfs' protocol: file is divided in to chucks and each chuck is assigned
 *						to a segdb.
 *	 - 'exec' protocol: all segdbs get mapped to execute the command (this is
 *						soon to be changed though).
 */
static ExternalScan *
create_externalscan_plan(PlannerInfo *root, Path *best_path,
						 List *tlist, List *scan_clauses)
{
	ExternalScan *scan_plan;
	Index		scan_relid = best_path->parent->relid;
	RelOptInfo *rel = best_path->parent;
	List	   *filenames;
	bool		ismasteronly = false;
	bool		islimitinrows = false;
	int			rejectlimit = -1;
	bool		logerrors = false;
	ExtTableEntry *ext = rel->extEntry;

	/* it should be an external rel... */
	Assert(scan_relid > 0);
	Assert(rel->rtekind == RTE_RELATION);

	/* Sort clauses into best execution order */
	scan_clauses = order_qual_clauses(root, scan_clauses);

	/* Reduce RestrictInfo list to bare expressions; ignore pseudoconstants */
	scan_clauses = extract_actual_clauses(scan_clauses, false);

	Assert(ext->execlocations != NIL);

	if (ext->rejectlimit != -1)
	{
		/*
		 * single row error handling is requested, make sure reject limit and
		 * error table (if requested) are valid.
		 *
		 * NOTE: this should never happen unless somebody modified the catalog
		 * manually. We are just being pedantic here.
		 */
		VerifyRejectLimit(ext->rejectlimittype, ext->rejectlimit);
	}

	/* assign Uris to segments. */
	filenames = create_external_scan_uri_list(ext, &ismasteronly);

	/* data format description */
	Assert(ext->fmtopts);

	/* single row error handling */
	if (ext->rejectlimit != -1)
	{
		islimitinrows = (ext->rejectlimittype == 'r' ? true : false);
		rejectlimit = ext->rejectlimit;
		logerrors = ext->logerrors;
	}

	scan_plan = make_externalscan(tlist,
								  scan_clauses,
								  scan_relid,
								  filenames,
								  ext->fmtopts,
								  ext->fmtcode,
								  ismasteronly,
								  rejectlimit,
								  islimitinrows,
								  logerrors,
								  ext->encoding);

	copy_path_costsize(root, &scan_plan->scan.plan, best_path);

	return scan_plan;
}

List *
create_external_scan_uri_list(ExtTableEntry *ext, bool *ismasteronly)
{
	ListCell   *c;
	List	   *modifiedloclist = NIL;
	int			i;
	CdbComponentDatabases *db_info;
	int			total_primaries;
	char	  **segdb_file_map;

	/* various processing flags */
	bool		using_execute = false;	/* true if EXECUTE is used */
	bool		using_location; /* true if LOCATION is used */
	bool		found_candidate = false;
	bool		found_match = false;
	bool		done = false;
	List	   *filenames;

	/* gpfdist(s) or EXECUTE specific variables */
	int			total_to_skip = 0;
	int			max_participants_allowed = 0;
	int			num_segs_participating = 0;
	bool	   *skip_map = NULL;
	bool		should_skip_randomly = false;

	Uri		   *uri;
	char	   *on_clause;

	*ismasteronly = false;

	/* is this an EXECUTE table or a LOCATION (URI) table */
	if (ext->command)
	{
		using_execute = true;
		using_location = false;
	}
	else
	{
		using_execute = false;
		using_location = true;
	}

	/* is this an EXECUTE table or a LOCATION (URI) table */
	if (ext->command && !gp_external_enable_exec)
	{
		ereport(ERROR,
				(errcode(ERRCODE_GP_FEATURE_NOT_CONFIGURED),	/* any better errcode? */
				 errmsg("Using external tables with OS level commands "
						"(EXECUTE clause) is disabled"),
				 errhint("To enable set gp_external_enable_exec=on")));
	}

	/* various validations */
	if (ext->iswritable)
		ereport(ERROR,
				(errcode(ERRCODE_WRONG_OBJECT_TYPE),
				 errmsg("cannot read from a WRITABLE external table"),
				 errhint("Create the table as READABLE instead.")));

	/*
	 * take a peek at the first URI so we know which protocol we'll deal with
	 */
	if (!using_execute)
	{
		char	   *first_uri_str;

		first_uri_str = strVal(linitial(ext->urilocations));
		uri = ParseExternalTableUri(first_uri_str);
	}
	else
		uri = NULL;

	/* get the ON clause information, and restrict 'ON MASTER' to custom
	 * protocols only */
	on_clause = (char *) strVal(linitial(ext->execlocations));
	if ((strcmp(on_clause, "MASTER_ONLY") == 0)
		&& using_location && (uri->protocol != URI_CUSTOM)) {
		ereport(ERROR, (errcode(ERRCODE_INVALID_TABLE_DEFINITION),
				errmsg("\'ON MASTER\' is not supported by this protocol yet.")));
	}

	/* get the total valid primary segdb count */
	db_info = cdbcomponent_getCdbComponents(true);
	total_primaries = 0;
	for (i = 0; i < db_info->total_segment_dbs; i++)
	{
		CdbComponentDatabaseInfo *p = &db_info->segment_db_info[i];

		if (SEGMENT_IS_ACTIVE_PRIMARY(p))
			total_primaries++;
	}

	/*
	 * initialize a file-to-segdb mapping. segdb_file_map string array indexes
	 * segindex and the entries are the external file path is assigned to this
	 * segment database. For example if segdb_file_map[2] has "/tmp/emp.1" then
	 * this file is assigned to primary segdb 2. if an entry has NULL then
	 * that segdb isn't assigned any file.
	 */
	segdb_file_map = (char **) palloc0(total_primaries * sizeof(char *));

	/*
	 * Now we do the actual assignment of work to the segment databases (where
	 * work is either a URI to open or a command to execute). Due to the big
	 * differences between the different protocols we handle each one
	 * separately. Unfortunately this means some code duplication, but keeping
	 * this separation makes the code much more understandable and (even) more
	 * maintainable.
	 *
	 * Outline of the following code blocks (from simplest to most complex):
	 * (only one of these will get executed for a statement)
	 *
	 * 1) segment mapping for tables with LOCATION http:// or file:// .
	 *
	 * These two protocols are very similar in that they enforce a
	 * 1-URI:1-segdb relationship. The only difference between them is that
	 * file:// URI must be assigned to a segdb on a host that is local to that
	 * URI.
	 *
	 * 2) segment mapping for tables with LOCATION gpfdist(s):// or custom
	 * protocol
	 *
	 * This protocol is more complicated - in here we usually duplicate the
	 * user supplied gpfdist(s):// URIs until there is one available to every
	 * segdb. However, in some cases (as determined by gp_external_max_segs
	 * GUC) we don't want to use *all* segdbs but instead figure out how many
	 * and pick them randomly (this is mainly for better performance and
	 * resource mgmt).
	 *
	 * 3) segment mapping for tables with EXECUTE 'cmd' ON.
	 *
	 * In here we don't have URI's. We have a single command string and a
	 * specification of the segdb granularity it should get executed on (the
	 * ON clause). Depending on the ON clause specification we could go many
	 * different ways, for example: assign the command to all segdb, or one
	 * command per host, or assign to 5 random segments, etc...
	 *
	 * 4) segment mapping for tables with LOCATION gphdfs://
	 *
	 * The file chuck division and assignment will be done in the external
	 * Java program. We simply assign the location to all the segdbs.
	 */

	/* (1) */
	if (using_location && (uri->protocol == URI_FILE || uri->protocol == URI_HTTP))
	{
		/*
		 * extract file path and name from URI strings and assign them a
		 * primary segdb
		 */
		foreach(c, ext->urilocations)
		{
			const char *uri_str = (char *) strVal(lfirst(c));

			uri = ParseExternalTableUri(uri_str);

			found_candidate = false;
			found_match = false;

			/*
			 * look through our segment database list and try to find a
			 * database that can handle this uri.
			 */
			for (i = 0; i < db_info->total_segment_dbs && !found_match; i++)
			{
				CdbComponentDatabaseInfo *p = &db_info->segment_db_info[i];
				int segind = p->segindex;

				/*
				 * Assign mapping of external file to this segdb only if:
				 * 1) This segdb is a valid primary.
				 * 2) An external file wasn't already assigned to it.
				 * 3) If 'file' protocol, host of segdb and file must be
				 *    the same.
				 *
				 * This logic also guarantees that file that appears first in
				 * the external location list for the same host gets assigned
				 * the segdb with the lowest index for this host.
				 */
				if (SEGMENT_IS_ACTIVE_PRIMARY(p))
				{
					if (uri->protocol == URI_FILE)
					{
						if (pg_strcasecmp(uri->hostname, p->hostname) != 0 && pg_strcasecmp(uri->hostname, p->address) != 0)
							continue;
					}

					/* a valid primary segdb exist on this host */
					found_candidate = true;

					if (segdb_file_map[segind] == NULL)
					{
						/* segdb not taken yet. assign this URI to this segdb */
						segdb_file_map[segind] = pstrdup(uri_str);
						found_match = true;
					}

					/*
					 * too bad. this segdb already has an external source
					 * assigned
					 */
				}
			}

			/*
			 * We failed to find a segdb for this URI.
			 */
			if (!found_match)
			{
				if (uri->protocol == URI_FILE)
				{
					if (found_candidate)
					{
						ereport(ERROR,
								(errcode(ERRCODE_INVALID_TABLE_DEFINITION),
								 errmsg("Could not assign a segment database for \"%s\". "
						"There are more external files than primary segment "
						"databases on host \"%s\"", uri_str, uri->hostname)));
					}
					else
					{
						ereport(ERROR,
								(errcode(ERRCODE_INVALID_TABLE_DEFINITION),
								 errmsg("Could not assign a segment database for \"%s\". "
							  "There isn't a valid primary segment database "
								 "on host \"%s\"", uri_str, uri->hostname)));
					}
				}
				else	/* HTTP */
				{
					ereport(ERROR,
							(errcode(ERRCODE_INVALID_TABLE_DEFINITION),
					errmsg("Could not assign a segment database for \"%s\". "
						   "There are more URIs than total primary segment "
						   "databases", uri_str)));
				}
			}
		}


	}
	/* (2) */
	else if (using_location && (uri->protocol == URI_GPFDIST ||
							   uri->protocol == URI_GPFDISTS ||
							   uri->protocol == URI_CUSTOM))
	{
		if ((strcmp(on_clause, "MASTER_ONLY") == 0) && (uri->protocol == URI_CUSTOM))
		{
			const char *uri_str = strVal(linitial(ext->urilocations));
			segdb_file_map[0] = pstrdup(uri_str);
			*ismasteronly = true;
		}
		else
		{
			/*
			 * Re-write the location list for GPFDIST or GPFDISTS before mapping to segments.
			 *
			 * If we happen to be dealing with URI's with the 'gpfdist' (or 'gpfdists') protocol
			 * we do an extra step here.
			 *
			 * (*) We modify the urilocationlist so that every
			 * primary segdb will get a URI (therefore we duplicate the existing
			 * URI's until the list is of size = total_primaries).
			 * Example: 2 URIs, 7 total segdbs.
			 * Original LocationList: URI1->URI2
			 * Modified LocationList: URI1->URI2->URI1->URI2->URI1->URI2->URI1
			 *
			 * (**) We also make sure that we don't allocate more segdbs than
			 * (# of URIs x gp_external_max_segs).
			 * Example: 2 URIs, 7 total segdbs, gp_external_max_segs = 3
			 * Original LocationList: URI1->URI2
			 * Modified LocationList: URI1->URI2->URI1->URI2->URI1->URI2 (6 total).
			 *
			 * (***) In that case that we need to allocate only a subset of primary
			 * segdbs and not all we then also create a random map of segments to skip.
			 * Using the previous example a we create a map of 7 entries and need to
			 * randomly select 1 segdb to skip (7 - 6 = 1). so it may look like this:
			 * [F F T F F F F] - in which case we know to skip the 3rd segment only.
			 */

			/* total num of segs that will participate in the external operation */
			num_segs_participating = total_primaries;

			/* max num of segs that are allowed to participate in the operation */
			if ((uri->protocol == URI_GPFDIST) || (uri->protocol == URI_GPFDISTS))
			{
				max_participants_allowed = list_length(ext->urilocations) *
					gp_external_max_segs;
			}
			else
			{
				/*
				 * for custom protocol, set max_participants_allowed to
				 * num_segs_participating so that assignment to segments will use
				 * all available segments
				 */
				max_participants_allowed = num_segs_participating;
			}

			elog(DEBUG5,
				 "num_segs_participating = %d. max_participants_allowed = %d. number of URIs = %d",
				 num_segs_participating, max_participants_allowed, list_length(ext->urilocations));

			/* see (**) above */
			if (num_segs_participating > max_participants_allowed)
			{
				total_to_skip = num_segs_participating - max_participants_allowed;
				num_segs_participating = max_participants_allowed;
				should_skip_randomly = true;

				elog(NOTICE, "External scan %s will utilize %d out "
					 "of %d segment databases",
					 (uri->protocol == URI_GPFDIST ? "from gpfdist(s) server" : "using custom protocol"),
					 num_segs_participating,
					 total_primaries);
			}

			if (list_length(ext->urilocations) > num_segs_participating)
				ereport(ERROR,
						(errcode(ERRCODE_INVALID_TABLE_DEFINITION),
						 errmsg("There are more external files (URLs) than primary "
								"segments that can read them. Found %d URLs and "
								"%d primary segments.",
								list_length(ext->urilocations),
								num_segs_participating)));

			/*
			 * restart location list and fill in new list until number of
			 * locations equals the number of segments participating in this
			 * action (see (*) above for more details).
			 */
			while (!done)
			{
				foreach(c, ext->urilocations)
				{
					char	   *uri_str = (char *) strVal(lfirst(c));

					/* append to a list of Value nodes, size nelems */
					modifiedloclist = lappend(modifiedloclist, makeString(pstrdup(uri_str)));

					if (list_length(modifiedloclist) == num_segs_participating)
					{
						done = true;
						break;
					}

					if (list_length(modifiedloclist) > num_segs_participating)
					{
						elog(ERROR, "External scan location list failed building distribution.");
					}
				}
			}

			/* See (***) above for details */
			if (should_skip_randomly)
				skip_map = makeRandomSegMap(total_primaries, total_to_skip);

			/*
			 * assign each URI from the new location list a primary segdb
			 */
			foreach(c, modifiedloclist)
			{
				const char *uri_str = strVal(lfirst(c));

				uri = ParseExternalTableUri(uri_str);

				found_candidate = false;
				found_match = false;

				/*
				 * look through our segment database list and try to find a
				 * database that can handle this uri.
				 */
				for (i = 0; i < db_info->total_segment_dbs && !found_match; i++)
				{
					CdbComponentDatabaseInfo *p = &db_info->segment_db_info[i];
					int			segind = p->segindex;

					/*
					 * Assign mapping of external file to this segdb only if:
					 * 1) This segdb is a valid primary.
					 * 2) An external file wasn't already assigned to it.
					 */
					if (SEGMENT_IS_ACTIVE_PRIMARY(p))
					{
						/*
						 * skip this segdb if skip_map for this seg index tells us
						 * to skip it (set to 'true').
						 */
						if (should_skip_randomly)
						{
							Assert(segind < total_primaries);

							if (skip_map[segind])
								continue;	/* skip it */
						}

						/* a valid primary segdb exist on this host */
						found_candidate = true;

						if (segdb_file_map[segind] == NULL)
						{
							/* segdb not taken yet. assign this URI to this segdb */
							segdb_file_map[segind] = pstrdup(uri_str);
							found_match = true;
						}

						/*
						 * too bad. this segdb already has an external source
						 * assigned
						 */
					}
				}

				/* We failed to find a segdb for this gpfdist(s) URI */
				if (!found_match)
				{
					/* should never happen */
					elog(LOG, "external tables gpfdist(s) allocation error. "
						 "total_primaries: %d, num_segs_participating %d "
						 "max_participants_allowed %d, total_to_skip %d",
						 total_primaries, num_segs_participating,
						 max_participants_allowed, total_to_skip);

					ereport(ERROR,
							(errcode(ERRCODE_INTERNAL_ERROR),
							 errmsg("Internal error in createplan for external tables"
									" when trying to assign segments for gpfdist(s)")));
				}
			}
		}
	}
	/* (3) */
	else if (using_execute)
	{
		const char *command = ext->command;
		const char *prefix = "execute:";
		char	   *prefixed_command;

		/* build the command string for the executor - 'execute:command' */
		StringInfo	buf = makeStringInfo();

		appendStringInfo(buf, "%s%s", prefix, command);
		prefixed_command = pstrdup(buf->data);

		pfree(buf->data);
		pfree(buf);
		buf = NULL;

		/*
		 * Now we handle each one of the ON locations separately:
		 *
		 * 1) all segs
		 * 2) one per host
		 * 3) all segs on host <foo>
		 * 4) seg <n> only
		 * 5) <n> random segs
		 * 6) master only
		 */
		if (strcmp(on_clause, "ALL_SEGMENTS") == 0)
		{
			/* all segments get a copy of the command to execute */

			for (i = 0; i < db_info->total_segment_dbs; i++)
			{
				CdbComponentDatabaseInfo *p = &db_info->segment_db_info[i];
				int			segind = p->segindex;

				if (SEGMENT_IS_ACTIVE_PRIMARY(p))
					segdb_file_map[segind] = pstrdup(prefixed_command);
			}

		}
		else if (strcmp(on_clause, "PER_HOST") == 0)
		{
			/* 1 seg per host */

			List	   *visited_hosts = NIL;
			ListCell   *lc;

			for (i = 0; i < db_info->total_segment_dbs; i++)
			{
				CdbComponentDatabaseInfo *p = &db_info->segment_db_info[i];
				int			segind = p->segindex;

				if (SEGMENT_IS_ACTIVE_PRIMARY(p))
				{
					bool		host_taken = false;

					foreach(lc, visited_hosts)
					{
						const char *hostname = strVal(lfirst(lc));

						if (pg_strcasecmp(hostname, p->hostname) == 0)
						{
							host_taken = true;
							break;
						}
					}

					/*
					 * if not assigned to a seg on this host before - do it
					 * now and add this hostname to the list so that we don't
					 * use segs on this host again.
					 */
					if (!host_taken)
					{
						segdb_file_map[segind] = pstrdup(prefixed_command);
						visited_hosts = lappend(visited_hosts,
										   makeString(pstrdup(p->hostname)));
					}
				}
			}
		}
		else if (strncmp(on_clause, "HOST:", strlen("HOST:")) == 0)
		{
			/* all segs on the specified host get copy of the command */
			char	   *hostname = on_clause + strlen("HOST:");
			bool		match_found = false;

			for (i = 0; i < db_info->total_segment_dbs; i++)
			{
				CdbComponentDatabaseInfo *p = &db_info->segment_db_info[i];
				int			segind = p->segindex;

				if (SEGMENT_IS_ACTIVE_PRIMARY(p) &&
					pg_strcasecmp(hostname, p->hostname) == 0)
				{
					segdb_file_map[segind] = pstrdup(prefixed_command);
					match_found = true;
				}
			}

			if (!match_found)
				ereport(ERROR,
						(errcode(ERRCODE_INVALID_TABLE_DEFINITION),
						 errmsg("Could not assign a segment database for "
							  "command \"%s\". No valid primary segment was "
								"found in the requested host name \"%s\" ",
								command, hostname)));
		}
		else if (strncmp(on_clause, "SEGMENT_ID:", strlen("SEGMENT_ID:")) == 0)
		{
			/* 1 seg with specified id gets a copy of the command */
			int			target_segid = atoi(on_clause + strlen("SEGMENT_ID:"));
			bool		match_found = false;

			for (i = 0; i < db_info->total_segment_dbs; i++)
			{
				CdbComponentDatabaseInfo *p = &db_info->segment_db_info[i];
				int			segind = p->segindex;

				if (SEGMENT_IS_ACTIVE_PRIMARY(p) && segind == target_segid)
				{
					segdb_file_map[segind] = pstrdup(prefixed_command);
					match_found = true;
				}
			}

			if (!match_found)
				ereport(ERROR,
						(errcode(ERRCODE_INVALID_TABLE_DEFINITION),
						 errmsg("Could not assign a segment database for "
								"command \"%s\". The requested segment id "
								"%d is not a valid primary segment or doesn't "
								"exist in the database", command, target_segid)));
		}
		else if (strncmp(on_clause, "TOTAL_SEGS:", strlen("TOTAL_SEGS:")) == 0)
		{
			/* total n segments selected randomly */

			int			num_segs_to_use = atoi(on_clause + strlen("TOTAL_SEGS:"));

			if (num_segs_to_use > total_primaries)
				ereport(ERROR,
						(errcode(ERRCODE_INVALID_TABLE_DEFINITION),
						 errmsg("Table defined with EXECUTE ON %d but there "
								"are only %d valid primary segments in the "
							"database.", num_segs_to_use, total_primaries)));

			total_to_skip = total_primaries - num_segs_to_use;
			skip_map = makeRandomSegMap(total_primaries, total_to_skip);

			for (i = 0; i < db_info->total_segment_dbs; i++)
			{
				CdbComponentDatabaseInfo *p = &db_info->segment_db_info[i];
				int			segind = p->segindex;

				if (SEGMENT_IS_ACTIVE_PRIMARY(p))
				{
					Assert(segind < total_primaries);
					if (skip_map[segind])
						continue;		/* skip it */

					segdb_file_map[segind] = pstrdup(prefixed_command);
				}
			}
		}
		else if (strcmp(on_clause, "MASTER_ONLY") == 0)
		{
			/*
			 * store the command in first array entry and indicate that it is
			 * meant for the master segment (not seg o).
			 */
			segdb_file_map[0] = pstrdup(prefixed_command);
			*ismasteronly = true;
		}
		else
		{
			ereport(ERROR,
					(errcode(ERRCODE_INTERNAL_ERROR),
					 errmsg("Internal error in createplan for external tables: "
							"got invalid ON clause code %s", on_clause)));
		}
	}
	/* (4) */
	else if (using_location && uri->protocol == URI_GPHDFS)
	{
		const char *uri_str = strVal(linitial(ext->urilocations));

		for (i = 0; i < db_info->total_segment_dbs; i++)
		{
			CdbComponentDatabaseInfo *p = &db_info->segment_db_info[i];
			int			segind = p->segindex;

			segdb_file_map[segind] = pstrdup(uri_str);
		}
	}
	else
	{
		/* should never get here */
		ereport(ERROR,
				(errcode(ERRCODE_INTERNAL_ERROR),
				 errmsg("Internal error in createplan for external tables")));
	}

	/*
	 * convert array map to a list so it can be serialized as part of the plan
	 */
	filenames = NIL;
	for (i = 0; i < total_primaries; i++)
	{
		if (segdb_file_map[i] != NULL)
			filenames = lappend(filenames, makeString(segdb_file_map[i]));
		else
		{
			/* no file for this segdb. add a null entry */
			Value	   *n = makeNode(Value);

			n->type = T_Null;
			filenames = lappend(filenames, n);
		}
	}

	return filenames;
}


/*
 * create_indexscan_plan
 *	  Returns an indexscan plan for the base relation scanned by 'best_path'
 *	  with restriction clauses 'scan_clauses' and targetlist 'tlist'.
 *
 * We use this for both plain IndexScans and IndexOnlyScans, because the
 * qual preprocessing work is the same for both.  Note that the caller tells
 * us which to build --- we don't look at best_path->path.pathtype, because
 * create_bitmap_subplan needs to be able to override the prior decision.
 */
static Scan *
create_indexscan_plan(PlannerInfo *root,
					  IndexPath *best_path,
					  List *tlist,
					  List *scan_clauses,
					  bool indexonly)
{
	Scan	   *scan_plan;
	List	   *indexquals = best_path->indexquals;
	List	   *indexorderbys = best_path->indexorderbys;
	Index		baserelid = best_path->path.parent->relid;
	Oid			indexoid = best_path->indexinfo->indexoid;
	List	   *qpqual;
	List	   *stripped_indexquals;
	List	   *fixed_indexquals;
	List	   *fixed_indexorderbys;
	ListCell   *l;

	/* it should be a base rel... */
	Assert(baserelid > 0);
	Assert(best_path->path.parent->rtekind == RTE_RELATION);

	/*
	 * Build "stripped" indexquals structure (no RestrictInfos) to pass to
	 * executor as indexqualorig
	 */
	stripped_indexquals = get_actual_clauses(indexquals);

	/*
	 * The executor needs a copy with the indexkey on the left of each clause
	 * and with index Vars substituted for table ones.
	 */
	fixed_indexquals = fix_indexqual_references(root, best_path);

	/*
	 * Likewise fix up index attr references in the ORDER BY expressions.
	 */
	fixed_indexorderbys = fix_indexorderby_references(root, best_path);

	/*
	 * The qpqual list must contain all restrictions not automatically handled
	 * by the index, other than pseudoconstant clauses which will be handled
	 * by a separate gating plan node.  All the predicates in the indexquals
	 * will be checked (either by the index itself, or by nodeIndexscan.c),
	 * but if there are any "special" operators involved then they must be
	 * included in qpqual.  The upshot is that qpqual must contain
	 * scan_clauses minus whatever appears in indexquals.
	 *
	 * In normal cases simple pointer equality checks will be enough to spot
	 * duplicate RestrictInfos, so we try that first.
	 *
	 * Another common case is that a scan_clauses entry is generated from the
	 * same EquivalenceClass as some indexqual, and is therefore redundant
	 * with it, though not equal.  (This happens when indxpath.c prefers a
	 * different derived equality than what generate_join_implied_equalities
	 * picked for a parameterized scan's ppi_clauses.)
	 *
	 * In some situations (particularly with OR'd index conditions) we may
	 * have scan_clauses that are not equal to, but are logically implied by,
	 * the index quals; so we also try a predicate_implied_by() check to see
	 * if we can discard quals that way.  (predicate_implied_by assumes its
	 * first input contains only immutable functions, so we have to check
	 * that.)
	 *
	 * We can also discard quals that are implied by a partial index's
	 * predicate, but only in a plain SELECT; when scanning a target relation
	 * of UPDATE/DELETE/SELECT FOR UPDATE, we must leave such quals in the
	 * plan so that they'll be properly rechecked by EvalPlanQual testing.
	 */
	qpqual = NIL;
	foreach(l, scan_clauses)
	{
		RestrictInfo *rinfo = (RestrictInfo *) lfirst(l);

		Assert(IsA(rinfo, RestrictInfo));
		if (rinfo->pseudoconstant)
			continue;			/* we may drop pseudoconstants here */
		if (list_member_ptr(indexquals, rinfo))
			continue;			/* simple duplicate */
		if (is_redundant_derived_clause(rinfo, indexquals))
			continue;			/* derived from same EquivalenceClass */
		if (!contain_mutable_functions((Node *) rinfo->clause))
		{
			List	   *clausel = list_make1(rinfo->clause);

			if (predicate_implied_by(clausel, indexquals))
				continue;		/* provably implied by indexquals */
			if (best_path->indexinfo->indpred)
			{
				if (baserelid != root->parse->resultRelation &&
					get_parse_rowmark(root->parse, baserelid) == NULL)
					if (predicate_implied_by(clausel,
											 best_path->indexinfo->indpred))
						continue;		/* implied by index predicate */
			}
		}
		qpqual = lappend(qpqual, rinfo);
	}

	/* Sort clauses into best execution order */
	qpqual = order_qual_clauses(root, qpqual);

	/* Reduce RestrictInfo list to bare expressions; ignore pseudoconstants */
	qpqual = extract_actual_clauses(qpqual, false);

	/*
	 * We have to replace any outer-relation variables with nestloop params in
	 * the indexqualorig, qpqual, and indexorderbyorig expressions.  A bit
	 * annoying to have to do this separately from the processing in
	 * fix_indexqual_references --- rethink this when generalizing the inner
	 * indexscan support.  But note we can't really do this earlier because
	 * it'd break the comparisons to predicates above ... (or would it?  Those
	 * wouldn't have outer refs)
	 */
	if (best_path->path.param_info)
	{
		stripped_indexquals = (List *)
			replace_nestloop_params(root, (Node *) stripped_indexquals);
		qpqual = (List *)
			replace_nestloop_params(root, (Node *) qpqual);
		indexorderbys = (List *)
			replace_nestloop_params(root, (Node *) indexorderbys);
	}

	/* Finally ready to build the plan node */
	if (indexonly)
		scan_plan = (Scan *) make_indexonlyscan(tlist,
												qpqual,
												baserelid,
												indexoid,
												fixed_indexquals,
												stripped_indexquals,
												fixed_indexorderbys,
												best_path->indexinfo->indextlist,
												best_path->indexscandir);
	else
		scan_plan = (Scan *) make_indexscan(tlist,
											qpqual,
											baserelid,
											indexoid,
											fixed_indexquals,
											stripped_indexquals,
											fixed_indexorderbys,
											indexorderbys,
											best_path->indexscandir);

	copy_path_costsize(root, &scan_plan->plan, &best_path->path);

	return scan_plan;
}

/*
 * create_bitmap_scan_plan
 *	  Returns a bitmap scan plan for the base relation scanned by 'best_path'
 *	  with restriction clauses 'scan_clauses' and targetlist 'tlist'.
 */
static BitmapHeapScan *
create_bitmap_scan_plan(PlannerInfo *root,
						BitmapHeapPath *best_path,
						List *tlist,
						List *scan_clauses)
{
	Index		baserelid = best_path->path.parent->relid;
	Plan	   *bitmapqualplan;
	List	   *bitmapqualorig;
	List	   *indexquals;
	List	   *indexECs;
	List	   *qpqual;
	ListCell   *l;
	BitmapHeapScan *scan_plan;

	/* it should be a base rel... */
	Assert(baserelid > 0);
	Assert(best_path->path.parent->rtekind == RTE_RELATION);

	/* Process the bitmapqual tree into a Plan tree and qual lists */
	bitmapqualplan = create_bitmap_subplan(root, best_path->bitmapqual,
										   &bitmapqualorig, &indexquals,
										   &indexECs);

	/*
	 * The qpqual list must contain all restrictions not automatically handled
	 * by the index, other than pseudoconstant clauses which will be handled
	 * by a separate gating plan node.  All the predicates in the indexquals
	 * will be checked (either by the index itself, or by
	 * nodeBitmapHeapscan.c), but if there are any "special" operators
	 * involved then they must be added to qpqual.  The upshot is that qpqual
	 * must contain scan_clauses minus whatever appears in indexquals.
	 *
	 * This loop is similar to the comparable code in create_indexscan_plan(),
	 * but with some differences because it has to compare the scan clauses to
	 * stripped (no RestrictInfos) indexquals.  See comments there for more
	 * info.
	 *
	 * In normal cases simple equal() checks will be enough to spot duplicate
	 * clauses, so we try that first.  We next see if the scan clause is
	 * redundant with any top-level indexqual by virtue of being generated
	 * from the same EC.  After that, try predicate_implied_by().
	 *
	 * Unlike create_indexscan_plan(), we need take no special thought here
	 * for partial index predicates; this is because the predicate conditions
	 * are already listed in bitmapqualorig and indexquals.  Bitmap scans have
	 * to do it that way because predicate conditions need to be rechecked if
	 * the scan becomes lossy, so they have to be included in bitmapqualorig.
	 */
	qpqual = NIL;
	foreach(l, scan_clauses)
	{
		RestrictInfo *rinfo = (RestrictInfo *) lfirst(l);
		Node	   *clause = (Node *) rinfo->clause;

		Assert(IsA(rinfo, RestrictInfo));
		if (rinfo->pseudoconstant)
			continue;			/* we may drop pseudoconstants here */
		if (list_member(indexquals, clause))
			continue;			/* simple duplicate */
		if (rinfo->parent_ec && list_member_ptr(indexECs, rinfo->parent_ec))
			continue;			/* derived from same EquivalenceClass */
		if (!contain_mutable_functions(clause))
		{
			List	   *clausel = list_make1(clause);

			if (predicate_implied_by(clausel, indexquals))
				continue;		/* provably implied by indexquals */
		}
		qpqual = lappend(qpqual, rinfo);
	}

	/* Sort clauses into best execution order */
	qpqual = order_qual_clauses(root, qpqual);

	/* Reduce RestrictInfo list to bare expressions; ignore pseudoconstants */
	qpqual = extract_actual_clauses(qpqual, false);

	/*
	 * When dealing with special operators, we will at this point have
	 * duplicate clauses in qpqual and bitmapqualorig.  We may as well drop
	 * 'em from bitmapqualorig, since there's no point in making the tests
	 * twice.
	 */
	bitmapqualorig = list_difference_ptr(bitmapqualorig, qpqual);

	/*
	 * We have to replace any outer-relation variables with nestloop params in
	 * the qpqual and bitmapqualorig expressions.  (This was already done for
	 * expressions attached to plan nodes in the bitmapqualplan tree.)
	 */
	if (best_path->path.param_info)
	{
		qpqual = (List *)
			replace_nestloop_params(root, (Node *) qpqual);
		bitmapqualorig = (List *)
			replace_nestloop_params(root, (Node *) bitmapqualorig);
	}

	/* Finally ready to build the plan node */
	scan_plan = make_bitmap_heapscan(tlist,
									 qpqual,
									 bitmapqualplan,
									 bitmapqualorig,
									 baserelid);

	copy_path_costsize(root, &scan_plan->scan.plan, &best_path->path);

	return scan_plan;
}

/*
 * create_bitmap_appendonly_scan_plan
 *
 * NOTE: Copy of create_bitmap_scan_plan routine.
 */
static BitmapAppendOnlyScan *
create_bitmap_appendonly_scan_plan(PlannerInfo *root,
								   BitmapAppendOnlyPath *best_path,
								   List *tlist,
								   List *scan_clauses)
{
	Index		baserelid = best_path->path.parent->relid;
	Plan	   *bitmapqualplan;
	List	   *bitmapqualorig = NULL;
	List	   *indexquals = NULL;
	List       *indexECs;
	List	   *qpqual;
	ListCell   *l;
	BitmapAppendOnlyScan *scan_plan;

	/* it should be a base rel... */
	Assert(baserelid > 0);
	Assert(best_path->path.parent->rtekind == RTE_RELATION);

	/* Process the bitmapqual tree into a Plan tree and qual lists */
	bitmapqualplan = create_bitmap_subplan(root, best_path->bitmapqual,
										   &bitmapqualorig, &indexquals,
										   &indexECs);

	/*
	 * The qpqual list must contain all restrictions not automatically handled
	 * by the index.  All the predicates in the indexquals will be checked
	 * (either by the index itself, or by nodeBitmapHeapscan.c), but if there
	 * are any "special" or lossy operators involved then they must be added
	 * to qpqual.  The upshot is that qpqual must contain scan_clauses minus
	 * whatever appears in indexquals.
	 *
	 * In normal cases simple equal() checks will be enough to spot duplicate
	 * clauses, so we try that first.  In some situations (particularly with
	 * OR'd index conditions) we may have scan_clauses that are not equal to,
	 * but are logically implied by, the index quals; so we also try a
	 * predicate_implied_by() check to see if we can discard quals that way.
	 * (predicate_implied_by assumes its first input contains only immutable
	 * functions, so we have to check that.)
	 *
	 * Unlike create_indexscan_plan(), we need take no special thought here
	 * for partial index predicates; this is because the predicate conditions
	 * are already listed in bitmapqualorig and indexquals.  Bitmap scans have
	 * to do it that way because predicate conditions need to be rechecked if
	 * the scan becomes lossy.
	 */
	qpqual = NIL;
	foreach(l, scan_clauses)
	{
		RestrictInfo *rinfo = (RestrictInfo *) lfirst(l);
		Node       *clause = (Node *) rinfo->clause;

		Assert(IsA(rinfo, RestrictInfo));
		if (rinfo->pseudoconstant)
			continue;           /* we may drop pseudoconstants here */
		if (list_member(indexquals, clause))
			continue;			/* simple duplicate */
		if (rinfo->parent_ec && list_member_ptr(indexECs, rinfo->parent_ec))
			continue;           /* derived from same EquivalenceClass */
		if (!contain_mutable_functions(clause))
		{
			List	   *clausel = list_make1(clause);

			if (predicate_implied_by(clausel, indexquals))
				continue;		/* provably implied by indexquals */
		}
		qpqual = lappend(qpqual, rinfo);
	}

	/* Sort clauses into best execution order */
	qpqual = order_qual_clauses(root, qpqual);

	/* Reduce RestrictInfo list to bare expressions; ignore pseudoconstants */
	qpqual = extract_actual_clauses(qpqual, false);

	/*
	 * When dealing with special or lossy operators, we will at this point
	 * have duplicate clauses in qpqual and bitmapqualorig.  We may as well
	 * drop 'em from bitmapqualorig, since there's no point in making the
	 * tests twice.
	 */
	bitmapqualorig = list_difference_ptr(bitmapqualorig, qpqual);

	/*
	 * We have to replace any outer-relation variables with nestloop params in
	 * the qpqual and bitmapqualorig expressions.  (This was already done for
	 * expressions attached to plan nodes in the bitmapqualplan tree.)
	 */
	if (best_path->path.param_info)
	{
		qpqual = (List *)
			replace_nestloop_params(root, (Node *) qpqual);
		bitmapqualorig = (List *)
			replace_nestloop_params(root, (Node *) bitmapqualorig);
	}

	/* Finally ready to build the plan node */
	scan_plan = make_bitmap_appendonlyscan(tlist,
										   qpqual,
										   bitmapqualplan,
										   bitmapqualorig,
										   baserelid,
										   best_path->isAORow);

	copy_path_costsize(root, &scan_plan->scan.plan, &best_path->path);

	return scan_plan;
}

/*
 * Given a bitmapqual tree, generate the Plan tree that implements it
 *
 * As byproducts, we also return in *qual and *indexqual the qual lists
 * (in implicit-AND form, without RestrictInfos) describing the original index
 * conditions and the generated indexqual conditions.  (These are the same in
 * simple cases, but when special index operators are involved, the former
 * list includes the special conditions while the latter includes the actual
 * indexable conditions derived from them.)  Both lists include partial-index
 * predicates, because we have to recheck predicates as well as index
 * conditions if the bitmap scan becomes lossy.
 *
 * In addition, we return a list of EquivalenceClass pointers for all the
 * top-level indexquals that were possibly-redundantly derived from ECs.
 * This allows removal of scan_clauses that are redundant with such quals.
 * (We do not attempt to detect such redundancies for quals that are within
 * OR subtrees.  This could be done in a less hacky way if we returned the
 * indexquals in RestrictInfo form, but that would be slower and still pretty
 * messy, since we'd have to build new RestrictInfos in many cases.)
 */
static Plan *
create_bitmap_subplan(PlannerInfo *root, Path *bitmapqual,
					  List **qual, List **indexqual, List **indexECs)
{
	Plan	   *plan;

	if (IsA(bitmapqual, BitmapAndPath))
	{
		BitmapAndPath *apath = (BitmapAndPath *) bitmapqual;
		List	   *subplans = NIL;
		List	   *subquals = NIL;
		List	   *subindexquals = NIL;
		List	   *subindexECs = NIL;
		ListCell   *l;

		/*
		 * There may well be redundant quals among the subplans, since a
		 * top-level WHERE qual might have gotten used to form several
		 * different index quals.  We don't try exceedingly hard to eliminate
		 * redundancies, but we do eliminate obvious duplicates by using
		 * list_concat_unique.
		 */
		foreach(l, apath->bitmapquals)
		{
			Plan	   *subplan;
			List	   *subqual;
			List	   *subindexqual;
			List	   *subindexEC;

			subplan = create_bitmap_subplan(root, (Path *) lfirst(l),
											&subqual, &subindexqual,
											&subindexEC);
			subplans = lappend(subplans, subplan);
			subquals = list_concat_unique(subquals, subqual);
			subindexquals = list_concat_unique(subindexquals, subindexqual);
			/* Duplicates in indexECs aren't worth getting rid of */
			subindexECs = list_concat(subindexECs, subindexEC);
		}
		plan = (Plan *) make_bitmap_and(subplans);
		plan->startup_cost = apath->path.startup_cost;
		plan->total_cost = apath->path.total_cost;
		plan->plan_rows =
			clamp_row_est(apath->bitmapselectivity * apath->path.parent->tuples);
		plan->plan_width = 0;	/* meaningless */
		*qual = subquals;
		*indexqual = subindexquals;
		*indexECs = subindexECs;
	}
	else if (IsA(bitmapqual, BitmapOrPath))
	{
		BitmapOrPath *opath = (BitmapOrPath *) bitmapqual;
		List	   *subplans = NIL;
		List	   *subquals = NIL;
		List	   *subindexquals = NIL;
		bool		const_true_subqual = false;
		bool		const_true_subindexqual = false;
		ListCell   *l;

		/*
		 * Here, we only detect qual-free subplans.  A qual-free subplan would
		 * cause us to generate "... OR true ..."  which we may as well reduce
		 * to just "true".  We do not try to eliminate redundant subclauses
		 * because (a) it's not as likely as in the AND case, and (b) we might
		 * well be working with hundreds or even thousands of OR conditions,
		 * perhaps from a long IN list.  The performance of list_append_unique
		 * would be unacceptable.
		 */
		foreach(l, opath->bitmapquals)
		{
			Plan	   *subplan;
			List	   *subqual;
			List	   *subindexqual;
			List	   *subindexEC;

			subplan = create_bitmap_subplan(root, (Path *) lfirst(l),
											&subqual, &subindexqual,
											&subindexEC);
			subplans = lappend(subplans, subplan);
			if (subqual == NIL)
				const_true_subqual = true;
			else if (!const_true_subqual)
				subquals = lappend(subquals,
								   make_ands_explicit(subqual));
			if (subindexqual == NIL)
				const_true_subindexqual = true;
			else if (!const_true_subindexqual)
				subindexquals = lappend(subindexquals,
										make_ands_explicit(subindexqual));
		}

		/*
		 * In the presence of ScalarArrayOpExpr quals, we might have built
		 * BitmapOrPaths with just one subpath; don't add an OR step.
		 */
		if (list_length(subplans) == 1)
		{
			plan = (Plan *) linitial(subplans);
		}
		else
		{
			plan = (Plan *) make_bitmap_or(subplans);
			plan->startup_cost = opath->path.startup_cost;
			plan->total_cost = opath->path.total_cost;
			plan->plan_rows =
				clamp_row_est(opath->bitmapselectivity * opath->path.parent->tuples);
			plan->plan_width = 0;		/* meaningless */
		}

		/*
		 * If there were constant-TRUE subquals, the OR reduces to constant
		 * TRUE.  Also, avoid generating one-element ORs, which could happen
		 * due to redundancy elimination or ScalarArrayOpExpr quals.
		 */
		if (const_true_subqual)
			*qual = NIL;
		else if (list_length(subquals) <= 1)
			*qual = subquals;
		else
			*qual = list_make1(make_orclause(subquals));
		if (const_true_subindexqual)
			*indexqual = NIL;
		else if (list_length(subindexquals) <= 1)
			*indexqual = subindexquals;
		else
			*indexqual = list_make1(make_orclause(subindexquals));
		*indexECs = NIL;
	}
	else if (IsA(bitmapqual, IndexPath))
	{
		IndexPath  *ipath = (IndexPath *) bitmapqual;
		IndexScan  *iscan;
		List	   *subindexECs;
		ListCell   *l;

		/* Use the regular indexscan plan build machinery... */
		iscan = (IndexScan *) create_indexscan_plan(root, ipath,
													NIL, NIL, false);
		Assert(IsA(iscan, IndexScan));
		/* then convert to a bitmap indexscan */
		plan = (Plan *) make_bitmap_indexscan(iscan->scan.scanrelid,
											  iscan->indexid,
											  iscan->indexqual,
											  iscan->indexqualorig);
		plan->startup_cost = 0.0;
		plan->total_cost = ipath->indextotalcost;
		plan->plan_rows =
			clamp_row_est(ipath->indexselectivity * ipath->path.parent->tuples);
		plan->plan_width = 0;	/* meaningless */
		*qual = get_actual_clauses(ipath->indexclauses);
		*indexqual = get_actual_clauses(ipath->indexquals);
		foreach(l, ipath->indexinfo->indpred)
		{
			Expr	   *pred = (Expr *) lfirst(l);

			/*
			 * We know that the index predicate must have been implied by the
			 * query condition as a whole, but it may or may not be implied by
			 * the conditions that got pushed into the bitmapqual.  Avoid
			 * generating redundant conditions.
			 */
			if (!predicate_implied_by(list_make1(pred), ipath->indexclauses))
			{
				*qual = lappend(*qual, pred);
				*indexqual = lappend(*indexqual, pred);
			}
		}
		subindexECs = NIL;
		foreach(l, ipath->indexquals)
		{
			RestrictInfo *rinfo = (RestrictInfo *) lfirst(l);

			if (rinfo->parent_ec)
				subindexECs = lappend(subindexECs, rinfo->parent_ec);
		}
		*indexECs = subindexECs;
	}
	else
	{
		elog(ERROR, "unrecognized node type: %d", nodeTag(bitmapqual));
		plan = NULL;			/* keep compiler quiet */
	}

	return plan;
}

/*
 * create_tidscan_plan
 *	 Returns a tidscan plan for the base relation scanned by 'best_path'
 *	 with restriction clauses 'scan_clauses' and targetlist 'tlist'.
 */
static TidScan *
create_tidscan_plan(PlannerInfo *root, TidPath *best_path,
					List *tlist, List *scan_clauses)
{
	TidScan    *scan_plan;
	Index		scan_relid = best_path->path.parent->relid;
	List	   *tidquals = best_path->tidquals;
	List	   *ortidquals;

	/* it should be a base rel... */
	Assert(scan_relid > 0);
	Assert(best_path->path.parent->rtekind == RTE_RELATION);

	/* Sort clauses into best execution order */
	scan_clauses = order_qual_clauses(root, scan_clauses);

	/* Reduce RestrictInfo list to bare expressions; ignore pseudoconstants */
	scan_clauses = extract_actual_clauses(scan_clauses, false);

	/* Replace any outer-relation variables with nestloop params */
	if (best_path->path.param_info)
	{
		tidquals = (List *)
			replace_nestloop_params(root, (Node *) tidquals);
		scan_clauses = (List *)
			replace_nestloop_params(root, (Node *) scan_clauses);
	}

	/*
	 * Remove any clauses that are TID quals.  This is a bit tricky since the
	 * tidquals list has implicit OR semantics.
	 *
	 * In the case of CURRENT OF, however, we do want the CurrentOfExpr to
	 * reside in both the tidlist and the qual, as CurrentOfExpr is effectively
	 * a ctid, gp_segment_id, and tableoid qual. Constant folding will
	 * finish up this qual rewriting to ensure what we dispatch is a sane interpretation
	 * of CURRENT OF behavior.
	 */
	if (!(list_length(scan_clauses) == 1 && IsA(linitial(scan_clauses), CurrentOfExpr)))
	{
		ortidquals = tidquals;
		if (list_length(ortidquals) > 1)
			ortidquals = list_make1(make_orclause(ortidquals));
		scan_clauses = list_difference(scan_clauses, ortidquals);
	}

	scan_plan = make_tidscan(tlist,
							 scan_clauses,
							 scan_relid,
							 tidquals);

	copy_path_costsize(root, &scan_plan->scan.plan, &best_path->path);

	return scan_plan;
}

/*
 * create_subqueryscan_plan
 *	 Returns a subqueryscan plan for the base relation scanned by 'best_path'
 *	 with restriction clauses 'scan_clauses' and targetlist 'tlist'.
 */
static SubqueryScan *
create_subqueryscan_plan(PlannerInfo *root, Path *best_path,
						 List *tlist, List *scan_clauses)
{
	SubqueryScan *scan_plan;
	Index		scan_relid = best_path->parent->relid;

	/* it should be a subquery base rel... */
	Assert(scan_relid > 0);
	Assert(best_path->parent->rtekind == RTE_SUBQUERY);

	/* Sort clauses into best execution order */
	scan_clauses = order_qual_clauses(root, scan_clauses);

	/* Reduce RestrictInfo list to bare expressions; ignore pseudoconstants */
	scan_clauses = extract_actual_clauses(scan_clauses, false);

	/* Replace any outer-relation variables with nestloop params */
	if (best_path->param_info)
	{
		scan_clauses = (List *)
			replace_nestloop_params(root, (Node *) scan_clauses);
		process_subquery_nestloop_params(root,
										 best_path->parent->subplan_params);
	}

	scan_plan = make_subqueryscan(tlist,
								  scan_clauses,
								  scan_relid,
								  best_path->parent->subplan);

	copy_path_costsize(root, &scan_plan->scan.plan, best_path);

	return scan_plan;
}

/*
 * create_functionscan_plan
 *	 Returns a functionscan plan for the base relation scanned by 'best_path'
 *	 with restriction clauses 'scan_clauses' and targetlist 'tlist'.
 */
static FunctionScan *
create_functionscan_plan(PlannerInfo *root, Path *best_path,
						 List *tlist, List *scan_clauses)
{
	FunctionScan *scan_plan;
	Index		scan_relid = best_path->parent->relid;
	RangeTblEntry *rte;
	List	   *functions;

	/* it should be a function base rel... */
	Assert(scan_relid > 0);
	rte = planner_rt_fetch(scan_relid, root);
	Assert(rte->rtekind == RTE_FUNCTION);
	functions = rte->functions;

	/* Sort clauses into best execution order */
	scan_clauses = order_qual_clauses(root, scan_clauses);

	/* Reduce RestrictInfo list to bare expressions; ignore pseudoconstants */
	scan_clauses = extract_actual_clauses(scan_clauses, false);

	/* Replace any outer-relation variables with nestloop params */
	if (best_path->param_info)
	{
		scan_clauses = (List *)
			replace_nestloop_params(root, (Node *) scan_clauses);
		/* The function expressions could contain nestloop params, too */
		functions = (List *) replace_nestloop_params(root, (Node *) functions);
	}

	scan_plan = make_functionscan(tlist, scan_clauses, scan_relid,
								  functions, rte->funcordinality);

	copy_path_costsize(root, &scan_plan->scan.plan, best_path);

	return scan_plan;
}

/*
 * create_tablefunction_plan
 *	 Returns a TableFunction plan for the base relation scanned by 'best_path'
 *	 with restriction clauses 'scan_clauses' and targetlist 'tlist'.
 */
static TableFunctionScan *
create_tablefunction_plan(PlannerInfo *root,
						  Path *best_path,
						  List *tlist,
						  List *scan_clauses)
{
	TableFunctionScan *tablefunc;
	Plan	   *subplan = best_path->parent->subplan;
	Index		scan_relid = best_path->parent->relid;
	RangeTblEntry *rte;
	RangeTblFunction *rtf;

	/* it should be a function base rel... */
	Assert(scan_relid > 0);
	rte = planner_rt_fetch(scan_relid, root);
	Assert(best_path->parent->rtekind == RTE_TABLEFUNCTION);
	Assert(list_length(rte->functions) == 1);
	rtf = linitial(rte->functions);

	/* Reduce RestrictInfo list to bare expressions; ignore pseudoconstants */
	scan_clauses = extract_actual_clauses(scan_clauses, false);

	/* Create the TableFunctionScan plan */
	tablefunc = make_tablefunction(tlist, scan_clauses, subplan, scan_relid, rtf);

	/* Cost is determined largely by the cost of the underlying subplan */
	copy_plan_costsize(&tablefunc->scan.plan, subplan);

	copy_path_costsize(root, &tablefunc->scan.plan, best_path);

	return tablefunc;
}

/*
 * create_valuesscan_plan
 *	 Returns a valuesscan plan for the base relation scanned by 'best_path'
 *	 with restriction clauses 'scan_clauses' and targetlist 'tlist'.
 */
static ValuesScan *
create_valuesscan_plan(PlannerInfo *root, Path *best_path,
					   List *tlist, List *scan_clauses)
{
	ValuesScan *scan_plan;
	Index		scan_relid = best_path->parent->relid;
	RangeTblEntry *rte;
	List	   *values_lists;

	/* it should be a values base rel... */
	Assert(scan_relid > 0);
	rte = planner_rt_fetch(scan_relid, root);
	Assert(rte->rtekind == RTE_VALUES);
	values_lists = rte->values_lists;

	/* Sort clauses into best execution order */
	scan_clauses = order_qual_clauses(root, scan_clauses);

	/* Reduce RestrictInfo list to bare expressions; ignore pseudoconstants */
	scan_clauses = extract_actual_clauses(scan_clauses, false);

	/* Replace any outer-relation variables with nestloop params */
	if (best_path->param_info)
	{
		scan_clauses = (List *)
			replace_nestloop_params(root, (Node *) scan_clauses);
		/* The values lists could contain nestloop params, too */
		values_lists = (List *)
			replace_nestloop_params(root, (Node *) values_lists);
	}

	scan_plan = make_valuesscan(tlist, scan_clauses, scan_relid,
								values_lists);

	copy_path_costsize(root, &scan_plan->scan.plan, best_path);

	return scan_plan;
}

/*
 * create_ctescan_plan
 *	 Returns a ctescan plan for the base relation scanned by 'best_path'
 *	 with restriction clauses 'scan_clauses' and targetlist 'tlist'.
 */
static SubqueryScan *
create_ctescan_plan(PlannerInfo *root, Path *best_path,
					List *tlist, List *scan_clauses)
{
	Index		scan_relid = best_path->parent->relid;
	SubqueryScan *scan_plan;

	Assert(best_path->parent->rtekind == RTE_CTE);

	Assert(scan_relid > 0);

	/* Sort clauses into best execution order */
	scan_clauses = order_qual_clauses(root, scan_clauses);

	/* Reduce RestrictInfo list to bare expressions; ignore pseudoconstants */
	scan_clauses = extract_actual_clauses(scan_clauses, false);

	/* Replace any outer-relation variables with nestloop params */
	if (best_path->param_info)
	{
		scan_clauses = (List *)
			replace_nestloop_params(root, (Node *) scan_clauses);
	}

	scan_plan = make_subqueryscan(tlist,
								  scan_clauses,
								  scan_relid,
								  best_path->parent->subplan);

	copy_path_costsize(root, &scan_plan->scan.plan, best_path);

	return scan_plan;
}

/*
 * create_worktablescan_plan
 *	 Returns a worktablescan plan for the base relation scanned by 'best_path'
 *	 with restriction clauses 'scan_clauses' and targetlist 'tlist'.
 */
static WorkTableScan *
create_worktablescan_plan(PlannerInfo *root, Path *best_path,
						  List *tlist, List *scan_clauses)
{
	WorkTableScan *scan_plan;
	Index		scan_relid = best_path->parent->relid;
	RangeTblEntry *rte;
	Index		levelsup;
	PlannerInfo *cteroot;

	Assert(scan_relid > 0);
	rte = planner_rt_fetch(scan_relid, root);
	Assert(rte->rtekind == RTE_CTE);
	Assert(rte->self_reference);

	/*
	 * We need to find the worktable param ID, which is in the plan level
	 * that's processing the recursive UNION, which is one level *below* where
	 * the CTE comes from.
	 */
	levelsup = rte->ctelevelsup;
	if (levelsup == 0)			/* shouldn't happen */
		elog(ERROR, "bad levelsup for CTE \"%s\"", rte->ctename);
	levelsup--;
	cteroot = root;
	while (levelsup-- > 0)
	{
		cteroot = cteroot->parent_root;
		if (!cteroot)			/* shouldn't happen */
			elog(ERROR, "bad levelsup for CTE \"%s\"", rte->ctename);
	}
	if (cteroot->wt_param_id < 0)		/* shouldn't happen */
		elog(ERROR, "could not find param ID for CTE \"%s\"", rte->ctename);

	/* Sort clauses into best execution order */
	scan_clauses = order_qual_clauses(root, scan_clauses);

	/* Reduce RestrictInfo list to bare expressions; ignore pseudoconstants */
	scan_clauses = extract_actual_clauses(scan_clauses, false);

	/* Replace any outer-relation variables with nestloop params */
	if (best_path->param_info)
	{
		scan_clauses = (List *)
			replace_nestloop_params(root, (Node *) scan_clauses);
	}

	scan_plan = make_worktablescan(tlist, scan_clauses, scan_relid,
								   cteroot->wt_param_id);

	copy_path_costsize(root, &scan_plan->scan.plan, best_path);

	return scan_plan;
}

/*
 * create_foreignscan_plan
 *	 Returns a foreignscan plan for the base relation scanned by 'best_path'
 *	 with restriction clauses 'scan_clauses' and targetlist 'tlist'.
 */
static ForeignScan *
create_foreignscan_plan(PlannerInfo *root, ForeignPath *best_path,
						List *tlist, List *scan_clauses)
{
	ForeignScan *scan_plan;
	RelOptInfo *rel = best_path->path.parent;
	Index		scan_relid = rel->relid;
	RangeTblEntry *rte;
	int			i;

	/* it should be a base rel... */
	Assert(scan_relid > 0);
	Assert(rel->rtekind == RTE_RELATION);
	rte = planner_rt_fetch(scan_relid, root);
	Assert(rte->rtekind == RTE_RELATION);

	/*
	 * Sort clauses into best execution order.  We do this first since the FDW
	 * might have more info than we do and wish to adjust the ordering.
	 */
	scan_clauses = order_qual_clauses(root, scan_clauses);

	/*
	 * Let the FDW perform its processing on the restriction clauses and
	 * generate the plan node.  Note that the FDW might remove restriction
	 * clauses that it intends to execute remotely, or even add more (if it
	 * has selected some join clauses for remote use but also wants them
	 * rechecked locally).
	 */
	scan_plan = rel->fdwroutine->GetForeignPlan(root, rel, rte->relid,
												best_path,
												tlist, scan_clauses);

	/* Copy cost data from Path to Plan; no need to make FDW do this */
	copy_path_costsize(root, &scan_plan->scan.plan, &best_path->path);

	/*
	 * Replace any outer-relation variables with nestloop params in the qual
	 * and fdw_exprs expressions.  We do this last so that the FDW doesn't
	 * have to be involved.  (Note that parts of fdw_exprs could have come
	 * from join clauses, so doing this beforehand on the scan_clauses
	 * wouldn't work.)
	 */
	if (best_path->path.param_info)
	{
		scan_plan->scan.plan.qual = (List *)
			replace_nestloop_params(root, (Node *) scan_plan->scan.plan.qual);
		scan_plan->fdw_exprs = (List *)
			replace_nestloop_params(root, (Node *) scan_plan->fdw_exprs);
	}

	/*
	 * Detect whether any system columns are requested from rel.  This is a
	 * bit of a kluge and might go away someday, so we intentionally leave it
	 * out of the API presented to FDWs.
	 */
	scan_plan->fsSystemCol = false;
	for (i = rel->min_attr; i < 0; i++)
	{
		if (!bms_is_empty(rel->attr_needed[i - rel->min_attr]))
		{
			scan_plan->fsSystemCol = true;
			break;
		}
	}

	return scan_plan;
}

static Expr *
remove_isnotfalse_expr(Expr *expr)
{
	if (IsA(expr, BooleanTest))
	{
		BooleanTest *bt = (BooleanTest *) expr;

		if (bt->booltesttype == IS_NOT_FALSE)
		{
			return bt->arg;
		}
	}
	return expr;
}

/*
 * remove_isnotfalse
 *	  Given a list of joinclauses, extract the bare clauses, removing any IS_NOT_FALSE
 *	  additions. The original data structure is not touched; a modified list is returned
 */
static List *
remove_isnotfalse(List *clauses)
{
	List	   *t_list = NIL;
	ListCell   *l;

	foreach(l, clauses)
	{
		Node	   *node = (Node *) lfirst(l);

		if (IsA(node, Expr) ||IsA(node, BooleanTest))
		{
			Expr	   *expr = (Expr *) node;

			expr = remove_isnotfalse_expr(expr);
			t_list = lappend(t_list, expr);
		}
		else if (IsA(node, RestrictInfo))
		{
			RestrictInfo *restrictinfo = (RestrictInfo *) node;
			Expr	   *rclause = restrictinfo->clause;

			rclause = remove_isnotfalse_expr(rclause);
			t_list = lappend(t_list, rclause);
		}
		else
		{
			t_list = lappend(t_list, node);
		}
	}
	return t_list;
}


/*****************************************************************************
 *
 *	JOIN METHODS
 *
 *****************************************************************************/

static NestLoop *
create_nestloop_plan(PlannerInfo *root,
					 NestPath *best_path,
					 Plan *outer_plan,
					 Plan *inner_plan)
{
	NestLoop   *join_plan;
	List	   *tlist = build_path_tlist(root, &best_path->path);
	List	   *joinrestrictclauses = best_path->joinrestrictinfo;
	List	   *joinclauses;
	List	   *otherclauses;
	Relids		outerrelids;
	List	   *nestParams;
	ListCell   *cell;
	ListCell   *prev;
	ListCell   *next;

	bool		prefetch = false;

	/*
	 * MPP-1459: subqueries are resolved after our deadlock checks in
	 * pathnode.c; so we have to check here to make sure that we catch all
	 * motion deadlocks.
	 *
	 * MPP-1487: if there is already a materialize node here, we don't want to
	 * insert another one. :-)
	 *
	 * NOTE: materialize_finished_plan() does *almost* what we want -- except
	 * we aren't finished.
	 */
	if (best_path->innerjoinpath->motionHazard ||
		!best_path->innerjoinpath->rescannable)
	{
		Plan	   *p;
		Material   *mat;

		p = inner_plan;
		while (IsA(p, PartitionSelector))
			p = p->lefttree;
		if (IsA(p, Material))
		{
			mat = (Material *) p;
		}
		else
		{
			Path		matpath;	/* dummy for cost fixup */

			/* Set cost data */
			cost_material(&matpath,
						  root,
						  inner_plan->startup_cost,
						  inner_plan->total_cost,
						  inner_plan->plan_rows,
						  inner_plan->plan_width);

			mat = make_material(inner_plan);

			mat->plan.startup_cost = matpath.startup_cost;
			mat->plan.total_cost = matpath.total_cost;
			mat->plan.plan_rows = inner_plan->plan_rows;
			mat->plan.plan_width = inner_plan->plan_width;

			inner_plan = (Plan *) mat;
		}

		/*
		 * MPP-1657: Even if there is already a materialize here, we
		 * may need to update its strictness.
		 */
		if (best_path->outerjoinpath->motionHazard)
		{
			mat->cdb_strict = true;
			prefetch = true;
		}
	}

#if  0
	/*
	 * If the inner path is a nestloop inner indexscan, it might be using some
	 * of the join quals as index quals, in which case we don't have to check
	 * them again at the join node.  Remove any join quals that are redundant.
	 */
	joinrestrictclauses =
		select_nonredundant_join_clauses(root,
										 joinrestrictclauses,
										 best_path->innerjoinpath);
#endif

	/* Sort join qual clauses into best execution order */
	joinrestrictclauses = order_qual_clauses(root, joinrestrictclauses);

	/* Get the join qual clauses (in plain expression form) */
	/* Any pseudoconstant clauses are ignored here */
	if (IS_OUTER_JOIN(best_path->jointype))
	{
		extract_actual_join_clauses(joinrestrictclauses,
									&joinclauses, &otherclauses);
	}
	else
	{
		/* We can treat all clauses alike for an inner join */
		joinclauses = extract_actual_clauses(joinrestrictclauses, false);
		otherclauses = NIL;
	}

	if (best_path->jointype == JOIN_LASJ_NOTIN)
	{
		joinclauses = remove_isnotfalse(joinclauses);
	}

	/* Replace any outer-relation variables with nestloop params */
	if (best_path->path.param_info)
	{
		joinclauses = (List *)
			replace_nestloop_params(root, (Node *) joinclauses);
		otherclauses = (List *)
			replace_nestloop_params(root, (Node *) otherclauses);
	}

	/*
	 * Identify any nestloop parameters that should be supplied by this join
	 * node, and move them from root->curOuterParams to the nestParams list.
	 */
	outerrelids = best_path->outerjoinpath->parent->relids;
	nestParams = NIL;
	prev = NULL;
	for (cell = list_head(root->curOuterParams); cell; cell = next)
	{
		NestLoopParam *nlp = (NestLoopParam *) lfirst(cell);

		next = lnext(cell);
		if (IsA(nlp->paramval, Var) &&
			bms_is_member(nlp->paramval->varno, outerrelids))
		{
			root->curOuterParams = list_delete_cell(root->curOuterParams,
													cell, prev);
			nestParams = lappend(nestParams, nlp);
		}
		else if (IsA(nlp->paramval, PlaceHolderVar) &&
				 bms_overlap(((PlaceHolderVar *) nlp->paramval)->phrels,
							 outerrelids) &&
				 bms_is_subset(find_placeholder_info(root,
											(PlaceHolderVar *) nlp->paramval,
													 false)->ph_eval_at,
							   outerrelids))
		{
			root->curOuterParams = list_delete_cell(root->curOuterParams,
													cell, prev);
			nestParams = lappend(nestParams, nlp);
		}
		else
			prev = cell;
	}

	join_plan = make_nestloop(tlist,
							  joinclauses,
							  otherclauses,
							  nestParams,
							  outer_plan,
							  inner_plan,
							  best_path->jointype);

	copy_path_costsize(root, &join_plan->join.plan, &best_path->path);

	if (IsA(best_path->innerjoinpath, MaterialPath))
	{
		MaterialPath *mp = (MaterialPath *) best_path->innerjoinpath;

		if (mp->cdb_strict)
			prefetch = true;
	}

	if (prefetch)
		join_plan->join.prefetch_inner = true;

	return join_plan;
}

static MergeJoin *
create_mergejoin_plan(PlannerInfo *root,
					  MergePath *best_path,
					  Plan *outer_plan,
					  Plan *inner_plan)
{
	List	   *tlist = build_path_tlist(root, &best_path->jpath.path);
	List	   *joinclauses;
	List	   *otherclauses;
	List	   *mergeclauses;
	Sort	   *sort;
	bool		prefetch = false;
	List	   *outerpathkeys;
	List	   *innerpathkeys;
	int			nClauses;
	Oid		   *mergefamilies;
	Oid		   *mergecollations;
	int		   *mergestrategies;
	bool	   *mergenullsfirst;
	MergeJoin  *join_plan;
	int			i;
	ListCell   *lc;
	ListCell   *lop;
	ListCell   *lip;

	/* Sort join qual clauses into best execution order */
	/* NB: do NOT reorder the mergeclauses */
	joinclauses = order_qual_clauses(root, best_path->jpath.joinrestrictinfo);

	/* Get the join qual clauses (in plain expression form) */
	/* Any pseudoconstant clauses are ignored here */
	if (IS_OUTER_JOIN(best_path->jpath.jointype))
	{
		extract_actual_join_clauses(joinclauses,
									&joinclauses, &otherclauses);
	}
	else
	{
		/* We can treat all clauses alike for an inner join */
		joinclauses = extract_actual_clauses(joinclauses, false);
		otherclauses = NIL;
	}

	/*
	 * Remove the mergeclauses from the list of join qual clauses, leaving the
	 * list of quals that must be checked as qpquals.
	 */
	mergeclauses = get_actual_clauses(best_path->path_mergeclauses);
	joinclauses = list_difference(joinclauses, mergeclauses);

	/*
	 * Replace any outer-relation variables with nestloop params.  There
	 * should not be any in the mergeclauses.
	 */
	if (best_path->jpath.path.param_info)
	{
		joinclauses = (List *)
			replace_nestloop_params(root, (Node *) joinclauses);
		otherclauses = (List *)
			replace_nestloop_params(root, (Node *) otherclauses);
	}

	/*
	 * Rearrange mergeclauses, if needed, so that the outer variable is always
	 * on the left; mark the mergeclause restrictinfos with correct
	 * outer_is_left status.
	 */
	mergeclauses = get_switched_clauses(best_path->path_mergeclauses,
							 best_path->jpath.outerjoinpath->parent->relids);

	/*
	 * Create explicit sort nodes for the outer and inner paths if necessary.
	 * Make sure there are no excess columns in the inputs if sorting.
	 */
	if (best_path->outersortkeys)
	{
		disuse_physical_tlist(root, outer_plan, best_path->jpath.outerjoinpath);
		sort =
			make_sort_from_pathkeys(root,
									outer_plan,
									best_path->outersortkeys,
									-1.0,
									true);
		if (sort)
			outer_plan = (Plan *) sort;
		outerpathkeys = best_path->outersortkeys;
	}
	else
		outerpathkeys = best_path->jpath.outerjoinpath->pathkeys;

	if (best_path->innersortkeys)
	{
		disuse_physical_tlist(root, inner_plan, best_path->jpath.innerjoinpath);
		sort =
			make_sort_from_pathkeys(root,
									inner_plan,
									best_path->innersortkeys,
									-1.0,
									true);
		if (sort)
			inner_plan = (Plan *) sort;
		innerpathkeys = best_path->innersortkeys;
	}
	else
		innerpathkeys = best_path->jpath.innerjoinpath->pathkeys;

	/*
	 * MPP-3300: very similar to the nested-loop join motion deadlock cases. But we may have already
	 * put some slackening operators below (e.g. a sort).
	 *
	 * We need some kind of strict slackening operator (something which consumes all of its
	 * input before producing a row of output) for our inner. And we need to prefetch that side
	 * first.
	 *
	 * See motion_sanity_walker() for details on how a deadlock may occur.
	 */
	if (best_path->jpath.outerjoinpath->motionHazard && best_path->jpath.innerjoinpath->motionHazard)
	{
		prefetch = true;
		if (!IsA(inner_plan, Sort))
		{
			if (IsA(inner_plan, Material))
			{
				((Material *) inner_plan)->cdb_strict = true;
			}
			else
			{
				Material   *mat;

				/* need to add slack. */
				mat = make_material(inner_plan);
				mat->cdb_strict = true;
				inner_plan = (Plan *) mat;
			}
		}
	}

	/*
	 * If specified, add a materialize node to shield the inner plan from the
	 * need to handle mark/restore.
	 */
	if (best_path->materialize_inner)
	{
		Plan	   *matplan = (Plan *) make_material(inner_plan);

		/*
		 * We assume the materialize will not spill to disk, and therefore
		 * charge just cpu_operator_cost per tuple.  (Keep this estimate in
		 * sync with final_cost_mergejoin.)
		 */
		copy_plan_costsize(matplan, inner_plan);
		matplan->total_cost += cpu_operator_cost * matplan->plan_rows;

		inner_plan = matplan;
	}

	/*
	 * Compute the opfamily/collation/strategy/nullsfirst arrays needed by the
	 * executor.  The information is in the pathkeys for the two inputs, but
	 * we need to be careful about the possibility of mergeclauses sharing a
	 * pathkey (compare find_mergeclauses_for_pathkeys()).
	 */
	nClauses = list_length(mergeclauses);
	Assert(nClauses == list_length(best_path->path_mergeclauses));
	mergefamilies = (Oid *) palloc(nClauses * sizeof(Oid));
	mergecollations = (Oid *) palloc(nClauses * sizeof(Oid));
	mergestrategies = (int *) palloc(nClauses * sizeof(int));
	mergenullsfirst = (bool *) palloc(nClauses * sizeof(bool));

	lop = list_head(outerpathkeys);
	lip = list_head(innerpathkeys);
	i = 0;
	foreach(lc, best_path->path_mergeclauses)
	{
		RestrictInfo *rinfo = (RestrictInfo *) lfirst(lc);
		EquivalenceClass *oeclass;
		EquivalenceClass *ieclass;
		PathKey    *opathkey;
		PathKey    *ipathkey;
		EquivalenceClass *opeclass;
		EquivalenceClass *ipeclass;
		ListCell   *l2;

		/* fetch outer/inner eclass from mergeclause */
		Assert(IsA(rinfo, RestrictInfo));
		if (rinfo->outer_is_left)
		{
			oeclass = rinfo->left_ec;
			ieclass = rinfo->right_ec;
		}
		else
		{
			oeclass = rinfo->right_ec;
			ieclass = rinfo->left_ec;
		}
		Assert(oeclass != NULL);
		Assert(ieclass != NULL);

		/*
		 * For debugging purposes, we check that the eclasses match the paths'
		 * pathkeys.  In typical cases the merge clauses are one-to-one with
		 * the pathkeys, but when dealing with partially redundant query
		 * conditions, we might have clauses that re-reference earlier path
		 * keys.  The case that we need to reject is where a pathkey is
		 * entirely skipped over.
		 *
		 * lop and lip reference the first as-yet-unused pathkey elements;
		 * it's okay to match them, or any element before them.  If they're
		 * NULL then we have found all pathkey elements to be used.
		 */
		if (lop)
		{
			opathkey = (PathKey *) lfirst(lop);
			opeclass = opathkey->pk_eclass;
			if (oeclass == opeclass)
			{
				/* fast path for typical case */
				lop = lnext(lop);
			}
			else
			{
				/* redundant clauses ... must match something before lop */
				foreach(l2, outerpathkeys)
				{
					if (l2 == lop)
						break;
					opathkey = (PathKey *) lfirst(l2);
					opeclass = opathkey->pk_eclass;
					if (oeclass == opeclass)
						break;
				}
				if (oeclass != opeclass)
					elog(ERROR, "outer pathkeys do not match mergeclauses");
			}
		}
		else
		{
			/* redundant clauses ... must match some already-used pathkey */
			opathkey = NULL;
			opeclass = NULL;
			foreach(l2, outerpathkeys)
			{
				opathkey = (PathKey *) lfirst(l2);
				opeclass = opathkey->pk_eclass;
				if (oeclass == opeclass)
					break;
			}
			if (l2 == NULL)
				elog(ERROR, "outer pathkeys do not match mergeclauses");
		}

		if (lip)
		{
			ipathkey = (PathKey *) lfirst(lip);
			ipeclass = ipathkey->pk_eclass;
			if (ieclass == ipeclass)
			{
				/* fast path for typical case */
				lip = lnext(lip);
			}
			else
			{
				/* redundant clauses ... must match something before lip */
				foreach(l2, innerpathkeys)
				{
					if (l2 == lip)
						break;
					ipathkey = (PathKey *) lfirst(l2);
					ipeclass = ipathkey->pk_eclass;
					if (ieclass == ipeclass)
						break;
				}
				if (ieclass != ipeclass)
					elog(ERROR, "inner pathkeys do not match mergeclauses");
			}
		}
		else
		{
			/* redundant clauses ... must match some already-used pathkey */
			ipathkey = NULL;
			ipeclass = NULL;
			foreach(l2, innerpathkeys)
			{
				ipathkey = (PathKey *) lfirst(l2);
				ipeclass = ipathkey->pk_eclass;
				if (ieclass == ipeclass)
					break;
			}
			if (l2 == NULL)
				elog(ERROR, "inner pathkeys do not match mergeclauses");
		}

		/* pathkeys should match each other too (more debugging) */
		if (opathkey->pk_opfamily != ipathkey->pk_opfamily ||
			opathkey->pk_eclass->ec_collation != ipathkey->pk_eclass->ec_collation ||
			opathkey->pk_strategy != ipathkey->pk_strategy ||
			opathkey->pk_nulls_first != ipathkey->pk_nulls_first)
			elog(ERROR, "left and right pathkeys do not match in mergejoin");

		/* OK, save info for executor */
		mergefamilies[i] = opathkey->pk_opfamily;
		mergecollations[i] = opathkey->pk_eclass->ec_collation;
		mergestrategies[i] = opathkey->pk_strategy;
		mergenullsfirst[i] = opathkey->pk_nulls_first;
		i++;
	}

	/*
	 * Note: it is not an error if we have additional pathkey elements (i.e.,
	 * lop or lip isn't NULL here).  The input paths might be better-sorted
	 * than we need for the current mergejoin.
	 */

	/*
	 * Now we can build the mergejoin node.
	 */
	join_plan = make_mergejoin(tlist,
							   joinclauses,
							   otherclauses,
							   mergeclauses,
							   mergefamilies,
							   mergecollations,
							   mergestrategies,
							   mergenullsfirst,
							   outer_plan,
							   inner_plan,
							   best_path->jpath.jointype);

	join_plan->join.prefetch_inner = prefetch;

	/* Costs of sort and material steps are included in path cost already */
	copy_path_costsize(root, &join_plan->join.plan, &best_path->jpath.path);

	return join_plan;
}

static HashJoin *
create_hashjoin_plan(PlannerInfo *root,
					 HashPath *best_path,
					 Plan *outer_plan,
					 Plan *inner_plan)
{
	List	   *tlist = build_path_tlist(root, &best_path->jpath.path);
	List	   *joinclauses;
	List	   *otherclauses;
	List	   *hashclauses;
	Oid			skewTable = InvalidOid;
	AttrNumber	skewColumn = InvalidAttrNumber;
	bool		skewInherit = false;
	Oid			skewColType = InvalidOid;
	int32		skewColTypmod = -1;
	HashJoin   *join_plan;
	Hash	   *hash_plan;

	/* Sort join qual clauses into best execution order */
	joinclauses = order_qual_clauses(root, best_path->jpath.joinrestrictinfo);
	/* There's no point in sorting the hash clauses ... */

	/* Get the join qual clauses (in plain expression form) */
	/* Any pseudoconstant clauses are ignored here */
	if (IS_OUTER_JOIN(best_path->jpath.jointype))
	{
		extract_actual_join_clauses(joinclauses,
									&joinclauses, &otherclauses);
	}
	else
	{
		/* We can treat all clauses alike for an inner join */
		joinclauses = extract_actual_clauses(joinclauses, false);
		otherclauses = NIL;
	}

	/*
	 * Remove the hashclauses from the list of join qual clauses, leaving the
	 * list of quals that must be checked as qpquals.
	 */
	hashclauses = get_actual_clauses(best_path->path_hashclauses);
	joinclauses = list_difference(joinclauses, hashclauses);

	/*
	 * Replace any outer-relation variables with nestloop params.  There
	 * should not be any in the hashclauses.
	 */
	if (best_path->jpath.path.param_info)
	{
		joinclauses = (List *)
			replace_nestloop_params(root, (Node *) joinclauses);
		otherclauses = (List *)
			replace_nestloop_params(root, (Node *) otherclauses);
	}

	/*
	 * Rearrange hashclauses, if needed, so that the outer variable is always
	 * on the left.
	 */
	hashclauses = get_switched_clauses(best_path->path_hashclauses,
							 best_path->jpath.outerjoinpath->parent->relids);

	/*
	 * We don't want any excess columns in the hashed tuples, or in the outer
	 * either!
	 */
	disuse_physical_tlist(root, inner_plan, best_path->jpath.innerjoinpath);
	if (outer_plan)
		disuse_physical_tlist(root, outer_plan, best_path->jpath.outerjoinpath);

	/* If we expect batching, suppress excess columns in outer tuples too */
	if (best_path->num_batches > 1)
		disuse_physical_tlist(root, outer_plan, best_path->jpath.outerjoinpath);

	/*
	 * If there is a single join clause and we can identify the outer variable
	 * as a simple column reference, supply its identity for possible use in
	 * skew optimization.  (Note: in principle we could do skew optimization
	 * with multiple join clauses, but we'd have to be able to determine the
	 * most common combinations of outer values, which we don't currently have
	 * enough stats for.)
	 */
	if (list_length(hashclauses) == 1)
	{
		OpExpr	   *clause = (OpExpr *) linitial(hashclauses);
		Node	   *node;

		Assert(is_opclause(clause));
		node = (Node *) linitial(clause->args);
		if (IsA(node, RelabelType))
			node = (Node *) ((RelabelType *) node)->arg;
		if (IsA(node, Var))
		{
			Var		   *var = (Var *) node;
			RangeTblEntry *rte;

			rte = root->simple_rte_array[var->varno];
			if (rte->rtekind == RTE_RELATION)
			{
				skewTable = rte->relid;
				skewColumn = var->varattno;
				skewInherit = rte->inh;
				skewColType = var->vartype;
				skewColTypmod = var->vartypmod;
			}
		}
	}

	/*
	 * Build the hash node and hash join node.
	 */
	hash_plan = make_hash(inner_plan,
						  skewTable,
						  skewColumn,
						  skewInherit,
						  skewColType,
						  skewColTypmod);
	join_plan = make_hashjoin(tlist,
							  joinclauses,
							  otherclauses,
							  hashclauses,
							  NIL, /* hashqualclauses */
							  outer_plan,
							  (Plan *) hash_plan,
							  best_path->jpath.jointype);

	/*
	 * MPP-4635.  best_path->jpath.outerjoinpath may be NULL.
	 * From the comment, it is adaptive nestloop join may cause this.
	 */
	/*
	 * MPP-4165: we need to descend left-first if *either* of the
	 * subplans have any motion.
	 */
	/*
	 * MPP-3300: unify motion-deadlock prevention for all join types.
	 * This allows us to undo the MPP-989 changes in nodeHashjoin.c
	 * (allowing us to check the outer for rows before building the
	 * hash-table).
	 */
	if (best_path->jpath.outerjoinpath == NULL ||
		best_path->jpath.outerjoinpath->motionHazard ||
		best_path->jpath.innerjoinpath->motionHazard)
	{
		join_plan->join.prefetch_inner = true;
	}

	copy_path_costsize(root, &join_plan->join.plan, &best_path->jpath.path);

	return join_plan;
}


/*****************************************************************************
 *
 *	SUPPORTING ROUTINES
 *
 *****************************************************************************/

/*
 * replace_nestloop_params
 *	  Replace outer-relation Vars and PlaceHolderVars in the given expression
 *	  with nestloop Params
 *
 * All Vars and PlaceHolderVars belonging to the relation(s) identified by
 * root->curOuterRels are replaced by Params, and entries are added to
 * root->curOuterParams if not already present.
 */
static Node *
replace_nestloop_params(PlannerInfo *root, Node *expr)
{
	/* No setup needed for tree walk, so away we go */
	return replace_nestloop_params_mutator(expr, root);
}

static Node *
replace_nestloop_params_mutator(Node *node, PlannerInfo *root)
{
	if (node == NULL)
		return NULL;
	if (IsA(node, Var))
	{
		Var		   *var = (Var *) node;
		Param	   *param;
		NestLoopParam *nlp;
		ListCell   *lc;

		/* Upper-level Vars should be long gone at this point */
		Assert(var->varlevelsup == 0);
		/* If not to be replaced, we can just return the Var unmodified */
		if (!bms_is_member(var->varno, root->curOuterRels))
			return node;
		/* Create a Param representing the Var */
		param = assign_nestloop_param_var(root, var);
		/* Is this param already listed in root->curOuterParams? */
		foreach(lc, root->curOuterParams)
		{
			nlp = (NestLoopParam *) lfirst(lc);
			if (nlp->paramno == param->paramid)
			{
				Assert(equal(var, nlp->paramval));
				/* Present, so we can just return the Param */
				return (Node *) param;
			}
		}
		/* No, so add it */
		nlp = makeNode(NestLoopParam);
		nlp->paramno = param->paramid;
		nlp->paramval = var;
		root->curOuterParams = lappend(root->curOuterParams, nlp);
		/* And return the replacement Param */
		return (Node *) param;
	}
	if (IsA(node, PlaceHolderVar))
	{
		PlaceHolderVar *phv = (PlaceHolderVar *) node;
		Param	   *param;
		NestLoopParam *nlp;
		ListCell   *lc;

		/* Upper-level PlaceHolderVars should be long gone at this point */
		Assert(phv->phlevelsup == 0);

		/*
		 * Check whether we need to replace the PHV.  We use bms_overlap as a
		 * cheap/quick test to see if the PHV might be evaluated in the outer
		 * rels, and then grab its PlaceHolderInfo to tell for sure.
		 */
		if (!bms_overlap(phv->phrels, root->curOuterRels) ||
		  !bms_is_subset(find_placeholder_info(root, phv, false)->ph_eval_at,
						 root->curOuterRels))
		{
			/*
			 * We can't replace the whole PHV, but we might still need to
			 * replace Vars or PHVs within its expression, in case it ends up
			 * actually getting evaluated here.  (It might get evaluated in
			 * this plan node, or some child node; in the latter case we don't
			 * really need to process the expression here, but we haven't got
			 * enough info to tell if that's the case.)  Flat-copy the PHV
			 * node and then recurse on its expression.
			 *
			 * Note that after doing this, we might have different
			 * representations of the contents of the same PHV in different
			 * parts of the plan tree.  This is OK because equal() will just
			 * match on phid/phlevelsup, so setrefs.c will still recognize an
			 * upper-level reference to a lower-level copy of the same PHV.
			 */
			PlaceHolderVar *newphv = makeNode(PlaceHolderVar);

			memcpy(newphv, phv, sizeof(PlaceHolderVar));
			newphv->phexpr = (Expr *)
				replace_nestloop_params_mutator((Node *) phv->phexpr,
												root);
			return (Node *) newphv;
		}
		/* Create a Param representing the PlaceHolderVar */
		param = assign_nestloop_param_placeholdervar(root, phv);
		/* Is this param already listed in root->curOuterParams? */
		foreach(lc, root->curOuterParams)
		{
			nlp = (NestLoopParam *) lfirst(lc);
			if (nlp->paramno == param->paramid)
			{
				Assert(equal(phv, nlp->paramval));
				/* Present, so we can just return the Param */
				return (Node *) param;
			}
		}
		/* No, so add it */
		nlp = makeNode(NestLoopParam);
		nlp->paramno = param->paramid;
		nlp->paramval = (Var *) phv;
		root->curOuterParams = lappend(root->curOuterParams, nlp);
		/* And return the replacement Param */
		return (Node *) param;
	}
	return expression_tree_mutator(node,
								   replace_nestloop_params_mutator,
								   (void *) root);
}

/*
 * process_subquery_nestloop_params
 *	  Handle params of a parameterized subquery that need to be fed
 *	  from an outer nestloop.
 *
 * Currently, that would be *all* params that a subquery in FROM has demanded
 * from the current query level, since they must be LATERAL references.
 *
 * The subplan's references to the outer variables are already represented
 * as PARAM_EXEC Params, so we need not modify the subplan here.  What we
 * do need to do is add entries to root->curOuterParams to signal the parent
 * nestloop plan node that it must provide these values.
 */
static void
process_subquery_nestloop_params(PlannerInfo *root, List *subplan_params)
{
	ListCell   *ppl;

	foreach(ppl, subplan_params)
	{
		PlannerParamItem *pitem = (PlannerParamItem *) lfirst(ppl);

		if (IsA(pitem->item, Var))
		{
			Var		   *var = (Var *) pitem->item;
			NestLoopParam *nlp;
			ListCell   *lc;

			/* If not from a nestloop outer rel, complain */
			if (!bms_is_member(var->varno, root->curOuterRels))
				elog(ERROR, "non-LATERAL parameter required by subquery");
			/* Is this param already listed in root->curOuterParams? */
			foreach(lc, root->curOuterParams)
			{
				nlp = (NestLoopParam *) lfirst(lc);
				if (nlp->paramno == pitem->paramId)
				{
					Assert(equal(var, nlp->paramval));
					/* Present, so nothing to do */
					break;
				}
			}
			if (lc == NULL)
			{
				/* No, so add it */
				nlp = makeNode(NestLoopParam);
				nlp->paramno = pitem->paramId;
				nlp->paramval = copyObject(var);
				root->curOuterParams = lappend(root->curOuterParams, nlp);
			}
		}
		else if (IsA(pitem->item, PlaceHolderVar))
		{
			PlaceHolderVar *phv = (PlaceHolderVar *) pitem->item;
			NestLoopParam *nlp;
			ListCell   *lc;

			/* If not from a nestloop outer rel, complain */
			if (!bms_is_subset(find_placeholder_info(root, phv, false)->ph_eval_at,
							   root->curOuterRels))
				elog(ERROR, "non-LATERAL parameter required by subquery");
			/* Is this param already listed in root->curOuterParams? */
			foreach(lc, root->curOuterParams)
			{
				nlp = (NestLoopParam *) lfirst(lc);
				if (nlp->paramno == pitem->paramId)
				{
					Assert(equal(phv, nlp->paramval));
					/* Present, so nothing to do */
					break;
				}
			}
			if (lc == NULL)
			{
				/* No, so add it */
				nlp = makeNode(NestLoopParam);
				nlp->paramno = pitem->paramId;
				nlp->paramval = copyObject(phv);
				root->curOuterParams = lappend(root->curOuterParams, nlp);
			}
		}
		else
			elog(ERROR, "unexpected type of subquery parameter");
	}
}

/*
 * fix_indexqual_references
 *	  Adjust indexqual clauses to the form the executor's indexqual
 *	  machinery needs.
 *
 * We have four tasks here:
 *	* Remove RestrictInfo nodes from the input clauses.
 *	* Replace any outer-relation Var or PHV nodes with nestloop Params.
 *	  (XXX eventually, that responsibility should go elsewhere?)
 *	* Index keys must be represented by Var nodes with varattno set to the
 *	  index's attribute number, not the attribute number in the original rel.
 *	* If the index key is on the right, commute the clause to put it on the
 *	  left.
 *
 * The result is a modified copy of the path's indexquals list --- the
 * original is not changed.  Note also that the copy shares no substructure
 * with the original; this is needed in case there is a subplan in it (we need
 * two separate copies of the subplan tree, or things will go awry).
 */
static List *
fix_indexqual_references(PlannerInfo *root, IndexPath *index_path)
{
	IndexOptInfo *index = index_path->indexinfo;
	List	   *fixed_indexquals;
	ListCell   *lcc,
			   *lci;

	fixed_indexquals = NIL;

	forboth(lcc, index_path->indexquals, lci, index_path->indexqualcols)
	{
		RestrictInfo *rinfo = (RestrictInfo *) lfirst(lcc);
		int			indexcol = lfirst_int(lci);
		Node	   *clause;

		Assert(IsA(rinfo, RestrictInfo));

		/*
		 * Replace any outer-relation variables with nestloop params.
		 *
		 * This also makes a copy of the clause, so it's safe to modify it
		 * in-place below.
		 */
		clause = replace_nestloop_params(root, (Node *) rinfo->clause);

		if (IsA(clause, OpExpr))
		{
			OpExpr	   *op = (OpExpr *) clause;

			if (list_length(op->args) != 2)
				elog(ERROR, "indexqual clause is not binary opclause");

			/*
			 * Check to see if the indexkey is on the right; if so, commute
			 * the clause.  The indexkey should be the side that refers to
			 * (only) the base relation.
			 */
			if (!bms_equal(rinfo->left_relids, index->rel->relids))
				CommuteOpExpr(op);

			/*
			 * Now replace the indexkey expression with an index Var.
			 */
			linitial(op->args) = fix_indexqual_operand(linitial(op->args),
													   index,
													   indexcol);
		}
		else if (IsA(clause, RowCompareExpr))
		{
			RowCompareExpr *rc = (RowCompareExpr *) clause;
			Expr	   *newrc;
			List	   *indexcolnos;
			bool		var_on_left;
			ListCell   *lca,
					   *lcai;

			/*
			 * Re-discover which index columns are used in the rowcompare.
			 */
			newrc = adjust_rowcompare_for_index(rc,
												index,
												indexcol,
												&indexcolnos,
												&var_on_left);

			/*
			 * Trouble if adjust_rowcompare_for_index thought the
			 * RowCompareExpr didn't match the index as-is; the clause should
			 * have gone through that routine already.
			 */
			if (newrc != (Expr *) rc)
				elog(ERROR, "inconsistent results from adjust_rowcompare_for_index");

			/*
			 * Check to see if the indexkey is on the right; if so, commute
			 * the clause.
			 */
			if (!var_on_left)
				CommuteRowCompareExpr(rc);

			/*
			 * Now replace the indexkey expressions with index Vars.
			 */
			Assert(list_length(rc->largs) == list_length(indexcolnos));
			forboth(lca, rc->largs, lcai, indexcolnos)
			{
				lfirst(lca) = fix_indexqual_operand(lfirst(lca),
													index,
													lfirst_int(lcai));
			}
		}
		else if (IsA(clause, ScalarArrayOpExpr))
		{
			ScalarArrayOpExpr *saop = (ScalarArrayOpExpr *) clause;

			/* Never need to commute... */

			/* Replace the indexkey expression with an index Var. */
			linitial(saop->args) = fix_indexqual_operand(linitial(saop->args),
														 index,
														 indexcol);
		}
		else if (IsA(clause, NullTest))
		{
			NullTest   *nt = (NullTest *) clause;

			/* Replace the indexkey expression with an index Var. */
			nt->arg = (Expr *) fix_indexqual_operand((Node *) nt->arg,
													 index,
													 indexcol);
		}
		else
			elog(ERROR, "unsupported indexqual type: %d",
				 (int) nodeTag(clause));

		fixed_indexquals = lappend(fixed_indexquals, clause);
	}

	return fixed_indexquals;
}

/*
 * fix_indexorderby_references
 *	  Adjust indexorderby clauses to the form the executor's index
 *	  machinery needs.
 *
 * This is a simplified version of fix_indexqual_references.  The input does
 * not have RestrictInfo nodes, and we assume that indxpath.c already
 * commuted the clauses to put the index keys on the left.  Also, we don't
 * bother to support any cases except simple OpExprs, since nothing else
 * is allowed for ordering operators.
 */
static List *
fix_indexorderby_references(PlannerInfo *root, IndexPath *index_path)
{
	IndexOptInfo *index = index_path->indexinfo;
	List	   *fixed_indexorderbys;
	ListCell   *lcc,
			   *lci;

	fixed_indexorderbys = NIL;

	forboth(lcc, index_path->indexorderbys, lci, index_path->indexorderbycols)
	{
		Node	   *clause = (Node *) lfirst(lcc);
		int			indexcol = lfirst_int(lci);

		/*
		 * Replace any outer-relation variables with nestloop params.
		 *
		 * This also makes a copy of the clause, so it's safe to modify it
		 * in-place below.
		 */
		clause = replace_nestloop_params(root, clause);

		if (IsA(clause, OpExpr))
		{
			OpExpr	   *op = (OpExpr *) clause;

			if (list_length(op->args) != 2)
				elog(ERROR, "indexorderby clause is not binary opclause");

			/*
			 * Now replace the indexkey expression with an index Var.
			 */
			linitial(op->args) = fix_indexqual_operand(linitial(op->args),
													   index,
													   indexcol);
		}
		else
			elog(ERROR, "unsupported indexorderby type: %d",
				 (int) nodeTag(clause));

		fixed_indexorderbys = lappend(fixed_indexorderbys, clause);
	}

	return fixed_indexorderbys;
}

/*
 * fix_indexqual_operand
 *	  Convert an indexqual expression to a Var referencing the index column.
 *
 * We represent index keys by Var nodes having varno == INDEX_VAR and varattno
 * equal to the index's attribute number (index column position).
 *
 * Most of the code here is just for sanity cross-checking that the given
 * expression actually matches the index column it's claimed to.
 */
static Node *
fix_indexqual_operand(Node *node, IndexOptInfo *index, int indexcol)
{
	Var		   *result;
	int			pos;
	ListCell   *indexpr_item;

	/*
	 * Remove any binary-compatible relabeling of the indexkey
	 */
	if (IsA(node, RelabelType))
		node = (Node *) ((RelabelType *) node)->arg;

	Assert(indexcol >= 0 && indexcol < index->ncolumns);

	if (index->indexkeys[indexcol] != 0)
	{
		/* It's a simple index column */
		if (IsA(node, Var) &&
			((Var *) node)->varno == index->rel->relid &&
			((Var *) node)->varattno == index->indexkeys[indexcol])
		{
			result = (Var *) copyObject(node);
			result->varno = INDEX_VAR;
			result->varattno = indexcol + 1;
			return (Node *) result;
		}
		else
			elog(ERROR, "index key does not match expected index column");
	}

	/* It's an index expression, so find and cross-check the expression */
	indexpr_item = list_head(index->indexprs);
	for (pos = 0; pos < index->ncolumns; pos++)
	{
		if (index->indexkeys[pos] == 0)
		{
			if (indexpr_item == NULL)
				elog(ERROR, "too few entries in indexprs list");
			if (pos == indexcol)
			{
				Node	   *indexkey;

				indexkey = (Node *) lfirst(indexpr_item);
				if (indexkey && IsA(indexkey, RelabelType))
					indexkey = (Node *) ((RelabelType *) indexkey)->arg;
				if (equal(node, indexkey))
				{
					result = makeVar(INDEX_VAR, indexcol + 1,
									 exprType(lfirst(indexpr_item)), -1,
									 exprCollation(lfirst(indexpr_item)),
									 0);
					return (Node *) result;
				}
				else
					elog(ERROR, "index key does not match expected index column");
			}
			indexpr_item = lnext(indexpr_item);
		}
	}

	/* Ooops... */
	elog(ERROR, "index key does not match expected index column");
	return NULL;				/* keep compiler quiet */
}

/*
 * get_switched_clauses
 *	  Given a list of merge or hash joinclauses (as RestrictInfo nodes),
 *	  extract the bare clauses, and rearrange the elements within the
 *	  clauses, if needed, so the outer join variable is on the left and
 *	  the inner is on the right.  The original clause data structure is not
 *	  touched; a modified list is returned.  We do, however, set the transient
 *	  outer_is_left field in each RestrictInfo to show which side was which.
 */
static List *
get_switched_clauses(List *clauses, Relids outerrelids)
{
	List	   *t_list = NIL;
	ListCell   *l;

	foreach(l, clauses)
	{
		RestrictInfo *restrictinfo = (RestrictInfo *) lfirst(l);

		Expr	   *rclause = restrictinfo->clause;
		OpExpr	   *clause;

		/**
		 * If this is a IS NOT FALSE boolean test, we can peek underneath.
		 */
		if (IsA(rclause, BooleanTest))
		{
			BooleanTest *bt = (BooleanTest *) rclause;

			if (bt->booltesttype == IS_NOT_FALSE)
			{
				rclause = bt->arg;
			}
		}

		Assert(is_opclause(rclause));
		clause = (OpExpr *) rclause;
		if (bms_is_subset(restrictinfo->right_relids, outerrelids))
		{
			/*
			 * Duplicate just enough of the structure to allow commuting the
			 * clause without changing the original list.  Could use
			 * copyObject, but a complete deep copy is overkill.
			 */
			OpExpr	   *temp = makeNode(OpExpr);

			temp->opno = clause->opno;
			temp->opfuncid = InvalidOid;
			temp->opresulttype = clause->opresulttype;
			temp->opretset = clause->opretset;
			temp->opcollid = clause->opcollid;
			temp->inputcollid = clause->inputcollid;
			temp->args = list_copy(clause->args);
			temp->location = clause->location;
			/* Commute it --- note this modifies the temp node in-place. */
			CommuteOpExpr(temp);
			t_list = lappend(t_list, temp);
			restrictinfo->outer_is_left = false;
		}
		else
		{
			Assert(bms_is_subset(restrictinfo->left_relids, outerrelids));
			t_list = lappend(t_list, clause);
			restrictinfo->outer_is_left = true;
		}
	}
	return t_list;
}

/*
 * order_qual_clauses
 *		Given a list of qual clauses that will all be evaluated at the same
 *		plan node, sort the list into the order we want to check the quals
 *		in at runtime.
 *
 * Ideally the order should be driven by a combination of execution cost and
 * selectivity, but it's not immediately clear how to account for both,
 * and given the uncertainty of the estimates the reliability of the decisions
 * would be doubtful anyway.  So we just order by estimated per-tuple cost,
 * being careful not to change the order when (as is often the case) the
 * estimates are identical.
 *
 * Although this will work on either bare clauses or RestrictInfos, it's
 * much faster to apply it to RestrictInfos, since it can re-use cost
 * information that is cached in RestrictInfos.
 *
 * Note: some callers pass lists that contain entries that will later be
 * removed; this is the easiest way to let this routine see RestrictInfos
 * instead of bare clauses.  It's OK because we only sort by cost, but
 * a cost/selectivity combination would likely do the wrong thing.
 */
static List *
order_qual_clauses(PlannerInfo *root, List *clauses)
{
	typedef struct
	{
		Node	   *clause;
		Cost		cost;
	} QualItem;
	int			nitems = list_length(clauses);
	QualItem   *items;
	ListCell   *lc;
	int			i;
	List	   *result;

	/* No need to work hard for 0 or 1 clause */
	if (nitems <= 1)
		return clauses;

	/*
	 * Collect the items and costs into an array.  This is to avoid repeated
	 * cost_qual_eval work if the inputs aren't RestrictInfos.
	 */
	items = (QualItem *) palloc(nitems * sizeof(QualItem));
	i = 0;
	foreach(lc, clauses)
	{
		Node	   *clause = (Node *) lfirst(lc);
		QualCost	qcost;

		cost_qual_eval_node(&qcost, clause, root);
		items[i].clause = clause;
		items[i].cost = qcost.per_tuple;
		i++;
	}

	/*
	 * Sort.  We don't use qsort() because it's not guaranteed stable for
	 * equal keys.  The expected number of entries is small enough that a
	 * simple insertion sort should be good enough.
	 */
	for (i = 1; i < nitems; i++)
	{
		QualItem	newitem = items[i];
		int			j;

		/* insert newitem into the already-sorted subarray */
		for (j = i; j > 0; j--)
		{
			if (newitem.cost >= items[j - 1].cost)
				break;
			items[j] = items[j - 1];
		}
		items[j] = newitem;
	}

	/* Convert back to a list */
	result = NIL;
	for (i = 0; i < nitems; i++)
		result = lappend(result, items[i].clause);

	return result;
}

/*
 * Copy cost and size info from a Path node to the Plan node created from it.
 * The executor usually won't use this info, but it's needed by EXPLAIN.
 */
static void
copy_path_costsize(PlannerInfo *root, Plan *dest, Path *src)
{
	if (src)
	{
		dest->startup_cost = src->startup_cost;
		dest->total_cost = src->total_cost;
		dest->plan_rows = src->rows;
		dest->plan_width = src->parent->width;
	}
	else
	{
		dest->startup_cost = 0;
		dest->total_cost = 0;
		dest->plan_rows = 0;
		dest->plan_width = 0;
	}
}

/*
 * Copy cost and size info from a lower plan node to an inserted node.
 * (Most callers alter the info after copying it.)
 */
static void
copy_plan_costsize(Plan *dest, Plan *src)
{
	if (src)
	{
		dest->startup_cost = src->startup_cost;
		dest->total_cost = src->total_cost;
		dest->plan_rows = src->plan_rows;
		dest->plan_width = src->plan_width;
	}
	else
	{
		dest->startup_cost = 0;
		dest->total_cost = 0;
		dest->plan_rows = 0;
		dest->plan_width = 0;
	}
}


/*****************************************************************************
 *
 *	PLAN NODE BUILDING ROUTINES
 *
 * Some of these are exported because they are called to build plan nodes
 * in contexts where we're not deriving the plan node from a path node.
 *
 *****************************************************************************/

static SeqScan *
make_seqscan(List *qptlist,
			 List *qpqual,
			 Index scanrelid)
{
	SeqScan    *node = makeNode(SeqScan);
	Plan	   *plan = &node->plan;

	/* cost should be inserted by caller */
	plan->targetlist = qptlist;
	plan->qual = qpqual;
	plan->lefttree = NULL;
	plan->righttree = NULL;
	node->scanrelid = scanrelid;

	return node;
}

static ExternalScan *
make_externalscan(List *qptlist,
				  List *qpqual,
				  Index scanrelid,
				  List *urilist,
				  char *fmtoptstring,
				  char fmttype,
				  bool ismasteronly,
				  int rejectlimit,
				  bool rejectlimitinrows,
				  bool logerrors,
				  int encoding)
{
	ExternalScan *node = makeNode(ExternalScan);
	Plan	   *plan = &node->scan.plan;
	static uint32 scancounter = 0;

	/* cost should be inserted by caller */
	plan->targetlist = qptlist;
	plan->qual = qpqual;
	plan->lefttree = NULL;
	plan->righttree = NULL;
	node->scan.scanrelid = scanrelid;

	/* external specifictions */
	node->uriList = urilist;
	node->fmtOptString = fmtoptstring;
	node->fmtType = fmttype;
	node->isMasterOnly = ismasteronly;
	node->rejLimit = rejectlimit;
	node->rejLimitInRows = rejectlimitinrows;
	node->logErrors = logerrors;
	node->encoding = encoding;
	node->scancounter = scancounter++;

	return node;
}

static IndexScan *
make_indexscan(List *qptlist,
			   List *qpqual,
			   Index scanrelid,
			   Oid indexid,
			   List *indexqual,
			   List *indexqualorig,
			   List *indexorderby,
			   List *indexorderbyorig,
			   ScanDirection indexscandir)
{
	IndexScan  *node = makeNode(IndexScan);
	Plan	   *plan = &node->scan.plan;

	/* cost should be inserted by caller */
	plan->targetlist = qptlist;
	plan->qual = qpqual;
	plan->lefttree = NULL;
	plan->righttree = NULL;
	node->scan.scanrelid = scanrelid;
	node->indexid = indexid;
	node->indexqual = indexqual;
	node->indexqualorig = indexqualorig;
	node->indexorderby = indexorderby;
	node->indexorderbyorig = indexorderbyorig;
	node->indexorderdir = indexscandir;

	return node;
}

static IndexOnlyScan *
make_indexonlyscan(List *qptlist,
				   List *qpqual,
				   Index scanrelid,
				   Oid indexid,
				   List *indexqual,
				   List *indexqualorig,
				   List *indexorderby,
				   List *indextlist,
				   ScanDirection indexscandir)
{
	IndexOnlyScan *node = makeNode(IndexOnlyScan);
	Plan	   *plan = &node->scan.plan;

	/* cost should be inserted by caller */
	plan->targetlist = qptlist;
	plan->qual = qpqual;
	plan->lefttree = NULL;
	plan->righttree = NULL;
	node->scan.scanrelid = scanrelid;
	node->indexid = indexid;
	node->indexqual = indexqual;
	node->indexqualorig = indexqualorig;
	node->indexorderby = indexorderby;
	node->indextlist = indextlist;
	node->indexorderdir = indexscandir;

	return node;
}

static BitmapIndexScan *
make_bitmap_indexscan(Index scanrelid,
					  Oid indexid,
					  List *indexqual,
					  List *indexqualorig)
{
	BitmapIndexScan *node = makeNode(BitmapIndexScan);
	Plan	   *plan = &node->scan.plan;

	/* cost should be inserted by caller */
	plan->targetlist = NIL;		/* not used */
	plan->qual = NIL;			/* not used */
	plan->lefttree = NULL;
	plan->righttree = NULL;
	node->scan.scanrelid = scanrelid;
	node->indexid = indexid;
	node->indexqual = indexqual;
	node->indexqualorig = indexqualorig;

	return node;
}

static BitmapHeapScan *
make_bitmap_heapscan(List *qptlist,
					 List *qpqual,
					 Plan *lefttree,
					 List *bitmapqualorig,
					 Index scanrelid)
{
	BitmapHeapScan *node = makeNode(BitmapHeapScan);
	Plan	   *plan = &node->scan.plan;

	/* cost should be inserted by caller */
	plan->targetlist = qptlist;
	plan->qual = qpqual;
	plan->lefttree = lefttree;
	plan->righttree = NULL;
	node->scan.scanrelid = scanrelid;
	node->bitmapqualorig = bitmapqualorig;

	return node;
}

static BitmapAppendOnlyScan *
make_bitmap_appendonlyscan(List *qptlist,
						   List *qpqual,
						   Plan *lefttree,
						   List *bitmapqualorig,
						   Index scanrelid,
						   bool isAORow)
{
	BitmapAppendOnlyScan *node = makeNode(BitmapAppendOnlyScan);
	Plan	   *plan = &node->scan.plan;

	/* cost should be inserted by caller */
	plan->targetlist = qptlist;
	plan->qual = qpqual;
	plan->lefttree = lefttree;
	plan->righttree = NULL;
	node->scan.scanrelid = scanrelid;

	node->bitmapqualorig = bitmapqualorig;
	node->isAORow = isAORow;

	return node;
}

static TidScan *
make_tidscan(List *qptlist,
			 List *qpqual,
			 Index scanrelid,
			 List *tidquals)
{
	TidScan    *node = makeNode(TidScan);
	Plan	   *plan = &node->scan.plan;

	/* cost should be inserted by caller */
	plan->targetlist = qptlist;
	plan->qual = qpqual;
	plan->lefttree = NULL;
	plan->righttree = NULL;
	node->scan.scanrelid = scanrelid;
	node->tidquals = tidquals;

	return node;
}

SubqueryScan *
make_subqueryscan(List *qptlist,
				  List *qpqual,
				  Index scanrelid,
				  Plan *subplan)
{
	SubqueryScan *node = makeNode(SubqueryScan);
	Plan	   *plan = &node->scan.plan;

	/*
	 * Cost is figured here for the convenience of prepunion.c.  Note this is
	 * only correct for the case where qpqual is empty; otherwise caller
	 * should overwrite cost with a better estimate.
	 */
	copy_plan_costsize(plan, subplan);
	plan->total_cost += cpu_tuple_cost * subplan->plan_rows;

	plan->targetlist = qptlist;
	plan->qual = qpqual;
	plan->lefttree = NULL;
	plan->righttree = NULL;
	plan->extParam = bms_copy(subplan->extParam);
	plan->allParam = bms_copy(subplan->allParam);

	/*
	 * Note that, in most scan nodes, scanrelid refers to an entry in the rtable of the
	 * containing plan; in a subqueryscan node, the containing plan is the higher
	 * level plan!
	 */
	node->scan.scanrelid = scanrelid;

	node->subplan = subplan;

	return node;
}

static FunctionScan *
make_functionscan(List *qptlist,
				  List *qpqual,
				  Index scanrelid,
				  List *functions,
				  bool funcordinality)
{
	FunctionScan *node = makeNode(FunctionScan);
	Plan	   *plan = &node->scan.plan;

	/* cost should be inserted by caller */
	plan->targetlist = qptlist;
	plan->qual = qpqual;
	plan->lefttree = NULL;
	plan->righttree = NULL;
	node->scan.scanrelid = scanrelid;
	node->functions = functions;
	node->funcordinality = funcordinality;

	return node;
}

static TableFunctionScan *
make_tablefunction(List *qptlist, List *qpqual, Plan *subplan,
				   Index scanrelid, RangeTblFunction *function)
{
	TableFunctionScan *node = makeNode(TableFunctionScan);
	Plan	   *plan = &node->scan.plan;

	copy_plan_costsize(plan, subplan);  /* only care about copying size */

	/* FIXME: fix costing */
	plan->startup_cost  = subplan->startup_cost;
	plan->total_cost    = subplan->total_cost;
	plan->total_cost   += 2 * plan->plan_rows;

	plan->qual			= qpqual;
	plan->targetlist	= qptlist;
	plan->righttree		= NULL;

	/* Fill in information for the subplan */
	plan->lefttree		 = subplan;
	node->scan.scanrelid = scanrelid;
	node->function = function;

	return node;
}

static ValuesScan *
make_valuesscan(List *qptlist,
				List *qpqual,
				Index scanrelid,
				List *values_lists)
{
	ValuesScan *node = makeNode(ValuesScan);
	Plan	   *plan = &node->scan.plan;

	/* cost should be inserted by caller */
	plan->targetlist = qptlist;
	plan->qual = qpqual;
	plan->lefttree = NULL;
	plan->righttree = NULL;
	node->scan.scanrelid = scanrelid;
	node->values_lists = values_lists;

	return node;
}

static pg_attribute_unused() CteScan *
make_ctescan(List *qptlist,
			 List *qpqual,
			 Index scanrelid,
			 int ctePlanId,
			 int cteParam)
{
	CteScan    *node = makeNode(CteScan);
	Plan	   *plan = &node->scan.plan;

	/* cost should be inserted by caller */
	plan->targetlist = qptlist;
	plan->qual = qpqual;
	plan->lefttree = NULL;
	plan->righttree = NULL;
	node->scan.scanrelid = scanrelid;
	node->ctePlanId = ctePlanId;
	node->cteParam = cteParam;

	return node;
}

static WorkTableScan *
make_worktablescan(List *qptlist,
				   List *qpqual,
				   Index scanrelid,
				   int wtParam)
{
	WorkTableScan *node = makeNode(WorkTableScan);
	Plan	   *plan = &node->scan.plan;

	/* cost should be inserted by caller */
	plan->targetlist = qptlist;
	plan->qual = qpqual;
	plan->lefttree = NULL;
	plan->righttree = NULL;
	node->scan.scanrelid = scanrelid;
	node->wtParam = wtParam;

	return node;
}

ForeignScan *
make_foreignscan(List *qptlist,
				 List *qpqual,
				 Index scanrelid,
				 List *fdw_exprs,
				 List *fdw_private)
{
	ForeignScan *node = makeNode(ForeignScan);
	Plan	   *plan = &node->scan.plan;

	/* cost will be filled in by create_foreignscan_plan */
	plan->targetlist = qptlist;
	plan->qual = qpqual;
	plan->lefttree = NULL;
	plan->righttree = NULL;
	node->scan.scanrelid = scanrelid;
	node->fdw_exprs = fdw_exprs;
	node->fdw_private = fdw_private;
	/* fsSystemCol will be filled in by create_foreignscan_plan */
	node->fsSystemCol = false;

	return node;
}

Append *
make_append(List *appendplans, List *tlist)
{
	Append	   *node = makeNode(Append);
	Plan	   *plan = &node->plan;
	double		total_size;
	ListCell   *subnode;

	/*
	 * Compute cost as sum of subplan costs.  We charge nothing extra for the
	 * Append itself, which perhaps is too optimistic, but since it doesn't do
	 * any selection or projection, it is a pretty cheap node.
	 *
	 * If you change this, see also create_append_path().  Also, the size
	 * calculations should match set_append_rel_pathlist().  It'd be better
	 * not to duplicate all this logic, but some callers of this function
	 * aren't working from an appendrel or AppendPath, so there's noplace to
	 * copy the data from.
	 */
	plan->startup_cost = 0;
	plan->total_cost = 0;
	plan->plan_rows = 0;
	total_size = 0;
	foreach(subnode, appendplans)
	{
		Plan	   *subplan = (Plan *) lfirst(subnode);

		if (subnode == list_head(appendplans))	/* first node? */
			plan->startup_cost = subplan->startup_cost;
		plan->total_cost += subplan->total_cost;
		plan->plan_rows += subplan->plan_rows;
		total_size += subplan->plan_width * subplan->plan_rows;
	}
	/* GPDB_84_MERGE_FIXME: ensure this math is okay compared to before the
	 * merge */
	if (plan->plan_rows > 0)
		plan->plan_width = rint(total_size / plan->plan_rows);
	else
		plan->plan_width = 0;

	plan->targetlist = tlist;
	plan->qual = NIL;
	plan->lefttree = NULL;
	plan->righttree = NULL;
	node->appendplans = appendplans;

	return node;
}

RecursiveUnion *
make_recursive_union(List *tlist,
					 Plan *lefttree,
					 Plan *righttree,
					 int wtParam,
					 List *distinctList,
					 long numGroups)
{
	RecursiveUnion *node = makeNode(RecursiveUnion);
	Plan	   *plan = &node->plan;
	int			numCols = list_length(distinctList);

	cost_recursive_union(plan, lefttree, righttree);

	plan->targetlist = tlist;
	plan->qual = NIL;
	plan->lefttree = lefttree;
	plan->righttree = righttree;
	node->wtParam = wtParam;

	/*
	 * convert SortGroupClause list into arrays of attr indexes and equality
	 * operators, as wanted by executor
	 */
	node->numCols = numCols;
	if (numCols > 0)
	{
		int			keyno = 0;
		AttrNumber *dupColIdx;
		Oid		   *dupOperators;
		ListCell   *slitem;

		dupColIdx = (AttrNumber *) palloc(sizeof(AttrNumber) * numCols);
		dupOperators = (Oid *) palloc(sizeof(Oid) * numCols);

		foreach(slitem, distinctList)
		{
			SortGroupClause *sortcl = (SortGroupClause *) lfirst(slitem);
			TargetEntry *tle = get_sortgroupclause_tle(sortcl,
													   plan->targetlist);

			dupColIdx[keyno] = tle->resno;
			dupOperators[keyno] = sortcl->eqop;
			Assert(OidIsValid(dupOperators[keyno]));
			keyno++;
		}
		node->dupColIdx = dupColIdx;
		node->dupOperators = dupOperators;
	}
	node->numGroups = numGroups;

	return node;
}

static BitmapAnd *
make_bitmap_and(List *bitmapplans)
{
	BitmapAnd  *node = makeNode(BitmapAnd);
	Plan	   *plan = &node->plan;

	/* cost should be inserted by caller */
	plan->targetlist = NIL;
	plan->qual = NIL;
	plan->lefttree = NULL;
	plan->righttree = NULL;
	node->bitmapplans = bitmapplans;

	return node;
}

static BitmapOr *
make_bitmap_or(List *bitmapplans)
{
	BitmapOr   *node = makeNode(BitmapOr);
	Plan	   *plan = &node->plan;

	/* cost should be inserted by caller */
	plan->targetlist = NIL;
	plan->qual = NIL;
	plan->lefttree = NULL;
	plan->righttree = NULL;
	node->bitmapplans = bitmapplans;

	return node;
}

NestLoop *
make_nestloop(List *tlist,
			  List *joinclauses,
			  List *otherclauses,
			  List *nestParams,
			  Plan *lefttree,
			  Plan *righttree,
			  JoinType jointype)
{
	NestLoop   *node = makeNode(NestLoop);
	Plan	   *plan = &node->join.plan;

	/* cost should be inserted by caller */
	plan->targetlist = tlist;
	plan->qual = otherclauses;
	plan->lefttree = lefttree;
	plan->righttree = righttree;
	node->join.jointype = jointype;
	node->join.joinqual = joinclauses;
	node->nestParams = nestParams;

	return node;
}

HashJoin *
make_hashjoin(List *tlist,
			  List *joinclauses,
			  List *otherclauses,
			  List *hashclauses,
			  List *hashqualclauses,
			  Plan *lefttree,
			  Plan *righttree,
			  JoinType jointype)
{
	HashJoin   *node = makeNode(HashJoin);
	Plan	   *plan = &node->join.plan;

	/* cost should be inserted by caller */
	plan->targetlist = tlist;
	plan->qual = otherclauses;
	plan->lefttree = lefttree;
	plan->righttree = righttree;
	node->hashclauses = hashclauses;
	node->hashqualclauses = hashqualclauses;
	node->join.jointype = jointype;
	node->join.joinqual = joinclauses;

	return node;
}

Hash *
make_hash(Plan *lefttree,
		  Oid skewTable,
		  AttrNumber skewColumn,
		  bool skewInherit,
		  Oid skewColType,
		  int32 skewColTypmod)
{
	Hash	   *node = makeNode(Hash);
	Plan	   *plan = &node->plan;

	copy_plan_costsize(plan, lefttree);

	/*
	 * For plausibility, make startup & total costs equal total cost of input
	 * plan; this only affects EXPLAIN display not decisions.
	 */
	plan->startup_cost = plan->total_cost;
	plan->targetlist = lefttree->targetlist;
	plan->qual = NIL;
	plan->lefttree = lefttree;
	plan->righttree = NULL;

	node->skewTable = skewTable;
	node->skewColumn = skewColumn;
	node->skewInherit = skewInherit;
	node->skewColType = skewColType;
	node->skewColTypmod = skewColTypmod;

	node->rescannable = false;	/* CDB (unused for now) */

	return node;
}

MergeJoin *
make_mergejoin(List *tlist,
			   List *joinclauses,
			   List *otherclauses,
			   List *mergeclauses,
			   Oid *mergefamilies,
			   Oid *mergecollations,
			   int *mergestrategies,
			   bool *mergenullsfirst,
			   Plan *lefttree,
			   Plan *righttree,
			   JoinType jointype)
{
	MergeJoin  *node = makeNode(MergeJoin);
	Plan	   *plan = &node->join.plan;

	/* cost should be inserted by caller */
	plan->targetlist = tlist;
	plan->qual = otherclauses;
	plan->lefttree = lefttree;
	plan->righttree = righttree;
	node->mergeclauses = mergeclauses;
	node->mergeFamilies = mergefamilies;
	node->mergeCollations = mergecollations;
	node->mergeStrategies = mergestrategies;
	node->mergeNullsFirst = mergenullsfirst;
	node->join.jointype = jointype;
	node->join.joinqual = joinclauses;

	return node;
}

/*
 * make_sort --- basic routine to build a Sort plan node
 *
 * Caller must have built the sortColIdx, sortOperators, collations, and
 * nullsFirst arrays already.
 * limit_tuples is as for cost_sort (in particular, pass -1 if no limit)
 */
Sort *
make_sort(PlannerInfo *root, Plan *lefttree, int numCols,
		  AttrNumber *sortColIdx, Oid *sortOperators,
		  Oid *collations, bool *nullsFirst,
		  double limit_tuples)
{
	Sort	   *node = makeNode(Sort);
	Plan	   *plan = &node->plan;

	copy_plan_costsize(plan, lefttree); /* only care about copying size */
	plan = add_sort_cost(root, plan, numCols, sortColIdx, sortOperators,
						 limit_tuples);

	plan->targetlist = cdbpullup_targetlist(lefttree,
				 cdbpullup_exprHasSubplanRef((Expr *) lefttree->targetlist));
	plan->qual = NIL;
	plan->lefttree = lefttree;
	plan->righttree = NULL;
	node->numCols = numCols;
	node->sortColIdx = sortColIdx;
	node->sortOperators = sortOperators;
	node->collations = collations;
	node->nullsFirst = nullsFirst;

	Assert(sortColIdx[0] != 0);

	node->noduplicates = false; /* CDB */

	node->share_type = SHARE_NOTSHARED;
	node->share_id = SHARE_ID_NOT_SHARED;
	node->driver_slice = -1;
	node->nsharer = 0;
	node->nsharer_xslice = 0;

	return node;
}

/*
 * add_sort_cost --- basic routine to accumulate Sort cost into a
 * plan node representing the input cost.
 *
 * Unused arguments (e.g., sortColIdx and sortOperators arrays) are
 * included to allow for future improvements to sort costing.  Note
 * that root may be NULL (e.g. when called outside make_sort).
 */
Plan *
add_sort_cost(PlannerInfo *root, Plan *input, int numCols,
			  AttrNumber *sortColIdx, Oid *sortOperators, double limit_tuples)
{
	Path		sort_path;		/* dummy for result of cost_sort */

	UnusedArg(numCols);
	UnusedArg(sortColIdx);
	UnusedArg(sortOperators);

	cost_sort(&sort_path, root, NIL,
			  input->total_cost,
			  input->plan_rows,
			  input->plan_width,
			  0.0,
			  work_mem,
			  limit_tuples);
	input->startup_cost = sort_path.startup_cost;
	input->total_cost = sort_path.total_cost;

	return input;
}

/*
 * prepare_sort_from_pathkeys
 *	  Prepare to sort according to given pathkeys
 *
 * This is used to set up for both Sort and MergeAppend nodes.  It calculates
 * the executor's representation of the sort key information, and adjusts the
 * plan targetlist if needed to add resjunk sort columns.
 *
 * Input parameters:
 *	  'lefttree' is the plan node which yields input tuples
 *	  'pathkeys' is the list of pathkeys by which the result is to be sorted
 *	  'relids' identifies the child relation being sorted, if any
 *	  'reqColIdx' is NULL or an array of required sort key column numbers
 *	  'adjust_tlist_in_place' is TRUE if lefttree must be modified in-place
 *
 * We must convert the pathkey information into arrays of sort key column
 * numbers, sort operator OIDs, collation OIDs, and nulls-first flags,
 * which is the representation the executor wants.  These are returned into
 * the output parameters *p_numsortkeys etc.
 *
 * When looking for matches to an EquivalenceClass's members, we will only
 * consider child EC members if they match 'relids'.  This protects against
 * possible incorrect matches to child expressions that contain no Vars.
 *
 * If reqColIdx isn't NULL then it contains sort key column numbers that
 * we should match.  This is used when making child plans for a MergeAppend;
 * it's an error if we can't match the columns.
 *
 * If the pathkeys include expressions that aren't simple Vars, we will
 * usually need to add resjunk items to the input plan's targetlist to
 * compute these expressions, since the Sort/MergeAppend node itself won't
 * do any such calculations.  If the input plan type isn't one that can do
 * projections, this means adding a Result node just to do the projection.
 * However, the caller can pass adjust_tlist_in_place = TRUE to force the
 * lefttree tlist to be modified in-place regardless of whether the node type
 * can project --- we use this for fixing the tlist of MergeAppend itself.
 *
 * Returns the node which is to be the input to the Sort (either lefttree,
 * or a Result stacked atop lefttree).
 */
static Plan *
prepare_sort_from_pathkeys(PlannerInfo *root, Plan *lefttree, List *pathkeys,
						   Relids relids,
						   const AttrNumber *reqColIdx,
						   bool adjust_tlist_in_place,
						   int *p_numsortkeys,
						   AttrNumber **p_sortColIdx,
						   Oid **p_sortOperators,
						   Oid **p_collations,
						   bool **p_nullsFirst,
						   bool add_keys_to_targetlist)
{
	List	   *tlist = lefttree->targetlist;
	ListCell   *i;
	int			numsortkeys;
	AttrNumber *sortColIdx;
	Oid		   *sortOperators;
	Oid		   *collations;
	bool	   *nullsFirst;

	/*
	 * We will need at most list_length(pathkeys) sort columns; possibly less
	 */
	numsortkeys = list_length(pathkeys);
	sortColIdx = (AttrNumber *) palloc(numsortkeys * sizeof(AttrNumber));
	sortOperators = (Oid *) palloc(numsortkeys * sizeof(Oid));
	collations = (Oid *) palloc(numsortkeys * sizeof(Oid));
	nullsFirst = (bool *) palloc(numsortkeys * sizeof(bool));

	numsortkeys = 0;

	foreach(i, pathkeys)
	{
		PathKey    *pathkey = (PathKey *) lfirst(i);
		EquivalenceClass *ec = pathkey->pk_eclass;
		EquivalenceMember *em;
		TargetEntry *tle = NULL;
		Oid			pk_datatype = InvalidOid;
		Oid			sortop;
		ListCell   *j;

		if (ec->ec_has_volatile)
		{
			/*
			 * If the pathkey's EquivalenceClass is volatile, then it must
			 * have come from an ORDER BY clause, and we have to match it to
			 * that same targetlist entry.
			 */
			if (ec->ec_sortref == 0)	/* can't happen */
				elog(ERROR, "volatile EquivalenceClass has no sortref");
			tle = get_sortgroupref_tle(ec->ec_sortref, tlist);
			Assert(tle);
			Assert(list_length(ec->ec_members) == 1);
			pk_datatype = ((EquivalenceMember *) linitial(ec->ec_members))->em_datatype;
		}
		else if (reqColIdx != NULL)
		{
			/*
			 * If we are given a sort column number to match, only consider
			 * the single TLE at that position.  It's possible that there is
			 * no such TLE, in which case fall through and generate a resjunk
			 * targetentry (we assume this must have happened in the parent
			 * plan as well).  If there is a TLE but it doesn't match the
			 * pathkey's EC, we do the same, which is probably the wrong thing
			 * but we'll leave it to caller to complain about the mismatch.
			 */
			tle = get_tle_by_resno(tlist, reqColIdx[numsortkeys]);
			if (tle)
			{
				em = find_ec_member_for_tle(ec, tle, relids);
				if (em)
				{
					/* found expr at right place in tlist */
					pk_datatype = em->em_datatype;
				}
				else
					tle = NULL;
			}
		}
		else
		{
			/*
			 * Otherwise, we can sort by any non-constant expression listed in
			 * the pathkey's EquivalenceClass.  For now, we take the first
			 * tlist item found in the EC. If there's no match, we'll generate
			 * a resjunk entry using the first EC member that is an expression
			 * in the input's vars.  (The non-const restriction only matters
			 * if the EC is below_outer_join; but if it isn't, it won't
			 * contain consts anyway, else we'd have discarded the pathkey as
			 * redundant.)
			 *
			 * XXX if we have a choice, is there any way of figuring out which
			 * might be cheapest to execute?  (For example, int4lt is likely
			 * much cheaper to execute than numericlt, but both might appear
			 * in the same equivalence class...)  Not clear that we ever will
			 * have an interesting choice in practice, so it may not matter.
			 */
			foreach(j, tlist)
			{
				tle = (TargetEntry *) lfirst(j);
				em = find_ec_member_for_tle(ec, tle, relids);
				if (em)
				{
					/* found expr already in tlist */
					pk_datatype = em->em_datatype;
					break;
				}
				tle = NULL;
			}
		}

		if (!tle)
		{
			/*
			 * No matching tlist item; look for a computable expression. Note
			 * that we treat Aggrefs as if they were variables; this is
			 * necessary when attempting to sort the output from an Agg node
			 * for use in a WindowFunc (since grouping_planner will have
			 * treated the Aggrefs as variables, too).
			 */
			Expr	   *sortexpr = NULL;

			if (!add_keys_to_targetlist)
				break;

			foreach(j, ec->ec_members)
			{
				EquivalenceMember *em = (EquivalenceMember *) lfirst(j);
				List	   *exprvars;
				ListCell   *k;

				/*
				 * We shouldn't be trying to sort by an equivalence class that
				 * contains a constant, so no need to consider such cases any
				 * further.
				 */
				if (em->em_is_const)
					continue;

				/*
				 * Ignore child members unless they match the rel being
				 * sorted.
				 */
				if (em->em_is_child &&
					!bms_equal(em->em_relids, relids))
					continue;

				sortexpr = em->em_expr;
				exprvars = pull_var_clause((Node *) sortexpr,
										   PVC_INCLUDE_AGGREGATES,
										   PVC_INCLUDE_PLACEHOLDERS);
				foreach(k, exprvars)
				{
					if (!tlist_member_ignore_relabel(lfirst(k), tlist))
						break;
				}
				list_free(exprvars);
				if (!k)
				{
					pk_datatype = em->em_datatype;
					break;		/* found usable expression */
				}
			}
			if (!j)
				elog(ERROR, "could not find pathkey item to sort");

			/*
			 * Do we need to insert a Result node?
			 */
			if (!adjust_tlist_in_place &&
				!is_projection_capable_plan(lefttree))
			{
				/* copy needed so we don't modify input's tlist below */
				tlist = copyObject(tlist);
				lefttree = (Plan *) make_result(root, tlist, NULL,
												lefttree);
				if (lefttree->lefttree->flow)
					lefttree->flow = pull_up_Flow(lefttree, lefttree->lefttree);
			}

			/* Don't bother testing is_projection_capable_plan again */
			adjust_tlist_in_place = true;

			/*
			 * Add resjunk entry to input's tlist
			 */
			tle = makeTargetEntry(sortexpr,
								  list_length(tlist) + 1,
								  NULL,
								  true);
			tlist = lappend(tlist, tle);
			lefttree->targetlist = tlist;		/* just in case NIL before */
		}

		/*
		 * Look up the correct sort operator from the PathKey's slightly
		 * abstracted representation.
		 */
		sortop = get_opfamily_member(pathkey->pk_opfamily,
									 pk_datatype,
									 pk_datatype,
									 pathkey->pk_strategy);
		if (!OidIsValid(sortop))	/* should not happen */
			elog(ERROR, "could not find member %d(%u,%u) of opfamily %u",
				 pathkey->pk_strategy, pk_datatype, pk_datatype,
				 pathkey->pk_opfamily);

		/* Add the column to the sort arrays */
		sortColIdx[numsortkeys] = tle->resno;
		sortOperators[numsortkeys] = sortop;
		collations[numsortkeys] = ec->ec_collation;
		nullsFirst[numsortkeys] = pathkey->pk_nulls_first;
		numsortkeys++;
	}

	/* Return results */
	*p_numsortkeys = numsortkeys;
	*p_sortColIdx = sortColIdx;
	*p_sortOperators = sortOperators;
	*p_collations = collations;
	*p_nullsFirst = nullsFirst;

	return lefttree;
}

/*
 * find_ec_member_for_tle
 *		Locate an EquivalenceClass member matching the given TLE, if any
 *
 * Child EC members are ignored unless they match 'relids'.
 */
static EquivalenceMember *
find_ec_member_for_tle(EquivalenceClass *ec,
					   TargetEntry *tle,
					   Relids relids)
{
	Expr	   *tlexpr;
	ListCell   *lc;

	/* We ignore binary-compatible relabeling on both ends */
	tlexpr = tle->expr;
	while (tlexpr && IsA(tlexpr, RelabelType))
		tlexpr = ((RelabelType *) tlexpr)->arg;

	foreach(lc, ec->ec_members)
	{
		EquivalenceMember *em = (EquivalenceMember *) lfirst(lc);
		Expr	   *emexpr;

		/*
		 * We shouldn't be trying to sort by an equivalence class that
		 * contains a constant, so no need to consider such cases any further.
		 */
		if (em->em_is_const)
			continue;

		/*
		 * Ignore child members unless they match the rel being sorted.
		 */
		if (em->em_is_child &&
			!bms_equal(em->em_relids, relids))
			continue;

		/* Match if same expression (after stripping relabel) */
		emexpr = em->em_expr;
		while (emexpr && IsA(emexpr, RelabelType))
			emexpr = ((RelabelType *) emexpr)->arg;

		if (equal(emexpr, tlexpr))
			return em;
	}

	return NULL;
}

/*
 * make_sort_from_pathkeys
 *	  Create sort plan to sort according to given pathkeys
 *
 *	  'lefttree' is the node which yields input tuples
 *	  'pathkeys' is the list of pathkeys by which the result is to be sorted
 *	  'limit_tuples' is the bound on the number of output tuples;
 *				-1 if no bound
 *	  'add_keys_to_targetlist' is true if it is ok to append to the subplan's
 *				targetlist or insert a Result node atop the subplan to
 *				evaluate sort key exprs that are not already present in the
 *				subplan's tlist.
x */
Sort *
make_sort_from_pathkeys(PlannerInfo *root, Plan *lefttree, List *pathkeys,
						double limit_tuples, bool add_keys_to_targetlist)
{
	int			numsortkeys;
	AttrNumber *sortColIdx;
	Oid		   *sortOperators;
	Oid		   *collations;
	bool	   *nullsFirst;

	/* Compute sort column info, and adjust lefttree as needed */
	lefttree = prepare_sort_from_pathkeys(root, lefttree, pathkeys,
										  NULL,
										  NULL,
										  false,
										  &numsortkeys,
										  &sortColIdx,
										  &sortOperators,
										  &collations,
										  &nullsFirst,
										  add_keys_to_targetlist);

	if (lefttree == NULL)
	{
		Assert(!add_keys_to_targetlist);
		return NULL;
	}

	/* Now build the Sort node */
	return make_sort(root, lefttree, numsortkeys,
					 sortColIdx, sortOperators, collations,
					 nullsFirst, limit_tuples);
}

/*
 * make_sort_from_sortclauses
 *	  Create sort plan to sort according to given sortclauses
 *
 *	  'sortcls' is a list of SortGroupClauses
 *	  'lefttree' is the node which yields input tuples
 */
Sort *
make_sort_from_sortclauses(PlannerInfo *root, List *sortcls, Plan *lefttree)
{
	List	   *sub_tlist = lefttree->targetlist;
	ListCell   *l;
	int			numsortkeys;
	AttrNumber *sortColIdx;
	Oid		   *sortOperators;
	Oid		   *collations;
	bool	   *nullsFirst;

	/* Convert list-ish representation to arrays wanted by executor */
	numsortkeys = list_length(sortcls);
	sortColIdx = (AttrNumber *) palloc(numsortkeys * sizeof(AttrNumber));
	sortOperators = (Oid *) palloc(numsortkeys * sizeof(Oid));
	collations = (Oid *) palloc(numsortkeys * sizeof(Oid));
	nullsFirst = (bool *) palloc(numsortkeys * sizeof(bool));

	numsortkeys = 0;
	foreach(l, sortcls)
	{
		SortGroupClause *sortcl = (SortGroupClause *) lfirst(l);
		TargetEntry *tle = get_sortgroupclause_tle(sortcl, sub_tlist);

		sortColIdx[numsortkeys] = tle->resno;
		sortOperators[numsortkeys] = sortcl->sortop;
		collations[numsortkeys] = exprCollation((Node *) tle->expr);
		nullsFirst[numsortkeys] = sortcl->nulls_first;
		numsortkeys++;
	}

	return make_sort(root, lefttree, numsortkeys,
					 sortColIdx, sortOperators, collations,
					 nullsFirst, -1.0);
}

/*
 * make_sort_from_groupcols
 *	  Create sort plan to sort based on grouping columns
 *
 * 'groupcls' is the list of SortGroupClauses
 * 'grpColIdx' gives the column numbers to use
 * 'appendGrouping' represents whether to append a Grouping
 *	  as the last sort key, used for grouping extension.
 *
 * This might look like it could be merged with make_sort_from_sortclauses,
 * but presently we *must* use the grpColIdx[] array to locate sort columns,
 * because the child plan's tlist is not marked with ressortgroupref info
 * appropriate to the grouping node.  So, only the sort ordering info
 * is used from the SortGroupClause entries.
 */
Sort *
make_sort_from_groupcols(PlannerInfo *root,
						 List *groupcls,
						 AttrNumber *grpColIdx,
						 bool appendGrouping,
						 Plan *lefttree)
{
	List	   *sub_tlist = lefttree->targetlist;
	ListCell   *l;
	int			numsortkeys;
	AttrNumber *sortColIdx;
	Oid		   *sortOperators;
	Oid		   *collations;
	bool	   *nullsFirst;
	List	   *flat_groupcls;

	/*
	 * We will need at most list_length(groupcls) sort columns; possibly less
	 */
	numsortkeys = num_distcols_in_grouplist(groupcls);

	if (appendGrouping)
		numsortkeys++;

	sortColIdx = (AttrNumber *) palloc(numsortkeys * sizeof(AttrNumber));
	sortOperators = (Oid *) palloc(numsortkeys * sizeof(Oid));
	collations = (Oid *) palloc(numsortkeys * sizeof(Oid));
	nullsFirst = (bool *) palloc(numsortkeys * sizeof(bool));

	numsortkeys = 0;

	flat_groupcls = flatten_grouping_list(groupcls);

	foreach(l, flat_groupcls)
	{
		SortGroupClause *grpcl = (SortGroupClause *) lfirst(l);
		TargetEntry *tle = get_tle_by_resno(sub_tlist, grpColIdx[numsortkeys]);

		if (!tle)
			elog(ERROR, "could not retrive tle for sort-from-groupcols");

		sortColIdx[numsortkeys] = tle->resno;
		sortOperators[numsortkeys] = grpcl->sortop;
		collations[numsortkeys] = exprCollation((Node *) tle->expr);
		nullsFirst[numsortkeys] = grpcl->nulls_first;
		numsortkeys++;
	}

	if (appendGrouping)
	{
		Oid			lt_opr;

		/* Grouping will be the last entry in grpColIdx */
		TargetEntry *tle = get_tle_by_resno(sub_tlist, grpColIdx[numsortkeys]);

		if (tle->resname == NULL)
			tle->resname = "grouping";

		get_sort_group_operators(exprType((Node *) tle->expr),
								 true, false, false,
								 &lt_opr, NULL, NULL, NULL);

		numsortkeys = add_sort_column(tle->resno, lt_opr, InvalidOid, false,
									  numsortkeys, sortColIdx, sortOperators, collations, nullsFirst);
	}


	Assert(numsortkeys > 0);

	return make_sort(root, lefttree, numsortkeys,
					 sortColIdx, sortOperators, collations,
					 nullsFirst, -1.0);
}

/*
 * Reconstruct a new list of GroupClause based on the given grpCols.
 *
 * The original grouping clauses may contain grouping extensions. This function
 * extract the raw grouping attributes and construct a list of GroupClauses
 * that contains only ordinary grouping.
 */
List *
reconstruct_group_clause(List *orig_groupClause, List *tlist, AttrNumber *grpColIdx, int numcols)
{
	List	   *flat_groupcls;
	List	   *new_groupClause = NIL;
	int			grpno;

	flat_groupcls = flatten_grouping_list(orig_groupClause);
	for (grpno = 0; grpno < numcols; grpno++)
	{
		ListCell   *lc = NULL;
		TargetEntry *te;
		SortGroupClause *gc = NULL;

		te = get_tle_by_resno(tlist, grpColIdx[grpno]);

		foreach(lc, flat_groupcls)
		{
			gc = (SortGroupClause *) lfirst(lc);

			if (gc->tleSortGroupRef == te->ressortgroupref)
				break;
		}
		if (lc != NULL)
			new_groupClause = lappend(new_groupClause, gc);
	}

	return new_groupClause;
}

/* --------------------------------------------------------------------
 * make_motion -- creates a Motion node.
 * Caller must have built the pHashDefn, pFixedDefn,
 * and pSortDefn structs already.
 * useExecutorVarFormat is true if make_motion is called after setrefs
 * This call only make a motion node, without filling in flow info
 * After calling this function, caller need to call add_slice_to_motion
 * --------------------------------------------------------------------
 */
Motion *
make_motion(PlannerInfo *root, Plan *lefttree,
			int numSortCols, AttrNumber *sortColIdx,
			Oid *sortOperators, Oid *collations, bool *nullsFirst,
			bool useExecutorVarFormat)
{
    Motion *node = makeNode(Motion);
    Plan   *plan = &node->plan;

	Assert(lefttree);
	Assert(!IsA(lefttree, Motion));

	plan->startup_cost = lefttree->startup_cost;
	plan->total_cost = lefttree->total_cost;
	plan->plan_rows = lefttree->plan_rows;
	plan->plan_width = lefttree->plan_width;

	plan->targetlist = cdbpullup_targetlist(lefttree, useExecutorVarFormat);
	plan->qual = NIL;
	plan->lefttree = lefttree;
	plan->righttree = NULL;
	plan->dispatch = DISPATCH_PARALLEL;

	node->numSortCols = numSortCols;
	node->sortColIdx = sortColIdx;
	node->sortOperators = sortOperators;
	node->collations = collations;
	node->nullsFirst = nullsFirst;

#ifdef USE_ASSERT_CHECKING
	/*
	 * If the child node was a Sort, then surely the order the caller gave us
	 * must match that of the underlying sort.
	 */
	if (numSortCols > 0 && IsA(lefttree, Sort))
	{
		Sort	   *childsort = (Sort *) lefttree;
		Assert(childsort->numCols >= node->numSortCols);
		Assert(memcmp(childsort->sortColIdx, node->sortColIdx, node->numSortCols * sizeof(AttrNumber)) == 0);
		Assert(memcmp(childsort->sortOperators, node->sortOperators, node->numSortCols * sizeof(Oid)) == 0);
		Assert(memcmp(childsort->nullsFirst, node->nullsFirst, node->numSortCols * sizeof(bool)) == 0);
	}
#endif

	node->sendSorted = (numSortCols > 0);

	plan->extParam = bms_copy(lefttree->extParam);
	plan->allParam = bms_copy(lefttree->allParam);

	plan->flow = NULL;

	node->outputSegIdx = NULL;
	node->numOutputSegs = 0;

	return node;
}

Material *
make_material(Plan *lefttree)
{
	Material   *node = makeNode(Material);
	Plan	   *plan = &node->plan;

	/* cost should be inserted by caller */
	plan->targetlist = lefttree->targetlist;
	plan->qual = NIL;
	plan->lefttree = lefttree;
	plan->righttree = NULL;

	node->cdb_strict = false;
	node->share_type = SHARE_NOTSHARED;
	node->share_id = SHARE_ID_NOT_SHARED;
	node->driver_slice = -1;
	node->nsharer = 0;
	node->nsharer_xslice = 0;

	return node;
}

/*
 * materialize_finished_plan: stick a Material node atop a completed plan
 *
 * There are a couple of places where we want to attach a Material node
 * after completion of subquery_planner().  This currently requires hackery.
 * Since subquery_planner has already run SS_finalize_plan on the subplan
 * tree, we have to kluge up parameter lists for the Material node.
 * Possibly this could be fixed by postponing SS_finalize_plan processing
 * until setrefs.c is run?
 */
Plan *
materialize_finished_plan(PlannerInfo *root, Plan *subplan)
{
	Plan	   *matplan;
	Path		matpath;		/* dummy for result of cost_material */

	matplan = (Plan *) make_material(subplan);

	/* Set cost data */
	cost_material(&matpath,
				  root,
				  subplan->startup_cost,
				  subplan->total_cost,
				  subplan->plan_rows,
				  subplan->plan_width);
	matplan->startup_cost = matpath.startup_cost;
	matplan->total_cost = matpath.total_cost;
	matplan->plan_rows = subplan->plan_rows;
	matplan->plan_width = subplan->plan_width;

	/* MPP -- propagate dispatch method and flow */
	matplan->dispatch = subplan->dispatch;
	matplan->flow = copyObject(subplan->flow);

	/* parameter kluge --- see comments above */
	matplan->extParam = bms_copy(subplan->extParam);
	matplan->allParam = bms_copy(subplan->allParam);

	return matplan;
}

Agg *
make_agg(PlannerInfo *root, List *tlist, List *qual,
		 AggStrategy aggstrategy, const AggClauseCosts *aggcosts,
		 bool streaming,
		 int numGroupCols, AttrNumber *grpColIdx, Oid *grpOperators,
		 long numGroups, int num_nullcols,
		 uint64 input_grouping, uint64 grouping,
		 int rollupGSTimes,
		 Plan *lefttree)
{
	Agg		   *node = makeNode(Agg);
	Plan	   *plan = &node->plan;

	node->aggstrategy = aggstrategy;
	node->numCols = numGroupCols;
	node->grpColIdx = grpColIdx;
	node->grpOperators = grpOperators;
	node->numGroups = numGroups;
	if (aggcosts)
		node->transSpace = aggcosts->transitionSpace;
	else
		node->transSpace = 0;
	node->numNullCols = num_nullcols;
	node->inputGrouping = input_grouping;
	node->grouping = grouping;
	node->inputHasGrouping = false;
	node->rollupGSTimes = rollupGSTimes;
	node->lastAgg = false;
	node->streaming = streaming;

	copy_plan_costsize(plan, lefttree); /* only care about copying size */

	add_agg_cost(root, plan, tlist, qual, aggstrategy, streaming,
				 numGroupCols, grpColIdx,
				 numGroups, num_nullcols,
				 aggcosts);

	plan->qual = qual;
	plan->targetlist = tlist;
	plan->lefttree = lefttree;
	plan->righttree = NULL;

	plan->extParam = bms_copy(lefttree->extParam);
	plan->allParam = bms_copy(lefttree->allParam);

	return node;
}

/* add_agg_cost -- basic routine to accumulate Agg cost into a
 * plan node representing the input cost.
 *
 * Unused arguments (e.g., streaming, grpColIdx, num_nullcols)
 * are included to allow for future improvements to aggregate
 * costing.  Note that root may be NULL (e.g., when called from
 * outside make_agg).
 */
Plan *
add_agg_cost(PlannerInfo *root, Plan *plan,
			 List *tlist, List *qual,
			 AggStrategy aggstrategy,
			 bool streaming,
			 int numGroupCols, AttrNumber *grpColIdx,
			 long numGroups, int num_nullcols,
			 const AggClauseCosts *aggcosts)
{
	Path		agg_path;		/* dummy for result of cost_agg */
	QualCost	qual_cost;
	HashAggTableSizes hash_info;
	double entrywidth;

	UnusedArg(grpColIdx);
	UnusedArg(num_nullcols);

    /* Solution for MPP-11942
     * Before this fix, we calculated the width from the sub_tlist which
     * only contains a subset of the tlist. For example, for the query
     * select a, min(b), max(b), min(c), max(c) from s group by a;
     * the sub_tlist has the columns {a,b,c} while the tlist
     * is {a, min(b), max(b), min(c), max(c)}. Therefore, the plan_width
     * for the above query is calculated to be 12 instead of 20.
     *
     * In this fix, we calculate the actual row width from the tlist.
     */

    plan->plan_width = get_row_width(tlist);

	if (aggstrategy == AGG_HASHED)
	{
		AggClauseCosts dummy_aggcosts;

		/* Like in cost_agg, use all-zero per-aggregate costs if NULL is passed */
		if (aggcosts == NULL)
		{
			Assert(aggstrategy == AGG_HASHED);
			MemSet(&dummy_aggcosts, 0, sizeof(AggClauseCosts));
			aggcosts = &dummy_aggcosts;
		}

		/* The following estimate is very rough but good enough for planning. */
		entrywidth = agg_hash_entrywidth(aggcosts->numAggs,
								   sizeof(HeapTupleData) + sizeof(HeapTupleHeaderData) + plan->plan_width,
								   aggcosts->transitionSpace);
		if (!calcHashAggTableSizes(global_work_mem(root),
								   numGroups,
								   entrywidth,
								   true,
								   &hash_info))
		{
			elog(ERROR, "Planner committed to impossible hash aggregate.");
		}

		cost_agg(&agg_path, root,
				 aggstrategy, aggcosts,
				 numGroupCols, numGroups,
				 plan->startup_cost,
				 plan->total_cost,
				 plan->plan_rows, hash_info.workmem_per_entry,
				 hash_info.nbatches, hash_info.hashentry_width, streaming);
	}
	else
		cost_agg(&agg_path, root,
				 aggstrategy, aggcosts,
				 numGroupCols, numGroups,
				 plan->startup_cost,
				 plan->total_cost,
				 plan->plan_rows, 0.0, 0.0,
				 0.0, false);

	plan->startup_cost = agg_path.startup_cost;
	plan->total_cost = agg_path.total_cost;

	/*
	 * We will produce a single output tuple if not grouping, and a tuple per
	 * group otherwise.
	 */
	if (aggstrategy == AGG_PLAIN)
		plan->plan_rows = 1;
	else
		plan->plan_rows = numGroups;

	/*
	 * We also need to account for the cost of evaluation of the qual (ie, the
	 * HAVING clause) and the tlist.  Note that cost_qual_eval doesn't charge
	 * anything for Aggref nodes; this is okay since they are really
	 * comparable to Vars.
	 *
	 * See notes in add_tlist_costs_to_plan about why only make_agg,
	 * make_windowagg and make_group worry about tlist eval cost.
	 */
	if (qual)
	{
		cost_qual_eval(&qual_cost, qual, root);
		plan->startup_cost += qual_cost.startup;
		plan->total_cost += qual_cost.startup;
		plan->total_cost += qual_cost.per_tuple * plan->plan_rows;
	}
	add_tlist_costs_to_plan(root, plan, tlist);

	return plan;
}

WindowAgg *
make_windowagg(PlannerInfo *root, List *tlist,
			   List *windowFuncs, Index winref,
			   int partNumCols, AttrNumber *partColIdx, Oid *partOperators,
			   int ordNumCols, AttrNumber *ordColIdx, Oid *ordOperators,
			   AttrNumber firstOrderCol, Oid firstOrderCmpOperator, bool firstOrderNullsFirst,
			   int frameOptions, Node *startOffset, Node *endOffset,
			   Plan *lefttree)
{
	WindowAgg  *node = makeNode(WindowAgg);
	Plan	   *plan = &node->plan;
	Path		windowagg_path; /* dummy for result of cost_windowagg */

	node->winref = winref;
	node->partNumCols = partNumCols;
	node->partColIdx = partColIdx;
	node->partOperators = partOperators;
	node->ordNumCols = ordNumCols;
	node->ordColIdx = ordColIdx;
	node->ordOperators = ordOperators;
	node->firstOrderCol = firstOrderCol;
	node->firstOrderCmpOperator= firstOrderCmpOperator;
	node->firstOrderNullsFirst= firstOrderNullsFirst;
	node->frameOptions = frameOptions;
	node->startOffset = startOffset;
	node->endOffset = endOffset;

	copy_plan_costsize(plan, lefttree); /* only care about copying size */
	cost_windowagg(&windowagg_path, root,
				   windowFuncs, partNumCols, ordNumCols,
				   lefttree->startup_cost,
				   lefttree->total_cost,
				   lefttree->plan_rows);
	plan->startup_cost = windowagg_path.startup_cost;
	plan->total_cost = windowagg_path.total_cost;

	/*
	 * We also need to account for the cost of evaluation of the tlist.
	 *
	 * See notes in add_tlist_costs_to_plan about why only make_agg,
	 * make_windowagg and make_group worry about tlist eval cost.
	 */
	add_tlist_costs_to_plan(root, plan, tlist);

	plan->targetlist = tlist;
	plan->lefttree = lefttree;
	plan->righttree = NULL;
	/* WindowAgg nodes never have a qual clause */
	plan->qual = NIL;

	if (lefttree->flow)
		plan->flow = pull_up_Flow(plan, lefttree);

	return node;
}

/*
 * distinctList is a list of SortGroupClauses, identifying the targetlist items
 * that should be considered by the Unique filter.  The input path must
 * already be sorted accordingly.
 */
Unique *
make_unique(Plan *lefttree, List *distinctList)
{
	Unique	   *node = makeNode(Unique);
	Plan	   *plan = &node->plan;
	int			numCols = list_length(distinctList);
	int			keyno = 0;
	AttrNumber *uniqColIdx;
	Oid		   *uniqOperators;
	ListCell   *slitem;

	copy_plan_costsize(plan, lefttree);

	/*
	 * Charge one cpu_operator_cost per comparison per input tuple. We assume
	 * all columns get compared at most of the tuples.  (XXX probably this is
	 * an overestimate.)
	 */
	plan->total_cost += cpu_operator_cost * plan->plan_rows * numCols;

	/*
	 * plan->plan_rows is left as a copy of the input subplan's plan_rows; ie,
	 * we assume the filter removes nothing.  The caller must alter this if he
	 * has a better idea.
	 */

	plan->targetlist = cdbpullup_targetlist(lefttree,
				 cdbpullup_exprHasSubplanRef((Expr *) lefttree->targetlist));
	plan->qual = NIL;
	plan->lefttree = lefttree;
	plan->righttree = NULL;

	/*
	 * convert SortGroupClause list into arrays of attr indexes and equality
	 * operators, as wanted by executor
	 */
	Assert(numCols > 0);
	uniqColIdx = (AttrNumber *) palloc(sizeof(AttrNumber) * numCols);
	uniqOperators = (Oid *) palloc(sizeof(Oid) * numCols);

	foreach(slitem, distinctList)
	{
		SortGroupClause *sortcl = (SortGroupClause *) lfirst(slitem);
		TargetEntry *tle = get_sortgroupclause_tle(sortcl, plan->targetlist);

		uniqColIdx[keyno] = tle->resno;
		uniqOperators[keyno] = sortcl->eqop;
		Assert(OidIsValid(uniqOperators[keyno]));
		keyno++;
	}

	node->numCols = numCols;
	node->uniqColIdx = uniqColIdx;
	node->uniqOperators = uniqOperators;

	/* CDB */	/* pass DISTINCT to sort */
	if (IsA(lefttree, Sort) && gp_enable_sort_distinct)
	{
		Sort	   *pSort = (Sort *) lefttree;

		pSort->noduplicates = true;
	}

	return node;
}

/*
 * distinctList is a list of SortGroupClauses, identifying the targetlist
 * items that should be considered by the SetOp filter.  The input path must
 * already be sorted accordingly.
 */
SetOp *
make_setop(SetOpCmd cmd, SetOpStrategy strategy, Plan *lefttree,
		   List *distinctList, AttrNumber flagColIdx, int firstFlag,
		   long numGroups, double outputRows)
{
	SetOp	   *node = makeNode(SetOp);
	Plan	   *plan = &node->plan;
	int			numCols = list_length(distinctList);
	int			keyno = 0;
	AttrNumber *dupColIdx;
	Oid		   *dupOperators;
	ListCell   *slitem;

	copy_plan_costsize(plan, lefttree);
	plan->plan_rows = outputRows;

	/*
	 * Charge one cpu_operator_cost per comparison per input tuple. We assume
	 * all columns get compared at most of the tuples.
	 */
	plan->total_cost += cpu_operator_cost * lefttree->plan_rows * numCols;

	plan->targetlist = cdbpullup_targetlist(lefttree,
				 cdbpullup_exprHasSubplanRef((Expr *) lefttree->targetlist));
	plan->qual = NIL;
	plan->lefttree = lefttree;
	plan->righttree = NULL;

	/*
	 * convert SortGroupClause list into arrays of attr indexes and equality
	 * operators, as wanted by executor
	 */
	Assert(numCols > 0);
	dupColIdx = (AttrNumber *) palloc(sizeof(AttrNumber) * numCols);
	dupOperators = (Oid *) palloc(sizeof(Oid) * numCols);

	foreach(slitem, distinctList)
	{
		SortGroupClause *sortcl = (SortGroupClause *) lfirst(slitem);
		TargetEntry *tle = get_sortgroupclause_tle(sortcl, plan->targetlist);

		dupColIdx[keyno] = tle->resno;
		dupOperators[keyno] = sortcl->eqop;
		Assert(OidIsValid(dupOperators[keyno]));
		keyno++;
	}

	node->cmd = cmd;
	node->strategy = strategy;
	node->numCols = numCols;
	node->dupColIdx = dupColIdx;
	node->dupOperators = dupOperators;
	node->flagColIdx = flagColIdx;
	node->firstFlag = firstFlag;
	node->numGroups = numGroups;

	return node;
}

/*
 * make_lockrows
 *	  Build a LockRows plan node
 */
LockRows *
make_lockrows(Plan *lefttree, List *rowMarks, int epqParam)
{
	LockRows   *node = makeNode(LockRows);
	Plan	   *plan = &node->plan;

	copy_plan_costsize(plan, lefttree);

	/* charge cpu_tuple_cost to reflect locking costs (underestimate?) */
	plan->total_cost += cpu_tuple_cost * plan->plan_rows;

	plan->targetlist = lefttree->targetlist;
	plan->qual = NIL;
	plan->lefttree = lefttree;
	plan->righttree = NULL;

	node->rowMarks = rowMarks;
	node->epqParam = epqParam;

	return node;
}

/*
 * Note: offset_est and count_est are passed in to save having to repeat
 * work already done to estimate the values of the limitOffset and limitCount
 * expressions.  Their values are as returned by preprocess_limit (0 means
 * "not relevant", -1 means "couldn't estimate").  Keep the code below in sync
 * with that function!
 */
Limit *
make_limit(Plan *lefttree, Node *limitOffset, Node *limitCount,
		   int64 offset_est, int64 count_est)
{
	Limit	   *node = makeNode(Limit);
	Plan	   *plan = &node->plan;

	copy_plan_costsize(plan, lefttree);

	/*
	 * Adjust the output rows count and costs according to the offset/limit.
	 * This is only a cosmetic issue if we are at top level, but if we are
	 * building a subquery then it's important to report correct info to the
	 * outer planner.
	 *
	 * When the offset or count couldn't be estimated, use 10% of the
	 * estimated number of rows emitted from the subplan.
	 */
	if (offset_est != 0)
	{
		double		offset_rows;

		if (offset_est > 0)
			offset_rows = (double) offset_est;
		else
			offset_rows = clamp_row_est(lefttree->plan_rows * 0.10);
		if (offset_rows > plan->plan_rows)
			offset_rows = plan->plan_rows;
		if (plan->plan_rows > 0)
			plan->startup_cost +=
				(plan->total_cost - plan->startup_cost)
				* offset_rows / plan->plan_rows;
		plan->plan_rows -= offset_rows;
		if (plan->plan_rows < 1)
			plan->plan_rows = 1;
	}

	if (count_est != 0)
	{
		double		count_rows;

		if (count_est > 0)
			count_rows = (double) count_est;
		else
			count_rows = clamp_row_est(lefttree->plan_rows * 0.10);
		if (count_rows > plan->plan_rows)
			count_rows = plan->plan_rows;
		if (plan->plan_rows > 0)
			plan->total_cost = plan->startup_cost +
				(plan->total_cost - plan->startup_cost)
				* count_rows / plan->plan_rows;
		plan->plan_rows = count_rows;
		if (plan->plan_rows < 1)
			plan->plan_rows = 1;
	}

	plan->targetlist = cdbpullup_targetlist(lefttree,
				 cdbpullup_exprHasSubplanRef((Expr *) lefttree->targetlist));
	plan->qual = NIL;
	plan->lefttree = lefttree;
	plan->righttree = NULL;

	node->limitOffset = limitOffset;
	node->limitCount = limitCount;

	return node;
}

/*
 * make_result
 *	  Build a Result plan node
 *
 * If we have a subplan, assume that any evaluation costs for the gating qual
 * were already factored into the subplan's startup cost, and just copy the
 * subplan cost.  If there's no subplan, we should include the qual eval
 * cost.  In either case, tlist eval cost is not to be included here.
 */
Result *
make_result(PlannerInfo *root,
			List *tlist,
			Node *resconstantqual,
			Plan *subplan)
{
	Result	   *node = makeNode(Result);
	Plan	   *plan = &node->plan;

	if (subplan)
		copy_plan_costsize(plan, subplan);
	else
	{
		plan->startup_cost = 0;
		plan->total_cost = cpu_tuple_cost;
		plan->plan_rows = 1;	/* wrong if we have a set-valued function? */
		plan->plan_width = 0;	/* XXX is it worth being smarter? */
		if (resconstantqual)
		{
			QualCost	qual_cost;

			cost_qual_eval(&qual_cost, (List *) resconstantqual, root);
			/* resconstantqual is evaluated once at startup */
			plan->startup_cost += qual_cost.startup + qual_cost.per_tuple;
			plan->total_cost += qual_cost.startup + qual_cost.per_tuple;
		}
	}

	plan->targetlist = tlist;
	plan->qual = NIL;
	plan->lefttree = subplan;
	plan->righttree = NULL;
	node->resconstantqual = resconstantqual;

	node->hashFilter = false;
	node->hashList = NIL;

	return node;
}

/*
 * make_repeat
 *	  Build a Repeat plan node
 */
Repeat *
make_repeat(List *tlist,
			List *qual,
			Expr *repeatCountExpr,
			uint64 grouping,
			Plan *subplan)
{
	Repeat	   *node = makeNode(Repeat);
	Plan	   *plan = &node->plan;

	Assert(subplan != NULL);
	copy_plan_costsize(plan, subplan);

	plan->targetlist = tlist;
	plan->qual = qual;
	plan->lefttree = subplan;
	plan->righttree = NULL;

	node->repeatCountExpr = repeatCountExpr;
	node->grouping = grouping;

	return node;
}

/*
 * make_modifytable
 *	  Build a ModifyTable plan node
 *
 * Currently, we don't charge anything extra for the actual table modification
 * work, nor for the WITH CHECK OPTIONS or RETURNING expressions if any.  It
 * would only be window dressing, since these are always top-level nodes and
 * there is no way for the costs to change any higher-level planning choices.
 * But we might want to make it look better sometime.
 */
ModifyTable *
make_modifytable(PlannerInfo *root,
				 CmdType operation, bool canSetTag,
				 List *resultRelations, List *subplans,
				 List *withCheckOptionLists, List *returningLists,
				 List *is_split_updates,
				 List *rowMarks, int epqParam)
{
	ModifyTable *node = makeNode(ModifyTable);
	Plan       *plan = &node->plan;
	double      total_size;
	List       *fdw_private_list;
	ListCell   *subnode;
	ListCell   *lc;
	int         i;

	Assert(list_length(resultRelations) == list_length(subplans));
	Assert(withCheckOptionLists == NIL ||
		   list_length(resultRelations) == list_length(withCheckOptionLists));
	Assert(returningLists == NIL ||
		   list_length(resultRelations) == list_length(returningLists));

	node->plan.lefttree = NULL;
	node->plan.righttree = NULL;
	node->plan.qual = NIL;
	/* setrefs.c will fill in the targetlist, if needed */
	node->plan.targetlist = NIL;

	node->operation = operation;
	node->canSetTag = canSetTag;
	node->resultRelations = resultRelations;
	node->resultRelIndex = -1;  /* will be set correctly in setrefs.c */
	node->plans = subplans;
	node->withCheckOptionLists = withCheckOptionLists;
	node->returningLists = returningLists;
	node->rowMarks = rowMarks;
	node->epqParam = epqParam;
	node->action_col_idxes = NIL;
	node->ctid_col_idxes = NIL;
	node->oid_col_idxes = NIL;

	adjust_modifytable_flow(root, node, is_split_updates);

	/*
	 * Compute cost as sum of subplan costs.
	 */
	plan->startup_cost = 0;
	plan->total_cost = 0;
	plan->plan_rows = 0;
	total_size = 0;
	foreach(subnode, subplans)
	{
		Plan	   *subplan = (Plan *) lfirst(subnode);

		if (subnode == list_head(subplans))		/* first node? */
			plan->startup_cost = subplan->startup_cost;
		plan->total_cost += subplan->total_cost;
		plan->plan_rows += subplan->plan_rows;
		total_size += subplan->plan_width * subplan->plan_rows;
	}
	if (plan->plan_rows > 0)
		plan->plan_width = rint(total_size / plan->plan_rows);
	else
		plan->plan_width = 0;

	/*
     * For each result relation that is a foreign table, allow the FDW to
     * construct private plan data, and accumulate it all into a list.
     */
	fdw_private_list = NIL;
	i = 0;
	foreach(lc, resultRelations)
	{
		Index       rti = lfirst_int(lc);
		FdwRoutine *fdwroutine;
		List       *fdw_private;

		/*
		 * If possible, we want to get the FdwRoutine from our RelOptInfo for
		 * the table.  But sometimes we don't have a RelOptInfo and must get
		 * it the hard way.  (In INSERT, the target relation is not scanned,
		 * so it's not a baserel; and there are also corner cases for
		 * updatable views where the target rel isn't a baserel.)
		 */
		if (rti < root->simple_rel_array_size &&
			root->simple_rel_array[rti] != NULL)
		{
			RelOptInfo *resultRel = root->simple_rel_array[rti];

			fdwroutine = resultRel->fdwroutine;
		}
		else
		{
			RangeTblEntry *rte = planner_rt_fetch(rti, root);

			Assert(rte->rtekind == RTE_RELATION);
			if (rte->relkind == RELKIND_FOREIGN_TABLE)
				fdwroutine = GetFdwRoutineByRelId(rte->relid);
			else
				fdwroutine = NULL;
		}

		if (fdwroutine != NULL &&
			fdwroutine->PlanForeignModify != NULL)
			fdw_private = fdwroutine->PlanForeignModify(root, node, rti, i);
		else
			fdw_private = NIL;
		fdw_private_list = lappend(fdw_private_list, fdw_private);
		i++;
	}
	node->fdwPrivLists = fdw_private_list;

	return node;
}

/*
 * Set the Flow in a ModifyTable and its children correctly.
 *
 * The input to a ModifyTable node must be distributed according to the
 * DISTRIBUTED BY of the target table. Adjust the Flows of the child
 * plans for that. Also set the Flow of the ModifyTable node itself.
 */
static void
adjust_modifytable_flow(PlannerInfo *root, ModifyTable *node, List *is_split_updates)
{
	/*
	 * The input plans must be distributed correctly.
	 */
	ListCell   *lcr,
			   *lcp,
			   *lci;
	bool		all_subplans_entry = true,
				all_subplans_replicated = true;
	int			numsegments = -1;

	if (node->operation == CMD_INSERT)
	{
		forboth(lcr, node->resultRelations, lcp, node->plans)
		{
			int			rti = lfirst_int(lcr);
			Plan	   *subplan = (Plan *) lfirst(lcp);
			RangeTblEntry *rte = rt_fetch(rti, root->parse->rtable);
			List	   *hashExpr = NIL;
			GpPolicy   *targetPolicy;
			GpPolicyType targetPolicyType;

			Assert(rte->rtekind == RTE_RELATION);

			targetPolicy = GpPolicyFetch(CurrentMemoryContext, rte->relid);
			targetPolicyType = targetPolicy->ptype;

			if (numsegments >= 0)
			{
				/*
				 * We require a table T's sub tables all have the same
				 * numsegments with T
				 */
				Assert(numsegments == targetPolicy->numsegments);
			}

			numsegments = targetPolicy->numsegments;

			if (targetPolicyType == POLICYTYPE_PARTITIONED)
			{
				all_subplans_entry = false;
				all_subplans_replicated = false;

				/*
				 * A query to reach here: INSERT INTO t1 VALUES(1).
				 * There is no need to add a motion from General, we could
				 * simply put General on the same segments with target table.
				 */
				/* FIXME: also do this for other targetPolicyType? */
				/* FIXME: also do this for all the subplans */
				if (subplan->flow->locustype == CdbLocusType_General)
				{
					Assert(subplan->flow->numsegments >= numsegments);
					subplan->flow->numsegments = numsegments;
				}

				if (gp_enable_fast_sri && IsA(subplan, Result))
					sri_optimize_for_result(root, subplan, rte, &targetPolicy, &hashExpr);

				if (!hashExpr)
					hashExpr = getExprListFromTargetList(subplan->targetlist,
														 targetPolicy->nattrs,
														 targetPolicy->attrs,
														 false);

				if (!repartitionPlan(subplan, false, false, hashExpr, numsegments))
					ereport(ERROR, (errcode(ERRCODE_GP_FEATURE_NOT_YET),
									errmsg("Cannot parallelize that INSERT yet")));
			}
			else if (targetPolicyType == POLICYTYPE_ENTRY)
			{
				/* Master-only table */

				all_subplans_replicated = false;

				/* All's well if query result is already on the QD. */
				if (!(subplan->flow->flotype == FLOW_SINGLETON &&
					  subplan->flow->segindex < 0))
				{
					/*
					 * Query result needs to be brought back to the QD.
					 * Ask for motion to a single QE.  Later, apply_motion
					 * will override that to bring it to the QD instead.
					 */
					/* FIXME: why make below assertion? */
					Assert(subplan->flow->numsegments == numsegments);
					if (!focusPlan(subplan, false, false))
						ereport(ERROR, (errcode(ERRCODE_GP_FEATURE_NOT_YET),
										errmsg("Cannot parallelize that INSERT yet")));
				}
			}
			else if (targetPolicyType == POLICYTYPE_REPLICATED)
			{
				Assert(subplan->flow->flotype != FLOW_REPLICATED);

				all_subplans_entry = false;

				/*
				 * CdbLocusType_SegmentGeneral is only used by replicated table
				 * right now, so if both input and target are replicated table,
				 * no need to add a motion.
				 *
				 * Also, to expand a replicated table to new segments, gpexpand
				 * force a data reorganization by a query like:
				 * CREATE TABLE tmp_tab AS SELECT * FROM source_table DISTRIBUTED REPLICATED
				 * Obviously, tmp_tab in new segments can't get data if we don't
				 * add a broadcast here. 
				 */
				if (optimizer_replicated_table_insert &&
					subplan->flow->flotype == FLOW_SINGLETON &&
					subplan->flow->locustype == CdbLocusType_SegmentGeneral &&
					!contain_volatile_functions((Node *)subplan->targetlist))
				{
					if (subplan->flow->numsegments >= numsegments)
					{
						/*
						 * A query to reach here:
						 *     INSERT INTO d1 SELECT * FROM d1;
						 * There is no need to add a motion from General, we
						 * could simply put General on the same segments with
						 * target table.
						 */
						subplan->flow->numsegments = numsegments;
						continue;
					}

					/*
					 * Otherwise a broadcast motion is needed otherwise d2 will
					 * only have data on segment 0.
					 *
					 * A query to reach here:
					 *     INSERT INTO d2 SELECT * FROM d1;
					 */
				}

				/* plan's data are available on all segment, no motion needed */
				if (optimizer_replicated_table_insert &&
					subplan->flow->flotype == FLOW_SINGLETON &&
					subplan->flow->locustype == CdbLocusType_General &&
					!contain_volatile_functions((Node *)subplan->targetlist))
				{
					subplan->dispatch = DISPATCH_PARALLEL;
					if (subplan->flow->numsegments >= numsegments)
					{
						/*
						 * A query to reach here: INSERT INTO d1 VALUES(1).
						 * There is no need to add a motion from General, we
						 * could simply put General on the same segments with
						 * target table.
						 */
						subplan->flow->numsegments = numsegments;
					}
					else
					{
						/* FIXME: is here reachable? */
					}
					continue;
				}

				if (!broadcastPlan(subplan, false, false, numsegments))
					ereport(ERROR, (errcode(ERRCODE_GP_FEATURE_NOT_YET),
								errmsg("Cannot parallelize that INSERT yet")));

			}
			else
				elog(ERROR, "unrecognized policy type %u", targetPolicyType);
		}
	}
	else if (node->operation == CMD_UPDATE || node->operation == CMD_DELETE)
	{
		forthree(lcr, node->resultRelations, lcp, node->plans, lci, is_split_updates)
		{
			int			rti = lfirst_int(lcr);
			Plan	   *subplan = (Plan *) lfirst(lcp);
			bool		is_split_update = (bool) lfirst_int(lci);
			RangeTblEntry *rte = rt_fetch(rti, root->parse->rtable);
			GpPolicy   *targetPolicy;
			GpPolicyType targetPolicyType;

			Assert(rti > 0);
			Assert(rte->rtekind == RTE_RELATION);

			targetPolicy = GpPolicyFetch(CurrentMemoryContext, rte->relid);
			targetPolicyType = targetPolicy->ptype;

			if (numsegments >= 0)
			{
				/*
				 * We require a table T's sub tables all have the same
				 * numsegments with T
				 */
				Assert(numsegments == targetPolicy->numsegments);
			}

			numsegments = targetPolicy->numsegments;

			if (targetPolicyType == POLICYTYPE_PARTITIONED)
			{
				all_subplans_entry = false;
				all_subplans_replicated = false;

				/*
				 * If any of the distribution key columns are being changed,
				 * the UPDATE might move tuples from one segment to another.
				 * Create a Split Update node to deal with that.
				 *
				 * If the input is a dummy plan that cannot return any rows,
				 * e.g. because the input was eliminated by constraint
				 * exclusion, we can skip it.
				 */
				if (is_split_update && !is_dummy_plan(subplan))
				{
					List	   *hashExpr;
					Plan	*new_subplan;

<<<<<<< HEAD
					Assert(node->operation == CMD_UPDATE);
=======
					if (Gp_role == GP_ROLE_UTILITY)
					{
						ereport(ERROR,
								(errcode(ERRCODE_FEATURE_NOT_SUPPORTED),
								 errmsg("Cannot update distribution key columns in utility mode")));
					}
>>>>>>> d704245e

					new_subplan = (Plan *) make_splitupdate(root, (ModifyTable *) node, subplan, rte, rti);
					hashExpr = getExprListFromTargetList(new_subplan->targetlist,
														 targetPolicy->nattrs,
														 targetPolicy->attrs,
														 false);
					if (!repartitionPlan(new_subplan, false, false, hashExpr,
										 targetPolicy->numsegments))
						ereport(ERROR, (errcode(ERRCODE_GP_FEATURE_NOT_YET),
										errmsg("Cannot parallelize that UPDATE yet")));

					lcp->data.ptr_value = new_subplan;
				}
				else
				{
					node->action_col_idxes = lappend_int(node->action_col_idxes, -1);
					node->ctid_col_idxes = lappend_int(node->ctid_col_idxes, -1);
					node->oid_col_idxes = lappend_int(node->oid_col_idxes, 0);
					request_explicit_motion(subplan, rti, root->glob->finalrtable);
				}
			}
			else if (targetPolicyType == POLICYTYPE_ENTRY)
			{
				all_subplans_replicated = false;

				/* Master-only table */
				if (subplan->flow->flotype == FLOW_PARTITIONED ||
					subplan->flow->flotype == FLOW_REPLICATED ||
					(subplan->flow->flotype == FLOW_SINGLETON && subplan->flow->segindex != -1))
				{
					/*
					 * target table is master-only but flow is
					 * distributed: add a GatherMotion on top
					 */

					/* create a shallow copy of the plan flow */
					Flow	   *flow = subplan->flow;

					subplan->flow = (Flow *) palloc(sizeof(Flow));
					*(subplan->flow) = *flow;

					/* save original flow information */
					subplan->flow->flow_before_req_move = flow;

					/* request a GatherMotion node */
					subplan->flow->req_move = MOVEMENT_FOCUS;
					subplan->flow->hashExpr = NIL;
					subplan->flow->segindex = 0;
				}
				else
				{
					/*
					 * Source is, presumably, a dispatcher singleton.
					 */
					subplan->flow->req_move = MOVEMENT_NONE;
				}
				node->action_col_idxes = lappend_int(node->action_col_idxes, -1);
				node->ctid_col_idxes = lappend_int(node->ctid_col_idxes, -1);
				node->oid_col_idxes = lappend_int(node->oid_col_idxes, 0);
			}
			else if (targetPolicyType == POLICYTYPE_REPLICATED)
			{
				node->action_col_idxes = lappend_int(node->action_col_idxes, -1);
				node->ctid_col_idxes = lappend_int(node->ctid_col_idxes, -1);
				node->oid_col_idxes = lappend_int(node->oid_col_idxes, 0);
				all_subplans_entry = false;
			}
			else
				elog(ERROR, "unrecognized policy type %u", targetPolicyType);
		}
	}

	Assert(numsegments >= 0);

	/*
	 * Set the distribution of the ModifyTable node itself. If there is only
	 * one subplan, or all the subplans have a compatible distribution, then
	 * we could mark the ModifyTable with the same distribution key. However,
	 * currently, because a ModifyTable node can only be at the top of the
	 * plan, it won't make any difference to the overall plan.
	 *
	 * GPDB_90_MERGE_FIXME: I've hacked a basic implementation of the above for
	 * the case where all the subplans are POLICYTYPE_ENTRY, but it seems like
	 * there should be a more general way to do this.
	 */
	if (all_subplans_entry)
	{
		mark_plan_entry((Plan *) node);
	}
	else if (all_subplans_replicated)
	{
		mark_plan_replicated((Plan *) node, numsegments);
	}
	else
	{
		mark_plan_strewn((Plan *) node, numsegments);

		if (list_length(node->plans) == 1)
		{
			node->plan.directDispatch = ((Plan *) linitial(node->plans))->directDispatch;
		}
	}
}

/*
 * is_projection_capable_plan
 *		Check whether a given Plan node is able to do projection.
 */
bool
is_projection_capable_plan(Plan *plan)
{
	/* Most plan types can project, so just list the ones that can't */
	switch (nodeTag(plan))
	{
		case T_Hash:
		case T_Material:
		case T_Sort:
		case T_Unique:
		case T_SetOp:
		case T_LockRows:
		case T_Limit:
		case T_ModifyTable:
		case T_Append:
		case T_MergeAppend:
		case T_RecursiveUnion:
		case T_Motion:
		case T_ShareInputScan:
			return false;
		default:
			break;
	}
	return true;
}


/*
 * plan_pushdown_tlist
 *
 * If the given Plan node does projection, the same node is returned after
 * replacing its targetlist with the given targetlist.
 *
 * Otherwise, returns a Result node with the given targetlist, inserted atop
 * the given plan.
 */
Plan *
plan_pushdown_tlist(PlannerInfo *root, Plan *plan, List *tlist)
{
	bool		need_result;

	if (!is_projection_capable_plan(plan) &&
		!tlist_same_exprs(tlist, plan->targetlist))
	{
		need_result = true;
	}
	else
		need_result = false;

	if (!need_result)
	{
		/* Fix up annotation of plan's distribution and ordering properties. */
		if (plan->flow)
			plan->flow = pull_up_Flow((Plan *) make_result(root, tlist, NULL, plan),
									  plan);

		/* Install the new targetlist. */
		plan->targetlist = tlist;
	}
	else
	{
		Plan	   *subplan = plan;

		/* Insert a Result node to evaluate the targetlist. */
		plan = (Plan *) make_result(root, tlist, NULL, subplan);

		/* Propagate the subplan's distribution. */
		if (subplan->flow)
			plan->flow = pull_up_Flow(plan, subplan);
	}
	return plan;
}	/* plan_pushdown_tlist */

/*
 * Return true if there is the same tleSortGroupRef in an entry in glist
 * as the tleSortGroupRef in gc.
 */
static bool
groupcol_in_list(SortGroupClause *gc, List *glist)
{
	bool		found = false;
	ListCell   *lc;

	foreach(lc, glist)
	{
		SortGroupClause *entry = (SortGroupClause *) lfirst(lc);

		Assert(IsA(entry, SortGroupClause));
		if (gc->tleSortGroupRef == entry->tleSortGroupRef)
		{
			found = true;
			break;
		}
	}
	return found;
}


/*
 * Construct a list of GroupClauses from the transformed GROUP BY clause.
 * This list of GroupClauses has unique tleSortGroupRefs.
 */
static List *
flatten_grouping_list(List *groupcls)
{
	List	   *result = NIL;
	ListCell   *gc;

	foreach(gc, groupcls)
	{
		Node	   *node = (Node *) lfirst(gc);

		if (node == NULL)
			continue;

		Assert(IsA(node, GroupingClause) ||
			   IsA(node, SortGroupClause) ||
			   IsA(node, List));

		if (IsA(node, GroupingClause))
		{
			List	   *groupsets = ((GroupingClause *) node)->groupsets;
			List	   *flatten_groupsets =
			flatten_grouping_list(groupsets);
			ListCell   *lc;

			foreach(lc, flatten_groupsets)
			{
				SortGroupClause *flatten_gc = (SortGroupClause *) lfirst(lc);

				Assert(IsA(flatten_gc, SortGroupClause));

				if (!groupcol_in_list(flatten_gc, result))
					result = lappend(result, flatten_gc);
			}

		}
		else if (IsA(node, List))
		{
			List	   *flatten_groupsets =
			flatten_grouping_list((List *) node);
			ListCell   *lc;

			foreach(lc, flatten_groupsets)
			{
				SortGroupClause *flatten_gc = (SortGroupClause *) lfirst(lc);

				Assert(IsA(flatten_gc, SortGroupClause));

				if (!groupcol_in_list(flatten_gc, result))
					result = lappend(result, flatten_gc);
			}
		}
		else
		{
			Assert(IsA(node, SortGroupClause));

			if (!groupcol_in_list((SortGroupClause *) node, result))
				result = lappend(result, node);
		}
	}

	return result;
}

/*
 * add_sort_column --- utility subroutine for building sort info arrays
 *
 * We need this routine because the same column might be selected more than
 * once as a sort key column; if so, the extra mentions are redundant.
 *
 * Caller is assumed to have allocated the arrays large enough for the
 * max possible number of columns.	Return value is the new column count.
 */
static int
add_sort_column(AttrNumber colIdx, Oid sortOp, Oid coll, bool nulls_first,
				int numCols, AttrNumber *sortColIdx,
				Oid *sortOperators, Oid *collations, bool *nullsFirst)
{
	int			i;

	Assert(OidIsValid(sortOp));

	for (i = 0; i < numCols; i++)
	{
		/*
		 * Note: we check sortOp because it's conceivable that "ORDER BY foo
		 * USING <, foo USING <<<" is not redundant, if <<< distinguishes
		 * values that < considers equal.  We need not check nulls_first
		 * however because a lower-order column with the same sortop but
		 * opposite nulls direction is redundant.
		 *
		 * We could probably consider sort keys with the same sortop and
		 * different collations to be redundant too, but for the moment treat
		 * them as not redundant.  This will be needed if we ever support
		 * collations with different notions of equality.
		 */
		if (sortColIdx[i] == colIdx &&
			sortOperators[numCols] == sortOp &&
			collations[numCols] == coll)
		{
			/* Already sorting by this col, so extra sort key is useless */
			return numCols;
		}
	}

	/* Add the column */
	sortColIdx[numCols] = colIdx;
	sortOperators[numCols] = sortOp;
	collations[numCols] = coll;
	nullsFirst[numCols] = nulls_first;
	return numCols + 1;
}




/*
 * cdbpathtoplan_create_motion_plan
 */
static Motion *
cdbpathtoplan_create_motion_plan(PlannerInfo *root,
								 CdbMotionPath *path,
								 Plan *subplan)
{
	Motion	   *motion = NULL;
	Path	   *subpath = path->subpath;
	int			numsegments;

	numsegments = CdbPathLocus_NumSegments(path->path.locus);

	/* Send all tuples to a single process? */
	if (CdbPathLocus_IsBottleneck(path->path.locus))
	{
		int			destSegIndex = -1;	/* to dispatcher */

		if (CdbPathLocus_IsSingleQE(path->path.locus))
			destSegIndex = gp_singleton_segindex;	/* to singleton qExec */

		if (path->path.pathkeys)
		{
			Plan	   *prep;
			int			numSortCols;
			AttrNumber *sortColIdx;
			Oid		   *sortOperators;
			Oid		   *collations;
			bool		*nullsFirst;

			/*
			 * Build sort key info to define our Merge Receive keys.
			 */
			prep = prepare_sort_from_pathkeys(root,
											  subplan,
											  path->path.pathkeys,
											  subpath->parent->relids,
											  NULL,
											  false,
											  &numSortCols,
											  &sortColIdx,
											  &sortOperators,
											  &collations,
											  &nullsFirst,
											  true /* add_keys_to_targetlist */);

			if (prep)
			{
				/*
				 * Create a Merge Receive to preserve ordering.
				 *
				 * prepare_sort_from_pathkeys() might return a Result node, if
				 * one would needs to be inserted above the Sort. We don't
				 * create an actual Sort node here, the input is already
				 * ordered, but use the Result node, if any, as the input to
				 * the Motion node. (I'm not sure if that is possible with
				 * Gather Motion nodes. Since the input is already ordered,
				 * presumably the target list already contains the expressions
				 * for the key columns. But better safe than sorry.)
				 */
				subplan = prep;
				motion = make_sorted_union_motion(root,
												  subplan,
												  numSortCols,
												  sortColIdx,
												  sortOperators,
												  collations,
												  nullsFirst,
												  destSegIndex,
												  false /* useExecutorVarFormat */,
												  numsegments);
			}
			else
			{
				/* Degenerate ordering... build unordered Union Receive */
				motion = make_union_motion(subplan,
										   destSegIndex,
										   false	/* useExecutorVarFormat */,
										   numsegments);
			}
		}

		/* Unordered Union Receive */
		else
			motion = make_union_motion(subplan,
									   destSegIndex,
									   false	/* useExecutorVarFormat */,
									   numsegments
				);
	}

	/* Send all of the tuples to all of the QEs in gang above... */
	else if (CdbPathLocus_IsReplicated(path->path.locus))
		motion = make_broadcast_motion(subplan,
									   false	/* useExecutorVarFormat */,
									   numsegments
			);

	/* Hashed redistribution to all QEs in gang above... */
	else if (CdbPathLocus_IsHashed(path->path.locus) ||
			 CdbPathLocus_IsHashedOJ(path->path.locus))
	{
		List	   *hashExpr = cdbpathlocus_get_partkey_exprs(path->path.locus,
															  path->path.parent->relids,
															  subplan->targetlist);
		if (!hashExpr)
			elog(ERROR, "could not find hash distribution key expressions in target list");

		/**
         * If there are subplans in the hashExpr, push it down to lower level.
         */
		if (contain_subplans((Node *) hashExpr))
		{
			/* make a Result node to do the projection if necessary */
			if (!is_projection_capable_plan(subplan))
			{
				List	   *tlist = copyObject(subplan->targetlist);

				subplan = (Plan *) make_result(root, tlist, NULL, subplan);
			}
			subplan->targetlist = add_to_flat_tlist_junk(subplan->targetlist,
														 hashExpr,
														 true /* resjunk */);
        }
        motion = make_hashed_motion(subplan,
                                    hashExpr,
                                    false /* useExecutorVarFormat */,
									numsegments);
    }
    else
        Insist(0);

    /*
     * Decorate the subplan with a Flow node telling the plan slicer
     * what kind of gang will be needed to execute the subplan.
     */
    subplan->flow = cdbpathtoplan_create_flow(root,
                                              subpath->locus,
                                              subpath->parent
                                                ? subpath->parent->relids
                                                : NULL,
                                              subplan);

	/**
	 * If plan has a flow node, and its child is projection capable,
	 * then ensure all entries of hashExpr are in the targetlist.
	 */
	if (subplan->flow &&
		subplan->flow->hashExpr &&
		is_projection_capable_plan(subplan))
	{
		subplan->targetlist = add_to_flat_tlist_junk(subplan->targetlist,
													 subplan->flow->hashExpr,
													 true /* resjunk */);
	}

	return motion;
}								/* cdbpathtoplan_create_motion_plan */<|MERGE_RESOLUTION|>--- conflicted
+++ resolved
@@ -6785,16 +6785,14 @@
 					List	   *hashExpr;
 					Plan	*new_subplan;
 
-<<<<<<< HEAD
 					Assert(node->operation == CMD_UPDATE);
-=======
+
 					if (Gp_role == GP_ROLE_UTILITY)
 					{
 						ereport(ERROR,
 								(errcode(ERRCODE_FEATURE_NOT_SUPPORTED),
 								 errmsg("Cannot update distribution key columns in utility mode")));
 					}
->>>>>>> d704245e
 
 					new_subplan = (Plan *) make_splitupdate(root, (ModifyTable *) node, subplan, rte, rti);
 					hashExpr = getExprListFromTargetList(new_subplan->targetlist,
