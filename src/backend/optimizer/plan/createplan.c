/*-------------------------------------------------------------------------
 *
 * createplan.c
 *	  Routines to create the desired plan for processing a query.
 *	  Planning is complete, we just need to convert the selected
 *	  Path into a Plan.
 *
 * Portions Copyright (c) 2005-2008, Greenplum inc
 * Portions Copyright (c) 2012-Present Pivotal Software, Inc.
 * Portions Copyright (c) 1996-2019, PostgreSQL Global Development Group
 * Portions Copyright (c) 1994, Regents of the University of California
 *
 *
 * IDENTIFICATION
 *	  src/backend/optimizer/plan/createplan.c
 *
 *-------------------------------------------------------------------------
 */
#include "postgres.h"

#include <limits.h>
#include <math.h>

#include "access/relation.h"
#include "access/sysattr.h"
#include "catalog/pg_class.h"
#include "catalog/pg_proc.h"
#include "foreign/fdwapi.h"
#include "miscadmin.h"
#include "nodes/extensible.h"
#include "nodes/makefuncs.h"
#include "nodes/nodeFuncs.h"
#include "executor/executor.h"
#include "optimizer/clauses.h"
#include "optimizer/cost.h"
#include "optimizer/optimizer.h"
#include "optimizer/paramassign.h"
#include "optimizer/paths.h"
#include "optimizer/placeholder.h"
#include "optimizer/plancat.h"
#include "optimizer/planmain.h"
#include "optimizer/restrictinfo.h"
#include "optimizer/subselect.h"
#include "optimizer/tlist.h"
#include "parser/parse_clause.h"
#include "parser/parsetree.h"
#include "partitioning/partprune.h"
#include "utils/lsyscache.h"
#include "utils/uri.h"

#include "cdb/cdbhash.h"
#include "cdb/cdbllize.h"		/* cdbllize_adjust_init_plan_path() */
#include "cdb/cdbmutate.h"
#include "cdb/cdbpath.h"		/* cdbpath_rows() */
#include "cdb/cdbpathtoplan.h"	/* cdbpathtoplan_create_flow() etc. */
#include "cdb/cdbpullup.h"		/* cdbpullup_targetlist() */
#include "cdb/cdbsetop.h"
#include "cdb/cdbsreh.h"
#include "cdb/cdbtargeteddispatch.h"
#include "cdb/cdbvars.h"
#include "optimizer/pathnode.h"
#include "optimizer/planpartition.h"
#include "optimizer/planshare.h"
#include "parser/parse_oper.h"	/* ordering_oper_opid */
#include "rewrite/rewriteManip.h"
#include "utils/guc.h"

/*
 * Flag bits that can appear in the flags argument of create_plan_recurse().
 * These can be OR-ed together.
 *
 * CP_EXACT_TLIST specifies that the generated plan node must return exactly
 * the tlist specified by the path's pathtarget (this overrides both
 * CP_SMALL_TLIST and CP_LABEL_TLIST, if those are set).  Otherwise, the
 * plan node is allowed to return just the Vars and PlaceHolderVars needed
 * to evaluate the pathtarget.
 *
 * CP_SMALL_TLIST specifies that a narrower tlist is preferred.  This is
 * passed down by parent nodes such as Sort and Hash, which will have to
 * store the returned tuples.
 *
 * CP_LABEL_TLIST specifies that the plan node must return columns matching
 * any sortgrouprefs specified in its pathtarget, with appropriate
 * ressortgroupref labels.  This is passed down by parent nodes such as Sort
 * and Group, which need these values to be available in their inputs.
 *
 * CP_IGNORE_TLIST specifies that the caller plans to replace the targetlist,
 * and therefore it doesn't matter a bit what target list gets generated.
 */
#define CP_EXACT_TLIST		0x0001	/* Plan must return specified tlist */
#define CP_SMALL_TLIST		0x0002	/* Prefer narrower tlists */
#define CP_LABEL_TLIST		0x0004	/* tlist must contain sortgrouprefs */
#define CP_IGNORE_TLIST		0x0008	/* caller will replace tlist */

typedef struct
{
	plan_tree_base_prefix base; /* Required prefix for
								 * plan_tree_walker/mutator */
	Bitmapset            *seen_subplans;
	bool                  result;
} contain_motion_walk_context;

static Plan *create_scan_plan(PlannerInfo *root, Path *best_path,
							  int flags);
static List *build_path_tlist(PlannerInfo *root, Path *path);
static bool use_physical_tlist(PlannerInfo *root, Path *path, int flags);
static List *get_gating_quals(PlannerInfo *root, List *quals);
static Plan *create_gating_plan(PlannerInfo *root, Path *path, Plan *plan,
								List *gating_quals);
static Plan *create_join_plan(PlannerInfo *root, JoinPath *best_path);
static Plan *create_append_plan(PlannerInfo *root, AppendPath *best_path,
								int flags);
static Plan *create_merge_append_plan(PlannerInfo *root, MergeAppendPath *best_path,
									  int flags);
static Result *create_group_result_plan(PlannerInfo *root,
										GroupResultPath *best_path);
static ProjectSet *create_project_set_plan(PlannerInfo *root, ProjectSetPath *best_path);
static Material *create_material_plan(PlannerInfo *root, MaterialPath *best_path,
									  int flags);
static Plan *create_unique_plan(PlannerInfo *root, UniquePath *best_path,
								int flags);
static Plan *create_motion_plan(PlannerInfo *root, CdbMotionPath *path);
static Plan *create_splitupdate_plan(PlannerInfo *root, SplitUpdatePath *path);
static Gather *create_gather_plan(PlannerInfo *root, GatherPath *best_path);
static Plan *create_projection_plan(PlannerInfo *root,
									ProjectionPath *best_path,
									int flags);
static Plan *inject_projection_plan(Plan *subplan, List *tlist, bool parallel_safe);
static Sort *create_sort_plan(PlannerInfo *root, SortPath *best_path, int flags);
static Unique *create_upper_unique_plan(PlannerInfo *root, UpperUniquePath *best_path,
										int flags);
static Agg *create_agg_plan(PlannerInfo *root, AggPath *best_path);
static TupleSplit *create_tup_split_plan(PlannerInfo *root, TupleSplitPath *best_path);
static Plan *create_groupingsets_plan(PlannerInfo *root, GroupingSetsPath *best_path);
static Result *create_minmaxagg_plan(PlannerInfo *root, MinMaxAggPath *best_path);
static WindowAgg *create_windowagg_plan(PlannerInfo *root, WindowAggPath *best_path);
static SetOp *create_setop_plan(PlannerInfo *root, SetOpPath *best_path,
								int flags);
static RecursiveUnion *create_recursiveunion_plan(PlannerInfo *root, RecursiveUnionPath *best_path);
static LockRows *create_lockrows_plan(PlannerInfo *root, LockRowsPath *best_path,
									  int flags);
static ModifyTable *create_modifytable_plan(PlannerInfo *root, ModifyTablePath *best_path);
static Limit *create_limit_plan(PlannerInfo *root, LimitPath *best_path,
								int flags);
static SeqScan *create_seqscan_plan(PlannerInfo *root, Path *best_path,
									List *tlist, List *scan_clauses);
static SampleScan *create_samplescan_plan(PlannerInfo *root, Path *best_path,
										  List *tlist, List *scan_clauses);
static Scan *create_indexscan_plan(PlannerInfo *root, IndexPath *best_path,
								   List *tlist, List *scan_clauses, bool indexonly);
static BitmapHeapScan *create_bitmap_scan_plan(PlannerInfo *root,
											   BitmapHeapPath *best_path,
											   List *tlist, List *scan_clauses);
static Plan *create_bitmap_subplan(PlannerInfo *root, Path *bitmapqual,
								   List **qual, List **indexqual, List **indexECs);
static void bitmap_subplan_mark_shared(Plan *plan);
static TidScan *create_tidscan_plan(PlannerInfo *root, TidPath *best_path,
									List *tlist, List *scan_clauses);
static SubqueryScan *create_subqueryscan_plan(PlannerInfo *root,
											  SubqueryScanPath *best_path,
											  List *tlist, List *scan_clauses);
static FunctionScan *create_functionscan_plan(PlannerInfo *root, Path *best_path,
											  List *tlist, List *scan_clauses);
static TableFunctionScan *create_tablefunction_plan(PlannerInfo *root,
						  TableFunctionScanPath *best_path,
						  List *tlist,
						  List *scan_clauses);
static ValuesScan *create_valuesscan_plan(PlannerInfo *root, Path *best_path,
										  List *tlist, List *scan_clauses);
static TableFuncScan *create_tablefuncscan_plan(PlannerInfo *root, Path *best_path,
												List *tlist, List *scan_clauses);
static Plan *create_ctescan_plan(PlannerInfo *root, Path *best_path,
									List *tlist, List *scan_clauses);
static NamedTuplestoreScan *create_namedtuplestorescan_plan(PlannerInfo *root,
															Path *best_path, List *tlist, List *scan_clauses);
static Result *create_resultscan_plan(PlannerInfo *root, Path *best_path,
									  List *tlist, List *scan_clauses);
static WorkTableScan *create_worktablescan_plan(PlannerInfo *root, Path *best_path,
												List *tlist, List *scan_clauses);
static ForeignScan *create_foreignscan_plan(PlannerInfo *root, ForeignPath *best_path,
											List *tlist, List *scan_clauses);
static CustomScan *create_customscan_plan(PlannerInfo *root,
										  CustomPath *best_path,
										  List *tlist, List *scan_clauses);
static NestLoop *create_nestloop_plan(PlannerInfo *root, NestPath *best_path);
static MergeJoin *create_mergejoin_plan(PlannerInfo *root, MergePath *best_path);
static HashJoin *create_hashjoin_plan(PlannerInfo *root, HashPath *best_path);
static Node *replace_nestloop_params(PlannerInfo *root, Node *expr);
static Node *replace_nestloop_params_mutator(Node *node, PlannerInfo *root);
static void fix_indexqual_references(PlannerInfo *root, IndexPath *index_path,
									 List **stripped_indexquals_p,
									 List **fixed_indexquals_p);
static List *fix_indexorderby_references(PlannerInfo *root, IndexPath *index_path);
static Node *fix_indexqual_clause(PlannerInfo *root,
								  IndexOptInfo *index, int indexcol,
								  Node *clause, List *indexcolnos);
static Node *fix_indexqual_operand(Node *node, IndexOptInfo *index, int indexcol);
static List *get_switched_clauses(List *clauses, Relids outerrelids);
static List *order_qual_clauses(PlannerInfo *root, List *clauses);
static void copy_generic_path_info(Plan *dest, Path *src);
static void copy_plan_costsize(Plan *dest, Plan *src);
static void label_sort_with_costsize(PlannerInfo *root, Sort *plan,
									 double limit_tuples);
static SeqScan *make_seqscan(List *qptlist, List *qpqual, Index scanrelid);
static SampleScan *make_samplescan(List *qptlist, List *qpqual, Index scanrelid,
								   TableSampleClause *tsc);
static IndexScan *make_indexscan(List *qptlist, List *qpqual, Index scanrelid,
								 Oid indexid, List *indexqual, List *indexqualorig,
								 List *indexorderby, List *indexorderbyorig,
								 List *indexorderbyops,
								 ScanDirection indexscandir);
static IndexOnlyScan *make_indexonlyscan(List *qptlist, List *qpqual,
										 Index scanrelid, Oid indexid,
										 List *indexqual, List *indexqualorig,
										 List *indexorderby,
										 List *indextlist,
										 ScanDirection indexscandir);
static BitmapIndexScan *make_bitmap_indexscan(Index scanrelid, Oid indexid,
											  List *indexqual,
											  List *indexqualorig);
static BitmapHeapScan *make_bitmap_heapscan(List *qptlist,
											List *qpqual,
											Plan *lefttree,
											List *bitmapqualorig,
											Index scanrelid);
static TidScan *make_tidscan(List *qptlist, List *qpqual, Index scanrelid,
							 List *tidquals);
static SubqueryScan *make_subqueryscan(List *qptlist,
									   List *qpqual,
									   Index scanrelid,
									   Plan *subplan);
static FunctionScan *make_functionscan(List *qptlist, List *qpqual,
									   Index scanrelid, List *functions, bool funcordinality);
static TableFunctionScan *make_tablefunction(List *qptlist, List *qpqual,
				   Plan *subplan, Index scanrelid, RangeTblFunction *function);
static ValuesScan *make_valuesscan(List *qptlist, List *qpqual,
								   Index scanrelid, List *values_lists);
static TableFuncScan *make_tablefuncscan(List *qptlist, List *qpqual,
										 Index scanrelid, TableFunc *tablefunc);
static CteScan *make_ctescan(List *qptlist, List *qpqual,
							 Index scanrelid, int ctePlanId, int cteParam);
static NamedTuplestoreScan *make_namedtuplestorescan(List *qptlist, List *qpqual,
													 Index scanrelid, char *enrname);
static WorkTableScan *make_worktablescan(List *qptlist, List *qpqual,
										 Index scanrelid, int wtParam);
static RecursiveUnion *make_recursive_union(List *tlist,
											Plan *lefttree,
											Plan *righttree,
											int wtParam,
											List *distinctList,
											long numGroups);
static BitmapAnd *make_bitmap_and(List *bitmapplans);
static BitmapOr *make_bitmap_or(List *bitmapplans);
static NestLoop *make_nestloop(List *tlist,
							   List *joinclauses, List *otherclauses, List *nestParams,
							   Plan *lefttree, Plan *righttree,
							   JoinType jointype, bool inner_unique);
static HashJoin *make_hashjoin(List *tlist,
							   List *joinclauses, List *otherclauses,
							   List *hashclauses, List *hashqualclauses,
							   Plan *lefttree, Plan *righttree,
							   JoinType jointype, bool inner_unique);
static Hash *make_hash(Plan *lefttree,
					   Oid skewTable,
					   AttrNumber skewColumn,
					   bool skewInherit);
static MergeJoin *make_mergejoin(List *tlist,
								 List *joinclauses, List *otherclauses,
								 List *mergeclauses,
								 Oid *mergefamilies,
								 Oid *mergecollations,
								 int *mergestrategies,
								 bool *mergenullsfirst,
								 Plan *lefttree, Plan *righttree,
								 JoinType jointype, bool inner_unique,
								 bool skip_mark_restore);
static Sort *make_sort(Plan *lefttree, int numCols,
					   AttrNumber *sortColIdx, Oid *sortOperators,
					   Oid *collations, bool *nullsFirst);
static Plan *prepare_sort_from_pathkeys(Plan *lefttree, List *pathkeys,
										Relids relids,
										const AttrNumber *reqColIdx,
										bool adjust_tlist_in_place,
										int *p_numsortkeys,
										AttrNumber **p_sortColIdx,
										Oid **p_sortOperators,
										Oid **p_collations,
										bool **p_nullsFirst);
static EquivalenceMember *find_ec_member_for_tle(EquivalenceClass *ec,
												 TargetEntry *tle,
												 Relids relids);
static Sort *make_sort_from_groupcols(List *groupcls,
									  AttrNumber *grpColIdx,
									  Plan *lefttree);
static WindowAgg *make_windowagg(List *tlist, Index winref,
								 int partNumCols, AttrNumber *partColIdx, Oid *partOperators, Oid *partCollations,
								 int ordNumCols, AttrNumber *ordColIdx, Oid *ordOperators, Oid *ordCollations,
								 AttrNumber firstOrderCol, Oid firstOrderCmpOperator, bool firstOrderNullsFirst,
								 int frameOptions, Node *startOffset, Node *endOffset,
								 Oid startInRangeFunc, Oid endInRangeFunc,
								 Oid inRangeColl, bool inRangeAsc, bool inRangeNullsFirst,
								 Plan *lefttree);
static Unique *make_unique_from_sortclauses(Plan *lefttree, List *distinctList);
static Unique *make_unique_from_pathkeys(Plan *lefttree,
										 List *pathkeys, int numCols);
static Gather *make_gather(List *qptlist, List *qpqual,
						   int nworkers, int rescan_param, bool single_copy, Plan *subplan);
static SetOp *make_setop(SetOpCmd cmd, SetOpStrategy strategy, Plan *lefttree,
						 List *distinctList, AttrNumber flagColIdx, int firstFlag,
						 long numGroups);
static LockRows *make_lockrows(Plan *lefttree, List *rowMarks, int epqParam);
static ProjectSet *make_project_set(List *tlist, Plan *subplan);
static ModifyTable *make_modifytable(PlannerInfo *root,
									 CmdType operation, bool canSetTag,
									 Index nominalRelation, Index rootRelation,
									 bool partColsUpdated,
									 List *resultRelations, List *subplans, List *subroots,
									 List *withCheckOptionLists, List *returningLists,
									 List *is_split_updates,
									 List *rowMarks, OnConflictExpr *onconflict, int epqParam);
static GatherMerge *create_gather_merge_plan(PlannerInfo *root,
											 GatherMergePath *best_path);

static TargetEntry *find_junk_tle(List *targetList, const char *junkAttrName);
static Motion *cdbpathtoplan_create_motion_plan(PlannerInfo *root,
								 CdbMotionPath *path,
								 Plan *subplan);
static void append_initplan_for_function_scan(PlannerInfo *root, Path *best_path, Plan *plan);
static bool contain_motion(PlannerInfo *root, Node *node);
static bool contain_motion_walk(Node *node, contain_motion_walk_context *ctx);

/*
 * create_plan
 *	  Creates the access plan for a query by recursively processing the
 *	  desired tree of pathnodes, starting at the node 'best_path'.  For
 *	  every pathnode found, we create a corresponding plan node containing
 *	  appropriate id, target list, and qualification information.
 *
 *	  The tlists and quals in the plan tree are still in planner format,
 *	  ie, Vars still correspond to the parser's numbering.  This will be
 *	  fixed later by setrefs.c.
 *
 *	  best_path is the best access path
 *
 *	  Returns a Plan tree.
 */
Plan *
create_plan(PlannerInfo *root, Path *best_path, PlanSlice *curSlice)
{
	Plan	   *plan;

	root->curSlice = curSlice;

	/* plan_params should not be in use in current query level */
	Assert(root->plan_params == NIL);

	/* Initialize this module's workspace in PlannerInfo */
	root->curOuterRels = NULL;
	root->curOuterParams = NIL;

	/* Recursively process the path tree, demanding the correct tlist result */
	plan = create_plan_recurse(root, best_path, CP_EXACT_TLIST);

	/*
	 * Make sure the topmost plan node's targetlist exposes the original
	 * column names and other decorative info.  Targetlists generated within
	 * the planner don't bother with that stuff, but we must have it on the
	 * top-level tlist seen at execution time.  However, ModifyTable plan
	 * nodes don't have a tlist matching the querytree targetlist.
	 *
	 * The ModifyTable might be under a Motion, so peek underneath it.
	 */
	{
		Plan	   *topplan = plan;

		if (IsA(plan, Motion))
			topplan = plan->lefttree;

		if (!IsA(topplan, ModifyTable))
			apply_tlist_labeling(topplan->targetlist, root->processed_tlist);
	}

	/* Decorate the top node of the plan with a Flow node. */
	plan->flow = cdbpathtoplan_create_flow(root, best_path->locus);

	/*
	 * Attach any initPlans created in this query level to the topmost plan
	 * node.  (In principle the initplans could go in any plan node at or
	 * above where they're referenced, but there seems no reason to put them
	 * any lower than the topmost node for the query level.  Also, see
	 * comments for SS_finalize_plan before you try to change this.)
	 */
	SS_attach_initplans(root, plan);

	/* Check we successfully assigned all NestLoopParams to plan nodes */
	if (root->curOuterParams != NIL)
		elog(ERROR, "failed to assign all NestLoopParams to plan nodes");

	/*
	 * Reset plan_params to ensure param IDs used for nestloop params are not
	 * re-used later
	 */
	root->plan_params = NIL;

	return plan;
}

/*
 * create_plan_recurse
 *	  Recursive guts of create_plan().
 */
Plan *
create_plan_recurse(PlannerInfo *root, Path *best_path, int flags)
{
	Plan	   *plan;

	/* Guard against stack overflow due to overly complex plans */
	check_stack_depth();

	switch (best_path->pathtype)
	{
		case T_SeqScan:
		case T_SampleScan:
		case T_IndexScan:
		case T_IndexOnlyScan:
		case T_BitmapHeapScan:
		case T_TidScan:
		case T_SubqueryScan:
		case T_FunctionScan:
		case T_TableFunctionScan:
		case T_TableFuncScan:
		case T_ValuesScan:
		case T_CteScan:
		case T_WorkTableScan:
		case T_NamedTuplestoreScan:
		case T_ForeignScan:
		case T_CustomScan:
			plan = create_scan_plan(root, best_path, flags);
			break;
		case T_HashJoin:
		case T_MergeJoin:
		case T_NestLoop:
			plan = create_join_plan(root,
									(JoinPath *) best_path);
			break;
		case T_Append:
			plan = create_append_plan(root,
									  (AppendPath *) best_path,
									  flags);
			break;
		case T_MergeAppend:
			plan = create_merge_append_plan(root,
											(MergeAppendPath *) best_path,
											flags);
			break;
		case T_Result:
			if (IsA(best_path, ProjectionPath))
			{
				plan = create_projection_plan(root,
											  (ProjectionPath *) best_path,
											  flags);
			}
			else if (IsA(best_path, MinMaxAggPath))
			{
				plan = (Plan *) create_minmaxagg_plan(root,
													  (MinMaxAggPath *) best_path);
			}
			else if (IsA(best_path, GroupResultPath))
			{
				plan = (Plan *) create_group_result_plan(root,
														 (GroupResultPath *) best_path);
			}
			else
			{
				/* Simple RTE_RESULT base relation */
				Assert(IsA(best_path, Path));
				plan = create_scan_plan(root, best_path, flags);
			}
			break;
		case T_ProjectSet:
			plan = (Plan *) create_project_set_plan(root,
													(ProjectSetPath *) best_path);
			break;
		case T_Material:
			plan = (Plan *) create_material_plan(root,
												 (MaterialPath *) best_path,
												 flags);
			break;
		case T_Unique:
			if (IsA(best_path, UpperUniquePath))
			{
				plan = (Plan *) create_upper_unique_plan(root,
														 (UpperUniquePath *) best_path,
														 flags);
			}
			else
			{
				Assert(IsA(best_path, UniquePath));
				plan = create_unique_plan(root,
										  (UniquePath *) best_path,
										  flags);
			}
			break;
		case T_Gather:
			plan = (Plan *) create_gather_plan(root,
											   (GatherPath *) best_path);
			break;
		case T_Sort:
			plan = (Plan *) create_sort_plan(root,
											 (SortPath *) best_path,
											 flags);
			break;
		case T_Agg:
			if (IsA(best_path, GroupingSetsPath))
				plan = create_groupingsets_plan(root,
												(GroupingSetsPath *) best_path);
			else
			{
				Assert(IsA(best_path, AggPath));
				plan = (Plan *) create_agg_plan(root,
												(AggPath *) best_path);
			}
			break;
		case T_TupleSplit:
			plan = (Plan *)create_tup_split_plan(root,
												 (TupleSplitPath *) best_path);
			break;
		case T_WindowAgg:
			plan = (Plan *) create_windowagg_plan(root,
												  (WindowAggPath *) best_path);
			break;
		case T_SetOp:
			plan = (Plan *) create_setop_plan(root,
											  (SetOpPath *) best_path,
											  flags);
			break;
		case T_RecursiveUnion:
			plan = (Plan *) create_recursiveunion_plan(root,
													   (RecursiveUnionPath *) best_path);
			break;
		case T_LockRows:
			plan = (Plan *) create_lockrows_plan(root,
												 (LockRowsPath *) best_path,
												 flags);
			break;
		case T_ModifyTable:
			plan = (Plan *) create_modifytable_plan(root,
													(ModifyTablePath *) best_path);
			break;
		case T_Limit:
			plan = (Plan *) create_limit_plan(root,
											  (LimitPath *) best_path,
											  flags);
			break;
		case T_GatherMerge:
			plan = (Plan *) create_gather_merge_plan(root,
													 (GatherMergePath *) best_path);
			break;
		case T_Motion:
			plan = create_motion_plan(root, (CdbMotionPath *) best_path);
			break;
		case T_PartitionSelector:
			plan = create_partition_selector_plan(root, (PartitionSelectorPath *) best_path);
			break;
		case T_SplitUpdate:
			plan = create_splitupdate_plan(root, (SplitUpdatePath *) best_path);
			break;
		default:
			elog(ERROR, "unrecognized node type: %d",
				 (int) best_path->pathtype);
			plan = NULL;		/* keep compiler quiet */
			break;
	}

	return plan;
}

/*
 * create_scan_plan
 *	 Create a scan plan for the parent relation of 'best_path'.
 */
static Plan *
create_scan_plan(PlannerInfo *root, Path *best_path, int flags)
{
	RelOptInfo *rel = best_path->parent;
	List	   *scan_clauses;
	List	   *gating_clauses;
	List	   *tlist;
	Plan	   *plan;

	/*
	 * Extract the relevant restriction clauses from the parent relation. The
	 * executor must apply all these restrictions during the scan, except for
	 * pseudoconstants which we'll take care of below.
	 *
	 * If this is a plain indexscan or index-only scan, we need not consider
	 * restriction clauses that are implied by the index's predicate, so use
	 * indrestrictinfo not baserestrictinfo.  Note that we can't do that for
	 * bitmap indexscans, since there's not necessarily a single index
	 * involved; but it doesn't matter since create_bitmap_scan_plan() will be
	 * able to get rid of such clauses anyway via predicate proof.
	 */
	switch (best_path->pathtype)
	{
		case T_IndexScan:
		case T_IndexOnlyScan:
			scan_clauses = castNode(IndexPath, best_path)->indexinfo->indrestrictinfo;
			break;
		default:
			scan_clauses = rel->baserestrictinfo;
			break;
	}

	/*
	 * If this is a parameterized scan, we also need to enforce all the join
	 * clauses available from the outer relation(s).
	 *
	 * For paranoia's sake, don't modify the stored baserestrictinfo list.
	 */
	if (best_path->param_info)
		scan_clauses = list_concat(list_copy(scan_clauses),
								   best_path->param_info->ppi_clauses);

	/*
	 * Detect whether we have any pseudoconstant quals to deal with.  Then, if
	 * we'll need a gating Result node, it will be able to project, so there
	 * are no requirements on the child's tlist.
	 */
	gating_clauses = get_gating_quals(root, scan_clauses);
	if (gating_clauses)
		flags = 0;

	/*
	 * For table scans, rather than using the relation targetlist (which is
	 * only those Vars actually needed by the query), we prefer to generate a
	 * tlist containing all Vars in order.  This will allow the executor to
	 * optimize away projection of the table tuples, if possible.
	 *
	 * But if the caller is going to ignore our tlist anyway, then don't
	 * bother generating one at all.  We use an exact equality test here, so
	 * that this only applies when CP_IGNORE_TLIST is the only flag set.
	 */
	if (flags == CP_IGNORE_TLIST)
	{
		tlist = NULL;
	}
	else if (use_physical_tlist(root, best_path, flags))
	{
		if (best_path->pathtype == T_IndexOnlyScan)
		{
			/* For index-only scan, the preferred tlist is the index's */
			tlist = copyObject(((IndexPath *) best_path)->indexinfo->indextlist);

			/*
			 * Transfer sortgroupref data to the replacement tlist, if
			 * requested (use_physical_tlist checked that this will work).
			 */
			if (flags & CP_LABEL_TLIST)
				apply_pathtarget_labeling_to_tlist(tlist, best_path->pathtarget);
		}
		else
		{
			tlist = build_physical_tlist(root, rel);
			if (tlist == NIL)
			{
				/* Failed because of dropped cols, so use regular method */
				tlist = build_path_tlist(root, best_path);
			}
			else
			{
				/* As above, transfer sortgroupref data to replacement tlist */
				if (flags & CP_LABEL_TLIST)
					apply_pathtarget_labeling_to_tlist(tlist, best_path->pathtarget);
			}
		}
	}
	else
	{
		tlist = build_path_tlist(root, best_path);
	}

	switch (best_path->pathtype)
	{
		case T_SeqScan:
			plan = (Plan *) create_seqscan_plan(root,
												best_path,
												tlist,
												scan_clauses);
			break;

		case T_SampleScan:
			plan = (Plan *) create_samplescan_plan(root,
												   best_path,
												   tlist,
												   scan_clauses);
			break;

		case T_IndexScan:
			plan = (Plan *) create_indexscan_plan(root,
												  (IndexPath *) best_path,
												  tlist,
												  scan_clauses,
												  false);
			break;

		case T_IndexOnlyScan:
			plan = (Plan *) create_indexscan_plan(root,
												  (IndexPath *) best_path,
												  tlist,
												  scan_clauses,
												  true);
			break;

		case T_BitmapHeapScan:
			plan = (Plan *) create_bitmap_scan_plan(root,
													(BitmapHeapPath *) best_path,
													tlist,
													scan_clauses);
			break;

		case T_TidScan:
			plan = (Plan *) create_tidscan_plan(root,
												(TidPath *) best_path,
												tlist,
												scan_clauses);
			break;

		case T_SubqueryScan:
			plan = (Plan *) create_subqueryscan_plan(root,
													 (SubqueryScanPath *) best_path,
													 tlist,
													 scan_clauses);
			break;

		case T_FunctionScan:
			plan = (Plan *) create_functionscan_plan(root,
													 best_path,
													 tlist,
													 scan_clauses);
			append_initplan_for_function_scan(root, best_path, plan);
			break;

		case T_TableFunctionScan:
			plan = (Plan *) create_tablefunction_plan(root,
													  (TableFunctionScanPath *) best_path,
													  tlist,
													  scan_clauses);
			break;

		case T_TableFuncScan:
			plan = (Plan *) create_tablefuncscan_plan(root,
													  best_path,
													  tlist,
													  scan_clauses);
			break;

		case T_ValuesScan:
			plan = (Plan *) create_valuesscan_plan(root,
												   best_path,
												   tlist,
												   scan_clauses);
			break;

		case T_CteScan:
			plan = (Plan *) create_ctescan_plan(root,
												best_path,
												tlist,
												scan_clauses);
			break;

		case T_NamedTuplestoreScan:
			plan = (Plan *) create_namedtuplestorescan_plan(root,
															best_path,
															tlist,
															scan_clauses);
			break;

		case T_Result:
			plan = (Plan *) create_resultscan_plan(root,
												   best_path,
												   tlist,
												   scan_clauses);
			break;

		case T_WorkTableScan:
			plan = (Plan *) create_worktablescan_plan(root,
													  best_path,
													  tlist,
													  scan_clauses);
			break;

		case T_ForeignScan:
			plan = (Plan *) create_foreignscan_plan(root,
													(ForeignPath *) best_path,
													tlist,
													scan_clauses);
			break;

		case T_CustomScan:
			plan = (Plan *) create_customscan_plan(root,
												   (CustomPath *) best_path,
												   tlist,
												   scan_clauses);
			break;

		default:
			elog(ERROR, "unrecognized node type: %d",
				 (int) best_path->pathtype);
			plan = NULL;		/* keep compiler quiet */
			break;
	}

	if (Gp_role == GP_ROLE_DISPATCH && root->config->gp_enable_direct_dispatch)
		DirectDispatchUpdateContentIdsFromPlan(root, plan);

	/*
	 * If there are any pseudoconstant clauses attached to this node, insert a
	 * gating Result node that evaluates the pseudoconstants as one-time
	 * quals.
	 */
	if (gating_clauses)
		plan = create_gating_plan(root, best_path, plan, gating_clauses);

	return plan;
}

/*
 * Build a target list (ie, a list of TargetEntry) for the Path's output.
 *
 * This is almost just make_tlist_from_pathtarget(), but we also have to
 * deal with replacing nestloop params.
 */
static List *
build_path_tlist(PlannerInfo *root, Path *path)
{
	List	   *tlist = NIL;
	Index	   *sortgrouprefs = path->pathtarget->sortgrouprefs;
	int			resno = 1;
	ListCell   *v;

	foreach(v, path->pathtarget->exprs)
	{
		Node	   *node = (Node *) lfirst(v);
		TargetEntry *tle;

		/*
		 * If it's a parameterized path, there might be lateral references in
		 * the tlist, which need to be replaced with Params.  There's no need
		 * to remake the TargetEntry nodes, so apply this to each list item
		 * separately.
		 */
		if (path->param_info)
			node = replace_nestloop_params(root, node);

		tle = makeTargetEntry((Expr *) node,
							  resno,
							  NULL,
							  false);
		if (sortgrouprefs)
			tle->ressortgroupref = sortgrouprefs[resno - 1];

		tlist = lappend(tlist, tle);
		resno++;
	}
	return tlist;
}

/*
 * use_physical_tlist
 *		Decide whether to use a tlist matching relation structure,
 *		rather than only those Vars actually referenced.
 */
static bool
use_physical_tlist(PlannerInfo *root, Path *path, int flags)
{
	RelOptInfo *rel = path->parent;
	int			i;
	ListCell   *lc;

	/*
	 * Forget it if either exact tlist or small tlist is demanded.
	 */
	if (flags & (CP_EXACT_TLIST | CP_SMALL_TLIST))
		return false;

	/*
	 * We can do this for real relation scans, subquery scans, function scans,
	 * tablefunc scans, values scans, and CTE scans (but not for, eg, joins).
	 */
	if (rel->rtekind != RTE_RELATION &&
		rel->rtekind != RTE_SUBQUERY &&
		rel->rtekind != RTE_FUNCTION &&
		rel->rtekind != RTE_TABLEFUNC &&
		rel->rtekind != RTE_VALUES &&
		rel->rtekind != RTE_TABLEFUNCTION &&
		rel->rtekind != RTE_CTE)
		return false;

	/*
	 * Can't do it with inheritance cases either (mainly because Append
	 * doesn't project; this test may be unnecessary now that
	 * create_append_plan instructs its children to return an exact tlist).
	 */
	if (rel->reloptkind != RELOPT_BASEREL)
		return false;

	/*
	 * Also, don't do it to a CustomPath; the premise that we're extracting
	 * columns from a simple physical tuple is unlikely to hold for those.
	 * (When it does make sense, the custom path creator can set up the path's
	 * pathtarget that way.)
	 */
	if (IsA(path, CustomPath))
		return false;

	/*
	 * If a bitmap scan's tlist is empty, keep it as-is.  This may allow the
	 * executor to skip heap page fetches, and in any case, the benefit of
	 * using a physical tlist instead would be minimal.
	 */
	if (IsA(path, BitmapHeapPath) &&
		path->pathtarget->exprs == NIL)
		return false;

	/*
	 * Can't do it if any system columns or whole-row Vars are requested.
	 * (This could possibly be fixed but would take some fragile assumptions
	 * in setrefs.c, I think.)
	 */
	for (i = rel->min_attr; i <= 0; i++)
	{
		if (!bms_is_empty(rel->attr_needed[i - rel->min_attr]))
			return false;
	}

	/*
	 * Can't do it if the rel is required to emit any placeholder expressions,
	 * either.
	 */
	foreach(lc, root->placeholder_list)
	{
		PlaceHolderInfo *phinfo = (PlaceHolderInfo *) lfirst(lc);

		if (bms_nonempty_difference(phinfo->ph_needed, rel->relids) &&
			bms_is_subset(phinfo->ph_eval_at, rel->relids))
			return false;
	}

	/*
	 * Also, can't do it if CP_LABEL_TLIST is specified and path is requested
	 * to emit any sort/group columns that are not simple Vars.  (If they are
	 * simple Vars, they should appear in the physical tlist, and
	 * apply_pathtarget_labeling_to_tlist will take care of getting them
	 * labeled again.)	We also have to check that no two sort/group columns
	 * are the same Var, else that element of the physical tlist would need
	 * conflicting ressortgroupref labels.
	 */
	if ((flags & CP_LABEL_TLIST) && path->pathtarget->sortgrouprefs)
	{
		Bitmapset  *sortgroupatts = NULL;

		i = 0;
		foreach(lc, path->pathtarget->exprs)
		{
			Expr	   *expr = (Expr *) lfirst(lc);

			if (path->pathtarget->sortgrouprefs[i])
			{
				if (expr && IsA(expr, Var))
				{
					int			attno = ((Var *) expr)->varattno;

					attno -= FirstLowInvalidHeapAttributeNumber;
					if (bms_is_member(attno, sortgroupatts))
						return false;
					sortgroupatts = bms_add_member(sortgroupatts, attno);
				}
				else
					return false;
			}
			i++;
		}
	}

	return true;
}

/*
 * get_gating_quals
 *	  See if there are pseudoconstant quals in a node's quals list
 *
 * If the node's quals list includes any pseudoconstant quals,
 * return just those quals.
 */
static List *
get_gating_quals(PlannerInfo *root, List *quals)
{
	/* No need to look if we know there are no pseudoconstants */
	if (!root->hasPseudoConstantQuals)
		return NIL;

	/* Sort into desirable execution order while still in RestrictInfo form */
	quals = order_qual_clauses(root, quals);

	/* Pull out any pseudoconstant quals from the RestrictInfo list */
	return extract_actual_clauses(quals, true);
}

/*
 * create_gating_plan
 *	  Deal with pseudoconstant qual clauses
 *
 * Add a gating Result node atop the already-built plan.
 */
static Plan *
create_gating_plan(PlannerInfo *root, Path *path, Plan *plan,
				   List *gating_quals)
{
	Plan	   *gplan;
	Plan	   *splan;

	Assert(gating_quals);

	/*
	 * We might have a trivial Result plan already.  Stacking one Result atop
	 * another is silly, so if that applies, just discard the input plan.
	 * (We're assuming its targetlist is uninteresting; it should be either
	 * the same as the result of build_path_tlist, or a simplified version.)
	 */
	splan = plan;
	if (IsA(plan, Result))
	{
		Result	   *rplan = (Result *) plan;

		if (rplan->plan.lefttree == NULL &&
			rplan->resconstantqual == NULL)
			splan = NULL;
	}

	/*
	 * Since we need a Result node anyway, always return the path's requested
	 * tlist; that's never a wrong choice, even if the parent node didn't ask
	 * for CP_EXACT_TLIST.
	 */
	gplan = (Plan *) make_result(build_path_tlist(root, path),
								 (Node *) gating_quals,
								 splan);

	/*
	 * Notice that we don't change cost or size estimates when doing gating.
	 * The costs of qual eval were already included in the subplan's cost.
	 * Leaving the size alone amounts to assuming that the gating qual will
	 * succeed, which is the conservative estimate for planning upper queries.
	 * We certainly don't want to assume the output size is zero (unless the
	 * gating qual is actually constant FALSE, and that case is dealt with in
	 * clausesel.c).  Interpolating between the two cases is silly, because it
	 * doesn't reflect what will really happen at runtime, and besides which
	 * in most cases we have only a very bad idea of the probability of the
	 * gating qual being true.
	 */
	copy_plan_costsize(gplan, plan);

	/* Gating quals could be unsafe, so better use the Path's safety flag */
	gplan->parallel_safe = path->parallel_safe;

	return gplan;
}

/*
 * create_join_plan
 *	  Create a join plan for 'best_path' and (recursively) plans for its
 *	  inner and outer paths.
 */
static Plan *
create_join_plan(PlannerInfo *root, JoinPath *best_path)
{
	Plan	   *plan;
	List	   *gating_clauses;
	bool		partition_selector_created;
	List	   *partSelectors;

	/*
	 * Try to inject Partition Selectors.
	 */
	partition_selector_created =
		inject_partition_selectors_for_join(root,
											best_path,
											&partSelectors);

	switch (best_path->path.pathtype)
	{
		case T_MergeJoin:
			plan = (Plan *) create_mergejoin_plan(root,
												  (MergePath *) best_path);
			break;
		case T_HashJoin:
			plan = (Plan *) create_hashjoin_plan(root,
												 (HashPath *) best_path);
			break;
		case T_NestLoop:
			plan = (Plan *) create_nestloop_plan(root,
												 (NestPath *) best_path);
			break;
		default:
			elog(ERROR, "unrecognized node type: %d",
				 (int) best_path->path.pathtype);
			plan = NULL;		/* keep compiler quiet */
			break;
	}

	/*
	 * If we injected a partition selector to the inner side, we must evaluate
	 * the inner side before the outer side, so that the partition selector
	 * can influence the execution of the outer side.
	 */
	Assert(plan->type == best_path->path.pathtype);
	if (partition_selector_created)
		((Join *) plan)->prefetch_inner = true;

	/* CDB: if the join's locus is bottleneck which means the
	 * join gang only contains one process, so there is no
	 * risk for motion deadlock.
	 */
	if (CdbPathLocus_IsBottleneck(best_path->path.locus))
	{
		((Join *) plan)->prefetch_inner = false;
		((Join *) plan)->prefetch_joinqual = false;
	}

	/*
	 * We may set prefetch_joinqual to true if there is
	 * potential risk when create_xxxjoin_plan. Here, we
	 * have all the information at hand, this is the final
	 * logic to set prefetch_joinqual.
	 */
	if (((Join *) plan)->prefetch_joinqual)
	{
		List *joinqual = ((Join *) plan)->joinqual;

		((Join *) plan)->prefetch_joinqual = contain_motion(root,
															(Node *) joinqual);
	}

	/*
	 * If there are any pseudoconstant clauses attached to this node, insert a
	 * gating Result node that evaluates the pseudoconstants as one-time
	 * quals.
	 */
	gating_clauses = get_gating_quals(root, best_path->joinrestrictinfo);
	if (gating_clauses)
		plan = create_gating_plan(root, (Path *) best_path, plan,
								  gating_clauses);

#ifdef NOT_USED

	/*
	 * * Expensive function pullups may have pulled local predicates * into
	 * this path node.  Put them in the qpqual of the plan node. * JMH,
	 * 6/15/92
	 */
	if (get_loc_restrictinfo(best_path) != NIL)
		set_qpqual((Plan) plan,
				   list_concat(get_qpqual((Plan) plan),
							   get_actual_clauses(get_loc_restrictinfo(best_path))));
#endif

	return plan;
}

/*
 * create_append_plan
 *	  Create an Append plan for 'best_path' and (recursively) plans
 *	  for its subpaths.
 *
 *	  Returns a Plan node.
 */
static Plan *
create_append_plan(PlannerInfo *root, AppendPath *best_path, int flags)
{
	Append	   *plan;
	List	   *tlist = build_path_tlist(root, &best_path->path);
	int			orig_tlist_length = list_length(tlist);
	bool		tlist_was_changed = false;
	List	   *pathkeys = best_path->path.pathkeys;
	List	   *subplans = NIL;
	ListCell   *subpaths;
	RelOptInfo *rel = best_path->path.parent;
	PartitionPruneInfo *partpruneinfo = NULL;
	int			nodenumsortkeys = 0;
	AttrNumber *nodeSortColIdx = NULL;
	Oid		   *nodeSortOperators = NULL;
	Oid		   *nodeCollations = NULL;
	bool	   *nodeNullsFirst = NULL;

	/*
	 * The subpaths list could be empty, if every child was proven empty by
	 * constraint exclusion.  In that case generate a dummy plan that returns
	 * no rows.
	 *
	 * Note that an AppendPath with no members is also generated in certain
	 * cases where there was no appending construct at all, but we know the
	 * relation is empty (see set_dummy_rel_pathlist and mark_dummy_rel).
	 */
	if (best_path->subpaths == NIL)
	{
		/* Generate a Result plan with constant-FALSE gating qual */
		Plan	   *plan;

		plan = (Plan *) make_result(tlist,
									(Node *) list_make1(makeBoolConst(false,
																	  false)),
									NULL);

		copy_generic_path_info(plan, (Path *) best_path);

		return plan;
	}

	/*
	 * Otherwise build an Append plan.  Note that if there's just one child,
	 * the Append is pretty useless; but we wait till setrefs.c to get rid of
	 * it.  Doing so here doesn't work because the varno of the child scan
	 * plan won't match the parent-rel Vars it'll be asked to emit.
	 *
	 * We don't have the actual creation of the Append node split out into a
	 * separate make_xxx function.  This is because we want to run
	 * prepare_sort_from_pathkeys on it before we do so on the individual
	 * child plans, to make cross-checking the sort info easier.
	 */
	plan = makeNode(Append);
	plan->plan.targetlist = tlist;
	plan->plan.qual = NIL;
	plan->plan.lefttree = NULL;
	plan->plan.righttree = NULL;

	if (pathkeys != NIL)
	{
		/*
		 * Compute sort column info, and adjust the Append's tlist as needed.
		 * Because we pass adjust_tlist_in_place = true, we may ignore the
		 * function result; it must be the same plan node.  However, we then
		 * need to detect whether any tlist entries were added.
		 */
		(void) prepare_sort_from_pathkeys((Plan *) plan, pathkeys,
										  best_path->path.parent->relids,
										  NULL,
										  true,
										  &nodenumsortkeys,
										  &nodeSortColIdx,
										  &nodeSortOperators,
										  &nodeCollations,
										  &nodeNullsFirst);
		tlist_was_changed = (orig_tlist_length != list_length(plan->plan.targetlist));
	}

	/* Build the plan for each child */
	foreach(subpaths, best_path->subpaths)
	{
		Path	   *subpath = (Path *) lfirst(subpaths);
		Plan	   *subplan;

		/* Must insist that all children return the same tlist */
		subplan = create_plan_recurse(root, subpath, CP_EXACT_TLIST);

		/*
		 * For ordered Appends, we must insert a Sort node if subplan isn't
		 * sufficiently ordered.
		 */
		if (pathkeys != NIL)
		{
			int			numsortkeys;
			AttrNumber *sortColIdx;
			Oid		   *sortOperators;
			Oid		   *collations;
			bool	   *nullsFirst;

			/*
			 * Compute sort column info, and adjust subplan's tlist as needed.
			 * We must apply prepare_sort_from_pathkeys even to subplans that
			 * don't need an explicit sort, to make sure they are returning
			 * the same sort key columns the Append expects.
			 */
			subplan = prepare_sort_from_pathkeys(subplan, pathkeys,
												 subpath->parent->relids,
												 nodeSortColIdx,
												 false,
												 &numsortkeys,
												 &sortColIdx,
												 &sortOperators,
												 &collations,
												 &nullsFirst);

			/*
			 * Check that we got the same sort key information.  We just
			 * Assert that the sortops match, since those depend only on the
			 * pathkeys; but it seems like a good idea to check the sort
			 * column numbers explicitly, to ensure the tlists match up.
			 */
			Assert(numsortkeys == nodenumsortkeys);
			if (memcmp(sortColIdx, nodeSortColIdx,
					   numsortkeys * sizeof(AttrNumber)) != 0)
				elog(ERROR, "Append child's targetlist doesn't match Append");
			Assert(memcmp(sortOperators, nodeSortOperators,
						  numsortkeys * sizeof(Oid)) == 0);
			Assert(memcmp(collations, nodeCollations,
						  numsortkeys * sizeof(Oid)) == 0);
			Assert(memcmp(nullsFirst, nodeNullsFirst,
						  numsortkeys * sizeof(bool)) == 0);

			/* Now, insert a Sort node if subplan isn't sufficiently ordered */
			if (!pathkeys_contained_in(pathkeys, subpath->pathkeys))
			{
				Sort	   *sort = make_sort(subplan, numsortkeys,
											 sortColIdx, sortOperators,
											 collations, nullsFirst);

				label_sort_with_costsize(root, sort, best_path->limit_tuples);
				subplan = (Plan *) sort;
			}
		}

		subplans = lappend(subplans, subplan);
	}

	/*
	 * If any quals exist, they may be useful to perform further partition
	 * pruning during execution.  Gather information needed by the executor to
	 * do partition pruning.
	 */
	if (enable_partition_pruning &&
		rel->reloptkind == RELOPT_BASEREL &&
		best_path->partitioned_rels != NIL)
	{
		List	   *prunequal;

		prunequal = extract_actual_clauses(rel->baserestrictinfo, false);

		if (best_path->path.param_info)
		{
			List	   *prmquals = best_path->path.param_info->ppi_clauses;

			prmquals = extract_actual_clauses(prmquals, false);
			prmquals = (List *) replace_nestloop_params(root,
														(Node *) prmquals);

			prunequal = list_concat(prunequal, prmquals);
		}

		if (prunequal != NIL)
			partpruneinfo =
				make_partition_pruneinfo(root, rel,
										 best_path->subpaths,
										 best_path->partitioned_rels,
										 prunequal);
	}

	plan->appendplans = subplans;
	plan->first_partial_plan = best_path->first_partial_path;
	plan->part_prune_info = partpruneinfo;

	copy_generic_path_info(&plan->plan, (Path *) best_path);

	/*
	 * If prepare_sort_from_pathkeys added sort columns, but we were told to
	 * produce either the exact tlist or a narrow tlist, we should get rid of
	 * the sort columns again.  We must inject a projection node to do so.
	 */
	if (tlist_was_changed && (flags & (CP_EXACT_TLIST | CP_SMALL_TLIST)))
	{
		tlist = list_truncate(list_copy(plan->plan.targetlist),
							  orig_tlist_length);
		return inject_projection_plan((Plan *) plan, tlist,
									  plan->plan.parallel_safe);
	}
	else
		return (Plan *) plan;
}

/*
 * create_merge_append_plan
 *	  Create a MergeAppend plan for 'best_path' and (recursively) plans
 *	  for its subpaths.
 *
 *	  Returns a Plan node.
 */
static Plan *
create_merge_append_plan(PlannerInfo *root, MergeAppendPath *best_path,
						 int flags)
{
	MergeAppend *node = makeNode(MergeAppend);
	Plan	   *plan = &node->plan;
	List	   *tlist = build_path_tlist(root, &best_path->path);
	int			orig_tlist_length = list_length(tlist);
	bool		tlist_was_changed;
	List	   *pathkeys = best_path->path.pathkeys;
	List	   *subplans = NIL;
	ListCell   *subpaths;
	RelOptInfo *rel = best_path->path.parent;
	PartitionPruneInfo *partpruneinfo = NULL;

	/*
	 * We don't have the actual creation of the MergeAppend node split out
	 * into a separate make_xxx function.  This is because we want to run
	 * prepare_sort_from_pathkeys on it before we do so on the individual
	 * child plans, to make cross-checking the sort info easier.
	 */
	copy_generic_path_info(plan, (Path *) best_path);
	plan->targetlist = tlist;
	plan->qual = NIL;
	plan->lefttree = NULL;
	plan->righttree = NULL;

	/*
	 * Compute sort column info, and adjust MergeAppend's tlist as needed.
	 * Because we pass adjust_tlist_in_place = true, we may ignore the
	 * function result; it must be the same plan node.  However, we then need
	 * to detect whether any tlist entries were added.
	 */
	(void) prepare_sort_from_pathkeys(plan, pathkeys,
									  best_path->path.parent->relids,
									  NULL,
									  true,
									  &node->numCols,
									  &node->sortColIdx,
									  &node->sortOperators,
									  &node->collations,
									  &node->nullsFirst);
	tlist_was_changed = (orig_tlist_length != list_length(plan->targetlist));

	/*
	 * Now prepare the child plans.  We must apply prepare_sort_from_pathkeys
	 * even to subplans that don't need an explicit sort, to make sure they
	 * are returning the same sort key columns the MergeAppend expects.
	 */
	foreach(subpaths, best_path->subpaths)
	{
		Path	   *subpath = (Path *) lfirst(subpaths);
		Plan	   *subplan;
		int			numsortkeys;
		AttrNumber *sortColIdx;
		Oid		   *sortOperators;
		Oid		   *collations;
		bool	   *nullsFirst;

		/* Build the child plan */
		/* Must insist that all children return the same tlist */
		subplan = create_plan_recurse(root, subpath, CP_EXACT_TLIST);

		/* Compute sort column info, and adjust subplan's tlist as needed */
		subplan = prepare_sort_from_pathkeys(subplan, pathkeys,
											 subpath->parent->relids,
											 node->sortColIdx,
											 false,
											 &numsortkeys,
											 &sortColIdx,
											 &sortOperators,
											 &collations,
											 &nullsFirst);

		/*
		 * Check that we got the same sort key information.  We just Assert
		 * that the sortops match, since those depend only on the pathkeys;
		 * but it seems like a good idea to check the sort column numbers
		 * explicitly, to ensure the tlists really do match up.
		 */
		Assert(numsortkeys == node->numCols);
		if (memcmp(sortColIdx, node->sortColIdx,
				   numsortkeys * sizeof(AttrNumber)) != 0)
			elog(ERROR, "MergeAppend child's targetlist doesn't match MergeAppend");
		Assert(memcmp(sortOperators, node->sortOperators,
					  numsortkeys * sizeof(Oid)) == 0);
		Assert(memcmp(collations, node->collations,
					  numsortkeys * sizeof(Oid)) == 0);
		Assert(memcmp(nullsFirst, node->nullsFirst,
					  numsortkeys * sizeof(bool)) == 0);

		/* Now, insert a Sort node if subplan isn't sufficiently ordered */
		if (!pathkeys_contained_in(pathkeys, subpath->pathkeys))
		{
			Sort	   *sort = make_sort(subplan, numsortkeys,
										 sortColIdx, sortOperators,
										 collations, nullsFirst);

			label_sort_with_costsize(root, sort, best_path->limit_tuples);
			subplan = (Plan *) sort;
		}

		subplans = lappend(subplans, subplan);
	}

	/*
	 * If any quals exist, they may be useful to perform further partition
	 * pruning during execution.  Gather information needed by the executor to
	 * do partition pruning.
	 */
	if (enable_partition_pruning &&
		rel->reloptkind == RELOPT_BASEREL &&
		best_path->partitioned_rels != NIL)
	{
		List	   *prunequal;

		prunequal = extract_actual_clauses(rel->baserestrictinfo, false);

		if (best_path->path.param_info)
		{
			List	   *prmquals = best_path->path.param_info->ppi_clauses;

			prmquals = extract_actual_clauses(prmquals, false);
			prmquals = (List *) replace_nestloop_params(root,
														(Node *) prmquals);

			prunequal = list_concat(prunequal, prmquals);
		}

		if (prunequal != NIL)
			partpruneinfo = make_partition_pruneinfo(root, rel,
													 best_path->subpaths,
													 best_path->partitioned_rels,
													 prunequal);
	}

	node->mergeplans = subplans;
	node->part_prune_info = partpruneinfo;

	/*
	 * If prepare_sort_from_pathkeys added sort columns, but we were told to
	 * produce either the exact tlist or a narrow tlist, we should get rid of
	 * the sort columns again.  We must inject a projection node to do so.
	 */
	if (tlist_was_changed && (flags & (CP_EXACT_TLIST | CP_SMALL_TLIST)))
	{
		tlist = list_truncate(list_copy(plan->targetlist), orig_tlist_length);
		return inject_projection_plan(plan, tlist, plan->parallel_safe);
	}
	else
		return plan;
}

/*
 * create_group_result_plan
 *	  Create a Result plan for 'best_path'.
 *	  This is only used for degenerate grouping cases.
 *
 *	  Returns a Plan node.
 */
static Result *
create_group_result_plan(PlannerInfo *root, GroupResultPath *best_path)
{
	Result	   *plan;
	List	   *tlist;
	List	   *quals;

	tlist = build_path_tlist(root, &best_path->path);

	/* best_path->quals is just bare clauses */
	quals = order_qual_clauses(root, best_path->quals);

	plan = make_result(tlist, (Node *) quals, NULL);

	copy_generic_path_info(&plan->plan, (Path *) best_path);

	return plan;
}

/*
 * create_project_set_plan
 *	  Create a ProjectSet plan for 'best_path'.
 *
 *	  Returns a Plan node.
 */
static ProjectSet *
create_project_set_plan(PlannerInfo *root, ProjectSetPath *best_path)
{
	ProjectSet *plan;
	Plan	   *subplan;
	List	   *tlist;

	/* Since we intend to project, we don't need to constrain child tlist */
	subplan = create_plan_recurse(root, best_path->subpath, 0);

	tlist = build_path_tlist(root, &best_path->path);

	plan = make_project_set(tlist, subplan);

	copy_generic_path_info(&plan->plan, (Path *) best_path);

	return plan;
}

/*
 * create_material_plan
 *	  Create a Material plan for 'best_path' and (recursively) plans
 *	  for its subpaths.
 *
 *	  Returns a Plan node.
 */
static Material *
create_material_plan(PlannerInfo *root, MaterialPath *best_path, int flags)
{
	Material   *plan;
	Plan	   *subplan;

	/*
	 * We don't want any excess columns in the materialized tuples, so request
	 * a smaller tlist.  Otherwise, since Material doesn't project, tlist
	 * requirements pass through.
	 */
	subplan = create_plan_recurse(root, best_path->subpath,
								  flags | CP_SMALL_TLIST);

	plan = make_material(subplan);

	plan->cdb_strict = best_path->cdb_strict;
	plan->cdb_shield_child_from_rescans = best_path->cdb_shield_child_from_rescans;

	copy_generic_path_info(&plan->plan, (Path *) best_path);

	return plan;
}

/*
 * create_unique_plan
 *	  Create a Unique plan for 'best_path' and (recursively) plans
 *	  for its subpaths.
 *
 *	  Returns a Plan node.
 */
static Plan *
create_unique_plan(PlannerInfo *root, UniquePath *best_path, int flags)
{
	Plan	   *plan;
	Plan	   *subplan;
	List	   *in_operators;
	List	   *uniq_exprs;
	List	   *newtlist;
	int			nextresno;
	bool		newitems;
	int			numGroupCols;
	AttrNumber *groupColIdx;
	Oid		   *groupCollations;
	int			groupColPos;
	ListCell   *l;

	/* Unique doesn't project, so tlist requirements pass through */
	subplan = create_plan_recurse(root, best_path->subpath, flags);

	/* Return naked subplan if we don't need to do any actual unique-ifying */
	if (best_path->umethod == UNIQUE_PATH_NOOP)
		return subplan;

	/*
	 * As constructed, the subplan has a "flat" tlist containing just the Vars
	 * needed here and at upper levels.  The values we are supposed to
	 * unique-ify may be expressions in these variables.  We have to add any
	 * such expressions to the subplan's tlist.
	 *
	 * The subplan may have a "physical" tlist if it is a simple scan plan. If
	 * we're going to sort, this should be reduced to the regular tlist, so
	 * that we don't sort more data than we need to.  For hashing, the tlist
	 * should be left as-is if we don't need to add any expressions; but if we
	 * do have to add expressions, then a projection step will be needed at
	 * runtime anyway, so we may as well remove unneeded items. Therefore
	 * newtlist starts from build_path_tlist() not just a copy of the
	 * subplan's tlist; and we don't install it into the subplan unless we are
	 * sorting or stuff has to be added.
	 */
	in_operators = best_path->in_operators;
	uniq_exprs = best_path->uniq_exprs;

	/* initialize modified subplan tlist as just the "required" vars */
	newtlist = build_path_tlist(root, &best_path->path);
	nextresno = list_length(newtlist) + 1;
	newitems = false;

	foreach(l, uniq_exprs)
	{
		Expr	   *uniqexpr = lfirst(l);
		TargetEntry *tle;

		tle = tlist_member(uniqexpr, newtlist);
		if (!tle)
		{
			tle = makeTargetEntry((Expr *) uniqexpr,
								  nextresno,
								  NULL,
								  false);
			newtlist = lappend(newtlist, tle);
			nextresno++;
			newitems = true;
		}
	}

	/* Use change_plan_targetlist in case we need to insert a Result node */
	if (newitems || best_path->umethod == UNIQUE_PATH_SORT)
		subplan = change_plan_targetlist(subplan, newtlist,
										 best_path->path.parallel_safe);

	/*
	 * Build control information showing which subplan output columns are to
	 * be examined by the grouping step.  Unfortunately we can't merge this
	 * with the previous loop, since we didn't then know which version of the
	 * subplan tlist we'd end up using.
	 */
	newtlist = subplan->targetlist;
	numGroupCols = list_length(uniq_exprs);
	groupColIdx = (AttrNumber *) palloc(numGroupCols * sizeof(AttrNumber));
	groupCollations = (Oid *) palloc(numGroupCols * sizeof(Oid));

	groupColPos = 0;
	foreach(l, uniq_exprs)
	{
		Expr	   *uniqexpr = lfirst(l);
		TargetEntry *tle;

		tle = tlist_member(uniqexpr, newtlist);
		if (!tle)				/* shouldn't happen */
			elog(ERROR, "failed to find unique expression in subplan tlist");
		groupColIdx[groupColPos] = tle->resno;
		groupCollations[groupColPos] = exprCollation((Node *) tle->expr);
		groupColPos++;
	}

	if (best_path->umethod == UNIQUE_PATH_HASH)
	{
		Oid		   *groupOperators;

		/*
		 * Get the hashable equality operators for the Agg node to use.
		 * Normally these are the same as the IN clause operators, but if
		 * those are cross-type operators then the equality operators are the
		 * ones for the IN clause operators' RHS datatype.
		 */
		groupOperators = (Oid *) palloc(numGroupCols * sizeof(Oid));
		groupColPos = 0;
		foreach(l, in_operators)
		{
			Oid			in_oper = lfirst_oid(l);
			Oid			eq_oper;

			if (!get_compatible_hash_operators(in_oper, NULL, &eq_oper))
				elog(ERROR, "could not find compatible hash operator for operator %u",
					 in_oper);
			groupOperators[groupColPos++] = eq_oper;
		}

		/*
		 * Since the Agg node is going to project anyway, we can give it the
		 * minimum output tlist, without any stuff we might have added to the
		 * subplan tlist.
		 */
		plan = (Plan *) make_agg(build_path_tlist(root, &best_path->path),
								 NIL,
								 AGG_HASHED,
								 AGGSPLIT_SIMPLE,
								 false, /* streaming */
								 numGroupCols,
								 groupColIdx,
								 groupOperators,
								 groupCollations,
								 NIL,
								 NIL,
								 best_path->path.rows,
								 subplan);
	}
	else
	{
		List	   *sortList = NIL;
		Sort	   *sort;

		/* Create an ORDER BY list to sort the input compatibly */
		groupColPos = 0;
		foreach(l, in_operators)
		{
			Oid			in_oper = lfirst_oid(l);
			Oid			sortop;
			Oid			eqop;
			TargetEntry *tle;
			SortGroupClause *sortcl;

			sortop = get_ordering_op_for_equality_op(in_oper, false);
			if (!OidIsValid(sortop))	/* shouldn't happen */
				elog(ERROR, "could not find ordering operator for equality operator %u",
					 in_oper);

			/*
			 * The Unique node will need equality operators.  Normally these
			 * are the same as the IN clause operators, but if those are
			 * cross-type operators then the equality operators are the ones
			 * for the IN clause operators' RHS datatype.
			 */
			eqop = get_equality_op_for_ordering_op(sortop, NULL);
			if (!OidIsValid(eqop))	/* shouldn't happen */
				elog(ERROR, "could not find equality operator for ordering operator %u",
					 sortop);

			tle = get_tle_by_resno(subplan->targetlist,
								   groupColIdx[groupColPos]);
			Assert(tle != NULL);

			sortcl = makeNode(SortGroupClause);
			sortcl->tleSortGroupRef = assignSortGroupRef(tle,
														 subplan->targetlist);
			sortcl->eqop = eqop;
			sortcl->sortop = sortop;
			sortcl->nulls_first = false;
			sortcl->hashable = false;	/* no need to make this accurate */
			sortList = lappend(sortList, sortcl);
			groupColPos++;
		}
		sort = make_sort_from_sortclauses(sortList, subplan);
		label_sort_with_costsize(root, sort, -1.0);
		plan = (Plan *) make_unique_from_sortclauses((Plan *) sort, sortList);
	}

	/* Copy cost data from Path to Plan */
	copy_generic_path_info(plan, &best_path->path);

	/*
	 * If we changed the target list, and CP_EXACT_TLIST was requested,
	 * insert a Result node to change the target list back.
	 *
	 * GPDB_12_MERGE_FIXME: As far as I can see, PostgreSQL has this
	 * same problem, but doesn't check for this. In GPDB, this led to
	 * an assertion failure with this test (from 'join_gp' regression
	 * test):

create table foo(a int) distributed by (a);
create table bar(b int) distributed by (b);
insert into foo select i from generate_series(1,10)i;
insert into bar select i from generate_series(1,1000)i;
analyze foo;
analyze bar;
set enable_hashagg to off;
explain (costs off)
select * from foo where exists (select 1 from bar where foo.a = bar.b);
FATAL:  Unexpected internal error (tlist.c:393)
DETAIL:  FailedAssertion("!(list_length(dest_tlist) == list_length(src_tlist))", File: "tlist.c", Line: 393)

	 * PostgreSQL doesn't create the kind of RowIdExpr Unique paths that
	 * we do. But maybe this could be reproduced upstream with some other
	 * query?
	 */
	if (newitems || best_path->umethod == UNIQUE_PATH_SORT)
	{
		List	   *oldtlist = build_path_tlist(root, &best_path->path);

		plan = change_plan_targetlist(plan, oldtlist,
									  best_path->path.parallel_safe);
	}

	return plan;
}

/*
 * create_gather_plan
 *
 *	  Create a Gather plan for 'best_path' and (recursively) plans
 *	  for its subpaths.
 */
static Gather *
create_gather_plan(PlannerInfo *root, GatherPath *best_path)
{
	Gather	   *gather_plan;
	Plan	   *subplan;
	List	   *tlist;

	/*
	 * Although the Gather node can project, we prefer to push down such work
	 * to its child node, so demand an exact tlist from the child.
	 */
	subplan = create_plan_recurse(root, best_path->subpath, CP_EXACT_TLIST);

	tlist = build_path_tlist(root, &best_path->path);

	gather_plan = make_gather(tlist,
							  NIL,
							  best_path->num_workers,
							  assign_special_exec_param(root),
							  best_path->single_copy,
							  subplan);

	copy_generic_path_info(&gather_plan->plan, &best_path->path);

	/* use parallel mode for parallel plans. */
	root->glob->parallelModeNeeded = true;

	return gather_plan;
}

/*
 * create_gather_merge_plan
 *
 *	  Create a Gather Merge plan for 'best_path' and (recursively)
 *	  plans for its subpaths.
 */
static GatherMerge *
create_gather_merge_plan(PlannerInfo *root, GatherMergePath *best_path)
{
	GatherMerge *gm_plan;
	Plan	   *subplan;
	List	   *pathkeys = best_path->path.pathkeys;
	List	   *tlist = build_path_tlist(root, &best_path->path);

	/* As with Gather, it's best to project away columns in the workers. */
	subplan = create_plan_recurse(root, best_path->subpath, CP_EXACT_TLIST);

	/* Create a shell for a GatherMerge plan. */
	gm_plan = makeNode(GatherMerge);
	gm_plan->plan.targetlist = tlist;
	gm_plan->num_workers = best_path->num_workers;
	copy_generic_path_info(&gm_plan->plan, &best_path->path);

	/* Assign the rescan Param. */
	gm_plan->rescan_param = assign_special_exec_param(root);

	/* Gather Merge is pointless with no pathkeys; use Gather instead. */
	Assert(pathkeys != NIL);

	/* Compute sort column info, and adjust subplan's tlist as needed */
	subplan = prepare_sort_from_pathkeys(subplan, pathkeys,
										 best_path->subpath->parent->relids,
										 gm_plan->sortColIdx,
										 false,
										 &gm_plan->numCols,
										 &gm_plan->sortColIdx,
										 &gm_plan->sortOperators,
										 &gm_plan->collations,
										 &gm_plan->nullsFirst);


	/* Now, insert a Sort node if subplan isn't sufficiently ordered */
	if (!pathkeys_contained_in(pathkeys, best_path->subpath->pathkeys))
		subplan = (Plan *) make_sort(subplan, gm_plan->numCols,
									 gm_plan->sortColIdx,
									 gm_plan->sortOperators,
									 gm_plan->collations,
									 gm_plan->nullsFirst);

	/* Now insert the subplan under GatherMerge. */
	gm_plan->plan.lefttree = subplan;

	/* use parallel mode for parallel plans. */
	root->glob->parallelModeNeeded = true;

	return gm_plan;
}

/*
 * Does the target list of 'pathtarget' contain a RowIdExpr?
 */
static bool
pathtarget_contains_rowidexpr(PathTarget *pathtarget)
{
	ListCell   *lc;

	foreach(lc, pathtarget->exprs)
	{
		Expr	   *expr = (Expr *) lfirst(lc);

		if (IsA(expr, RowIdExpr))
			return true;
	}

	return false;
}

/*
 * create_projection_plan
 *
 *	  Create a plan tree to do a projection step and (recursively) plans
 *	  for its subpaths.  We may need a Result node for the projection,
 *	  but sometimes we can just let the subplan do the work.
 */
static Plan *
create_projection_plan(PlannerInfo *root, ProjectionPath *best_path, int flags)
{
	Plan	   *plan;
	Plan	   *subplan;
	List	   *tlist;
	bool		needs_result_node = false;

	/*
	 * Convert our subpath to a Plan and determine whether we need a Result
	 * node.
	 *
	 * In most cases where we don't need to project, creation_projection_path
	 * will have set dummypp, but not always.  First, some createplan.c
	 * routines change the tlists of their nodes.  (An example is that
	 * create_merge_append_plan might add resjunk sort columns to a
	 * MergeAppend.)  Second, create_projection_path has no way of knowing
	 * what path node will be placed on top of the projection path and
	 * therefore can't predict whether it will require an exact tlist. For
	 * both of these reasons, we have to recheck here.
	 *
	 * If this projection was created to evaluate a RowIdExpr, make sure
	 * we don't optimize it away.
	 */
	if (!best_path->cdb_restrict_clauses && use_physical_tlist(root, &best_path->path, flags) &&
		!pathtarget_contains_rowidexpr(best_path->path.pathtarget))
	{
		/*
		 * Our caller doesn't really care what tlist we return, so we don't
		 * actually need to project.  However, we may still need to ensure
		 * proper sortgroupref labels, if the caller cares about those.
		 */
		subplan = create_plan_recurse(root, best_path->subpath, 0);
		tlist = subplan->targetlist;
		if (flags & CP_LABEL_TLIST)
			apply_pathtarget_labeling_to_tlist(tlist,
											   best_path->path.pathtarget);
	}
	else if (!best_path->cdb_restrict_clauses && is_projection_capable_path(best_path->subpath))
	{
		/*
		 * Our caller requires that we return the exact tlist, but no separate
		 * result node is needed because the subpath is projection-capable.
		 * Tell create_plan_recurse that we're going to ignore the tlist it
		 * produces.
		 */
		subplan = create_plan_recurse(root, best_path->subpath,
									  CP_IGNORE_TLIST);
		tlist = build_path_tlist(root, &best_path->path);
	}
	else
	{
		/*
		 * It looks like we need a result node, unless by good fortune the
		 * requested tlist is exactly the one the child wants to produce.
		 */
		subplan = create_plan_recurse(root, best_path->subpath, 0);
		tlist = build_path_tlist(root, &best_path->path);
		needs_result_node = !tlist_same_exprs(tlist, subplan->targetlist);
	}

	/*
<<<<<<< HEAD
	 * If we make a different decision about whether to include a Result node
	 * than create_projection_path did, we'll have made slightly wrong cost
	 * estimates; but label the plan with the cost estimates we actually used,
	 * not "corrected" ones.  (XXX this could be cleaned up if we moved more
	 * of the sortcolumn setup logic into Path creation, but that would add
	 * expense to creating Paths we might end up not using.)
	 */
    if (!best_path->cdb_restrict_clauses &&
            !needs_result_node)
=======
	 * We might not really need a Result node here, either because the subplan
	 * can project or because it's returning the right list of expressions
	 * anyway.  Usually create_projection_path will have detected that and set
	 * dummypp if we don't need a Result; but its decision can't be final,
	 * because some createplan.c routines change the tlists of their nodes.
	 * (An example is that create_merge_append_plan might add resjunk sort
	 * columns to a MergeAppend.)  So we have to recheck here.  If we do
	 * arrive at a different answer than create_projection_path did, we'll
	 * have made slightly wrong cost estimates; but label the plan with the
	 * cost estimates we actually used, not "corrected" ones.  (XXX this could
	 * be cleaned up if we moved more of the sortcolumn setup logic into Path
	 * creation, but that would add expense to creating Paths we might end up
	 * not using.)
	 */
	if (!best_path->cdb_restrict_clauses &&
		!best_path->force &&
		(is_projection_capable_path(best_path->subpath) ||
		 tlist_same_exprs(tlist, subplan->targetlist)))
>>>>>>> 86ded366
	{
		/* Don't need a separate Result, just assign tlist to subplan */
		plan = subplan;
		plan->targetlist = tlist;

		/* Label plan with the estimated costs we actually used */
		plan->startup_cost = best_path->path.startup_cost;
		plan->total_cost = best_path->path.total_cost;
		plan->plan_rows = best_path->path.rows;
		plan->plan_width = best_path->path.pathtarget->width;
		plan->parallel_safe = best_path->path.parallel_safe;
		/* ... but don't change subplan's parallel_aware flag */
	}
	else
	{
		List	   *scan_clauses = NIL;
		List	   *pseudoconstants = NIL;

		if (best_path->cdb_restrict_clauses)
		{
			List	   *all_clauses = best_path->cdb_restrict_clauses;

			/* Replace any outer-relation variables with nestloop params */
			if (best_path->path.param_info)
			{
				all_clauses = (List *)
					replace_nestloop_params(root, (Node *) all_clauses);
			}

			/* Sort clauses into best execution order */
			all_clauses = order_qual_clauses(root, all_clauses);

			/* Reduce RestrictInfo list to bare expressions; ignore pseudoconstants */
			scan_clauses = extract_actual_clauses(all_clauses, false);

			/* but we actually also want the pseudoconstants */
			pseudoconstants = extract_actual_clauses(all_clauses, true);
		}

		/* We need a Result node */
		plan = (Plan *) make_result(tlist, (Node *) pseudoconstants, subplan);
		plan->qual = scan_clauses;

		copy_generic_path_info(plan, (Path *) best_path);
	}

	/*
	 * Greenplum specific behavior:
	 * We may use the Result plan with resconstantqual to be
	 * One-Time Filter: (gp_execution_segment() = <some segid>).
	 * We should re-consider direct dispatch info in this case.
	 * See function `set_append_path_locus` and Github Issue
	 * https://github.com/greenplum-db/gpdb/issues/9874 for more
	 * detailed info.
	 */
	if (best_path->direct_dispath_contentIds)
	{
		DirectDispatchInfo dispatchInfo;

		dispatchInfo.isDirectDispatch = true;
		dispatchInfo.contentIds = best_path->direct_dispath_contentIds;
		dispatchInfo.haveProcessedAnyCalculations = true;

		MergeDirectDispatchCalculationInfo(&root->curSlice->directDispatch, &dispatchInfo);
	}

	return plan;
}

/*
 * inject_projection_plan
 *	  Insert a Result node to do a projection step.
 *
 * This is used in a few places where we decide on-the-fly that we need a
 * projection step as part of the tree generated for some Path node.
 * We should try to get rid of this in favor of doing it more honestly.
 *
 * One reason it's ugly is we have to be told the right parallel_safe marking
 * to apply (since the tlist might be unsafe even if the child plan is safe).
 */
static Plan *
inject_projection_plan(Plan *subplan, List *tlist, bool parallel_safe)
{
	Plan	   *plan;

	plan = (Plan *) make_result(tlist, NULL, subplan);

	/*
	 * In principle, we should charge tlist eval cost plus cpu_per_tuple per
	 * row for the Result node.  But the former has probably been factored in
	 * already and the latter was not accounted for during Path construction,
	 * so being formally correct might just make the EXPLAIN output look less
	 * consistent not more so.  Hence, just copy the subplan's cost.
	 */
	copy_plan_costsize(plan, subplan);
	plan->parallel_safe = parallel_safe;

	return plan;
}

/*
 * change_plan_targetlist
 *	  Externally available wrapper for inject_projection_plan.
 *
 * This is meant for use by FDW plan-generation functions, which might
 * want to adjust the tlist computed by some subplan tree.  In general,
 * a Result node is needed to compute the new tlist, but we can optimize
 * some cases.
 *
 * In most cases, tlist_parallel_safe can just be passed as the parallel_safe
 * flag of the FDW's own Path node.
 */
Plan *
change_plan_targetlist(Plan *subplan, List *tlist, bool tlist_parallel_safe)
{
	/*
	 * If the top plan node can't do projections and its existing target list
	 * isn't already what we need, we need to add a Result node to help it
	 * along.
	 */
	if (!is_projection_capable_plan(subplan) &&
		!tlist_same_exprs(tlist, subplan->targetlist))
		subplan = inject_projection_plan(subplan, tlist,
										 subplan->parallel_safe &&
										 tlist_parallel_safe);
	else
	{
		/* Else we can just replace the plan node's tlist */
		subplan->targetlist = tlist;
		subplan->parallel_safe &= tlist_parallel_safe;
	}
	return subplan;
}

/*
 * create_sort_plan
 *
 *	  Create a Sort plan for 'best_path' and (recursively) plans
 *	  for its subpaths.
 */
static Sort *
create_sort_plan(PlannerInfo *root, SortPath *best_path, int flags)
{
	Sort	   *plan;
	Plan	   *subplan;

	/*
	 * We don't want any excess columns in the sorted tuples, so request a
	 * smaller tlist.  Otherwise, since Sort doesn't project, tlist
	 * requirements pass through.
	 */
	subplan = create_plan_recurse(root, best_path->subpath,
								  flags | CP_SMALL_TLIST);

	/*
	 * make_sort_from_pathkeys() indirectly calls find_ec_member_for_tle(),
	 * which will ignore any child EC members that don't belong to the given
	 * relids. Thus, if this sort path is based on a child relation, we must
	 * pass its relids.
	 */
	plan = make_sort_from_pathkeys(subplan, best_path->path.pathkeys,
								   IS_OTHER_REL(best_path->subpath->parent) ?
								   best_path->path.parent->relids : NULL);

	copy_generic_path_info(&plan->plan, (Path *) best_path);

	return plan;
}

/*
 * create_upper_unique_plan
 *
 *	  Create a Unique plan for 'best_path' and (recursively) plans
 *	  for its subpaths.
 */
static Unique *
create_upper_unique_plan(PlannerInfo *root, UpperUniquePath *best_path, int flags)
{
	Unique	   *plan;
	Plan	   *subplan;

	/*
	 * Unique doesn't project, so tlist requirements pass through; moreover we
	 * need grouping columns to be labeled.
	 */
	subplan = create_plan_recurse(root, best_path->subpath,
								  flags | CP_LABEL_TLIST);

	plan = make_unique_from_pathkeys(subplan,
									 best_path->path.pathkeys,
									 best_path->numkeys);

	copy_generic_path_info(&plan->plan, (Path *) best_path);

	return plan;
}

/*
 * create_agg_plan
 *
 *	  Create an Agg plan for 'best_path' and (recursively) plans
 *	  for its subpaths.
 */
static Agg *
create_agg_plan(PlannerInfo *root, AggPath *best_path)
{
	Agg		   *plan;
	Plan	   *subplan;
	List	   *tlist;
	List	   *quals;

	/*
	 * Agg can project, so no need to be terribly picky about child tlist, but
	 * we do need grouping columns to be available
	 */
	subplan = create_plan_recurse(root, best_path->subpath, CP_LABEL_TLIST);

	tlist = build_path_tlist(root, &best_path->path);

	quals = order_qual_clauses(root, best_path->qual);

	plan = make_agg(tlist, quals,
					best_path->aggstrategy,
					best_path->aggsplit,
					best_path->streaming,
					list_length(best_path->groupClause),
					extract_grouping_cols(best_path->groupClause,
										  subplan->targetlist),
					extract_grouping_ops(best_path->groupClause),
					extract_grouping_collations(best_path->groupClause,
												subplan->targetlist),
					NIL,
					NIL,
					best_path->numGroups,
					subplan);

	copy_generic_path_info(&plan->plan, (Path *) best_path);

	/* assign the agg_expr_id, indicate which DQA is this agg for */
	List *tl = plan->plan.lefttree->targetlist;
	ListCell *lc;
	Index id = 0;
	foreach (lc, tl)
	{
		TargetEntry *te = (TargetEntry *)lfirst(lc);
		if (IsA(te->expr, AggExprId))
		{
			/* id is zero indexed */
			plan->agg_expr_id = id + 1;
			break;
		}
		id ++;
	}

	return plan;
}

/*
 * create_tup_split_plan
 *
 *	  Create an TupleSplit plan for 'best_path' and (recursively) plans
 *	  for its subpaths.
 */
static TupleSplit *
create_tup_split_plan(PlannerInfo *root, TupleSplitPath *best_path)
{
	TupleSplit *plan;
	Plan	   *subplan;
	List	   *tlist;

	subplan = create_plan_recurse(root, best_path->subpath, CP_LABEL_TLIST);

	tlist = build_path_tlist(root, &best_path->path);

	plan = make_tup_split(tlist, best_path->numDisDQAs, best_path->agg_args_id_bms,
						  list_length(best_path->groupClause),
						  extract_grouping_cols(best_path->groupClause,
												subplan->targetlist),
						  subplan);

	copy_generic_path_info(&plan->plan, (Path *) best_path);

	return plan;
}

/*
 * Given a groupclause for a collection of grouping sets, produce the
 * corresponding groupColIdx.
 *
 * root->grouping_map maps the tleSortGroupRef to the actual column position in
 * the input tuple. So we get the ref from the entries in the groupclause and
 * look them up there.
 */
static AttrNumber *
remap_groupColIdx(PlannerInfo *root, List *groupClause)
{
	AttrNumber *grouping_map = root->grouping_map;
	AttrNumber *new_grpColIdx;
	ListCell   *lc;
	int			i;

	Assert(grouping_map);

	new_grpColIdx = palloc0(sizeof(AttrNumber) * list_length(groupClause));

	i = 0;
	foreach(lc, groupClause)
	{
		SortGroupClause *clause = lfirst(lc);

		new_grpColIdx[i++] = grouping_map[clause->tleSortGroupRef];
	}

	return new_grpColIdx;
}

/*
 * create_groupingsets_plan
 *	  Create a plan for 'best_path' and (recursively) plans
 *	  for its subpaths.
 *
 *	  What we emit is an Agg plan with some vestigial Agg and Sort nodes
 *	  hanging off the side.  The top Agg implements the last grouping set
 *	  specified in the GroupingSetsPath, and any additional grouping sets
 *	  each give rise to a subsidiary Agg and Sort node in the top Agg's
 *	  "chain" list.  These nodes don't participate in the plan directly,
 *	  but they are a convenient way to represent the required data for
 *	  the extra steps.
 *
 *	  Returns a Plan node.
 */
static Plan *
create_groupingsets_plan(PlannerInfo *root, GroupingSetsPath *best_path)
{
	Agg		   *plan;
	Plan	   *subplan;
	List	   *rollups = best_path->rollups;
	AttrNumber *grouping_map;
	int			maxref;
	List	   *chain;
	ListCell   *lc;

	/* Shouldn't get here without grouping sets */
	Assert(root->parse->groupingSets);
	Assert(rollups != NIL);

	/*
	 * Agg can project, so no need to be terribly picky about child tlist, but
	 * we do need grouping columns to be available
	 */
	subplan = create_plan_recurse(root, best_path->subpath, CP_LABEL_TLIST);

	/*
	 * Compute the mapping from tleSortGroupRef to column index in the child's
	 * tlist.  First, identify max SortGroupRef in groupClause, for array
	 * sizing.
	 */
	maxref = 0;
	foreach(lc, root->parse->groupClause)
	{
		SortGroupClause *gc = (SortGroupClause *) lfirst(lc);

		if (gc->tleSortGroupRef > maxref)
			maxref = gc->tleSortGroupRef;
	}

	grouping_map = (AttrNumber *) palloc0((maxref + 1) * sizeof(AttrNumber));

	/* Now look up the column numbers in the child's tlist */
	foreach(lc, root->parse->groupClause)
	{
		SortGroupClause *gc = (SortGroupClause *) lfirst(lc);
		TargetEntry *tle = get_sortgroupclause_tle(gc, subplan->targetlist);

		grouping_map[gc->tleSortGroupRef] = tle->resno;
	}

	/*
	 * During setrefs.c, we'll need the grouping_map to fix up the cols lists
	 * in GroupingFunc nodes.  Save it for setrefs.c to use.
	 *
	 * This doesn't work if we're in an inheritance subtree (see notes in
	 * create_modifytable_plan).  Fortunately we can't be because there would
	 * never be grouping in an UPDATE/DELETE; but let's Assert that.
	 */
	Assert(root->inhTargetKind == INHKIND_NONE);
	Assert(root->grouping_map == NULL);
	root->grouping_map = grouping_map;
	root->grouping_map_size = maxref + 1;

	/*
	 * Generate the side nodes that describe the other sort and group
	 * operations besides the top one.  Note that we don't worry about putting
	 * accurate cost estimates in the side nodes; only the topmost Agg node's
	 * costs will be shown by EXPLAIN.
	 */
	chain = NIL;
	if (list_length(rollups) > 1)
	{
		ListCell   *lc2 = lnext(list_head(rollups));
		bool		is_first_sort = ((RollupData *) linitial(rollups))->is_hashed;

		for_each_cell(lc, lc2)
		{
			RollupData *rollup = lfirst(lc);
			AttrNumber *new_grpColIdx;
			Plan	   *sort_plan = NULL;
			Plan	   *agg_plan;
			AggStrategy strat;

			new_grpColIdx = remap_groupColIdx(root, rollup->groupClause);

			if (!rollup->is_hashed && !is_first_sort)
			{
				sort_plan = (Plan *)
					make_sort_from_groupcols(rollup->groupClause,
											 new_grpColIdx,
											 subplan);
			}

			if (!rollup->is_hashed)
				is_first_sort = false;

			if (rollup->is_hashed)
				strat = AGG_HASHED;
			else if (list_length(linitial(rollup->gsets)) == 0)
				strat = AGG_PLAIN;
			else
				strat = AGG_SORTED;

			agg_plan = (Plan *) make_agg(NIL,
										 NIL,
										 strat,
										 best_path->aggsplit,
										 false, /* streaming */
										 list_length((List *) linitial(rollup->gsets)),
										 new_grpColIdx,
										 extract_grouping_ops(rollup->groupClause),
										 extract_grouping_collations(rollup->groupClause, subplan->targetlist),
										 rollup->gsets,
										 NIL,
										 rollup->numGroups,
										 sort_plan);

			/*
			 * Remove stuff we don't need to avoid bloating debug output.
			 */
			if (sort_plan)
			{
				sort_plan->targetlist = NIL;
				sort_plan->lefttree = NULL;
			}

			chain = lappend(chain, agg_plan);
		}
	}

	/*
	 * Now make the real Agg node
	 */
	{
		RollupData *rollup = linitial(rollups);
		AttrNumber *top_grpColIdx;
		int			numGroupCols;

		top_grpColIdx = remap_groupColIdx(root, rollup->groupClause);

		numGroupCols = list_length((List *) linitial(rollup->gsets));

		plan = make_agg(build_path_tlist(root, &best_path->path),
						best_path->qual,
						best_path->aggstrategy,
						best_path->aggsplit,
						false, /* streaming */
						numGroupCols,
						top_grpColIdx,
						extract_grouping_ops(rollup->groupClause),
						extract_grouping_collations(rollup->groupClause, subplan->targetlist),
						rollup->gsets,
						chain,
						rollup->numGroups,
						subplan);

		/* Copy cost data from Path to Plan */
		copy_generic_path_info(&plan->plan, &best_path->path);
	}

	return (Plan *) plan;
}

/*
 * create_minmaxagg_plan
 *
 *	  Create a Result plan for 'best_path' and (recursively) plans
 *	  for its subpaths.
 */
static Result *
create_minmaxagg_plan(PlannerInfo *root, MinMaxAggPath *best_path)
{
	Result	   *plan;
	List	   *tlist;
	ListCell   *lc;

	/* Prepare an InitPlan for each aggregate's subquery. */
	foreach(lc, best_path->mmaggregates)
	{
		MinMaxAggInfo *mminfo = (MinMaxAggInfo *) lfirst(lc);
		PlannerInfo *subroot = mminfo->subroot;
		Query	   *subparse = subroot->parse;
		Plan	   *plan;

		mminfo->path = cdbllize_adjust_init_plan_path(subroot, mminfo->path);

		/*
		 * Generate the plan for the subquery. We already have a Path, but we
		 * have to convert it to a Plan and attach a LIMIT node above it.
		 * Since we are entering a different planner context (subroot),
		 * recurse to create_plan not create_plan_recurse.
		 */
		plan = create_plan(subroot, mminfo->path, root->curSlice);

		plan = (Plan *) make_limit(plan,
								   subparse->limitOffset,
								   subparse->limitCount);
		plan->flow = plan->lefttree->flow;

		/* Must apply correct cost/width data to Limit node */
		plan->startup_cost = mminfo->path->startup_cost;
		plan->total_cost = mminfo->pathcost;
		plan->plan_rows = 1;
		plan->plan_width = mminfo->path->pathtarget->width;
		plan->parallel_aware = false;
		plan->parallel_safe = mminfo->path->parallel_safe;

		/* Convert the plan into an InitPlan in the outer query. */
		SS_make_initplan_from_plan(root, subroot, plan, root->curSlice, mminfo->param, false);
	}

	/* Generate the output plan --- basically just a Result */
	tlist = build_path_tlist(root, &best_path->path);

	plan = make_result(tlist, (Node *) best_path->quals, NULL);

	copy_generic_path_info(&plan->plan, (Path *) best_path);

	/*
	 * During setrefs.c, we'll need to replace references to the Agg nodes
	 * with InitPlan output params.  (We can't just do that locally in the
	 * MinMaxAgg node, because path nodes above here may have Agg references
	 * as well.)  Save the mmaggregates list to tell setrefs.c to do that.
	 *
	 * This doesn't work if we're in an inheritance subtree (see notes in
	 * create_modifytable_plan).  Fortunately we can't be because there would
	 * never be aggregates in an UPDATE/DELETE; but let's Assert that.
	 */
	Assert(root->inhTargetKind == INHKIND_NONE);
	Assert(root->minmax_aggs == NIL);
	root->minmax_aggs = best_path->mmaggregates;

	return plan;
}

/*
 * create_windowagg_plan
 *
 *	  Create a WindowAgg plan for 'best_path' and (recursively) plans
 *	  for its subpaths.
 */
static WindowAgg *
create_windowagg_plan(PlannerInfo *root, WindowAggPath *best_path)
{
	WindowAgg  *plan;
	WindowClause *wc = best_path->winclause;
	int			numPart = list_length(wc->partitionClause);
	int			numOrder = list_length(wc->orderClause);
	Plan	   *subplan;
	List	   *tlist;
	int			partNumCols;
	AttrNumber *partColIdx;
	Oid		   *partOperators;
	Oid		   *partCollations;
	int			ordNumCols;
	AttrNumber *ordColIdx;
	Oid		   *ordOperators;
	Oid		   *ordCollations;
	int			firstOrderCol = 0;
	Oid			firstOrderCmpOperator = InvalidOid;
	bool		firstOrderNullsFirst = false;
	ListCell   *lc;

	/*
	 * WindowAgg can project, so no need to be terribly picky about child
	 * tlist, but we do need grouping columns to be available
	 */
	subplan = create_plan_recurse(root, best_path->subpath, CP_LABEL_TLIST);

	tlist = build_path_tlist(root, &best_path->path);

	/*
	 * Convert SortGroupClause lists into arrays of attr indexes and equality
	 * operators, as wanted by executor.  (Note: in principle, it's possible
	 * to drop some of the sort columns, if they were proved redundant by
	 * pathkey logic.  However, it doesn't seem worth going out of our way to
	 * optimize such cases.  In any case, we must *not* remove the ordering
	 * column for RANGE OFFSET cases, as the executor needs that for in_range
	 * tests even if it's known to be equal to some partitioning column.)
	 */
	partColIdx = (AttrNumber *) palloc(sizeof(AttrNumber) * numPart);
	partOperators = (Oid *) palloc(sizeof(Oid) * numPart);
	partCollations = (Oid *) palloc(sizeof(Oid) * numPart);

	partNumCols = 0;
	foreach(lc, wc->partitionClause)
	{
		SortGroupClause *sgc = (SortGroupClause *) lfirst(lc);
		TargetEntry *tle = get_sortgroupclause_tle(sgc, subplan->targetlist);

		Assert(OidIsValid(sgc->eqop));
		partColIdx[partNumCols] = tle->resno;
		partOperators[partNumCols] = sgc->eqop;
		partCollations[partNumCols] = exprCollation((Node *) tle->expr);
		partNumCols++;
	}

	ordColIdx = (AttrNumber *) palloc(sizeof(AttrNumber) * numOrder);
	ordOperators = (Oid *) palloc(sizeof(Oid) * numOrder);
	ordCollations = (Oid *) palloc(sizeof(Oid) * numOrder);

	ordNumCols = 0;
	foreach(lc, wc->orderClause)
	{
		SortGroupClause *sgc = (SortGroupClause *) lfirst(lc);
		TargetEntry *tle = get_sortgroupclause_tle(sgc, subplan->targetlist);

		Assert(OidIsValid(sgc->eqop));
		ordColIdx[ordNumCols] = tle->resno;
		ordOperators[ordNumCols] = sgc->eqop;
		ordCollations[ordNumCols] = exprCollation((Node *) tle->expr);
		ordNumCols++;
	}

	if (wc->orderClause)
	{
		SortGroupClause *sortcl = (SortGroupClause *) linitial(wc->orderClause);
		ListCell	*l_tle;

		firstOrderCol = 0;
		foreach(l_tle, subplan->targetlist)
		{
			TargetEntry *tle = (TargetEntry *) lfirst(l_tle);

			firstOrderCol++;
			if (sortcl->tleSortGroupRef == tle->ressortgroupref)
				break;
		}
		if (!l_tle)
			elog(ERROR, "failed to locate ORDER BY column");

		firstOrderCmpOperator = sortcl->sortop;
		firstOrderNullsFirst = sortcl->nulls_first;
	}

	/* And finally we can make the WindowAgg node */
	plan = make_windowagg(tlist,
						  wc->winref,
						  partNumCols,
						  partColIdx,
						  partOperators,
						  partCollations,
						  ordNumCols,
						  ordColIdx,
						  ordOperators,
						  ordCollations,
						  firstOrderCol,
						  firstOrderCmpOperator,
						  firstOrderNullsFirst,
						  wc->frameOptions,
						  wc->startOffset,
						  wc->endOffset,
						  wc->startInRangeFunc,
						  wc->endInRangeFunc,
						  wc->inRangeColl,
						  wc->inRangeAsc,
						  wc->inRangeNullsFirst,
						  subplan);

	copy_generic_path_info(&plan->plan, (Path *) best_path);

	return plan;
}

/*
 * create_setop_plan
 *
 *	  Create a SetOp plan for 'best_path' and (recursively) plans
 *	  for its subpaths.
 */
static SetOp *
create_setop_plan(PlannerInfo *root, SetOpPath *best_path, int flags)
{
	SetOp	   *plan;
	Plan	   *subplan;
	long		numGroups;

	/*
	 * SetOp doesn't project, so tlist requirements pass through; moreover we
	 * need grouping columns to be labeled.
	 */
	subplan = create_plan_recurse(root, best_path->subpath,
								  flags | CP_LABEL_TLIST);

	/* Convert numGroups to long int --- but 'ware overflow! */
	numGroups = (long) Min(best_path->numGroups, (double) LONG_MAX);

	plan = make_setop(best_path->cmd,
					  best_path->strategy,
					  subplan,
					  best_path->distinctList,
					  best_path->flagColIdx,
					  best_path->firstFlag,
					  numGroups);

	copy_generic_path_info(&plan->plan, (Path *) best_path);

	return plan;
}

/*
 * create_recursiveunion_plan
 *
 *	  Create a RecursiveUnion plan for 'best_path' and (recursively) plans
 *	  for its subpaths.
 */
static RecursiveUnion *
create_recursiveunion_plan(PlannerInfo *root, RecursiveUnionPath *best_path)
{
	RecursiveUnion *plan;
	Plan	   *leftplan;
	Plan	   *rightplan;
	List	   *tlist;
	long		numGroups;

	/* Need both children to produce same tlist, so force it */
	leftplan = create_plan_recurse(root, best_path->leftpath, CP_EXACT_TLIST);
	rightplan = create_plan_recurse(root, best_path->rightpath, CP_EXACT_TLIST);

	tlist = build_path_tlist(root, &best_path->path);

	/* Convert numGroups to long int --- but 'ware overflow! */
	numGroups = (long) Min(best_path->numGroups, (double) LONG_MAX);

	plan = make_recursive_union(tlist,
								leftplan,
								rightplan,
								best_path->wtParam,
								best_path->distinctList,
								numGroups);

	copy_generic_path_info(&plan->plan, (Path *) best_path);

	return plan;
}

/*
 * create_lockrows_plan
 *
 *	  Create a LockRows plan for 'best_path' and (recursively) plans
 *	  for its subpaths.
 */
static LockRows *
create_lockrows_plan(PlannerInfo *root, LockRowsPath *best_path,
					 int flags)
{
	LockRows   *plan;
	Plan	   *subplan;

	/* LockRows doesn't project, so tlist requirements pass through */
	subplan = create_plan_recurse(root, best_path->subpath, flags);

	plan = make_lockrows(subplan, best_path->rowMarks, best_path->epqParam);

	copy_generic_path_info(&plan->plan, (Path *) best_path);

	return plan;
}

/*
 * create_modifytable_plan
 *	  Create a ModifyTable plan for 'best_path'.
 *
 *	  Returns a Plan node.
 */
static ModifyTable *
create_modifytable_plan(PlannerInfo *root, ModifyTablePath *best_path)
{
	ModifyTable *plan;
	List	   *subplans = NIL;
	ListCell   *subpaths,
			   *subroots;
	ListCell   *is_split_updates;

	/* Build the plan for each input path */
	forthree(subpaths, best_path->subpaths,
			 subroots, best_path->subroots,
			 is_split_updates, best_path->is_split_updates)
	{
		Path	   *subpath = (Path *) lfirst(subpaths);
		PlannerInfo *subroot = (PlannerInfo *) lfirst(subroots);
		bool		is_split_update = (bool) lfirst_int(is_split_updates);
		Plan	   *subplan;
		RangeTblEntry *rte = planner_rt_fetch(best_path->nominalRelation, root);
		PlanSlice  *save_curSlice = subroot->curSlice;

		subroot->curSlice = root->curSlice;

		/* Try the Single-Row-Insert optimization first. */
		subplan = cdbpathtoplan_create_sri_plan(rte, subroot, subpath, CP_EXACT_TLIST);

		/*
		 * In an inherited UPDATE/DELETE, reference the per-child modified
		 * subroot while creating Plans from Paths for the child rel.  This is
		 * a kluge, but otherwise it's too hard to ensure that Plan creation
		 * functions (particularly in FDWs) don't depend on the contents of
		 * "root" matching what they saw at Path creation time.  The main
		 * downside is that creation functions for Plans that might appear
		 * below a ModifyTable cannot expect to modify the contents of "root"
		 * and have it "stick" for subsequent processing such as setrefs.c.
		 * That's not great, but it seems better than the alternative.
		 */
		if (!subplan)
		{
			subplan = create_plan_recurse(subroot, subpath, CP_EXACT_TLIST);

			/*
			 * Transfer resname/resjunk labeling, too, to keep executor happy.
			 * But not if it's a Split Update. A Split Update contains an extra
			 * DMLActionExpr column in its target list, so it doesn't match
			 * subroot->processed_tlist. The code to create the Split Update node
			 * takes care to label junk columns correctly, instead.
			 */
			if (!is_split_update)
				apply_tlist_labeling(subplan->targetlist, subroot->processed_tlist);
		}

		subplans = lappend(subplans, subplan);

		subroot->curSlice = save_curSlice;
	}

	plan = make_modifytable(root,
							best_path->operation,
							best_path->canSetTag,
							best_path->nominalRelation,
							best_path->rootRelation,
							best_path->partColsUpdated,
							best_path->resultRelations,
							subplans,
							best_path->subroots,
							best_path->withCheckOptionLists,
							best_path->returningLists,
							best_path->is_split_updates,
							best_path->rowMarks,
							best_path->onconflict,
							best_path->epqParam);

	copy_generic_path_info(&plan->plan, &best_path->path);

	if (list_length(plan->resultRelations) > 0 && Gp_role == GP_ROLE_DISPATCH)
	{
		GpPolicyType policyType = POLICYTYPE_ENTRY;
		bool		isfirst = true;
		ListCell   *lc;

		foreach (lc, plan->resultRelations)
		{
			int			idx = lfirst_int(lc);
			Oid			reloid = planner_rt_fetch(idx, root)->relid;
			GpPolicy   *policy = GpPolicyFetch(reloid);

			/*
			 * We cannot update tables on segments and on the entry DB in the
			 * same process.
			 */
			if (isfirst)
				policyType = policy->ptype;
			else
			{
				if (policy->ptype != policyType)
					ereport(ERROR,
							(errcode(ERRCODE_FEATURE_NOT_SUPPORTED),
							 errmsg("ModifyTable mixes distributed and entry-only tables")));
			}

			if (policyType != POLICYTYPE_ENTRY)
			{
				if (isfirst)
				{
					root->curSlice->gangType = GANGTYPE_PRIMARY_WRITER;
					root->curSlice->numsegments = policy->numsegments;
				}
				else
				{
					Assert(root->curSlice->gangType == GANGTYPE_PRIMARY_WRITER);
					root->curSlice->numsegments =
						Max(root->curSlice->numsegments, policy->numsegments);
				}
			}
			isfirst = false;
		}
	}

	return plan;
}

/*
 * create_limit_plan
 *
 *	  Create a Limit plan for 'best_path' and (recursively) plans
 *	  for its subpaths.
 */
static Limit *
create_limit_plan(PlannerInfo *root, LimitPath *best_path, int flags)
{
	Limit	   *plan;
	Plan	   *subplan;

	/* Limit doesn't project, so tlist requirements pass through */
	subplan = create_plan_recurse(root, best_path->subpath, flags);

	plan = make_limit(subplan,
					  best_path->limitOffset,
					  best_path->limitCount);

	copy_generic_path_info(&plan->plan, (Path *) best_path);

	return plan;
}


/*
 * create_motion_plan
 */
Plan *
create_motion_plan(PlannerInfo *root, CdbMotionPath *path)
{
	Motion	   *motion;
	Path	   *subpath = path->subpath;
	Plan	   *subplan;
	Relids		save_curOuterRels = root->curOuterRels;
	List	   *save_curOuterParams = root->curOuterParams;
	int			before_numMotions;
	PlanSlice  *save_curSlice = root->curSlice;
	PlanSlice  *sendSlice;

	/*
	 * singleQE-->entry:  Elide the motion.  The subplan will run in the same
	 * process with its parent: either the qDisp (if it is a top slice) or a
	 * singleton gang on the entry db (otherwise).
	 */
	if (CdbPathLocus_IsEntry(path->path.locus) &&
		CdbPathLocus_IsSingleQE(subpath->locus))
	{
		/* Push the MotionPath's locus down onto subpath. */
		subpath->locus = path->path.locus;

		subplan = create_plan_recurse(root, subpath, CP_EXACT_TLIST);

		return subplan;
	}

	/*
	 * Remember old value of 'numMotions', before recursing. By comparing
	 * the old value with the new value after the call returns, we know
	 * if there were any Motions in the subtree.
	 */
	before_numMotions = root->numMotions;

	root->curOuterRels = NULL;
	root->curOuterParams = NIL;

	/*
	 * Set up a new slice struct, to represent the sending slice.
	 */
	sendSlice = palloc0(sizeof(PlanSlice));
	sendSlice->gangType = GANGTYPE_PRIMARY_READER;
	sendSlice->sliceIndex = -1;

	root->curSlice = sendSlice;

	subplan = create_plan_recurse(root, subpath, CP_EXACT_TLIST);

	root->curSlice = save_curSlice;

	/* Check we successfully assigned all NestLoopParams to plan nodes */
	if (root->curOuterParams != NIL)
		elog(ERROR, "failed to assign all NestLoopParams to plan nodes");

	/*
	 * Reset plan_params to ensure param IDs used for nestloop params are not
	 * re-used later
	 */
	root->plan_params = NIL;

	/*
	 * Elide explicit motion, if the subplan doesn't contain any motions.
	 *
	 * The idea is that if an Explicit Motion has no Motions underneath it,
	 * then the row to update must originate from the same segment, and no
	 * Motion is needed. This is quite conservative, we could elide the motion
	 * even if there are Motions, as long as they are not between the scan
	 * on the target table and the ModifyTable.
	 *
	 * A SplitUpdate also computes the target segment ID, based on other columns,
	 * so we treat it the same as a Motion node for this purpose.
	 */
	if (root->numMotions == before_numMotions && path->is_explicit_motion)
	{
		root->curOuterRels = save_curOuterRels;

		/*
		 * Combine any new direct dispatch information from the subplan to
		 * the parent slice.
		 */
		MergeDirectDispatchCalculationInfo(&root->curSlice->directDispatch,
										   &sendSlice->directDispatch);

		return subplan;
	}

	switch (subpath->locus.locustype)
	{
		case CdbLocusType_Entry:
			/* cannot motion from Entry DB */
			sendSlice->gangType = GANGTYPE_ENTRYDB_READER;
			sendSlice->numsegments = 1;
			sendSlice->segindex = -1;
			break;

		case CdbLocusType_SingleQE:
			sendSlice->gangType = GANGTYPE_SINGLETON_READER;
			sendSlice->numsegments = 1;
			sendSlice->segindex = gp_session_id % subpath->locus.numsegments;
			break;

		case CdbLocusType_General:
			/*  */
			sendSlice->gangType = GANGTYPE_SINGLETON_READER;
			sendSlice->numsegments = 1;
			sendSlice->segindex = gp_session_id % getgpsegmentCount();
			break;

		case CdbLocusType_SegmentGeneral:
			sendSlice->gangType = GANGTYPE_SINGLETON_READER;
			sendSlice->numsegments = subpath->locus.numsegments;
			sendSlice->segindex = gp_session_id % subpath->locus.numsegments;
			break;

		case CdbLocusType_Replicated:
			// is probably writer, set already
			//sendSlice->gangType == GANGTYPE_PRIMARY_READER;
			sendSlice->numsegments = subpath->locus.numsegments;
			sendSlice->segindex = 0;
			break;

		case CdbLocusType_OuterQuery:
			elog(ERROR, "unexpected Motion requested from OuterQuery locus");
			break;

		case CdbLocusType_Hashed:
		case CdbLocusType_HashedOJ:
		case CdbLocusType_Strewn:
			// might be writer, set already
			//sendSlice->gangType == GANGTYPE_PRIMARY_READER;
			sendSlice->numsegments = subpath->locus.numsegments;
			sendSlice->segindex = 0;
			break;

		default:
			elog(ERROR, "unknown locus type %d", subpath->locus.locustype);
	}

	/* Add motion operator. */
	motion = cdbpathtoplan_create_motion_plan(root, path, subplan);
	motion->senderSliceInfo = sendSlice;

	if (subpath->locus.locustype == CdbLocusType_Replicated)
		motion->motionType = MOTIONTYPE_GATHER_SINGLE;

	/* The topmost Plan in the sender slice must have 'flow' set correctly. */
	motion->plan.lefttree->flow = cdbpathtoplan_create_flow(root, subpath->locus);

	copy_generic_path_info(&motion->plan, (Path *) path);

	root->curOuterRels = save_curOuterRels;
	root->curOuterParams = save_curOuterParams;

	/*
	 * It's currently not allowed to direct-dispatch a slice that has a
	 * Motion that sends tuples to it. It would be possible in principle,
	 * but the interconnect initialization code gets confused. Give the
	 * direct dispatch machinery a chance to react to this Motion.
	 */
	if (Gp_role == GP_ROLE_DISPATCH && root->config->gp_enable_direct_dispatch)
		DirectDispatchUpdateContentIdsFromPlan(root, (Plan *) motion);

	return (Plan *) motion;
}	/* create_motion_plan */

/*
 * create_splitupdate_plan
 */
static Plan *
create_splitupdate_plan(PlannerInfo *root, SplitUpdatePath *path)
{
	Path	   *subpath = path->subpath;
	Plan	   *subplan;
	SplitUpdate *splitupdate;
	Relation	resultRel;
	TupleDesc	resultDesc;
	GpPolicy   *cdbpolicy;
	int			attrIdx;
	ListCell   *lc;
	int			lastresno;
	Oid		   *hashFuncs;
	int			i;

	resultRel = relation_open(planner_rt_fetch(path->resultRelation, root)->relid, NoLock);
	resultDesc = RelationGetDescr(resultRel);
	cdbpolicy = resultRel->rd_cdbpolicy;

	subplan = create_plan_recurse(root, subpath, CP_EXACT_TLIST);

	/* Transfer resname/resjunk labeling, too, to keep executor happy */
	apply_tlist_labeling(subplan->targetlist, root->processed_tlist);

	splitupdate = makeNode(SplitUpdate);

	splitupdate->plan.targetlist = NIL; /* filled in below */
	splitupdate->plan.qual = NIL;
	splitupdate->plan.lefttree = subplan;
	splitupdate->plan.righttree = NULL;

	copy_generic_path_info(&splitupdate->plan, (Path *) path);

	/*
	 * Build the insertColIdx and deleteColIdx arrays, to indicate how the
	 * inputs are mapped to the output tuples, for the DELETE and INSERT
	 * actions.
	 *
	 * For the DELETE rows, we only need the 'gp_segment_id' and 'ctid'
	 * junk columns, so we fill deleteColIdx with -1. The gp_segment_id
	 * column is used to indicate the target segment. In other words,
	 * there should be an Explicit Motion on top of the Split Update node.
	 * NOTE: ORCA uses SplitUpdate differently. It puts a Redistribute
	 * Motion on top of the SplitUpdate, and fills in the distribution key
	 * columns on DELETE rows with the old values. The Redistribute Motion
	 * then computes the target segment. So deleteColIdx is needed for
	 * ORCA, but we don't use it here.
	 */
	lc = list_head(subplan->targetlist);
	for (attrIdx = 1; attrIdx <= resultDesc->natts; ++attrIdx)
	{
		TargetEntry			*tle;
		Form_pg_attribute	attr;

		tle = (TargetEntry *) lfirst(lc);
		lc = lnext(lc);
		Assert(tle);

		attr = &resultDesc->attrs[attrIdx - 1];
		if (attr->attisdropped)
		{
			Assert(IsA(tle->expr, Const) && ((Const *) tle->expr)->constisnull);
		}
		else
		{
			Assert(exprType((Node *) tle->expr) == attr->atttypid);
		}

		splitupdate->insertColIdx = lappend_int(splitupdate->insertColIdx, attrIdx);
		splitupdate->deleteColIdx = lappend_int(splitupdate->deleteColIdx, -1);

		splitupdate->plan.targetlist = lappend(splitupdate->plan.targetlist, tle);
	}
	lastresno = list_length(splitupdate->plan.targetlist);

	/* Copy all junk attributes. */
	for (; lc != NULL; lc = lnext(lc))
	{
		TargetEntry *tle = (TargetEntry *) lfirst(lc);
		TargetEntry *newtle;

		if (!tle->resjunk)
			continue;

		newtle = makeTargetEntry(tle->expr,
								 ++lastresno,
								 tle->resname,
								 tle->resjunk);
		splitupdate->plan.targetlist = lappend(splitupdate->plan.targetlist, newtle);
	}
	splitupdate->plan.targetlist = lappend(splitupdate->plan.targetlist,
										   makeTargetEntry((Expr *) makeNode(DMLActionExpr),
														   ++lastresno,
														   "DMLAction",
														   true));

	/* Look up the right hash functions for the hash expressions */
	hashFuncs = palloc(cdbpolicy->nattrs * sizeof(Oid));
	for (i = 0; i < cdbpolicy->nattrs; i++)
	{
		AttrNumber	attnum = cdbpolicy->attrs[i];
		Oid			typeoid = resultDesc->attrs[attnum - 1].atttypid;
		Oid			opfamily;

		opfamily = get_opclass_family(cdbpolicy->opclasses[i]);

		hashFuncs[i] = cdb_hashproc_in_opfamily(opfamily, typeoid);
	}
	splitupdate->numHashAttrs = cdbpolicy->nattrs;
	splitupdate->hashAttnos = palloc(cdbpolicy->nattrs * sizeof(AttrNumber));
	memcpy(splitupdate->hashAttnos, cdbpolicy->attrs, cdbpolicy->nattrs * sizeof(AttrNumber));
	splitupdate->hashFuncs = hashFuncs;
	splitupdate->numHashSegments = cdbpolicy->numsegments;

	relation_close(resultRel, NoLock);

	/*
	 * A SplitUpdate also computes the target segment ID, based on other columns,
	 * so we treat it the same as a Motion node for this purpose.
	 */
	root->numMotions++;

	return (Plan *) splitupdate;
}


/*****************************************************************************
 *
 *	BASE-RELATION SCAN METHODS
 *
 *****************************************************************************/


/*
 * create_seqscan_plan
 *	 Returns a seqscan plan for the base relation scanned by 'best_path'
 *	 with restriction clauses 'scan_clauses' and targetlist 'tlist'.
 */
static SeqScan *
create_seqscan_plan(PlannerInfo *root, Path *best_path,
					List *tlist, List *scan_clauses)
{
	SeqScan    *scan_plan;
	Index		scan_relid = best_path->parent->relid;

	/* it should be a base rel... */
	Assert(scan_relid > 0);
	Assert(best_path->parent->rtekind == RTE_RELATION);

	/* Sort clauses into best execution order */
	scan_clauses = order_qual_clauses(root, scan_clauses);

	/* Reduce RestrictInfo list to bare expressions; ignore pseudoconstants */
	scan_clauses = extract_actual_clauses(scan_clauses, false);

	/* Replace any outer-relation variables with nestloop params */
	if (best_path->param_info)
	{
		scan_clauses = (List *)
			replace_nestloop_params(root, (Node *) scan_clauses);
	}

	scan_plan = make_seqscan(tlist,
							 scan_clauses,
							 scan_relid);

	copy_generic_path_info(&scan_plan->plan, best_path);

	return scan_plan;
}

/*
 * create_samplescan_plan
 *	 Returns a samplescan plan for the base relation scanned by 'best_path'
 *	 with restriction clauses 'scan_clauses' and targetlist 'tlist'.
 */
static SampleScan *
create_samplescan_plan(PlannerInfo *root, Path *best_path,
					   List *tlist, List *scan_clauses)
{
	SampleScan *scan_plan;
	Index		scan_relid = best_path->parent->relid;
	RangeTblEntry *rte;
	TableSampleClause *tsc;

	/* it should be a base rel with a tablesample clause... */
	Assert(scan_relid > 0);
	rte = planner_rt_fetch(scan_relid, root);
	Assert(rte->rtekind == RTE_RELATION);
	tsc = rte->tablesample;
	Assert(tsc != NULL);

	/* Sort clauses into best execution order */
	scan_clauses = order_qual_clauses(root, scan_clauses);

	/* Reduce RestrictInfo list to bare expressions; ignore pseudoconstants */
	scan_clauses = extract_actual_clauses(scan_clauses, false);

	/* Replace any outer-relation variables with nestloop params */
	if (best_path->param_info)
	{
		scan_clauses = (List *)
			replace_nestloop_params(root, (Node *) scan_clauses);
		tsc = (TableSampleClause *)
			replace_nestloop_params(root, (Node *) tsc);
	}

	scan_plan = make_samplescan(tlist,
								scan_clauses,
								scan_relid,
								tsc);

	copy_generic_path_info(&scan_plan->scan.plan, best_path);

	return scan_plan;
}

/*
 * create_indexscan_plan
 *	  Returns an indexscan plan for the base relation scanned by 'best_path'
 *	  with restriction clauses 'scan_clauses' and targetlist 'tlist'.
 *
 * We use this for both plain IndexScans and IndexOnlyScans, because the
 * qual preprocessing work is the same for both.  Note that the caller tells
 * us which to build --- we don't look at best_path->path.pathtype, because
 * create_bitmap_subplan needs to be able to override the prior decision.
 */
static Scan *
create_indexscan_plan(PlannerInfo *root,
					  IndexPath *best_path,
					  List *tlist,
					  List *scan_clauses,
					  bool indexonly)
{
	Scan	   *scan_plan;
	List	   *indexclauses = best_path->indexclauses;
	List	   *indexorderbys = best_path->indexorderbys;
	Index		baserelid = best_path->path.parent->relid;
	Oid			indexoid = best_path->indexinfo->indexoid;
	List	   *qpqual;
	List	   *stripped_indexquals;
	List	   *fixed_indexquals;
	List	   *fixed_indexorderbys;
	List	   *indexorderbyops = NIL;
	ListCell   *l;

	/* it should be a base rel... */
	Assert(baserelid > 0);
	Assert(best_path->path.parent->rtekind == RTE_RELATION);

	/*
	 * Extract the index qual expressions (stripped of RestrictInfos) from the
	 * IndexClauses list, and prepare a copy with index Vars substituted for
	 * table Vars.  (This step also does replace_nestloop_params on the
	 * fixed_indexquals.)
	 */
	fix_indexqual_references(root, best_path,
							 &stripped_indexquals,
							 &fixed_indexquals);

	/*
	 * Likewise fix up index attr references in the ORDER BY expressions.
	 */
	fixed_indexorderbys = fix_indexorderby_references(root, best_path);

	/*
	 * The qpqual list must contain all restrictions not automatically handled
	 * by the index, other than pseudoconstant clauses which will be handled
	 * by a separate gating plan node.  All the predicates in the indexquals
	 * will be checked (either by the index itself, or by nodeIndexscan.c),
	 * but if there are any "special" operators involved then they must be
	 * included in qpqual.  The upshot is that qpqual must contain
	 * scan_clauses minus whatever appears in indexquals.
	 *
	 * is_redundant_with_indexclauses() detects cases where a scan clause is
	 * present in the indexclauses list or is generated from the same
	 * EquivalenceClass as some indexclause, and is therefore redundant with
	 * it, though not equal.  (The latter happens when indxpath.c prefers a
	 * different derived equality than what generate_join_implied_equalities
	 * picked for a parameterized scan's ppi_clauses.)  Note that it will not
	 * match to lossy index clauses, which is critical because we have to
	 * include the original clause in qpqual in that case.
	 *
	 * In some situations (particularly with OR'd index conditions) we may
	 * have scan_clauses that are not equal to, but are logically implied by,
	 * the index quals; so we also try a predicate_implied_by() check to see
	 * if we can discard quals that way.  (predicate_implied_by assumes its
	 * first input contains only immutable functions, so we have to check
	 * that.)
	 *
	 * Note: if you change this bit of code you should also look at
	 * extract_nonindex_conditions() in costsize.c.
	 */
	qpqual = NIL;
	foreach(l, scan_clauses)
	{
		RestrictInfo *rinfo = lfirst_node(RestrictInfo, l);

		if (rinfo->pseudoconstant)
			continue;			/* we may drop pseudoconstants here */
		if (is_redundant_with_indexclauses(rinfo, indexclauses))
			continue;			/* dup or derived from same EquivalenceClass */
		if (!contain_mutable_functions((Node *) rinfo->clause) &&
			predicate_implied_by(list_make1(rinfo->clause), stripped_indexquals,
								 false))
			continue;			/* provably implied by indexquals */
		qpqual = lappend(qpqual, rinfo);
	}

	/* Sort clauses into best execution order */
	qpqual = order_qual_clauses(root, qpqual);

	/* Reduce RestrictInfo list to bare expressions; ignore pseudoconstants */
	qpqual = extract_actual_clauses(qpqual, false);

	/*
	 * We have to replace any outer-relation variables with nestloop params in
	 * the indexqualorig, qpqual, and indexorderbyorig expressions.  A bit
	 * annoying to have to do this separately from the processing in
	 * fix_indexqual_references --- rethink this when generalizing the inner
	 * indexscan support.  But note we can't really do this earlier because
	 * it'd break the comparisons to predicates above ... (or would it?  Those
	 * wouldn't have outer refs)
	 */
	if (best_path->path.param_info)
	{
		stripped_indexquals = (List *)
			replace_nestloop_params(root, (Node *) stripped_indexquals);
		qpqual = (List *)
			replace_nestloop_params(root, (Node *) qpqual);
		indexorderbys = (List *)
			replace_nestloop_params(root, (Node *) indexorderbys);
	}

	/*
	 * If there are ORDER BY expressions, look up the sort operators for their
	 * result datatypes.
	 */
	if (indexorderbys)
	{
		ListCell   *pathkeyCell,
				   *exprCell;

		/*
		 * PathKey contains OID of the btree opfamily we're sorting by, but
		 * that's not quite enough because we need the expression's datatype
		 * to look up the sort operator in the operator family.
		 */
		Assert(list_length(best_path->path.pathkeys) == list_length(indexorderbys));
		forboth(pathkeyCell, best_path->path.pathkeys, exprCell, indexorderbys)
		{
			PathKey    *pathkey = (PathKey *) lfirst(pathkeyCell);
			Node	   *expr = (Node *) lfirst(exprCell);
			Oid			exprtype = exprType(expr);
			Oid			sortop;

			/* Get sort operator from opfamily */
			sortop = get_opfamily_member(pathkey->pk_opfamily,
										 exprtype,
										 exprtype,
										 pathkey->pk_strategy);
			if (!OidIsValid(sortop))
				elog(ERROR, "missing operator %d(%u,%u) in opfamily %u",
					 pathkey->pk_strategy, exprtype, exprtype, pathkey->pk_opfamily);
			indexorderbyops = lappend_oid(indexorderbyops, sortop);
		}
	}

	/* Finally ready to build the plan node */
	if (indexonly)
		scan_plan = (Scan *) make_indexonlyscan(tlist,
												qpqual,
												baserelid,
												indexoid,
												fixed_indexquals,
												stripped_indexquals,
												fixed_indexorderbys,
												best_path->indexinfo->indextlist,
												best_path->indexscandir);
	else
		scan_plan = (Scan *) make_indexscan(tlist,
											qpqual,
											baserelid,
											indexoid,
											fixed_indexquals,
											stripped_indexquals,
											fixed_indexorderbys,
											indexorderbys,
											indexorderbyops,
											best_path->indexscandir);

	copy_generic_path_info(&scan_plan->plan, &best_path->path);

	return scan_plan;
}

/*
 * create_bitmap_scan_plan
 *	  Returns a bitmap scan plan for the base relation scanned by 'best_path'
 *	  with restriction clauses 'scan_clauses' and targetlist 'tlist'.
 */
static BitmapHeapScan *
create_bitmap_scan_plan(PlannerInfo *root,
						BitmapHeapPath *best_path,
						List *tlist,
						List *scan_clauses)
{
	Index		baserelid = best_path->path.parent->relid;
	Plan	   *bitmapqualplan;
	List	   *bitmapqualorig;
	List	   *indexquals;
	List	   *indexECs;
	List	   *qpqual;
	ListCell   *l;
	BitmapHeapScan *scan_plan;

	/* it should be a base rel... */
	Assert(baserelid > 0);
	Assert(best_path->path.parent->rtekind == RTE_RELATION);

	/* Process the bitmapqual tree into a Plan tree and qual lists */
	bitmapqualplan = create_bitmap_subplan(root, best_path->bitmapqual,
										   &bitmapqualorig, &indexquals,
										   &indexECs);
	/* GPDB_12_MERGE_FIXME the parallel StreamBitmap scan is not implemented */
	/*
	 * if (best_path->path.parallel_aware)
	 *     bitmap_subplan_mark_shared(bitmapqualplan);
	 */

	/*
	 * The qpqual list must contain all restrictions not automatically handled
	 * by the index, other than pseudoconstant clauses which will be handled
	 * by a separate gating plan node.  All the predicates in the indexquals
	 * will be checked (either by the index itself, or by
	 * nodeBitmapHeapscan.c), but if there are any "special" operators
	 * involved then they must be added to qpqual.  The upshot is that qpqual
	 * must contain scan_clauses minus whatever appears in indexquals.
	 *
	 * This loop is similar to the comparable code in create_indexscan_plan(),
	 * but with some differences because it has to compare the scan clauses to
	 * stripped (no RestrictInfos) indexquals.  See comments there for more
	 * info.
	 *
	 * In normal cases simple equal() checks will be enough to spot duplicate
	 * clauses, so we try that first.  We next see if the scan clause is
	 * redundant with any top-level indexqual by virtue of being generated
	 * from the same EC.  After that, try predicate_implied_by().
	 *
	 * Unlike create_indexscan_plan(), the predicate_implied_by() test here is
	 * useful for getting rid of qpquals that are implied by index predicates,
	 * because the predicate conditions are included in the "indexquals"
	 * returned by create_bitmap_subplan().  Bitmap scans have to do it that
	 * way because predicate conditions need to be rechecked if the scan
	 * becomes lossy, so they have to be included in bitmapqualorig.
	 */
	qpqual = NIL;
	foreach(l, scan_clauses)
	{
		RestrictInfo *rinfo = lfirst_node(RestrictInfo, l);
		Node	   *clause = (Node *) rinfo->clause;

		if (rinfo->pseudoconstant)
			continue;			/* we may drop pseudoconstants here */
		if (list_member(indexquals, clause))
			continue;			/* simple duplicate */
		if (rinfo->parent_ec && list_member_ptr(indexECs, rinfo->parent_ec))
			continue;			/* derived from same EquivalenceClass */
		if (!contain_mutable_functions(clause) &&
			predicate_implied_by(list_make1(clause), indexquals, false))
			continue;			/* provably implied by indexquals */
		qpqual = lappend(qpqual, rinfo);
	}

	/* Sort clauses into best execution order */
	qpqual = order_qual_clauses(root, qpqual);

	/* Reduce RestrictInfo list to bare expressions; ignore pseudoconstants */
	qpqual = extract_actual_clauses(qpqual, false);

	/*
	 * When dealing with special operators, we will at this point have
	 * duplicate clauses in qpqual and bitmapqualorig.  We may as well drop
	 * 'em from bitmapqualorig, since there's no point in making the tests
	 * twice.
	 */
	bitmapqualorig = list_difference_ptr(bitmapqualorig, qpqual);

	/*
	 * We have to replace any outer-relation variables with nestloop params in
	 * the qpqual and bitmapqualorig expressions.  (This was already done for
	 * expressions attached to plan nodes in the bitmapqualplan tree.)
	 */
	if (best_path->path.param_info)
	{
		qpqual = (List *)
			replace_nestloop_params(root, (Node *) qpqual);
		bitmapqualorig = (List *)
			replace_nestloop_params(root, (Node *) bitmapqualorig);
	}

	/* Finally ready to build the plan node */
	scan_plan = make_bitmap_heapscan(tlist,
									 qpqual,
									 bitmapqualplan,
									 bitmapqualorig,
									 baserelid);

	copy_generic_path_info(&scan_plan->scan.plan, &best_path->path);

	return scan_plan;
}

/*
 * Given a bitmapqual tree, generate the Plan tree that implements it
 *
 * As byproducts, we also return in *qual and *indexqual the qual lists
 * (in implicit-AND form, without RestrictInfos) describing the original index
 * conditions and the generated indexqual conditions.  (These are the same in
 * simple cases, but when special index operators are involved, the former
 * list includes the special conditions while the latter includes the actual
 * indexable conditions derived from them.)  Both lists include partial-index
 * predicates, because we have to recheck predicates as well as index
 * conditions if the bitmap scan becomes lossy.
 *
 * In addition, we return a list of EquivalenceClass pointers for all the
 * top-level indexquals that were possibly-redundantly derived from ECs.
 * This allows removal of scan_clauses that are redundant with such quals.
 * (We do not attempt to detect such redundancies for quals that are within
 * OR subtrees.  This could be done in a less hacky way if we returned the
 * indexquals in RestrictInfo form, but that would be slower and still pretty
 * messy, since we'd have to build new RestrictInfos in many cases.)
 */
static Plan *
create_bitmap_subplan(PlannerInfo *root, Path *bitmapqual,
					  List **qual, List **indexqual, List **indexECs)
{
	Plan	   *plan;

	if (IsA(bitmapqual, BitmapAndPath))
	{
		BitmapAndPath *apath = (BitmapAndPath *) bitmapqual;
		List	   *subplans = NIL;
		List	   *subquals = NIL;
		List	   *subindexquals = NIL;
		List	   *subindexECs = NIL;
		ListCell   *l;

		/*
		 * There may well be redundant quals among the subplans, since a
		 * top-level WHERE qual might have gotten used to form several
		 * different index quals.  We don't try exceedingly hard to eliminate
		 * redundancies, but we do eliminate obvious duplicates by using
		 * list_concat_unique.
		 */
		foreach(l, apath->bitmapquals)
		{
			Plan	   *subplan;
			List	   *subqual;
			List	   *subindexqual;
			List	   *subindexEC;

			subplan = create_bitmap_subplan(root, (Path *) lfirst(l),
											&subqual, &subindexqual,
											&subindexEC);
			subplans = lappend(subplans, subplan);
			subquals = list_concat_unique(subquals, subqual);
			subindexquals = list_concat_unique(subindexquals, subindexqual);
			/* Duplicates in indexECs aren't worth getting rid of */
			subindexECs = list_concat(subindexECs, subindexEC);
		}
		plan = (Plan *) make_bitmap_and(subplans);
		plan->startup_cost = apath->path.startup_cost;
		plan->total_cost = apath->path.total_cost;
		plan->plan_rows =
			clamp_row_est(apath->bitmapselectivity * apath->path.parent->tuples);
		plan->plan_width = 0;	/* meaningless */
		plan->parallel_aware = false;
		plan->parallel_safe = apath->path.parallel_safe;
		*qual = subquals;
		*indexqual = subindexquals;
		*indexECs = subindexECs;
	}
	else if (IsA(bitmapqual, BitmapOrPath))
	{
		BitmapOrPath *opath = (BitmapOrPath *) bitmapqual;
		List	   *subplans = NIL;
		List	   *subquals = NIL;
		List	   *subindexquals = NIL;
		bool		const_true_subqual = false;
		bool		const_true_subindexqual = false;
		ListCell   *l;

		/*
		 * Here, we only detect qual-free subplans.  A qual-free subplan would
		 * cause us to generate "... OR true ..."  which we may as well reduce
		 * to just "true".  We do not try to eliminate redundant subclauses
		 * because (a) it's not as likely as in the AND case, and (b) we might
		 * well be working with hundreds or even thousands of OR conditions,
		 * perhaps from a long IN list.  The performance of list_append_unique
		 * would be unacceptable.
		 */
		foreach(l, opath->bitmapquals)
		{
			Plan	   *subplan;
			List	   *subqual;
			List	   *subindexqual;
			List	   *subindexEC;

			subplan = create_bitmap_subplan(root, (Path *) lfirst(l),
											&subqual, &subindexqual,
											&subindexEC);
			subplans = lappend(subplans, subplan);
			if (subqual == NIL)
				const_true_subqual = true;
			else if (!const_true_subqual)
				subquals = lappend(subquals,
								   make_ands_explicit(subqual));
			if (subindexqual == NIL)
				const_true_subindexqual = true;
			else if (!const_true_subindexqual)
				subindexquals = lappend(subindexquals,
										make_ands_explicit(subindexqual));
		}

		/*
		 * In the presence of ScalarArrayOpExpr quals, we might have built
		 * BitmapOrPaths with just one subpath; don't add an OR step.
		 */
		if (list_length(subplans) == 1)
		{
			plan = (Plan *) linitial(subplans);
		}
		else
		{
			plan = (Plan *) make_bitmap_or(subplans);
			plan->startup_cost = opath->path.startup_cost;
			plan->total_cost = opath->path.total_cost;
			plan->plan_rows =
				clamp_row_est(opath->bitmapselectivity * opath->path.parent->tuples);
			plan->plan_width = 0;	/* meaningless */
			plan->parallel_aware = false;
			plan->parallel_safe = opath->path.parallel_safe;
		}

		/*
		 * If there were constant-TRUE subquals, the OR reduces to constant
		 * TRUE.  Also, avoid generating one-element ORs, which could happen
		 * due to redundancy elimination or ScalarArrayOpExpr quals.
		 */
		if (const_true_subqual)
			*qual = NIL;
		else if (list_length(subquals) <= 1)
			*qual = subquals;
		else
			*qual = list_make1(make_orclause(subquals));
		if (const_true_subindexqual)
			*indexqual = NIL;
		else if (list_length(subindexquals) <= 1)
			*indexqual = subindexquals;
		else
			*indexqual = list_make1(make_orclause(subindexquals));
		*indexECs = NIL;
	}
	else if (IsA(bitmapqual, IndexPath))
	{
		IndexPath  *ipath = (IndexPath *) bitmapqual;
		IndexScan  *iscan;
		List	   *subquals;
		List	   *subindexquals;
		List	   *subindexECs;
		ListCell   *l;

		/* Use the regular indexscan plan build machinery... */
		iscan = castNode(IndexScan,
						 create_indexscan_plan(root, ipath,
											   NIL, NIL, false));
		/* then convert to a bitmap indexscan */
		plan = (Plan *) make_bitmap_indexscan(iscan->scan.scanrelid,
											  iscan->indexid,
											  iscan->indexqual,
											  iscan->indexqualorig);
		/* and set its cost/width fields appropriately */
		plan->startup_cost = 0.0;
		plan->total_cost = ipath->indextotalcost;
		plan->plan_rows =
			clamp_row_est(ipath->indexselectivity * ipath->path.parent->tuples);
		plan->plan_width = 0;	/* meaningless */
		plan->parallel_aware = false;
		plan->parallel_safe = ipath->path.parallel_safe;
		/* Extract original index clauses, actual index quals, relevant ECs */
		subquals = NIL;
		subindexquals = NIL;
		subindexECs = NIL;
		foreach(l, ipath->indexclauses)
		{
			IndexClause *iclause = (IndexClause *) lfirst(l);
			RestrictInfo *rinfo = iclause->rinfo;

			Assert(!rinfo->pseudoconstant);
			subquals = lappend(subquals, rinfo->clause);
			subindexquals = list_concat(subindexquals,
										get_actual_clauses(iclause->indexquals));
			if (rinfo->parent_ec)
				subindexECs = lappend(subindexECs, rinfo->parent_ec);
		}
		/* We can add any index predicate conditions, too */
		foreach(l, ipath->indexinfo->indpred)
		{
			Expr	   *pred = (Expr *) lfirst(l);

			/*
			 * We know that the index predicate must have been implied by the
			 * query condition as a whole, but it may or may not be implied by
			 * the conditions that got pushed into the bitmapqual.  Avoid
			 * generating redundant conditions.
			 */
			if (!predicate_implied_by(list_make1(pred), subquals, false))
			{
				subquals = lappend(subquals, pred);
				subindexquals = lappend(subindexquals, pred);
			}
		}
		*qual = subquals;
		*indexqual = subindexquals;
		*indexECs = subindexECs;
	}
	else
	{
		elog(ERROR, "unrecognized node type: %d", nodeTag(bitmapqual));
		plan = NULL;			/* keep compiler quiet */
	}

	if (Gp_role == GP_ROLE_DISPATCH && root->config->gp_enable_direct_dispatch)
		DirectDispatchUpdateContentIdsFromPlan(root, plan);

	return plan;
}

/*
 * create_tidscan_plan
 *	 Returns a tidscan plan for the base relation scanned by 'best_path'
 *	 with restriction clauses 'scan_clauses' and targetlist 'tlist'.
 */
static TidScan *
create_tidscan_plan(PlannerInfo *root, TidPath *best_path,
					List *tlist, List *scan_clauses)
{
	TidScan    *scan_plan;
	Index		scan_relid = best_path->path.parent->relid;
	List	   *tidquals = best_path->tidquals;

	/* it should be a base rel... */
	Assert(scan_relid > 0);
	Assert(best_path->path.parent->rtekind == RTE_RELATION);

	/*
	 * The qpqual list must contain all restrictions not enforced by the
	 * tidquals list.  Since tidquals has OR semantics, we have to be careful
	 * about matching it up to scan_clauses.  It's convenient to handle the
	 * single-tidqual case separately from the multiple-tidqual case.  In the
	 * single-tidqual case, we look through the scan_clauses while they are
	 * still in RestrictInfo form, and drop any that are redundant with the
	 * tidqual.
	 *
	 * In normal cases simple pointer equality checks will be enough to spot
	 * duplicate RestrictInfos, so we try that first.
	 *
	 * Another common case is that a scan_clauses entry is generated from the
	 * same EquivalenceClass as some tidqual, and is therefore redundant with
	 * it, though not equal.
	 *
	 * Unlike indexpaths, we don't bother with predicate_implied_by(); the
	 * number of cases where it could win are pretty small.
	 */
	if (list_length(tidquals) == 1)
	{
		List	   *qpqual = NIL;
		ListCell   *l;

		foreach(l, scan_clauses)
		{
			RestrictInfo *rinfo = lfirst_node(RestrictInfo, l);

			if (rinfo->pseudoconstant)
				continue;		/* we may drop pseudoconstants here */
			if (list_member_ptr(tidquals, rinfo))
				continue;		/* simple duplicate */
			if (is_redundant_derived_clause(rinfo, tidquals))
				continue;		/* derived from same EquivalenceClass */
			qpqual = lappend(qpqual, rinfo);
		}
		scan_clauses = qpqual;
	}

	/* Sort clauses into best execution order */
	scan_clauses = order_qual_clauses(root, scan_clauses);

	/* Reduce RestrictInfo lists to bare expressions; ignore pseudoconstants */
	tidquals = extract_actual_clauses(tidquals, false);
	scan_clauses = extract_actual_clauses(scan_clauses, false);

	/*
	 * If we have multiple tidquals, it's more convenient to remove duplicate
	 * scan_clauses after stripping the RestrictInfos.  In this situation,
	 * because the tidquals represent OR sub-clauses, they could not have come
	 * from EquivalenceClasses so we don't have to worry about matching up
	 * non-identical clauses.  On the other hand, because tidpath.c will have
	 * extracted those sub-clauses from some OR clause and built its own list,
	 * we will certainly not have pointer equality to any scan clause.  So
	 * convert the tidquals list to an explicit OR clause and see if we can
	 * match it via equal() to any scan clause.
	 *
	 * In the case of CURRENT OF, however, we do want the CurrentOfExpr to
	 * reside in both the tidlist and the qual, as CurrentOfExpr is effectively
	 * a ctid, gp_segment_id, and tableoid qual. Constant folding will
	 * finish up this qual rewriting to ensure what we dispatch is a sane interpretation
	 * of CURRENT OF behavior.
	 */
    if (!(list_length(scan_clauses) == 1 && IsA(linitial(scan_clauses), CurrentOfExpr)))
    {
        if (list_length(tidquals) > 1)
            scan_clauses = list_difference(scan_clauses,
                                           list_make1(make_orclause(tidquals)));
    }

	/* Replace any outer-relation variables with nestloop params */
	if (best_path->path.param_info)
	{
		tidquals = (List *)
			replace_nestloop_params(root, (Node *) tidquals);
		scan_clauses = (List *)
			replace_nestloop_params(root, (Node *) scan_clauses);
	}

	scan_plan = make_tidscan(tlist,
							 scan_clauses,
							 scan_relid,
							 tidquals);

	copy_generic_path_info(&scan_plan->scan.plan, &best_path->path);

	return scan_plan;
}

/*
 * create_subqueryscan_plan
 *	 Returns a subqueryscan plan for the base relation scanned by 'best_path'
 *	 with restriction clauses 'scan_clauses' and targetlist 'tlist'.
 */
static SubqueryScan *
create_subqueryscan_plan(PlannerInfo *root, SubqueryScanPath *best_path,
						 List *tlist, List *scan_clauses)
{
	SubqueryScan *scan_plan;
	RelOptInfo *rel = best_path->path.parent;
	Index		scan_relid = rel->relid;
	Plan	   *subplan;

	/* it should be a subquery base rel... */
	Assert(scan_relid > 0);
	Assert(rel->rtekind == RTE_SUBQUERY);

	/*
	 * Recursively create Plan from Path for subquery.  Since we are entering
	 * a different planner context (subroot), recurse to create_plan not
	 * create_plan_recurse.
	 */
	subplan = create_plan(rel->subroot, best_path->subpath, root->curSlice);

	root->numMotions += rel->subroot->numMotions;

	/* Sort clauses into best execution order */
	scan_clauses = order_qual_clauses(root, scan_clauses);

	/* Reduce RestrictInfo list to bare expressions; ignore pseudoconstants */
	scan_clauses = extract_actual_clauses(scan_clauses, false);

	/* Replace any outer-relation variables with nestloop params */
	if (best_path->path.param_info)
	{
		scan_clauses = (List *)
			replace_nestloop_params(root, (Node *) scan_clauses);
		process_subquery_nestloop_params(root,
										 rel->subplan_params);
	}

	scan_plan = make_subqueryscan(tlist,
								  scan_clauses,
								  scan_relid,
								  subplan);

	copy_generic_path_info(&scan_plan->scan.plan, &best_path->path);

	return scan_plan;
}

/*
 * create_functionscan_plan
 *	 Returns a functionscan plan for the base relation scanned by 'best_path'
 *	 with restriction clauses 'scan_clauses' and targetlist 'tlist'.
 */
static FunctionScan *
create_functionscan_plan(PlannerInfo *root, Path *best_path,
						 List *tlist, List *scan_clauses)
{
	FunctionScan *scan_plan;
	Index		scan_relid = best_path->parent->relid;
	RangeTblEntry *rte;
	List	   *functions;

	/* it should be a function base rel... */
	Assert(scan_relid > 0);
	rte = planner_rt_fetch(scan_relid, root);
	Assert(rte->rtekind == RTE_FUNCTION);
	functions = rte->functions;

	/* Sort clauses into best execution order */
	scan_clauses = order_qual_clauses(root, scan_clauses);

	/* Reduce RestrictInfo list to bare expressions; ignore pseudoconstants */
	scan_clauses = extract_actual_clauses(scan_clauses, false);

	/* Replace any outer-relation variables with nestloop params */
	if (best_path->param_info)
	{
		scan_clauses = (List *)
			replace_nestloop_params(root, (Node *) scan_clauses);
		/* The function expressions could contain nestloop params, too */
		functions = (List *) replace_nestloop_params(root, (Node *) functions);
	}

	scan_plan = make_functionscan(tlist, scan_clauses, scan_relid,
								  functions, rte->funcordinality);

	copy_generic_path_info(&scan_plan->scan.plan, best_path);

	return scan_plan;
}

/*
 * create_tablefunction_plan
 *	 Returns a TableFunction plan for the base relation scanned by 'best_path'
 *	 with restriction clauses 'scan_clauses' and targetlist 'tlist'.
 */
static TableFunctionScan *
create_tablefunction_plan(PlannerInfo *root,
                          TableFunctionScanPath *best_path,
                          List *tlist,
                          List *scan_clauses)
{
    TableFunctionScan *tablefunc;
    RelOptInfo *rel = best_path->path.parent;
    Plan *subplan;
    Index scan_relid = rel->relid;
    RangeTblEntry *rte;
    RangeTblFunction *rtf;

    /* it should be a function base rel... */
    Assert(scan_relid > 0);
    rte = planner_rt_fetch(scan_relid, root);
    Assert(rel->rtekind == RTE_TABLEFUNCTION);
    Assert(list_length(rte->functions) == 1);
    rtf = linitial(rte->functions);

    /*
     * Recursively create Plan from Path for subquery.  Since we are entering
     * a different planner context (subroot), recurse to create_plan not
     * create_plan_recurse.
     */
    subplan = create_plan(rel->subroot, best_path->subpath, root->curSlice);

    /* Reduce RestrictInfo list to bare expressions; ignore pseudoconstants */
    scan_clauses = extract_actual_clauses(scan_clauses, false);

    /* Replace any outer-relation variables with nestloop params */
    if (best_path->path.param_info) {
        scan_clauses = (List *)
                replace_nestloop_params(root, (Node *) scan_clauses);
        process_subquery_nestloop_params(root,
                                         rel->subplan_params);
    }

    /* Create the TableFunctionScan plan */
    tablefunc = make_tablefunction(tlist, scan_clauses, subplan, scan_relid, rtf);

    /* Cost is determined largely by the cost of the underlying subplan */
    copy_generic_path_info(&tablefunc->scan.plan, &best_path->path);

    return tablefunc;
}

/*
 * create_tablefuncscan_plan
 *	 Returns a tablefuncscan plan for the base relation scanned by 'best_path'
 *	 with restriction clauses 'scan_clauses' and targetlist 'tlist'.
 */
static TableFuncScan *
create_tablefuncscan_plan(PlannerInfo *root, Path *best_path,
						  List *tlist, List *scan_clauses)
{
	TableFuncScan *scan_plan;
	Index		scan_relid = best_path->parent->relid;
	RangeTblEntry *rte;
	TableFunc  *tablefunc;

	/* it should be a function base rel... */
	Assert(scan_relid > 0);
	rte = planner_rt_fetch(scan_relid, root);
	Assert(rte->rtekind == RTE_TABLEFUNC);
	tablefunc = rte->tablefunc;

	/* Sort clauses into best execution order */
	scan_clauses = order_qual_clauses(root, scan_clauses);

	/* Reduce RestrictInfo list to bare expressions; ignore pseudoconstants */
	scan_clauses = extract_actual_clauses(scan_clauses, false);

	/* Replace any outer-relation variables with nestloop params */
	if (best_path->param_info)
	{
		scan_clauses = (List *)
			replace_nestloop_params(root, (Node *) scan_clauses);
		/* The function expressions could contain nestloop params, too */
		tablefunc = (TableFunc *) replace_nestloop_params(root, (Node *) tablefunc);
	}

	scan_plan = make_tablefuncscan(tlist, scan_clauses, scan_relid,
								   tablefunc);

	copy_generic_path_info(&scan_plan->scan.plan, best_path);

	return scan_plan;
}

/*
 * create_valuesscan_plan
 *	 Returns a valuesscan plan for the base relation scanned by 'best_path'
 *	 with restriction clauses 'scan_clauses' and targetlist 'tlist'.
 */
static ValuesScan *
create_valuesscan_plan(PlannerInfo *root, Path *best_path,
					   List *tlist, List *scan_clauses)
{
	ValuesScan *scan_plan;
	Index		scan_relid = best_path->parent->relid;
	RangeTblEntry *rte;
	List	   *values_lists;

	/* it should be a values base rel... */
	Assert(scan_relid > 0);
	rte = planner_rt_fetch(scan_relid, root);
	Assert(rte->rtekind == RTE_VALUES);
	values_lists = rte->values_lists;

	/* Sort clauses into best execution order */
	scan_clauses = order_qual_clauses(root, scan_clauses);

	/* Reduce RestrictInfo list to bare expressions; ignore pseudoconstants */
	scan_clauses = extract_actual_clauses(scan_clauses, false);

	/* Replace any outer-relation variables with nestloop params */
	if (best_path->param_info)
	{
		scan_clauses = (List *)
			replace_nestloop_params(root, (Node *) scan_clauses);
		/* The values lists could contain nestloop params, too */
		values_lists = (List *)
			replace_nestloop_params(root, (Node *) values_lists);
	}

	scan_plan = make_valuesscan(tlist, scan_clauses, scan_relid,
								values_lists);

	copy_generic_path_info(&scan_plan->scan.plan, best_path);

	return scan_plan;
}

/*
 * create_ctescan_plan
 *	 Returns a ctescan plan for the base relation scanned by 'best_path'
 *	 with restriction clauses 'scan_clauses' and targetlist 'tlist'.
 */
static Plan*
create_ctescan_plan(PlannerInfo *root, Path *best_path,
					List *tlist, List *scan_clauses)
{
	Plan	   *scan_plan;
	Index		scan_relid = best_path->parent->relid;
	RangeTblEntry *rte;
	CtePlanInfo *cteplaninfo;
	int			planinfo_id;
	PlannerInfo *cteroot;
	Index		levelsup;
	int			ndx;
	ListCell   *lc;
	Plan	   *subplan;

	Assert(best_path->parent->rtekind == RTE_CTE);
	Assert(scan_relid > 0);
	rte = planner_rt_fetch(scan_relid, root);
	Assert(rte->rtekind == RTE_CTE);
	Assert(!rte->self_reference);

	/*
	 * Find the referenced CTE, and locate the SubPlan previously made for it.
	 */
	levelsup = rte->ctelevelsup;
	cteroot = root;
	while (levelsup-- > 0)
	{
		cteroot = cteroot->parent_root;
		if (!cteroot)			/* shouldn't happen */
			elog(ERROR, "bad levelsup for CTE \"%s\"", rte->ctename);
	}

	/*
	 * Note: cte_plan_ids can be shorter than cteList, if we are still working
	 * on planning the CTEs (ie, this is a side-reference from another CTE).
	 * So we mustn't use forboth here.
	 */
	ndx = 0;
	foreach(lc, cteroot->parse->cteList)
	{
		CommonTableExpr *cte = (CommonTableExpr *) lfirst(lc);

		if (strcmp(cte->ctename, rte->ctename) == 0)
			break;
		ndx++;
	}
	if (lc == NULL)				/* shouldn't happen */
		elog(ERROR, "could not find CTE \"%s\"", rte->ctename);

	/*
	 * In PostgreSQL, we use the index to look up the plan ID in the
	 * cteroot->cte_plan_ids list. In GPDB, CTE plans work differently, and
	 * we look up the CtePlanInfo struct in the list_cteplaninfo instead.
	 */
	planinfo_id = ndx;

	if (planinfo_id < 0 || planinfo_id >= list_length(cteroot->list_cteplaninfo))
		elog(ERROR, "could not find plan for CTE \"%s\"", rte->ctename);

	Assert(list_length(cteroot->list_cteplaninfo) > planinfo_id);
	cteplaninfo = list_nth(cteroot->list_cteplaninfo, planinfo_id);

	/* Sort clauses into best execution order */
	scan_clauses = order_qual_clauses(root, scan_clauses);

	/* Reduce RestrictInfo list to bare expressions; ignore pseudoconstants */
	scan_clauses = extract_actual_clauses(scan_clauses, false);

	/* Replace any outer-relation variables with nestloop params */
	if (best_path->param_info)
	{
		scan_clauses = (List *)
			replace_nestloop_params(root, (Node *) scan_clauses);
	}

	/*
	 * If this CTE is not shared, then we have a pre-made sub-Path in the CtePath.
	 */
	if (((CtePath *) best_path)->subpath)
	{
		/*
		 * Recursively create Plan from Path for subquery.  Since we are entering
		 * a different planner context (subroot), recurse to create_plan not
		 * create_plan_recurse.
		 */
		subplan = create_plan(best_path->parent->subroot, ((CtePath *) best_path)->subpath, root->curSlice);
	}
	else
	{
		/*
		 * This is a shared CTE. On first call, turn the sub-Path into a Plan, and store
		 * it in CtePlanInfo.
		 */
		if (!cteplaninfo->shared_plan)
		{
			RelOptInfo *sub_final_rel;

			sub_final_rel = fetch_upper_rel(best_path->parent->subroot, UPPERREL_FINAL, NULL);
			subplan = create_plan(best_path->parent->subroot, sub_final_rel->cheapest_total_path, root->curSlice);
			cteplaninfo->shared_plan = prepare_plan_for_sharing(cteroot, subplan);
		}
		/* Wrap the common Plan tree in a ShareInputScan node */
		subplan = share_prepared_plan(cteroot, cteplaninfo->shared_plan);
	}

	scan_plan = (Plan *) make_subqueryscan(tlist,
										   scan_clauses,
										   scan_relid,
										   subplan);

	copy_generic_path_info(scan_plan, best_path);

	return scan_plan;
}

/*
 * create_namedtuplestorescan_plan
 *	 Returns a tuplestorescan plan for the base relation scanned by
 *	'best_path' with restriction clauses 'scan_clauses' and targetlist
 *	'tlist'.
 */
static NamedTuplestoreScan *
create_namedtuplestorescan_plan(PlannerInfo *root, Path *best_path,
								List *tlist, List *scan_clauses)
{
	NamedTuplestoreScan *scan_plan;
	Index		scan_relid = best_path->parent->relid;
	RangeTblEntry *rte;

	Assert(scan_relid > 0);
	rte = planner_rt_fetch(scan_relid, root);
	Assert(rte->rtekind == RTE_NAMEDTUPLESTORE);

	/* Sort clauses into best execution order */
	scan_clauses = order_qual_clauses(root, scan_clauses);

	/* Reduce RestrictInfo list to bare expressions; ignore pseudoconstants */
	scan_clauses = extract_actual_clauses(scan_clauses, false);

	/* Replace any outer-relation variables with nestloop params */
	if (best_path->param_info)
	{
		scan_clauses = (List *)
			replace_nestloop_params(root, (Node *) scan_clauses);
	}

	scan_plan = make_namedtuplestorescan(tlist, scan_clauses, scan_relid,
										 rte->enrname);

	copy_generic_path_info(&scan_plan->scan.plan, best_path);

	return scan_plan;
}

/*
 * create_resultscan_plan
 *	 Returns a Result plan for the RTE_RESULT base relation scanned by
 *	'best_path' with restriction clauses 'scan_clauses' and targetlist
 *	'tlist'.
 */
static Result *
create_resultscan_plan(PlannerInfo *root, Path *best_path,
					   List *tlist, List *scan_clauses)
{
	Result	   *scan_plan;
	Index		scan_relid = best_path->parent->relid;
	RangeTblEntry *rte PG_USED_FOR_ASSERTS_ONLY;

	Assert(scan_relid > 0);
	rte = planner_rt_fetch(scan_relid, root);
	Assert(rte->rtekind == RTE_RESULT);

	/* Sort clauses into best execution order */
	scan_clauses = order_qual_clauses(root, scan_clauses);

	/* Reduce RestrictInfo list to bare expressions; ignore pseudoconstants */
	scan_clauses = extract_actual_clauses(scan_clauses, false);

	/* Replace any outer-relation variables with nestloop params */
	if (best_path->param_info)
	{
		scan_clauses = (List *)
			replace_nestloop_params(root, (Node *) scan_clauses);
	}

	scan_plan = make_result(tlist, (Node *) scan_clauses, NULL);

	copy_generic_path_info(&scan_plan->plan, best_path);

	return scan_plan;
}

/*
 * create_worktablescan_plan
 *	 Returns a worktablescan plan for the base relation scanned by 'best_path'
 *	 with restriction clauses 'scan_clauses' and targetlist 'tlist'.
 */
static WorkTableScan *
create_worktablescan_plan(PlannerInfo *root, Path *best_path,
						  List *tlist, List *scan_clauses)
{
	WorkTableScan *scan_plan;
	Index		scan_relid = best_path->parent->relid;
	RangeTblEntry *rte;
	Index		levelsup;
	PlannerInfo *cteroot;

	Assert(scan_relid > 0);
	rte = planner_rt_fetch(scan_relid, root);
	Assert(rte->rtekind == RTE_CTE);
	Assert(rte->self_reference);

	/*
	 * We need to find the worktable param ID, which is in the plan level
	 * that's processing the recursive UNION, which is one level *below* where
	 * the CTE comes from.
	 */
	levelsup = rte->ctelevelsup;
	if (levelsup == 0)			/* shouldn't happen */
		elog(ERROR, "bad levelsup for CTE \"%s\"", rte->ctename);
	levelsup--;
	cteroot = root;
	while (levelsup-- > 0)
	{
		cteroot = cteroot->parent_root;
		if (!cteroot)			/* shouldn't happen */
			elog(ERROR, "bad levelsup for CTE \"%s\"", rte->ctename);
	}
	if (cteroot->wt_param_id < 0)	/* shouldn't happen */
		elog(ERROR, "could not find param ID for CTE \"%s\"", rte->ctename);

	/* Sort clauses into best execution order */
	scan_clauses = order_qual_clauses(root, scan_clauses);

	/* Reduce RestrictInfo list to bare expressions; ignore pseudoconstants */
	scan_clauses = extract_actual_clauses(scan_clauses, false);

	/* Replace any outer-relation variables with nestloop params */
	if (best_path->param_info)
	{
		scan_clauses = (List *)
			replace_nestloop_params(root, (Node *) scan_clauses);
	}

	scan_plan = make_worktablescan(tlist, scan_clauses, scan_relid,
								   cteroot->wt_param_id);

	copy_generic_path_info(&scan_plan->scan.plan, best_path);

	return scan_plan;
}

/*
 * create_foreignscan_plan
 *	 Returns a foreignscan plan for the relation scanned by 'best_path'
 *	 with restriction clauses 'scan_clauses' and targetlist 'tlist'.
 */
static ForeignScan *
create_foreignscan_plan(PlannerInfo *root, ForeignPath *best_path,
						List *tlist, List *scan_clauses)
{
	ForeignScan *scan_plan;
	RelOptInfo *rel = best_path->path.parent;
	Index		scan_relid = rel->relid;
	Oid			rel_oid = InvalidOid;
	Plan	   *outer_plan = NULL;

	Assert(rel->fdwroutine != NULL);

	/* transform the child path if any */
	if (best_path->fdw_outerpath)
		outer_plan = create_plan_recurse(root, best_path->fdw_outerpath,
										 CP_EXACT_TLIST);

	/*
	 * If we're scanning a base relation, fetch its OID.  (Irrelevant if
	 * scanning a join relation.)
	 */
	if (scan_relid > 0)
	{
		RangeTblEntry *rte;

		Assert(rel->rtekind == RTE_RELATION);
		rte = planner_rt_fetch(scan_relid, root);
		Assert(rte->rtekind == RTE_RELATION);
		rel_oid = rte->relid;
	}

	/*
	 * Sort clauses into best execution order.  We do this first since the FDW
	 * might have more info than we do and wish to adjust the ordering.
	 */
	scan_clauses = order_qual_clauses(root, scan_clauses);

	/*
	 * Let the FDW perform its processing on the restriction clauses and
	 * generate the plan node.  Note that the FDW might remove restriction
	 * clauses that it intends to execute remotely, or even add more (if it
	 * has selected some join clauses for remote use but also wants them
	 * rechecked locally).
	 */
	scan_plan = rel->fdwroutine->GetForeignPlan(root, rel, rel_oid,
												best_path,
												tlist, scan_clauses,
												outer_plan);

	/* Copy cost data from Path to Plan; no need to make FDW do this */
	copy_generic_path_info(&scan_plan->scan.plan, &best_path->path);

	/* Copy foreign server OID; likewise, no need to make FDW do this */
	scan_plan->fs_server = rel->serverid;

	/*
	 * Likewise, copy the relids that are represented by this foreign scan. An
	 * upper rel doesn't have relids set, but it covers all the base relations
	 * participating in the underlying scan, so use root's all_baserels.
	 */
	if (rel->reloptkind == RELOPT_UPPER_REL)
		scan_plan->fs_relids = root->all_baserels;
	else
		scan_plan->fs_relids = best_path->path.parent->relids;

	/*
	 * If this is a foreign join, and to make it valid to push down we had to
	 * assume that the current user is the same as some user explicitly named
	 * in the query, mark the finished plan as depending on the current user.
	 */
	if (rel->useridiscurrent)
		root->glob->dependsOnRole = true;

	/*
	 * Replace any outer-relation variables with nestloop params in the qual,
	 * fdw_exprs and fdw_recheck_quals expressions.  We do this last so that
	 * the FDW doesn't have to be involved.  (Note that parts of fdw_exprs or
	 * fdw_recheck_quals could have come from join clauses, so doing this
	 * beforehand on the scan_clauses wouldn't work.)  We assume
	 * fdw_scan_tlist contains no such variables.
	 */
	if (best_path->path.param_info)
	{
		scan_plan->scan.plan.qual = (List *)
			replace_nestloop_params(root, (Node *) scan_plan->scan.plan.qual);
		scan_plan->fdw_exprs = (List *)
			replace_nestloop_params(root, (Node *) scan_plan->fdw_exprs);
		scan_plan->fdw_recheck_quals = (List *)
			replace_nestloop_params(root,
									(Node *) scan_plan->fdw_recheck_quals);
	}

	/*
	 * If rel is a base relation, detect whether any system columns are
	 * requested from the rel.  (If rel is a join relation, rel->relid will be
	 * 0, but there can be no Var with relid 0 in the rel's targetlist or the
	 * restriction clauses, so we skip this in that case.  Note that any such
	 * columns in base relations that were joined are assumed to be contained
	 * in fdw_scan_tlist.)	This is a bit of a kluge and might go away
	 * someday, so we intentionally leave it out of the API presented to FDWs.
	 */
	scan_plan->fsSystemCol = false;
	if (scan_relid > 0)
	{
		Bitmapset  *attrs_used = NULL;
		ListCell   *lc;
		int			i;

		/*
		 * First, examine all the attributes needed for joins or final output.
		 * Note: we must look at rel's targetlist, not the attr_needed data,
		 * because attr_needed isn't computed for inheritance child rels.
		 */
		pull_varattnos((Node *) rel->reltarget->exprs, scan_relid, &attrs_used);

		/* Add all the attributes used by restriction clauses. */
		foreach(lc, rel->baserestrictinfo)
		{
			RestrictInfo *rinfo = (RestrictInfo *) lfirst(lc);

			pull_varattnos((Node *) rinfo->clause, scan_relid, &attrs_used);
		}

		/* Now, are any system columns requested from rel? */
		for (i = FirstLowInvalidHeapAttributeNumber + 1; i < 0; i++)
		{
			if (bms_is_member(i - FirstLowInvalidHeapAttributeNumber, attrs_used))
			{
				scan_plan->fsSystemCol = true;
				break;
			}
		}

		bms_free(attrs_used);
	}

	return scan_plan;
}

static Expr *
remove_isnotfalse_expr(Expr *expr)
{
	if (IsA(expr, BooleanTest))
	{
		BooleanTest *bt = (BooleanTest *) expr;

		if (bt->booltesttype == IS_NOT_FALSE)
		{
			return bt->arg;
		}
	}
	return expr;
}

/*
 * remove_isnotfalse
 *	  Given a list of joinclauses, extract the bare clauses, removing any IS_NOT_FALSE
 *	  additions. The original data structure is not touched; a modified list is returned
 */
static List *
remove_isnotfalse(List *clauses)
{
	List *t_list = NIL;
	ListCell *l;

	foreach(l, clauses)
	{
		Node *node = (Node *) lfirst(l);

		if (IsA(node, Expr) || IsA(node, BooleanTest))
		{
			Expr *expr = (Expr *) node;

			expr = remove_isnotfalse_expr(expr);
			t_list = lappend(t_list, expr);
		} else if (IsA(node, RestrictInfo))
		{
			RestrictInfo *restrictinfo = (RestrictInfo *) node;
			Expr *rclause = restrictinfo->clause;

			rclause = remove_isnotfalse_expr(rclause);
			t_list = lappend(t_list, rclause);
		} else
		{
			t_list = lappend(t_list, node);
		}
	}
	return t_list;
}
/*
 * create_customscan_plan
 *
 * Transform a CustomPath into a Plan.
 */
static CustomScan *
create_customscan_plan(PlannerInfo *root, CustomPath *best_path,
					   List *tlist, List *scan_clauses)
{
	CustomScan *cplan;
	RelOptInfo *rel = best_path->path.parent;
	List	   *custom_plans = NIL;
	ListCell   *lc;

	/* Recursively transform child paths. */
	foreach(lc, best_path->custom_paths)
	{
		Plan	   *plan = create_plan_recurse(root, (Path *) lfirst(lc),
											   CP_EXACT_TLIST);

		custom_plans = lappend(custom_plans, plan);
	}

	/*
	 * Sort clauses into the best execution order, although custom-scan
	 * provider can reorder them again.
	 */
	scan_clauses = order_qual_clauses(root, scan_clauses);

	/*
	 * Invoke custom plan provider to create the Plan node represented by the
	 * CustomPath.
	 */
	cplan = castNode(CustomScan,
					 best_path->methods->PlanCustomPath(root,
														rel,
														best_path,
														tlist,
														scan_clauses,
														custom_plans));

	/*
	 * Copy cost data from Path to Plan; no need to make custom-plan providers
	 * do this
	 */
	copy_generic_path_info(&cplan->scan.plan, &best_path->path);

	/* Likewise, copy the relids that are represented by this custom scan */
	cplan->custom_relids = best_path->path.parent->relids;

	/*
	 * Replace any outer-relation variables with nestloop params in the qual
	 * and custom_exprs expressions.  We do this last so that the custom-plan
	 * provider doesn't have to be involved.  (Note that parts of custom_exprs
	 * could have come from join clauses, so doing this beforehand on the
	 * scan_clauses wouldn't work.)  We assume custom_scan_tlist contains no
	 * such variables.
	 */
	if (best_path->path.param_info)
	{
		cplan->scan.plan.qual = (List *)
			replace_nestloop_params(root, (Node *) cplan->scan.plan.qual);
		cplan->custom_exprs = (List *)
			replace_nestloop_params(root, (Node *) cplan->custom_exprs);
	}

	return cplan;
}


/*****************************************************************************
 *
 *	JOIN METHODS
 *
 *****************************************************************************/

static NestLoop *
create_nestloop_plan(PlannerInfo *root,
					 NestPath *best_path)
{
	NestLoop   *join_plan;
	Plan	   *outer_plan;
	Plan	   *inner_plan;
	List	   *tlist = build_path_tlist(root, &best_path->path);
	List	   *joinrestrictclauses = best_path->joinrestrictinfo;
	List	   *joinclauses;
	List	   *otherclauses;
	Relids		outerrelids;
	List	   *nestParams;
	Relids		saveOuterRels = root->curOuterRels;

	bool		prefetch = false;

#if  0
	/*
	 * If the inner path is a nestloop inner indexscan, it might be using some
	 * of the join quals as index quals, in which case we don't have to check
	 * them again at the join node.  Remove any join quals that are redundant.
	 */
	joinrestrictclauses =
		select_nonredundant_join_clauses(root,
										 joinrestrictclauses,
										 best_path->innerjoinpath);
#endif

	/* NestLoop can project, so no need to be picky about child tlists */
	outer_plan = create_plan_recurse(root, best_path->outerjoinpath, 0);

	/* For a nestloop, include outer relids in curOuterRels for inner side */
	root->curOuterRels = bms_union(root->curOuterRels,
								   best_path->outerjoinpath->parent->relids);

	inner_plan = create_plan_recurse(root, best_path->innerjoinpath, 0);

	/*
	 * MPP-1459: subqueries are resolved after our deadlock checks in
	 * pathnode.c; so we have to check here to make sure that we catch all
	 * motion deadlocks.
	 *
	 * MPP-1487: if there is already a materialize node here, we don't want to
	 * insert another one. :-)
	 *
	 * NOTE: materialize_finished_plan() does *almost* what we want -- except
	 * we aren't finished.
	 */
	if (best_path->innerjoinpath->motionHazard ||
		!best_path->innerjoinpath->rescannable)
	{
		Plan	   *p;
		Material   *mat;

		p = inner_plan;
		while (IsA(p, PartitionSelector))
			p = p->lefttree;
		if (IsA(p, Material))
		{
			mat = (Material *) p;
		}
		else
		{
			Path		matpath;	/* dummy for cost fixup */

			/* Set cost data */
			cost_material(&matpath,
						  root,
						  inner_plan->startup_cost,
						  inner_plan->total_cost,
						  inner_plan->plan_rows,
						  inner_plan->plan_width);

			mat = make_material(inner_plan);

			mat->plan.startup_cost = matpath.startup_cost;
			mat->plan.total_cost = matpath.total_cost;
			mat->plan.plan_rows = inner_plan->plan_rows;
			mat->plan.plan_width = inner_plan->plan_width;

			inner_plan = (Plan *) mat;
		}

		/*
		 * MPP-1657: Even if there is already a materialize here, we
		 * may need to update its strictness.
		 */
		if (best_path->outerjoinpath->motionHazard)
		{
			mat->cdb_strict = true;
			prefetch = true;
		}
	}
	
	/* Restore curOuterRels */
	bms_free(root->curOuterRels);
	root->curOuterRels = saveOuterRels;

	/* Sort join qual clauses into best execution order */
	joinrestrictclauses = order_qual_clauses(root, joinrestrictclauses);

	/* Get the join qual clauses (in plain expression form) */
	/* Any pseudoconstant clauses are ignored here */
	if (IS_OUTER_JOIN(best_path->jointype))
	{
		extract_actual_join_clauses(joinrestrictclauses,
									best_path->path.parent->relids,
									&joinclauses, &otherclauses);
	}
	else
	{
		/* We can treat all clauses alike for an inner join */
		joinclauses = extract_actual_clauses(joinrestrictclauses, false);
		otherclauses = NIL;
	}

	if (best_path->jointype == JOIN_LASJ_NOTIN)
	{
		joinclauses = remove_isnotfalse(joinclauses);
	}

	/* Replace any outer-relation variables with nestloop params */
	if (best_path->path.param_info)
	{
		joinclauses = (List *)
			replace_nestloop_params(root, (Node *) joinclauses);
		otherclauses = (List *)
			replace_nestloop_params(root, (Node *) otherclauses);
	}

	/*
	 * Identify any nestloop parameters that should be supplied by this join
	 * node, and remove them from root->curOuterParams.
	 */
	outerrelids = best_path->outerjoinpath->parent->relids;
	nestParams = identify_current_nestloop_params(root, outerrelids);

	join_plan = make_nestloop(tlist,
							  joinclauses,
							  otherclauses,
							  nestParams,
							  outer_plan,
							  inner_plan,
							  best_path->jointype,
							  best_path->inner_unique);

	copy_generic_path_info(&join_plan->join.plan, &best_path->path);

	if (IsA(best_path->innerjoinpath, MaterialPath))
	{
		MaterialPath *mp = (MaterialPath *) best_path->innerjoinpath;

		if (mp->cdb_strict)
			prefetch = true;
	}

	if (prefetch)
		join_plan->join.prefetch_inner = true;

	/*
	 * A motion deadlock can also happen when outer and joinqual both contain
	 * motions.  It is not easy to check for joinqual here, so we set the
	 * prefetch_joinqual mark only according to outer motion, and check for
	 * joinqual later in the executor.
	 *
	 * See ExecPrefetchJoinQual() for details.
	 */
	if (best_path->outerjoinpath &&
		best_path->outerjoinpath->motionHazard &&
		join_plan->join.joinqual != NIL)
		join_plan->join.prefetch_joinqual = true;

	return join_plan;
}

static MergeJoin *
create_mergejoin_plan(PlannerInfo *root,
					  MergePath *best_path)
{
	MergeJoin  *join_plan;
	Plan	   *outer_plan;
	Plan	   *inner_plan;
	List	   *tlist = build_path_tlist(root, &best_path->jpath.path);
	List	   *joinclauses;
	List	   *otherclauses;
	List	   *mergeclauses;
	bool		prefetch = false;
	bool		set_mat_cdb_strict = false;
	List	   *outerpathkeys;
	List	   *innerpathkeys;
	int			nClauses;
	Oid		   *mergefamilies;
	Oid		   *mergecollations;
	int		   *mergestrategies;
	bool	   *mergenullsfirst;
	PathKey    *opathkey;
	EquivalenceClass *opeclass;
	int			i;
	ListCell   *lc;
	ListCell   *lop;
	ListCell   *lip;
	Path	   *outer_path = best_path->jpath.outerjoinpath;
	Path	   *inner_path = best_path->jpath.innerjoinpath;

	/*
	 * MergeJoin can project, so we don't have to demand exact tlists from the
	 * inputs.  However, if we're intending to sort an input's result, it's
	 * best to request a small tlist so we aren't sorting more data than
	 * necessary.
	 */
	outer_plan = create_plan_recurse(root, best_path->jpath.outerjoinpath,
									 (best_path->outersortkeys != NIL) ? CP_SMALL_TLIST : 0);

	inner_plan = create_plan_recurse(root, best_path->jpath.innerjoinpath,
									 (best_path->innersortkeys != NIL) ? CP_SMALL_TLIST : 0);

	/* Sort join qual clauses into best execution order */
	/* NB: do NOT reorder the mergeclauses */
	joinclauses = order_qual_clauses(root, best_path->jpath.joinrestrictinfo);

	/* Get the join qual clauses (in plain expression form) */
	/* Any pseudoconstant clauses are ignored here */
	if (IS_OUTER_JOIN(best_path->jpath.jointype))
	{
		extract_actual_join_clauses(joinclauses,
									best_path->jpath.path.parent->relids,
									&joinclauses, &otherclauses);
	}
	else
	{
		/* We can treat all clauses alike for an inner join */
		joinclauses = extract_actual_clauses(joinclauses, false);
		otherclauses = NIL;
	}

	/*
	 * Remove the mergeclauses from the list of join qual clauses, leaving the
	 * list of quals that must be checked as qpquals.
	 */
	mergeclauses = get_actual_clauses(best_path->path_mergeclauses);
	joinclauses = list_difference(joinclauses, mergeclauses);

	/*
	 * Replace any outer-relation variables with nestloop params.  There
	 * should not be any in the mergeclauses.
	 */
	if (best_path->jpath.path.param_info)
	{
		joinclauses = (List *)
			replace_nestloop_params(root, (Node *) joinclauses);
		otherclauses = (List *)
			replace_nestloop_params(root, (Node *) otherclauses);
	}

	/*
	 * Rearrange mergeclauses, if needed, so that the outer variable is always
	 * on the left; mark the mergeclause restrictinfos with correct
	 * outer_is_left status.
	 */
	mergeclauses = get_switched_clauses(best_path->path_mergeclauses,
										best_path->jpath.outerjoinpath->parent->relids);

	/*
	 * Create explicit sort nodes for the outer and inner paths if necessary.
	 */
	if (best_path->outersortkeys)
	{
		Relids		outer_relids = outer_path->parent->relids;
		Sort	   *sort = make_sort_from_pathkeys(outer_plan,
												   best_path->outersortkeys,
												   outer_relids);

		label_sort_with_costsize(root, sort, -1.0);
		outer_plan = (Plan *) sort;
		outerpathkeys = best_path->outersortkeys;
	}
	else
		outerpathkeys = best_path->jpath.outerjoinpath->pathkeys;

	if (best_path->innersortkeys)
	{
		Relids		inner_relids = inner_path->parent->relids;
		Sort	   *sort = make_sort_from_pathkeys(inner_plan,
												   best_path->innersortkeys,
												   inner_relids);

		label_sort_with_costsize(root, sort, -1.0);
		inner_plan = (Plan *) sort;
		innerpathkeys = best_path->innersortkeys;
	}
	else
		innerpathkeys = best_path->jpath.innerjoinpath->pathkeys;

	/*
	 * MPP-3300: very similar to the nested-loop join motion deadlock cases. But we may have already
	 * put some slackening operators below (e.g. a sort).
	 *
	 * We need some kind of strict slackening operator (something which consumes all of its
	 * input before producing a row of output) for our inner. And we need to prefetch that side
	 * first.
	 *
	 * See motion_sanity_walker() for details on how a deadlock may occur.
	 */
	if (best_path->jpath.outerjoinpath->motionHazard && best_path->jpath.innerjoinpath->motionHazard)
	{
		prefetch = true;
		if (!IsA(inner_plan, Sort))
		{
			if (!IsA(inner_plan, Material))
				best_path->materialize_inner = true;
			set_mat_cdb_strict = true;
		}
	}

	/*
	 * If specified, add a materialize node to shield the inner plan from the
	 * need to handle mark/restore.
	 */
	if (best_path->materialize_inner)
	{
		Plan	   *matplan = (Plan *) make_material(inner_plan);

		Assert(!IsA(inner_plan, Material));

		/*
		 * We assume the materialize will not spill to disk, and therefore
		 * charge just cpu_operator_cost per tuple.  (Keep this estimate in
		 * sync with final_cost_mergejoin.)
		 */
		copy_plan_costsize(matplan, inner_plan);
		matplan->total_cost += cpu_operator_cost * matplan->plan_rows;

		inner_plan = matplan;
	}

	if (set_mat_cdb_strict)
		((Material *) inner_plan)->cdb_strict = true;

	/*
	 * Compute the opfamily/collation/strategy/nullsfirst arrays needed by the
	 * executor.  The information is in the pathkeys for the two inputs, but
	 * we need to be careful about the possibility of mergeclauses sharing a
	 * pathkey, as well as the possibility that the inner pathkeys are not in
	 * an order matching the mergeclauses.
	 */
	nClauses = list_length(mergeclauses);
	Assert(nClauses == list_length(best_path->path_mergeclauses));
	mergefamilies = (Oid *) palloc(nClauses * sizeof(Oid));
	mergecollations = (Oid *) palloc(nClauses * sizeof(Oid));
	mergestrategies = (int *) palloc(nClauses * sizeof(int));
	mergenullsfirst = (bool *) palloc(nClauses * sizeof(bool));

	opathkey = NULL;
	opeclass = NULL;
	lop = list_head(outerpathkeys);
	lip = list_head(innerpathkeys);
	i = 0;
	foreach(lc, best_path->path_mergeclauses)
	{
		RestrictInfo *rinfo = lfirst_node(RestrictInfo, lc);
		EquivalenceClass *oeclass;
		EquivalenceClass *ieclass;
		PathKey    *ipathkey = NULL;
		EquivalenceClass *ipeclass = NULL;
		bool		first_inner_match = false;

		/* fetch outer/inner eclass from mergeclause */
		if (rinfo->outer_is_left)
		{
			oeclass = rinfo->left_ec;
			ieclass = rinfo->right_ec;
		}
		else
		{
			oeclass = rinfo->right_ec;
			ieclass = rinfo->left_ec;
		}
		Assert(oeclass != NULL);
		Assert(ieclass != NULL);

		/*
		 * We must identify the pathkey elements associated with this clause
		 * by matching the eclasses (which should give a unique match, since
		 * the pathkey lists should be canonical).  In typical cases the merge
		 * clauses are one-to-one with the pathkeys, but when dealing with
		 * partially redundant query conditions, things are more complicated.
		 *
		 * lop and lip reference the first as-yet-unmatched pathkey elements.
		 * If they're NULL then all pathkey elements have been matched.
		 *
		 * The ordering of the outer pathkeys should match the mergeclauses,
		 * by construction (see find_mergeclauses_for_outer_pathkeys()). There
		 * could be more than one mergeclause for the same outer pathkey, but
		 * no pathkey may be entirely skipped over.
		 */
		if (oeclass != opeclass)	/* multiple matches are not interesting */
		{
			/* doesn't match the current opathkey, so must match the next */
			if (lop == NULL)
				elog(ERROR, "outer pathkeys do not match mergeclauses");
			opathkey = (PathKey *) lfirst(lop);
			opeclass = opathkey->pk_eclass;
			lop = lnext(lop);
			if (oeclass != opeclass)
				elog(ERROR, "outer pathkeys do not match mergeclauses");
		}

		/*
		 * The inner pathkeys likewise should not have skipped-over keys, but
		 * it's possible for a mergeclause to reference some earlier inner
		 * pathkey if we had redundant pathkeys.  For example we might have
		 * mergeclauses like "o.a = i.x AND o.b = i.y AND o.c = i.x".  The
		 * implied inner ordering is then "ORDER BY x, y, x", but the pathkey
		 * mechanism drops the second sort by x as redundant, and this code
		 * must cope.
		 *
		 * It's also possible for the implied inner-rel ordering to be like
		 * "ORDER BY x, y, x DESC".  We still drop the second instance of x as
		 * redundant; but this means that the sort ordering of a redundant
		 * inner pathkey should not be considered significant.  So we must
		 * detect whether this is the first clause matching an inner pathkey.
		 */
		if (lip)
		{
			ipathkey = (PathKey *) lfirst(lip);
			ipeclass = ipathkey->pk_eclass;
			if (ieclass == ipeclass)
			{
				/* successful first match to this inner pathkey */
				lip = lnext(lip);
				first_inner_match = true;
			}
		}
		if (!first_inner_match)
		{
			/* redundant clause ... must match something before lip */
			ListCell   *l2;

			foreach(l2, innerpathkeys)
			{
				if (l2 == lip)
					break;
				ipathkey = (PathKey *) lfirst(l2);
				ipeclass = ipathkey->pk_eclass;
				if (ieclass == ipeclass)
					break;
			}
			if (ieclass != ipeclass)
				elog(ERROR, "inner pathkeys do not match mergeclauses");
		}

		/*
		 * The pathkeys should always match each other as to opfamily and
		 * collation (which affect equality), but if we're considering a
		 * redundant inner pathkey, its sort ordering might not match.  In
		 * such cases we may ignore the inner pathkey's sort ordering and use
		 * the outer's.  (In effect, we're lying to the executor about the
		 * sort direction of this inner column, but it does not matter since
		 * the run-time row comparisons would only reach this column when
		 * there's equality for the earlier column containing the same eclass.
		 * There could be only one value in this column for the range of inner
		 * rows having a given value in the earlier column, so it does not
		 * matter which way we imagine this column to be ordered.)  But a
		 * non-redundant inner pathkey had better match outer's ordering too.
		 */
		if (opathkey->pk_opfamily != ipathkey->pk_opfamily ||
			opathkey->pk_eclass->ec_collation != ipathkey->pk_eclass->ec_collation)
			elog(ERROR, "left and right pathkeys do not match in mergejoin");
		if (first_inner_match &&
			(opathkey->pk_strategy != ipathkey->pk_strategy ||
			 opathkey->pk_nulls_first != ipathkey->pk_nulls_first))
			elog(ERROR, "left and right pathkeys do not match in mergejoin");

		/* OK, save info for executor */
		mergefamilies[i] = opathkey->pk_opfamily;
		mergecollations[i] = opathkey->pk_eclass->ec_collation;
		mergestrategies[i] = opathkey->pk_strategy;
		mergenullsfirst[i] = opathkey->pk_nulls_first;
		i++;
	}

	/*
	 * Note: it is not an error if we have additional pathkey elements (i.e.,
	 * lop or lip isn't NULL here).  The input paths might be better-sorted
	 * than we need for the current mergejoin.
	 */

	/*
	 * Now we can build the mergejoin node.
	 */
	join_plan = make_mergejoin(tlist,
							   joinclauses,
							   otherclauses,
							   mergeclauses,
							   mergefamilies,
							   mergecollations,
							   mergestrategies,
							   mergenullsfirst,
							   outer_plan,
							   inner_plan,
							   best_path->jpath.jointype,
							   best_path->jpath.inner_unique,
							   best_path->skip_mark_restore);

	join_plan->join.prefetch_inner = prefetch;

	/*
	 * A motion deadlock can also happen when outer and joinqual both contain
	 * motions.  It is not easy to check for joinqual here, so we set the
	 * prefetch_joinqual mark only according to outer motion, and check for
	 * joinqual later in the executor.
	 *
	 * See ExecPrefetchJoinQual() for details.
	 */
	if (best_path->jpath.outerjoinpath &&
		best_path->jpath.outerjoinpath->motionHazard &&
		join_plan->join.joinqual != NIL)
		join_plan->join.prefetch_joinqual = true;
	/*
	 * If inner motion is not under a Material or Sort node then there could
	 * also be motion deadlock between inner and joinqual in mergejoin.
	 */
	if (best_path->jpath.innerjoinpath &&
		best_path->jpath.innerjoinpath->motionHazard &&
		join_plan->join.joinqual != NIL)
		join_plan->join.prefetch_joinqual = true;

	/* Costs of sort and material steps are included in path cost already */
	copy_generic_path_info(&join_plan->join.plan, &best_path->jpath.path);

	return join_plan;
}

static HashJoin *
create_hashjoin_plan(PlannerInfo *root,
					 HashPath *best_path)
{
	HashJoin   *join_plan;
	Hash	   *hash_plan;
	Plan	   *outer_plan;
	Plan	   *inner_plan;
	List	   *tlist = build_path_tlist(root, &best_path->jpath.path);
	List	   *joinclauses;
	List	   *otherclauses;
	List	   *hashclauses;
	Oid			skewTable = InvalidOid;
	AttrNumber	skewColumn = InvalidAttrNumber;
	bool		skewInherit = false;

	/*
	 * HashJoin can project, so we don't have to demand exact tlists from the
	 * inputs.  However, it's best to request a small tlist from the inner
	 * side, so that we aren't storing more data than necessary.  Likewise, if
	 * we anticipate batching, request a small tlist from the outer side so
	 * that we don't put extra data in the outer batch files.
	 */
	outer_plan = create_plan_recurse(root, best_path->jpath.outerjoinpath,
									 (best_path->num_batches > 1) ? CP_SMALL_TLIST : 0);

	inner_plan = create_plan_recurse(root, best_path->jpath.innerjoinpath,
									 CP_SMALL_TLIST);

	/* Sort join qual clauses into best execution order */
	joinclauses = order_qual_clauses(root, best_path->jpath.joinrestrictinfo);
	/* There's no point in sorting the hash clauses ... */

	/* Get the join qual clauses (in plain expression form) */
	/* Any pseudoconstant clauses are ignored here */
	if (IS_OUTER_JOIN(best_path->jpath.jointype))
	{
		extract_actual_join_clauses(joinclauses,
									best_path->jpath.path.parent->relids,
									&joinclauses, &otherclauses);
	}
	else
	{
		/* We can treat all clauses alike for an inner join */
		joinclauses = extract_actual_clauses(joinclauses, false);
		otherclauses = NIL;
	}

	/*
	 * Remove the hashclauses from the list of join qual clauses, leaving the
	 * list of quals that must be checked as qpquals.
	 */
	hashclauses = get_actual_clauses(best_path->path_hashclauses);
	joinclauses = list_difference(joinclauses, hashclauses);

	/*
	 * Replace any outer-relation variables with nestloop params.  There
	 * should not be any in the hashclauses.
	 */
	if (best_path->jpath.path.param_info)
	{
		joinclauses = (List *)
			replace_nestloop_params(root, (Node *) joinclauses);
		otherclauses = (List *)
			replace_nestloop_params(root, (Node *) otherclauses);
	}

	/*
	 * Rearrange hashclauses, if needed, so that the outer variable is always
	 * on the left.
	 */
	hashclauses = get_switched_clauses(best_path->path_hashclauses,
									   best_path->jpath.outerjoinpath->parent->relids);

	/*
	 * If there is a single join clause and we can identify the outer variable
	 * as a simple column reference, supply its identity for possible use in
	 * skew optimization.  (Note: in principle we could do skew optimization
	 * with multiple join clauses, but we'd have to be able to determine the
	 * most common combinations of outer values, which we don't currently have
	 * enough stats for.)
	 */
	if (list_length(hashclauses) == 1)
	{
		OpExpr	   *clause = (OpExpr *) linitial(hashclauses);
		Node	   *node;

		Assert(is_opclause(clause));
		node = (Node *) linitial(clause->args);
		if (IsA(node, RelabelType))
			node = (Node *) ((RelabelType *) node)->arg;
		if (IsA(node, Var))
		{
			Var		   *var = (Var *) node;
			RangeTblEntry *rte;

			rte = root->simple_rte_array[var->varno];
			if (rte->rtekind == RTE_RELATION)
			{
				skewTable = rte->relid;
				skewColumn = var->varattno;
				skewInherit = rte->inh;
			}
		}
	}

	/*
	 * Build the hash node and hash join node.
	 */
	hash_plan = make_hash(inner_plan,
						  skewTable,
						  skewColumn,
						  skewInherit);

	/*
	 * Set Hash node's startup & total costs equal to total cost of input
	 * plan; this only affects EXPLAIN display not decisions.
	 */
	copy_plan_costsize(&hash_plan->plan, inner_plan);
	hash_plan->plan.startup_cost = hash_plan->plan.total_cost;

	/*
	 * If parallel-aware, the executor will also need an estimate of the total
	 * number of rows expected from all participants so that it can size the
	 * shared hash table.
	 */
	if (best_path->jpath.path.parallel_aware)
	{
		hash_plan->plan.parallel_aware = true;
		hash_plan->rows_total = best_path->inner_rows_total;
	}

	join_plan = make_hashjoin(tlist,
							  joinclauses,
							  otherclauses,
							  hashclauses,
							  NIL, /* hashqualclauses */
							  outer_plan,
							  (Plan *) hash_plan,
							  best_path->jpath.jointype,
							  best_path->jpath.inner_unique);

	/*
	 * MPP-4635.  best_path->jpath.outerjoinpath may be NULL.
	 * From the comment, it is adaptive nestloop join may cause this.
	 */
	/*
	 * MPP-4165: we need to descend left-first if *either* of the
	 * subplans have any motion.
	 */
	/*
	 * MPP-3300: unify motion-deadlock prevention for all join types.
	 * This allows us to undo the MPP-989 changes in nodeHashjoin.c
	 * (allowing us to check the outer for rows before building the
	 * hash-table).
	 */
	if (best_path->jpath.outerjoinpath == NULL ||
		best_path->jpath.outerjoinpath->motionHazard ||
		best_path->jpath.innerjoinpath->motionHazard)
	{
		join_plan->join.prefetch_inner = true;
	}

	/*
	 * A motion deadlock can also happen when outer and joinqual both contain
	 * motions.  It is not easy to check for joinqual here, so we set the
	 * prefetch_joinqual mark only according to outer motion, and check for
	 * joinqual later in the executor.
	 *
	 * See ExecPrefetchJoinQual() for details.
	 */
	if (best_path->jpath.outerjoinpath &&
		best_path->jpath.outerjoinpath->motionHazard &&
		join_plan->join.joinqual != NIL)
		join_plan->join.prefetch_joinqual = true;

	copy_generic_path_info(&join_plan->join.plan, &best_path->jpath.path);

	return join_plan;
}


/*****************************************************************************
 *
 *	SUPPORTING ROUTINES
 *
 *****************************************************************************/

/*
 * replace_nestloop_params
 *	  Replace outer-relation Vars and PlaceHolderVars in the given expression
 *	  with nestloop Params
 *
 * All Vars and PlaceHolderVars belonging to the relation(s) identified by
 * root->curOuterRels are replaced by Params, and entries are added to
 * root->curOuterParams if not already present.
 */
static Node *
replace_nestloop_params(PlannerInfo *root, Node *expr)
{
	/* No setup needed for tree walk, so away we go */
	return replace_nestloop_params_mutator(expr, root);
}

static Node *
replace_nestloop_params_mutator(Node *node, PlannerInfo *root)
{
	if (node == NULL)
		return NULL;
	if (IsA(node, Var))
	{
		Var		   *var = (Var *) node;

		/* Upper-level Vars should be long gone at this point */
		Assert(var->varlevelsup == 0);
		/* If not to be replaced, we can just return the Var unmodified */
		if (!bms_is_member(var->varno, root->curOuterRels))
			return node;
		/* Replace the Var with a nestloop Param */
		return (Node *) replace_nestloop_param_var(root, var);
	}
	if (IsA(node, PlaceHolderVar))
	{
		PlaceHolderVar *phv = (PlaceHolderVar *) node;

		/* Upper-level PlaceHolderVars should be long gone at this point */
		Assert(phv->phlevelsup == 0);

		/*
		 * Check whether we need to replace the PHV.  We use bms_overlap as a
		 * cheap/quick test to see if the PHV might be evaluated in the outer
		 * rels, and then grab its PlaceHolderInfo to tell for sure.
		 */
		if (!bms_overlap(phv->phrels, root->curOuterRels) ||
			!bms_is_subset(find_placeholder_info(root, phv, false)->ph_eval_at,
						   root->curOuterRels))
		{
			/*
			 * We can't replace the whole PHV, but we might still need to
			 * replace Vars or PHVs within its expression, in case it ends up
			 * actually getting evaluated here.  (It might get evaluated in
			 * this plan node, or some child node; in the latter case we don't
			 * really need to process the expression here, but we haven't got
			 * enough info to tell if that's the case.)  Flat-copy the PHV
			 * node and then recurse on its expression.
			 *
			 * Note that after doing this, we might have different
			 * representations of the contents of the same PHV in different
			 * parts of the plan tree.  This is OK because equal() will just
			 * match on phid/phlevelsup, so setrefs.c will still recognize an
			 * upper-level reference to a lower-level copy of the same PHV.
			 */
			PlaceHolderVar *newphv = makeNode(PlaceHolderVar);

			memcpy(newphv, phv, sizeof(PlaceHolderVar));
			newphv->phexpr = (Expr *)
				replace_nestloop_params_mutator((Node *) phv->phexpr,
												root);
			return (Node *) newphv;
		}
		/* Replace the PlaceHolderVar with a nestloop Param */
		return (Node *) replace_nestloop_param_placeholdervar(root, phv);
	}
	return expression_tree_mutator(node,
								   replace_nestloop_params_mutator,
								   (void *) root);
}

/*
 * fix_indexqual_references
 *	  Adjust indexqual clauses to the form the executor's indexqual
 *	  machinery needs.
 *
 * We have three tasks here:
 *	* Select the actual qual clauses out of the input IndexClause list,
 *	  and remove RestrictInfo nodes from the qual clauses.
 *	* Replace any outer-relation Var or PHV nodes with nestloop Params.
 *	  (XXX eventually, that responsibility should go elsewhere?)
 *	* Index keys must be represented by Var nodes with varattno set to the
 *	  index's attribute number, not the attribute number in the original rel.
 *
 * *stripped_indexquals_p receives a list of the actual qual clauses.
 *
 * *fixed_indexquals_p receives a list of the adjusted quals.  This is a copy
 * that shares no substructure with the original; this is needed in case there
 * are subplans in it (we need two separate copies of the subplan tree, or
 * things will go awry).
 */
static void
fix_indexqual_references(PlannerInfo *root, IndexPath *index_path,
						 List **stripped_indexquals_p, List **fixed_indexquals_p)
{
	IndexOptInfo *index = index_path->indexinfo;
	List	   *stripped_indexquals;
	List	   *fixed_indexquals;
	ListCell   *lc;

	stripped_indexquals = fixed_indexquals = NIL;

	foreach(lc, index_path->indexclauses)
	{
		IndexClause *iclause = lfirst_node(IndexClause, lc);
		int			indexcol = iclause->indexcol;
		ListCell   *lc2;

		foreach(lc2, iclause->indexquals)
		{
			RestrictInfo *rinfo = lfirst_node(RestrictInfo, lc2);
			Node	   *clause = (Node *) rinfo->clause;

			stripped_indexquals = lappend(stripped_indexquals, clause);
			clause = fix_indexqual_clause(root, index, indexcol,
										  clause, iclause->indexcols);
			fixed_indexquals = lappend(fixed_indexquals, clause);
		}
	}

	*stripped_indexquals_p = stripped_indexquals;
	*fixed_indexquals_p = fixed_indexquals;
}

/*
 * fix_indexorderby_references
 *	  Adjust indexorderby clauses to the form the executor's index
 *	  machinery needs.
 *
 * This is a simplified version of fix_indexqual_references.  The input is
 * bare clauses and a separate indexcol list, instead of IndexClauses.
 */
static List *
fix_indexorderby_references(PlannerInfo *root, IndexPath *index_path)
{
	IndexOptInfo *index = index_path->indexinfo;
	List	   *fixed_indexorderbys;
	ListCell   *lcc,
			   *lci;

	fixed_indexorderbys = NIL;

	forboth(lcc, index_path->indexorderbys, lci, index_path->indexorderbycols)
	{
		Node	   *clause = (Node *) lfirst(lcc);
		int			indexcol = lfirst_int(lci);

		clause = fix_indexqual_clause(root, index, indexcol, clause, NIL);
		fixed_indexorderbys = lappend(fixed_indexorderbys, clause);
	}

	return fixed_indexorderbys;
}

/*
 * fix_indexqual_clause
 *	  Convert a single indexqual clause to the form needed by the executor.
 *
 * We replace nestloop params here, and replace the index key variables
 * or expressions by index Var nodes.
 */
static Node *
fix_indexqual_clause(PlannerInfo *root, IndexOptInfo *index, int indexcol,
					 Node *clause, List *indexcolnos)
{
	/*
	 * Replace any outer-relation variables with nestloop params.
	 *
	 * This also makes a copy of the clause, so it's safe to modify it
	 * in-place below.
	 */
	clause = replace_nestloop_params(root, clause);

	if (IsA(clause, OpExpr))
	{
		OpExpr	   *op = (OpExpr *) clause;

		/* Replace the indexkey expression with an index Var. */
		linitial(op->args) = fix_indexqual_operand(linitial(op->args),
												   index,
												   indexcol);
	}
	else if (IsA(clause, RowCompareExpr))
	{
		RowCompareExpr *rc = (RowCompareExpr *) clause;
		ListCell   *lca,
				   *lcai;

		/* Replace the indexkey expressions with index Vars. */
		Assert(list_length(rc->largs) == list_length(indexcolnos));
		forboth(lca, rc->largs, lcai, indexcolnos)
		{
			lfirst(lca) = fix_indexqual_operand(lfirst(lca),
												index,
												lfirst_int(lcai));
		}
	}
	else if (IsA(clause, ScalarArrayOpExpr))
	{
		ScalarArrayOpExpr *saop = (ScalarArrayOpExpr *) clause;

		/* Replace the indexkey expression with an index Var. */
		linitial(saop->args) = fix_indexqual_operand(linitial(saop->args),
													 index,
													 indexcol);
	}
	else if (IsA(clause, NullTest))
	{
		NullTest   *nt = (NullTest *) clause;

		/* Replace the indexkey expression with an index Var. */
		nt->arg = (Expr *) fix_indexqual_operand((Node *) nt->arg,
												 index,
												 indexcol);
	}
	else
		elog(ERROR, "unsupported indexqual type: %d",
			 (int) nodeTag(clause));

	return clause;
}

/*
 * fix_indexqual_operand
 *	  Convert an indexqual expression to a Var referencing the index column.
 *
 * We represent index keys by Var nodes having varno == INDEX_VAR and varattno
 * equal to the index's attribute number (index column position).
 *
 * Most of the code here is just for sanity cross-checking that the given
 * expression actually matches the index column it's claimed to.
 */
static Node *
fix_indexqual_operand(Node *node, IndexOptInfo *index, int indexcol)
{
	Var		   *result;
	int			pos;
	ListCell   *indexpr_item;

	/*
	 * Remove any binary-compatible relabeling of the indexkey
	 */
	if (IsA(node, RelabelType))
		node = (Node *) ((RelabelType *) node)->arg;

	Assert(indexcol >= 0 && indexcol < index->ncolumns);

	if (index->indexkeys[indexcol] != 0)
	{
		/* It's a simple index column */
		if (IsA(node, Var) &&
			((Var *) node)->varno == index->rel->relid &&
			((Var *) node)->varattno == index->indexkeys[indexcol])
		{
			result = (Var *) copyObject(node);
			result->varno = INDEX_VAR;
			result->varattno = indexcol + 1;
			return (Node *) result;
		}
		else
			elog(ERROR, "index key does not match expected index column");
	}

	/* It's an index expression, so find and cross-check the expression */
	indexpr_item = list_head(index->indexprs);
	for (pos = 0; pos < index->ncolumns; pos++)
	{
		if (index->indexkeys[pos] == 0)
		{
			if (indexpr_item == NULL)
				elog(ERROR, "too few entries in indexprs list");
			if (pos == indexcol)
			{
				Node	   *indexkey;

				indexkey = (Node *) lfirst(indexpr_item);
				if (indexkey && IsA(indexkey, RelabelType))
					indexkey = (Node *) ((RelabelType *) indexkey)->arg;
				if (equal(node, indexkey))
				{
					result = makeVar(INDEX_VAR, indexcol + 1,
									 exprType(lfirst(indexpr_item)), -1,
									 exprCollation(lfirst(indexpr_item)),
									 0);
					return (Node *) result;
				}
				else
					elog(ERROR, "index key does not match expected index column");
			}
			indexpr_item = lnext(indexpr_item);
		}
	}

	/* Oops... */
	elog(ERROR, "index key does not match expected index column");
	return NULL;				/* keep compiler quiet */
}

/*
 * get_switched_clauses
 *	  Given a list of merge or hash joinclauses (as RestrictInfo nodes),
 *	  extract the bare clauses, and rearrange the elements within the
 *	  clauses, if needed, so the outer join variable is on the left and
 *	  the inner is on the right.  The original clause data structure is not
 *	  touched; a modified list is returned.  We do, however, set the transient
 *	  outer_is_left field in each RestrictInfo to show which side was which.
 */
static List *
get_switched_clauses(List *clauses, Relids outerrelids)
{
	List	   *t_list = NIL;
	ListCell   *l;

	foreach(l, clauses)
	{
		RestrictInfo *restrictinfo = (RestrictInfo *) lfirst(l);

		Expr	   *rclause = restrictinfo->clause;
		OpExpr	   *clause;

		/**
		 * If this is a IS NOT FALSE boolean test, we can peek underneath.
		 */
		if (IsA(rclause, BooleanTest))
		{
			BooleanTest *bt = (BooleanTest *) rclause;

			if (bt->booltesttype == IS_NOT_FALSE)
			{
				rclause = bt->arg;
			}
		}

		Assert(is_opclause(rclause));
		clause = (OpExpr *) rclause;
		if (bms_is_subset(restrictinfo->right_relids, outerrelids))
		{
			/*
			 * Duplicate just enough of the structure to allow commuting the
			 * clause without changing the original list.  Could use
			 * copyObject, but a complete deep copy is overkill.
			 */
			OpExpr	   *temp = makeNode(OpExpr);

			temp->opno = clause->opno;
			temp->opfuncid = InvalidOid;
			temp->opresulttype = clause->opresulttype;
			temp->opretset = clause->opretset;
			temp->opcollid = clause->opcollid;
			temp->inputcollid = clause->inputcollid;
			temp->args = list_copy(clause->args);
			temp->location = clause->location;
			/* Commute it --- note this modifies the temp node in-place. */
			CommuteOpExpr(temp);
			t_list = lappend(t_list, temp);
			restrictinfo->outer_is_left = false;
		}
		else
		{
			Assert(bms_is_subset(restrictinfo->left_relids, outerrelids));
			t_list = lappend(t_list, clause);
			restrictinfo->outer_is_left = true;
		}
	}
	return t_list;
}

/*
 * order_qual_clauses
 *		Given a list of qual clauses that will all be evaluated at the same
 *		plan node, sort the list into the order we want to check the quals
 *		in at runtime.
 *
 * When security barrier quals are used in the query, we may have quals with
 * different security levels in the list.  Quals of lower security_level
 * must go before quals of higher security_level, except that we can grant
 * exceptions to move up quals that are leakproof.  When security level
 * doesn't force the decision, we prefer to order clauses by estimated
 * execution cost, cheapest first.
 *
 * Ideally the order should be driven by a combination of execution cost and
 * selectivity, but it's not immediately clear how to account for both,
 * and given the uncertainty of the estimates the reliability of the decisions
 * would be doubtful anyway.  So we just order by security level then
 * estimated per-tuple cost, being careful not to change the order when
 * (as is often the case) the estimates are identical.
 *
 * Although this will work on either bare clauses or RestrictInfos, it's
 * much faster to apply it to RestrictInfos, since it can re-use cost
 * information that is cached in RestrictInfos.  XXX in the bare-clause
 * case, we are also not able to apply security considerations.  That is
 * all right for the moment, because the bare-clause case doesn't occur
 * anywhere that barrier quals could be present, but it would be better to
 * get rid of it.
 *
 * Note: some callers pass lists that contain entries that will later be
 * removed; this is the easiest way to let this routine see RestrictInfos
 * instead of bare clauses.  This is another reason why trying to consider
 * selectivity in the ordering would likely do the wrong thing.
 */
static List *
order_qual_clauses(PlannerInfo *root, List *clauses)
{
	typedef struct
	{
		Node	   *clause;
		Cost		cost;
		Index		security_level;
	} QualItem;
	int			nitems = list_length(clauses);
	QualItem   *items;
	ListCell   *lc;
	int			i;
	List	   *result;

	/* No need to work hard for 0 or 1 clause */
	if (nitems <= 1)
		return clauses;

	/*
	 * Collect the items and costs into an array.  This is to avoid repeated
	 * cost_qual_eval work if the inputs aren't RestrictInfos.
	 */
	items = (QualItem *) palloc(nitems * sizeof(QualItem));
	i = 0;
	foreach(lc, clauses)
	{
		Node	   *clause = (Node *) lfirst(lc);
		QualCost	qcost;

		cost_qual_eval_node(&qcost, clause, root);
		items[i].clause = clause;
		items[i].cost = qcost.per_tuple;
		if (IsA(clause, RestrictInfo))
		{
			RestrictInfo *rinfo = (RestrictInfo *) clause;

			/*
			 * If a clause is leakproof, it doesn't have to be constrained by
			 * its nominal security level.  If it's also reasonably cheap
			 * (here defined as 10X cpu_operator_cost), pretend it has
			 * security_level 0, which will allow it to go in front of
			 * more-expensive quals of lower security levels.  Of course, that
			 * will also force it to go in front of cheaper quals of its own
			 * security level, which is not so great, but we can alleviate
			 * that risk by applying the cost limit cutoff.
			 */
			if (rinfo->leakproof && items[i].cost < 10 * cpu_operator_cost)
				items[i].security_level = 0;
			else
				items[i].security_level = rinfo->security_level;
		}
		else
			items[i].security_level = 0;
		i++;
	}

	/*
	 * Sort.  We don't use qsort() because it's not guaranteed stable for
	 * equal keys.  The expected number of entries is small enough that a
	 * simple insertion sort should be good enough.
	 */
	for (i = 1; i < nitems; i++)
	{
		QualItem	newitem = items[i];
		int			j;

		/* insert newitem into the already-sorted subarray */
		for (j = i; j > 0; j--)
		{
			QualItem   *olditem = &items[j - 1];

			if (newitem.security_level > olditem->security_level ||
				(newitem.security_level == olditem->security_level &&
				 newitem.cost >= olditem->cost))
				break;
			items[j] = *olditem;
		}
		items[j] = newitem;
	}

	/* Convert back to a list */
	result = NIL;
	for (i = 0; i < nitems; i++)
		result = lappend(result, items[i].clause);

	return result;
}

/*
 * Copy cost and size info from a Path node to the Plan node created from it.
 * The executor usually won't use this info, but it's needed by EXPLAIN.
 * Also copy the parallel-related flags, which the executor *will* use.
 */
static void
copy_generic_path_info(Plan *dest, Path *src)
{
	dest->startup_cost = src->startup_cost;
	dest->total_cost = src->total_cost;
	dest->plan_rows = src->rows;
	dest->plan_width = src->pathtarget->width;
	dest->parallel_aware = src->parallel_aware;
	dest->parallel_safe = src->parallel_safe;
}

/*
 * Copy cost and size info from a lower plan node to an inserted node.
 * (Most callers alter the info after copying it.)
 */
static void
copy_plan_costsize(Plan *dest, Plan *src)
{
	dest->startup_cost = src->startup_cost;
	dest->total_cost = src->total_cost;
	dest->plan_rows = src->plan_rows;
	dest->plan_width = src->plan_width;
	/* Assume the inserted node is not parallel-aware. */
	dest->parallel_aware = false;
	/* Assume the inserted node is parallel-safe, if child plan is. */
	dest->parallel_safe = src->parallel_safe;
}

/*
 * Some places in this file build Sort nodes that don't have a directly
 * corresponding Path node.  The cost of the sort is, or should have been,
 * included in the cost of the Path node we're working from, but since it's
 * not split out, we have to re-figure it using cost_sort().  This is just
 * to label the Sort node nicely for EXPLAIN.
 *
 * limit_tuples is as for cost_sort (in particular, pass -1 if no limit)
 */
static void
label_sort_with_costsize(PlannerInfo *root, Sort *plan, double limit_tuples)
{
	Plan	   *lefttree = plan->plan.lefttree;
	Path		sort_path;		/* dummy for result of cost_sort */

	cost_sort(&sort_path, root, NIL,
			  lefttree->total_cost,
			  lefttree->plan_rows,
			  lefttree->plan_width,
			  0.0,
			  work_mem,
			  limit_tuples);
	plan->plan.startup_cost = sort_path.startup_cost;
	plan->plan.total_cost = sort_path.total_cost;
	plan->plan.plan_rows = lefttree->plan_rows;
	plan->plan.plan_width = lefttree->plan_width;
	plan->plan.parallel_aware = false;
	plan->plan.parallel_safe = lefttree->parallel_safe;
}

/*
 * bitmap_subplan_mark_shared
 *	 Set isshared flag in bitmap subplan so that it will be created in
 *	 shared memory.
 */
static void
bitmap_subplan_mark_shared(Plan *plan)
{
	if (IsA(plan, BitmapAnd))
		bitmap_subplan_mark_shared(
								   linitial(((BitmapAnd *) plan)->bitmapplans));
	else if (IsA(plan, BitmapOr))
	{
		((BitmapOr *) plan)->isshared = true;
		bitmap_subplan_mark_shared(
								   linitial(((BitmapOr *) plan)->bitmapplans));
	}
	else if (IsA(plan, BitmapIndexScan))
		((BitmapIndexScan *) plan)->isshared = true;
	else
		elog(ERROR, "unrecognized node type: %d", nodeTag(plan));
}

/*****************************************************************************
 *
 *	PLAN NODE BUILDING ROUTINES
 *
 * In general, these functions are not passed the original Path and therefore
 * leave it to the caller to fill in the cost/width fields from the Path,
 * typically by calling copy_generic_path_info().  This convention is
 * somewhat historical, but it does support a few places above where we build
 * a plan node without having an exactly corresponding Path node.  Under no
 * circumstances should one of these functions do its own cost calculations,
 * as that would be redundant with calculations done while building Paths.
 *
 *****************************************************************************/

static SeqScan *
make_seqscan(List *qptlist,
			 List *qpqual,
			 Index scanrelid)
{
	SeqScan    *node = makeNode(SeqScan);
	Plan	   *plan = &node->plan;

	plan->targetlist = qptlist;
	plan->qual = qpqual;
	plan->lefttree = NULL;
	plan->righttree = NULL;
	node->scanrelid = scanrelid;

	return node;
}

static SampleScan *
make_samplescan(List *qptlist,
				List *qpqual,
				Index scanrelid,
				TableSampleClause *tsc)
{
	SampleScan *node = makeNode(SampleScan);
	Plan	   *plan = &node->scan.plan;

	plan->targetlist = qptlist;
	plan->qual = qpqual;
	plan->lefttree = NULL;
	plan->righttree = NULL;
	node->scan.scanrelid = scanrelid;
	node->tablesample = tsc;

	return node;
}

static IndexScan *
make_indexscan(List *qptlist,
			   List *qpqual,
			   Index scanrelid,
			   Oid indexid,
			   List *indexqual,
			   List *indexqualorig,
			   List *indexorderby,
			   List *indexorderbyorig,
			   List *indexorderbyops,
			   ScanDirection indexscandir)
{
	IndexScan  *node = makeNode(IndexScan);
	Plan	   *plan = &node->scan.plan;

	plan->targetlist = qptlist;
	plan->qual = qpqual;
	plan->lefttree = NULL;
	plan->righttree = NULL;
	node->scan.scanrelid = scanrelid;
	node->indexid = indexid;
	node->indexqual = indexqual;
	node->indexqualorig = indexqualorig;
	node->indexorderby = indexorderby;
	node->indexorderbyorig = indexorderbyorig;
	node->indexorderbyops = indexorderbyops;
	node->indexorderdir = indexscandir;

	return node;
}

static IndexOnlyScan *
make_indexonlyscan(List *qptlist,
				   List *qpqual,
				   Index scanrelid,
				   Oid indexid,
				   List *indexqual,
				   List *indexqualorig,
				   List *indexorderby,
				   List *indextlist,
				   ScanDirection indexscandir)
{
	IndexOnlyScan *node = makeNode(IndexOnlyScan);
	Plan	   *plan = &node->scan.plan;

	plan->targetlist = qptlist;
	plan->qual = qpqual;
	plan->lefttree = NULL;
	plan->righttree = NULL;
	node->scan.scanrelid = scanrelid;
	node->indexid = indexid;
	node->indexqual = indexqual;
	node->indexqualorig = indexqualorig;
	node->indexorderby = indexorderby;
	node->indextlist = indextlist;
	node->indexorderdir = indexscandir;

	return node;
}

static BitmapIndexScan *
make_bitmap_indexscan(Index scanrelid,
					  Oid indexid,
					  List *indexqual,
					  List *indexqualorig)
{
	BitmapIndexScan *node = makeNode(BitmapIndexScan);
	Plan	   *plan = &node->scan.plan;

	plan->targetlist = NIL;		/* not used */
	plan->qual = NIL;			/* not used */
	plan->lefttree = NULL;
	plan->righttree = NULL;
	node->scan.scanrelid = scanrelid;
	node->indexid = indexid;
	node->indexqual = indexqual;
	node->indexqualorig = indexqualorig;

	return node;
}

static BitmapHeapScan *
make_bitmap_heapscan(List *qptlist,
					 List *qpqual,
					 Plan *lefttree,
					 List *bitmapqualorig,
					 Index scanrelid)
{
	BitmapHeapScan *node = makeNode(BitmapHeapScan);
	Plan	   *plan = &node->scan.plan;

	plan->targetlist = qptlist;
	plan->qual = qpqual;
	plan->lefttree = lefttree;
	plan->righttree = NULL;
	node->scan.scanrelid = scanrelid;
	node->bitmapqualorig = bitmapqualorig;

	return node;
}

static TidScan *
make_tidscan(List *qptlist,
			 List *qpqual,
			 Index scanrelid,
			 List *tidquals)
{
	TidScan    *node = makeNode(TidScan);
	Plan	   *plan = &node->scan.plan;

	plan->targetlist = qptlist;
	plan->qual = qpqual;
	plan->lefttree = NULL;
	plan->righttree = NULL;
	node->scan.scanrelid = scanrelid;
	node->tidquals = tidquals;

	return node;
}

SubqueryScan *
make_subqueryscan(List *qptlist,
				  List *qpqual,
				  Index scanrelid,
				  Plan *subplan)
{
	SubqueryScan *node = makeNode(SubqueryScan);
	Plan	   *plan = &node->scan.plan;

	plan->targetlist = qptlist;
	plan->qual = qpqual;
	plan->lefttree = NULL;
	plan->righttree = NULL;
	plan->extParam = bms_copy(subplan->extParam);
	plan->allParam = bms_copy(subplan->allParam);

	/*
	 * Note that, in most scan nodes, scanrelid refers to an entry in the rtable of the
	 * containing plan; in a subqueryscan node, the containing plan is the higher
	 * level plan!
	 */
	node->scan.scanrelid = scanrelid;

	node->subplan = subplan;

	return node;
}

static FunctionScan *
make_functionscan(List *qptlist,
				  List *qpqual,
				  Index scanrelid,
				  List *functions,
				  bool funcordinality)
{
	FunctionScan *node = makeNode(FunctionScan);
	Plan	   *plan = &node->scan.plan;

	plan->targetlist = qptlist;
	plan->qual = qpqual;
	plan->lefttree = NULL;
	plan->righttree = NULL;
	node->scan.scanrelid = scanrelid;
	node->functions = functions;
	node->funcordinality = funcordinality;
	node->resultInTupleStore = false;

	return node;
}

static TableFunctionScan *
make_tablefunction(List *qptlist, List *qpqual, Plan *subplan,
				   Index scanrelid, RangeTblFunction *function)
{
	TableFunctionScan *node = makeNode(TableFunctionScan);
	Plan	   *plan = &node->scan.plan;

	copy_plan_costsize(plan, subplan);  /* only care about copying size */

	/* FIXME: fix costing */
	plan->startup_cost  = subplan->startup_cost;
	plan->total_cost    = subplan->total_cost;
	plan->total_cost   += 2 * plan->plan_rows;

	plan->qual			= qpqual;
	plan->targetlist	= qptlist;
	plan->righttree		= NULL;

	/* Fill in information for the subplan */
	plan->lefttree		 = subplan;
	node->scan.scanrelid = scanrelid;
	node->function = function;

	return node;
}

static TableFuncScan *
make_tablefuncscan(List *qptlist,
				   List *qpqual,
				   Index scanrelid,
				   TableFunc *tablefunc)
{
	TableFuncScan *node = makeNode(TableFuncScan);
	Plan	   *plan = &node->scan.plan;

	plan->targetlist = qptlist;
	plan->qual = qpqual;
	plan->lefttree = NULL;
	plan->righttree = NULL;
	node->scan.scanrelid = scanrelid;
	node->tablefunc = tablefunc;

	return node;
}

static ValuesScan *
make_valuesscan(List *qptlist,
				List *qpqual,
				Index scanrelid,
				List *values_lists)
{
	ValuesScan *node = makeNode(ValuesScan);
	Plan	   *plan = &node->scan.plan;

	plan->targetlist = qptlist;
	plan->qual = qpqual;
	plan->lefttree = NULL;
	plan->righttree = NULL;
	node->scan.scanrelid = scanrelid;
	node->values_lists = values_lists;

	return node;
}

static pg_attribute_unused() CteScan *
make_ctescan(List *qptlist,
			 List *qpqual,
			 Index scanrelid,
			 int ctePlanId,
			 int cteParam)
{
	CteScan    *node = makeNode(CteScan);
	Plan	   *plan = &node->scan.plan;

	plan->targetlist = qptlist;
	plan->qual = qpqual;
	plan->lefttree = NULL;
	plan->righttree = NULL;
	node->scan.scanrelid = scanrelid;
	node->ctePlanId = ctePlanId;
	node->cteParam = cteParam;

	return node;
}

static NamedTuplestoreScan *
make_namedtuplestorescan(List *qptlist,
						 List *qpqual,
						 Index scanrelid,
						 char *enrname)
{
	NamedTuplestoreScan *node = makeNode(NamedTuplestoreScan);
	Plan	   *plan = &node->scan.plan;

	/* cost should be inserted by caller */
	plan->targetlist = qptlist;
	plan->qual = qpqual;
	plan->lefttree = NULL;
	plan->righttree = NULL;
	node->scan.scanrelid = scanrelid;
	node->enrname = enrname;

	return node;
}

static WorkTableScan *
make_worktablescan(List *qptlist,
				   List *qpqual,
				   Index scanrelid,
				   int wtParam)
{
	WorkTableScan *node = makeNode(WorkTableScan);
	Plan	   *plan = &node->scan.plan;

	plan->targetlist = qptlist;
	plan->qual = qpqual;
	plan->lefttree = NULL;
	plan->righttree = NULL;
	node->scan.scanrelid = scanrelid;
	node->wtParam = wtParam;

	return node;
}

ForeignScan *
make_foreignscan(List *qptlist,
				 List *qpqual,
				 Index scanrelid,
				 List *fdw_exprs,
				 List *fdw_private,
				 List *fdw_scan_tlist,
				 List *fdw_recheck_quals,
				 Plan *outer_plan)
{
	ForeignScan *node = makeNode(ForeignScan);
	Plan	   *plan = &node->scan.plan;

	/* cost will be filled in by create_foreignscan_plan */
	plan->targetlist = qptlist;
	plan->qual = qpqual;
	plan->lefttree = outer_plan;
	plan->righttree = NULL;
	node->scan.scanrelid = scanrelid;
	node->operation = CMD_SELECT;
	/* fs_server will be filled in by create_foreignscan_plan */
	node->fs_server = InvalidOid;
	node->fdw_exprs = fdw_exprs;
	node->fdw_private = fdw_private;
	node->fdw_scan_tlist = fdw_scan_tlist;
	node->fdw_recheck_quals = fdw_recheck_quals;
	/* fs_relids will be filled in by create_foreignscan_plan */
	node->fs_relids = NULL;
	/* fsSystemCol will be filled in by create_foreignscan_plan */
	node->fsSystemCol = false;

	return node;
}

static RecursiveUnion *
make_recursive_union(List *tlist,
					 Plan *lefttree,
					 Plan *righttree,
					 int wtParam,
					 List *distinctList,
					 long numGroups)
{
	RecursiveUnion *node = makeNode(RecursiveUnion);
	Plan	   *plan = &node->plan;
	int			numCols = list_length(distinctList);

	plan->targetlist = tlist;
	plan->qual = NIL;
	plan->lefttree = lefttree;
	plan->righttree = righttree;
	node->wtParam = wtParam;

	/*
	 * convert SortGroupClause list into arrays of attr indexes and equality
	 * operators, as wanted by executor
	 */
	node->numCols = numCols;
	if (numCols > 0)
	{
		int			keyno = 0;
		AttrNumber *dupColIdx;
		Oid		   *dupOperators;
		Oid		   *dupCollations;
		ListCell   *slitem;

		dupColIdx = (AttrNumber *) palloc(sizeof(AttrNumber) * numCols);
		dupOperators = (Oid *) palloc(sizeof(Oid) * numCols);
		dupCollations = (Oid *) palloc(sizeof(Oid) * numCols);

		foreach(slitem, distinctList)
		{
			SortGroupClause *sortcl = (SortGroupClause *) lfirst(slitem);
			TargetEntry *tle = get_sortgroupclause_tle(sortcl,
													   plan->targetlist);

			dupColIdx[keyno] = tle->resno;
			dupOperators[keyno] = sortcl->eqop;
			dupCollations[keyno] = exprCollation((Node *) tle->expr);
			Assert(OidIsValid(dupOperators[keyno]));
			keyno++;
		}
		node->dupColIdx = dupColIdx;
		node->dupOperators = dupOperators;
		node->dupCollations = dupCollations;
	}
	node->numGroups = numGroups;

	return node;
}

static BitmapAnd *
make_bitmap_and(List *bitmapplans)
{
	BitmapAnd  *node = makeNode(BitmapAnd);
	Plan	   *plan = &node->plan;

	plan->targetlist = NIL;
	plan->qual = NIL;
	plan->lefttree = NULL;
	plan->righttree = NULL;
	node->bitmapplans = bitmapplans;

	return node;
}

static BitmapOr *
make_bitmap_or(List *bitmapplans)
{
	BitmapOr   *node = makeNode(BitmapOr);
	Plan	   *plan = &node->plan;

	plan->targetlist = NIL;
	plan->qual = NIL;
	plan->lefttree = NULL;
	plan->righttree = NULL;
	node->bitmapplans = bitmapplans;

	return node;
}

NestLoop *
make_nestloop(List *tlist,
			  List *joinclauses,
			  List *otherclauses,
			  List *nestParams,
			  Plan *lefttree,
			  Plan *righttree,
			  JoinType jointype,
			  bool inner_unique)
{
	NestLoop   *node = makeNode(NestLoop);
	Plan	   *plan = &node->join.plan;

	plan->targetlist = tlist;
	plan->qual = otherclauses;
	plan->lefttree = lefttree;
	plan->righttree = righttree;
	node->join.jointype = jointype;
	node->join.inner_unique = inner_unique;
	node->join.joinqual = joinclauses;
	node->nestParams = nestParams;

	return node;
}

static HashJoin *
make_hashjoin(List *tlist,
			  List *joinclauses,
			  List *otherclauses,
			  List *hashclauses,
			  List *hashqualclauses, /* GPDB_12_MERGE_FIXME: Does it need to rid of ? */
			  Plan *lefttree,
			  Plan *righttree,
			  JoinType jointype,
			  bool inner_unique)
{
	HashJoin   *node = makeNode(HashJoin);
	Plan	   *plan = &node->join.plan;

	plan->targetlist = tlist;
	plan->qual = otherclauses;
	plan->lefttree = lefttree;
	plan->righttree = righttree;
	node->hashclauses = hashclauses;
	node->hashqualclauses = hashqualclauses;
	node->join.jointype = jointype;
	node->join.inner_unique = inner_unique;
	node->join.joinqual = joinclauses;

	return node;
}

Hash *
make_hash(Plan *lefttree,
		  Oid skewTable,
		  AttrNumber skewColumn,
		  bool skewInherit)
{
	Hash	   *node = makeNode(Hash);
	Plan	   *plan = &node->plan;

	plan->targetlist = lefttree->targetlist;
	plan->qual = NIL;
	plan->lefttree = lefttree;
	plan->righttree = NULL;

	node->skewTable = skewTable;
	node->skewColumn = skewColumn;
	node->skewInherit = skewInherit;

	node->rescannable = false;	/* CDB (unused for now) */

	return node;
}

MergeJoin *
make_mergejoin(List *tlist,
			   List *joinclauses,
			   List *otherclauses,
			   List *mergeclauses,
			   Oid *mergefamilies,
			   Oid *mergecollations,
			   int *mergestrategies,
			   bool *mergenullsfirst,
			   Plan *lefttree,
			   Plan *righttree,
			   JoinType jointype,
			   bool inner_unique,
			   bool skip_mark_restore)
{
	MergeJoin  *node = makeNode(MergeJoin);
	Plan	   *plan = &node->join.plan;

	plan->targetlist = tlist;
	plan->qual = otherclauses;
	plan->lefttree = lefttree;
	plan->righttree = righttree;
	node->skip_mark_restore = skip_mark_restore;
	node->mergeclauses = mergeclauses;
	node->mergeFamilies = mergefamilies;
	node->mergeCollations = mergecollations;
	node->mergeStrategies = mergestrategies;
	node->mergeNullsFirst = mergenullsfirst;
	node->join.jointype = jointype;
	node->join.inner_unique = inner_unique;
	node->join.joinqual = joinclauses;

	return node;
}

/*
 * make_sort --- basic routine to build a Sort plan node
 *
 * Caller must have built the sortColIdx, sortOperators, collations, and
 * nullsFirst arrays already.
 */
static Sort *
make_sort(Plan *lefttree, int numCols,
		  AttrNumber *sortColIdx, Oid *sortOperators,
		  Oid *collations, bool *nullsFirst)
{
	Sort	   *node = makeNode(Sort);
	Plan	   *plan = &node->plan;

	plan->targetlist = lefttree->targetlist;
	plan->qual = NIL;
	plan->lefttree = lefttree;
	plan->righttree = NULL;
	node->numCols = numCols;
	node->sortColIdx = sortColIdx;
	node->sortOperators = sortOperators;
	node->collations = collations;
	node->nullsFirst = nullsFirst;

	Assert(sortColIdx[0] != 0);

	node->noduplicates = false; /* CDB */

	return node;
}

/*
 * add_sort_cost --- basic routine to accumulate Sort cost into a
 * plan node representing the input cost.
 *
 * Unused arguments (e.g., sortColIdx and sortOperators arrays) are
 * included to allow for future improvements to sort costing.  Note
 * that root may be NULL (e.g. when called outside make_sort).
 */
Plan *
add_sort_cost(PlannerInfo *root, Plan *input, double limit_tuples)
{
	Path		sort_path;		/* dummy for result of cost_sort */

	cost_sort(&sort_path, root, NIL,
			  input->total_cost,
			  input->plan_rows,
			  input->plan_width,
			  0.0,
			  work_mem,
			  limit_tuples);
	input->startup_cost = sort_path.startup_cost;
	input->total_cost = sort_path.total_cost;

	return input;
}

/*
 * prepare_sort_from_pathkeys
 *	  Prepare to sort according to given pathkeys
 *
 * This is used to set up for Sort, MergeAppend, and Gather Merge nodes.  It
 * calculates the executor's representation of the sort key information, and
 * adjusts the plan targetlist if needed to add resjunk sort columns.
 *
 * Input parameters:
 *	  'lefttree' is the plan node which yields input tuples
 *	  'pathkeys' is the list of pathkeys by which the result is to be sorted
 *	  'relids' identifies the child relation being sorted, if any
 *	  'reqColIdx' is NULL or an array of required sort key column numbers
 *	  'adjust_tlist_in_place' is true if lefttree must be modified in-place
 *
 * We must convert the pathkey information into arrays of sort key column
 * numbers, sort operator OIDs, collation OIDs, and nulls-first flags,
 * which is the representation the executor wants.  These are returned into
 * the output parameters *p_numsortkeys etc.
 *
 * When looking for matches to an EquivalenceClass's members, we will only
 * consider child EC members if they belong to given 'relids'.  This protects
 * against possible incorrect matches to child expressions that contain no
 * Vars.
 *
 * If reqColIdx isn't NULL then it contains sort key column numbers that
 * we should match.  This is used when making child plans for a MergeAppend;
 * it's an error if we can't match the columns.
 *
 * If the pathkeys include expressions that aren't simple Vars, we will
 * usually need to add resjunk items to the input plan's targetlist to
 * compute these expressions, since a Sort or MergeAppend node itself won't
 * do any such calculations.  If the input plan type isn't one that can do
 * projections, this means adding a Result node just to do the projection.
 * However, the caller can pass adjust_tlist_in_place = true to force the
 * lefttree tlist to be modified in-place regardless of whether the node type
 * can project --- we use this for fixing the tlist of MergeAppend itself.
 *
 * Returns the node which is to be the input to the Sort (either lefttree,
 * or a Result stacked atop lefttree).
 */
static Plan *
prepare_sort_from_pathkeys(Plan *lefttree, List *pathkeys,
						   Relids relids,
						   const AttrNumber *reqColIdx,
						   bool adjust_tlist_in_place,
						   int *p_numsortkeys,
						   AttrNumber **p_sortColIdx,
						   Oid **p_sortOperators,
						   Oid **p_collations,
						   bool **p_nullsFirst)
{
	List	   *tlist = lefttree->targetlist;
	ListCell   *i;
	int			numsortkeys;
	AttrNumber *sortColIdx;
	Oid		   *sortOperators;
	Oid		   *collations;
	bool	   *nullsFirst;

	/*
	 * We will need at most list_length(pathkeys) sort columns; possibly less
	 */
	numsortkeys = list_length(pathkeys);
	sortColIdx = (AttrNumber *) palloc(numsortkeys * sizeof(AttrNumber));
	sortOperators = (Oid *) palloc(numsortkeys * sizeof(Oid));
	collations = (Oid *) palloc(numsortkeys * sizeof(Oid));
	nullsFirst = (bool *) palloc(numsortkeys * sizeof(bool));

	numsortkeys = 0;

	foreach(i, pathkeys)
	{
		PathKey    *pathkey = (PathKey *) lfirst(i);
		EquivalenceClass *ec = pathkey->pk_eclass;
		EquivalenceMember *em;
		TargetEntry *tle = NULL;
		Oid			pk_datatype = InvalidOid;
		Oid			sortop;
		ListCell   *j;

		if (ec->ec_has_volatile)
		{
			/*
			 * If the pathkey's EquivalenceClass is volatile, then it must
			 * have come from an ORDER BY clause, and we have to match it to
			 * that same targetlist entry.
			 */
			if (ec->ec_sortref == 0)	/* can't happen */
				elog(ERROR, "volatile EquivalenceClass has no sortref");
			tle = get_sortgroupref_tle(ec->ec_sortref, tlist);
			Assert(tle);
			Assert(list_length(ec->ec_members) == 1);
			pk_datatype = ((EquivalenceMember *) linitial(ec->ec_members))->em_datatype;
		}
		else if (reqColIdx != NULL)
		{
			/*
			 * If we are given a sort column number to match, only consider
			 * the single TLE at that position.  It's possible that there is
			 * no such TLE, in which case fall through and generate a resjunk
			 * targetentry (we assume this must have happened in the parent
			 * plan as well).  If there is a TLE but it doesn't match the
			 * pathkey's EC, we do the same, which is probably the wrong thing
			 * but we'll leave it to caller to complain about the mismatch.
			 */
			tle = get_tle_by_resno(tlist, reqColIdx[numsortkeys]);
			if (tle)
			{
				em = find_ec_member_for_tle(ec, tle, relids);
				if (em)
				{
					/* found expr at right place in tlist */
					pk_datatype = em->em_datatype;
				}
				else
					tle = NULL;
			}
		}
		else
		{
			/*
			 * Otherwise, we can sort by any non-constant expression listed in
			 * the pathkey's EquivalenceClass.  For now, we take the first
			 * tlist item found in the EC. If there's no match, we'll generate
			 * a resjunk entry using the first EC member that is an expression
			 * in the input's vars.  (The non-const restriction only matters
			 * if the EC is below_outer_join; but if it isn't, it won't
			 * contain consts anyway, else we'd have discarded the pathkey as
			 * redundant.)
			 *
			 * XXX if we have a choice, is there any way of figuring out which
			 * might be cheapest to execute?  (For example, int4lt is likely
			 * much cheaper to execute than numericlt, but both might appear
			 * in the same equivalence class...)  Not clear that we ever will
			 * have an interesting choice in practice, so it may not matter.
			 */
			foreach(j, tlist)
			{
				tle = (TargetEntry *) lfirst(j);
				em = find_ec_member_for_tle(ec, tle, relids);
				if (em)
				{
					/* found expr already in tlist */
					pk_datatype = em->em_datatype;
					break;
				}
				tle = NULL;
			}
		}

		if (!tle)
		{
			/*
			 * No matching tlist item; look for a computable expression. Note
			 * that we treat Aggrefs as if they were variables; this is
			 * necessary when attempting to sort the output from an Agg node
			 * for use in a WindowFunc (since grouping_planner will have
			 * treated the Aggrefs as variables, too).  Likewise, if we find a
			 * WindowFunc in a sort expression, treat it as a variable.
			 */
			Expr	   *sortexpr = NULL;

			foreach(j, ec->ec_members)
			{
				EquivalenceMember *em = (EquivalenceMember *) lfirst(j);
				List	   *exprvars;
				ListCell   *k;

				/*
				 * We shouldn't be trying to sort by an equivalence class that
				 * contains a constant, so no need to consider such cases any
				 * further.
				 */
				if (em->em_is_const)
					continue;

				/*
				 * Ignore child members unless they belong to the rel being
				 * sorted.
				 */
				if (em->em_is_child &&
					!bms_is_subset(em->em_relids, relids))
					continue;

				sortexpr = em->em_expr;
				exprvars = pull_var_clause((Node *) sortexpr,
										   PVC_INCLUDE_AGGREGATES |
										   PVC_INCLUDE_WINDOWFUNCS |
										   PVC_INCLUDE_PLACEHOLDERS);
				foreach(k, exprvars)
				{
					if (!tlist_member_ignore_relabel(lfirst(k), tlist))
						break;
				}
				list_free(exprvars);
				if (!k)
				{
					pk_datatype = em->em_datatype;
					break;		/* found usable expression */
				}
			}
			if (!j)
				elog(ERROR, "could not find pathkey item to sort");

			/*
			 * Do we need to insert a Result node?
			 */
			if (!adjust_tlist_in_place &&
				!is_projection_capable_plan(lefttree))
			{
				/* copy needed so we don't modify input's tlist below */
				tlist = copyObject(tlist);
				lefttree = inject_projection_plan(lefttree, tlist,
												  lefttree->parallel_safe);
			}

			/* Don't bother testing is_projection_capable_plan again */
			adjust_tlist_in_place = true;

			/*
			 * Add resjunk entry to input's tlist
			 */
			tle = makeTargetEntry(sortexpr,
								  list_length(tlist) + 1,
								  NULL,
								  true);
			tlist = lappend(tlist, tle);
			lefttree->targetlist = tlist;	/* just in case NIL before */
		}

		/*
		 * Look up the correct sort operator from the PathKey's slightly
		 * abstracted representation.
		 */
		sortop = get_opfamily_member(pathkey->pk_opfamily,
									 pk_datatype,
									 pk_datatype,
									 pathkey->pk_strategy);
		if (!OidIsValid(sortop))	/* should not happen */
			elog(ERROR, "missing operator %d(%u,%u) in opfamily %u",
				 pathkey->pk_strategy, pk_datatype, pk_datatype,
				 pathkey->pk_opfamily);

		/* Add the column to the sort arrays */
		sortColIdx[numsortkeys] = tle->resno;
		sortOperators[numsortkeys] = sortop;
		collations[numsortkeys] = ec->ec_collation;
		nullsFirst[numsortkeys] = pathkey->pk_nulls_first;
		numsortkeys++;
	}

	/* Return results */
	*p_numsortkeys = numsortkeys;
	*p_sortColIdx = sortColIdx;
	*p_sortOperators = sortOperators;
	*p_collations = collations;
	*p_nullsFirst = nullsFirst;

	return lefttree;
}

/*
 * find_ec_member_for_tle
 *		Locate an EquivalenceClass member matching the given TLE, if any
 *
 * Child EC members are ignored unless they belong to given 'relids'.
 */
static EquivalenceMember *
find_ec_member_for_tle(EquivalenceClass *ec,
					   TargetEntry *tle,
					   Relids relids)
{
	Expr	   *tlexpr;
	ListCell   *lc;

	/* We ignore binary-compatible relabeling on both ends */
	tlexpr = tle->expr;
	while (tlexpr && IsA(tlexpr, RelabelType))
		tlexpr = ((RelabelType *) tlexpr)->arg;

	foreach(lc, ec->ec_members)
	{
		EquivalenceMember *em = (EquivalenceMember *) lfirst(lc);
		Expr	   *emexpr;

		/*
		 * We shouldn't be trying to sort by an equivalence class that
		 * contains a constant, so no need to consider such cases any further.
		 */
		if (em->em_is_const)
			continue;

		/*
		 * Ignore child members unless they belong to the rel being sorted.
		 */
		if (em->em_is_child &&
			!bms_is_subset(em->em_relids, relids))
			continue;

		/* Match if same expression (after stripping relabel) */
		emexpr = em->em_expr;
		while (emexpr && IsA(emexpr, RelabelType))
			emexpr = ((RelabelType *) emexpr)->arg;

		if (equal(emexpr, tlexpr))
			return em;
	}

	return NULL;
}

/*
 * make_sort_from_pathkeys
 *	  Create sort plan to sort according to given pathkeys
 *
 *	  'lefttree' is the node which yields input tuples
 *	  'pathkeys' is the list of pathkeys by which the result is to be sorted
 *	  'relids' is the set of relations required by prepare_sort_from_pathkeys()
 *	  'add_keys_to_targetlist' is true if it is ok to append to the subplan's
 *				targetlist or insert a Result node atop the subplan to
 *				evaluate sort key exprs that are not already present in the
 *				subplan's tlist.
 */
Sort *
make_sort_from_pathkeys(Plan *lefttree, List *pathkeys, Relids relids)
{
	int			numsortkeys;
	AttrNumber *sortColIdx;
	Oid		   *sortOperators;
	Oid		   *collations;
	bool	   *nullsFirst;

	/* Compute sort column info, and adjust lefttree as needed */
	lefttree = prepare_sort_from_pathkeys(lefttree, pathkeys,
										  relids,
										  NULL,
										  false,
										  &numsortkeys,
										  &sortColIdx,
										  &sortOperators,
										  &collations,
										  &nullsFirst);

	/* Now build the Sort node */
	return make_sort(lefttree, numsortkeys,
					 sortColIdx, sortOperators,
					 collations, nullsFirst);
}

/*
 * make_sort_from_sortclauses
 *	  Create sort plan to sort according to given sortclauses
 *
 *	  'sortcls' is a list of SortGroupClauses
 *	  'lefttree' is the node which yields input tuples
 */
Sort *
make_sort_from_sortclauses(List *sortcls, Plan *lefttree)
{
	List	   *sub_tlist = lefttree->targetlist;
	ListCell   *l;
	int			numsortkeys;
	AttrNumber *sortColIdx;
	Oid		   *sortOperators;
	Oid		   *collations;
	bool	   *nullsFirst;

	/* Convert list-ish representation to arrays wanted by executor */
	numsortkeys = list_length(sortcls);
	sortColIdx = (AttrNumber *) palloc(numsortkeys * sizeof(AttrNumber));
	sortOperators = (Oid *) palloc(numsortkeys * sizeof(Oid));
	collations = (Oid *) palloc(numsortkeys * sizeof(Oid));
	nullsFirst = (bool *) palloc(numsortkeys * sizeof(bool));

	numsortkeys = 0;
	foreach(l, sortcls)
	{
		SortGroupClause *sortcl = (SortGroupClause *) lfirst(l);
		TargetEntry *tle = get_sortgroupclause_tle(sortcl, sub_tlist);

		sortColIdx[numsortkeys] = tle->resno;
		sortOperators[numsortkeys] = sortcl->sortop;
		collations[numsortkeys] = exprCollation((Node *) tle->expr);
		nullsFirst[numsortkeys] = sortcl->nulls_first;
		numsortkeys++;
	}

	return make_sort(lefttree, numsortkeys,
					 sortColIdx, sortOperators,
					 collations, nullsFirst);
}

/*
 * make_sort_from_groupcols
 *	  Create sort plan to sort based on grouping columns
 *
 * 'groupcls' is the list of SortGroupClauses
 * 'grpColIdx' gives the column numbers to use
 *
 * This might look like it could be merged with make_sort_from_sortclauses,
 * but presently we *must* use the grpColIdx[] array to locate sort columns,
 * because the child plan's tlist is not marked with ressortgroupref info
 * appropriate to the grouping node.  So, only the sort ordering info
 * is used from the SortGroupClause entries.
 */
Sort *
make_sort_from_groupcols(List *groupcls,
						 AttrNumber *grpColIdx,
						 Plan *lefttree)
{
	List	   *sub_tlist = lefttree->targetlist;
	ListCell   *l;
	int			numsortkeys;
	AttrNumber *sortColIdx;
	Oid		   *sortOperators;
	Oid		   *collations;
	bool	   *nullsFirst;

	/* Convert list-ish representation to arrays wanted by executor */
	numsortkeys = list_length(groupcls);
	sortColIdx = (AttrNumber *) palloc(numsortkeys * sizeof(AttrNumber));
	sortOperators = (Oid *) palloc(numsortkeys * sizeof(Oid));
	collations = (Oid *) palloc(numsortkeys * sizeof(Oid));
	nullsFirst = (bool *) palloc(numsortkeys * sizeof(bool));

	numsortkeys = 0;

	foreach(l, groupcls)
	{
		SortGroupClause *grpcl = (SortGroupClause *) lfirst(l);
		TargetEntry *tle = get_tle_by_resno(sub_tlist, grpColIdx[numsortkeys]);

		if (!tle)
			elog(ERROR, "could not retrieve tle for sort-from-groupcols");

		sortColIdx[numsortkeys] = tle->resno;
		sortOperators[numsortkeys] = grpcl->sortop;
		collations[numsortkeys] = exprCollation((Node *) tle->expr);
		nullsFirst[numsortkeys] = grpcl->nulls_first;
		numsortkeys++;
	}

	return make_sort(lefttree, numsortkeys,
					 sortColIdx, sortOperators,
					 collations, nullsFirst);
}

/* --------------------------------------------------------------------
 * make_motion -- creates a Motion node.
 * Caller must have built the pHashDefn, pFixedDefn,
 * and pSortDefn structs already.
 * This call only make a motion node, without filling in flow info
 * After calling this function, caller need to call add_slice_to_motion
 * --------------------------------------------------------------------
 */
Motion *
make_motion(PlannerInfo *root, Plan *lefttree,
			int numSortCols, AttrNumber *sortColIdx,
			Oid *sortOperators, Oid *collations, bool *nullsFirst)
{
    Motion *node = makeNode(Motion);
    Plan   *plan = &node->plan;

	Assert(lefttree);
	Assert(!IsA(lefttree, Motion));

	plan->startup_cost = lefttree->startup_cost;
	plan->total_cost = lefttree->total_cost;
	plan->plan_rows = lefttree->plan_rows;
	plan->plan_width = lefttree->plan_width;

	if (IsA(lefttree, ModifyTable))
	{
		ModifyTable *mtplan = (ModifyTable *) lefttree;

		/* See setrefs.c. A ModifyTable doesn't have a valid targetlist */
		if (mtplan->returningLists)
			plan->targetlist = linitial(mtplan->returningLists);
		else
			plan->targetlist = NIL;
	}
	else
	{
		plan->targetlist = lefttree->targetlist;
	}

	plan->qual = NIL;
	plan->lefttree = lefttree;
	plan->righttree = NULL;

	node->numSortCols = numSortCols;
	node->sortColIdx = sortColIdx;
	node->sortOperators = sortOperators;
	node->collations = collations;
	node->nullsFirst = nullsFirst;

#ifdef USE_ASSERT_CHECKING
	/*
	 * If the child node was a Sort, then surely the order the caller gave us
	 * must match that of the underlying sort.
	 */
	if (numSortCols > 0 && IsA(lefttree, Sort))
	{
		Sort	   *childsort = (Sort *) lefttree;
		Assert(childsort->numCols >= node->numSortCols);
		Assert(memcmp(childsort->sortColIdx, node->sortColIdx, node->numSortCols * sizeof(AttrNumber)) == 0);
		Assert(memcmp(childsort->sortOperators, node->sortOperators, node->numSortCols * sizeof(Oid)) == 0);
		Assert(memcmp(childsort->nullsFirst, node->nullsFirst, node->numSortCols * sizeof(bool)) == 0);
	}
#endif

	node->sendSorted = (numSortCols > 0);

	plan->extParam = bms_copy(lefttree->extParam);
	plan->allParam = bms_copy(lefttree->allParam);

	return node;
}

Material *
make_material(Plan *lefttree)
{
	Material   *node = makeNode(Material);
	Plan	   *plan = &node->plan;

	plan->targetlist = lefttree->targetlist;
	plan->qual = NIL;
	plan->lefttree = lefttree;
	plan->righttree = NULL;

	node->cdb_strict = false;

	return node;
}

/*
 * materialize_finished_plan: stick a Material node atop a completed plan
 *
 * There are a couple of places where we want to attach a Material node
 * after completion of create_plan(), without any MaterialPath path.
 * Those places should probably be refactored someday to do this on the
 * Path representation, but it's not worth the trouble yet.
 */
Plan *
materialize_finished_plan(PlannerInfo *root, Plan *subplan)
{
	Plan	   *matplan;
	Path		matpath;		/* dummy for result of cost_material */

	matplan = (Plan *) make_material(subplan);

	/*
	 * XXX horrid kluge: if there are any initPlans attached to the subplan,
	 * move them up to the Material node, which is now effectively the top
	 * plan node in its query level.  This prevents failure in
	 * SS_finalize_plan(), which see for comments.  We don't bother adjusting
	 * the subplan's cost estimate for this.
	 */
	matplan->initPlan = subplan->initPlan;
	subplan->initPlan = NIL;

	/* Set cost data */
	cost_material(&matpath,
				  root,
				  subplan->startup_cost,
				  subplan->total_cost,
				  subplan->plan_rows,
				  subplan->plan_width);
	matplan->startup_cost = matpath.startup_cost;
	matplan->total_cost = matpath.total_cost;
	matplan->plan_rows = subplan->plan_rows;
	matplan->plan_width = subplan->plan_width;
	matplan->parallel_aware = false;
	matplan->parallel_safe = subplan->parallel_safe;

	/*
	 * Since this is applied after calling create_plan(), this becomes the
	 * topmost node in the (sub)plan. We have to keep the 'flow' up to date.
	 */
	matplan->flow = subplan->flow;

	return matplan;
}

Agg *
make_agg(List *tlist, List *qual,
		 AggStrategy aggstrategy, AggSplit aggsplit,
		 bool streaming,
		 int numGroupCols, AttrNumber *grpColIdx, Oid *grpOperators, Oid *grpCollations,
		 List *groupingSets, List *chain,
		 double dNumGroups, Plan *lefttree)
{
	Agg		   *node = makeNode(Agg);
	Plan	   *plan = &node->plan;
	long		numGroups;

	/* Reduce to long, but 'ware overflow! */
	numGroups = (long) Min(dNumGroups, (double) LONG_MAX);

	node->aggstrategy = aggstrategy;
	node->aggsplit = aggsplit;
	node->numCols = numGroupCols;
	node->grpColIdx = grpColIdx;
	node->grpOperators = grpOperators;
	node->grpCollations = grpCollations;
	node->groupingSets = groupingSets;
	node->numGroups = numGroups;
	node->aggParams = NULL;		/* SS_finalize_plan() will fill this */
	node->groupingSets = groupingSets;
	node->chain = chain;
	node->streaming = streaming;

	plan->qual = qual;
	plan->targetlist = tlist;
	plan->lefttree = lefttree;
	plan->righttree = NULL;

	/* GPDB_12_MERGE_FIXME: We had these in GPDB since forever, but now
	 * the caller can pass lefttree == NULL. I assume this isn't really
	 * needed and can be removed? */
#if 0
	plan->extParam = bms_copy(lefttree->extParam);
	plan->allParam = bms_copy(lefttree->allParam);
#endif

	return node;
}

TupleSplit *
make_tup_split(List *tlist,
			   int numDQAs, Bitmapset **dqas_ref_bms,
			   int numGroupCols, AttrNumber *grpColIdx,
			   Plan *lefttree)
{
	TupleSplit *node = makeNode(TupleSplit);
	Plan	   *plan = &node->plan;

	node->numCols    = numGroupCols;
	node->grpColIdx  = grpColIdx;
	node->numDisDQAs = numDQAs;

	node->dqa_args_id_bms = palloc0(sizeof(Bitmapset *) * numDQAs);
	for (int id = 0; id < numDQAs; id++)
		node->dqa_args_id_bms[id] = bms_copy(dqas_ref_bms[id]);

	plan->targetlist = tlist;
	plan->lefttree = lefttree;
	plan->righttree = NULL;

	plan->extParam = bms_copy(lefttree->extParam);
	plan->allParam = bms_copy(lefttree->allParam);

	return node;
}

static WindowAgg *
make_windowagg(List *tlist, Index winref,
			   int partNumCols, AttrNumber *partColIdx, Oid *partOperators, Oid *partCollations,
			   int ordNumCols, AttrNumber *ordColIdx, Oid *ordOperators, Oid *ordCollations,
			   AttrNumber firstOrderCol, Oid firstOrderCmpOperator, bool firstOrderNullsFirst,
			   int frameOptions, Node *startOffset, Node *endOffset,
			   Oid startInRangeFunc, Oid endInRangeFunc,
			   Oid inRangeColl, bool inRangeAsc, bool inRangeNullsFirst,
			   Plan *lefttree)
{
	WindowAgg  *node = makeNode(WindowAgg);
	Plan	   *plan = &node->plan;

	node->winref = winref;
	node->partNumCols = partNumCols;
	node->partColIdx = partColIdx;
	node->partOperators = partOperators;
	node->partCollations = partCollations;
	node->ordNumCols = ordNumCols;
	node->ordColIdx = ordColIdx;
	node->ordOperators = ordOperators;
	node->ordCollations = ordCollations;
	node->firstOrderCol = firstOrderCol;
	node->firstOrderCmpOperator= firstOrderCmpOperator;
	node->firstOrderNullsFirst= firstOrderNullsFirst;
	node->frameOptions = frameOptions;
	node->startOffset = startOffset;
	node->endOffset = endOffset;
	node->startInRangeFunc = startInRangeFunc;
	node->endInRangeFunc = endInRangeFunc;
	node->inRangeColl = inRangeColl;
	node->inRangeAsc = inRangeAsc;
	node->inRangeNullsFirst = inRangeNullsFirst;

	plan->targetlist = tlist;
	plan->lefttree = lefttree;
	plan->righttree = NULL;
	/* WindowAgg nodes never have a qual clause */
	plan->qual = NIL;

	return node;
}

/*
 * distinctList is a list of SortGroupClauses, identifying the targetlist items
 * that should be considered by the Unique filter.  The input path must
 * already be sorted accordingly.
 */
static Unique *
make_unique_from_sortclauses(Plan *lefttree, List *distinctList)
{
	Unique	   *node = makeNode(Unique);
	Plan	   *plan = &node->plan;
	int			numCols = list_length(distinctList);
	int			keyno = 0;
	AttrNumber *uniqColIdx;
	Oid		   *uniqOperators;
	Oid		   *uniqCollations;
	ListCell   *slitem;

	plan->targetlist = lefttree->targetlist;
	plan->qual = NIL;
	plan->lefttree = lefttree;
	plan->righttree = NULL;

	/*
	 * convert SortGroupClause list into arrays of attr indexes and equality
	 * operators, as wanted by executor
	 */
	Assert(numCols > 0);
	uniqColIdx = (AttrNumber *) palloc(sizeof(AttrNumber) * numCols);
	uniqOperators = (Oid *) palloc(sizeof(Oid) * numCols);
	uniqCollations = (Oid *) palloc(sizeof(Oid) * numCols);

	foreach(slitem, distinctList)
	{
		SortGroupClause *sortcl = (SortGroupClause *) lfirst(slitem);
		TargetEntry *tle = get_sortgroupclause_tle(sortcl, plan->targetlist);

		uniqColIdx[keyno] = tle->resno;
		uniqOperators[keyno] = sortcl->eqop;
		uniqCollations[keyno] = exprCollation((Node *) tle->expr);
		Assert(OidIsValid(uniqOperators[keyno]));
		keyno++;
	}

	node->numCols = numCols;
	node->uniqColIdx = uniqColIdx;
	node->uniqOperators = uniqOperators;
	node->uniqCollations = uniqCollations;

	/* CDB */	/* pass DISTINCT to sort */
	if (IsA(lefttree, Sort) && gp_enable_sort_distinct)
	{
		Sort	   *pSort = (Sort *) lefttree;

		pSort->noduplicates = true;
	}

	return node;
}

/*
 * as above, but use pathkeys to identify the sort columns and semantics
 */
static Unique *
make_unique_from_pathkeys(Plan *lefttree, List *pathkeys, int numCols)
{
	Unique	   *node = makeNode(Unique);
	Plan	   *plan = &node->plan;
	int			keyno = 0;
	AttrNumber *uniqColIdx;
	Oid		   *uniqOperators;
	Oid		   *uniqCollations;
	ListCell   *lc;

	plan->targetlist = lefttree->targetlist;
	plan->qual = NIL;
	plan->lefttree = lefttree;
	plan->righttree = NULL;

	/*
	 * Convert pathkeys list into arrays of attr indexes and equality
	 * operators, as wanted by executor.  This has a lot in common with
	 * prepare_sort_from_pathkeys ... maybe unify sometime?
	 */
	Assert(numCols >= 0 && numCols <= list_length(pathkeys));
	uniqColIdx = (AttrNumber *) palloc(sizeof(AttrNumber) * numCols);
	uniqOperators = (Oid *) palloc(sizeof(Oid) * numCols);
	uniqCollations = (Oid *) palloc(sizeof(Oid) * numCols);

	foreach(lc, pathkeys)
	{
		PathKey    *pathkey = (PathKey *) lfirst(lc);
		EquivalenceClass *ec = pathkey->pk_eclass;
		EquivalenceMember *em;
		TargetEntry *tle = NULL;
		Oid			pk_datatype = InvalidOid;
		Oid			eqop;
		ListCell   *j;

		/* Ignore pathkeys beyond the specified number of columns */
		if (keyno >= numCols)
			break;

		if (ec->ec_has_volatile)
		{
			/*
			 * If the pathkey's EquivalenceClass is volatile, then it must
			 * have come from an ORDER BY clause, and we have to match it to
			 * that same targetlist entry.
			 */
			if (ec->ec_sortref == 0)	/* can't happen */
				elog(ERROR, "volatile EquivalenceClass has no sortref");
			tle = get_sortgroupref_tle(ec->ec_sortref, plan->targetlist);
			Assert(tle);
			Assert(list_length(ec->ec_members) == 1);
			pk_datatype = ((EquivalenceMember *) linitial(ec->ec_members))->em_datatype;
		}
		else
		{
			/*
			 * Otherwise, we can use any non-constant expression listed in the
			 * pathkey's EquivalenceClass.  For now, we take the first tlist
			 * item found in the EC.
			 */
			foreach(j, plan->targetlist)
			{
				tle = (TargetEntry *) lfirst(j);
				em = find_ec_member_for_tle(ec, tle, NULL);
				if (em)
				{
					/* found expr already in tlist */
					pk_datatype = em->em_datatype;
					break;
				}
				tle = NULL;
			}
		}

		if (!tle)
			elog(ERROR, "could not find pathkey item to sort");

		/*
		 * Look up the correct equality operator from the PathKey's slightly
		 * abstracted representation.
		 */
		eqop = get_opfamily_member(pathkey->pk_opfamily,
								   pk_datatype,
								   pk_datatype,
								   BTEqualStrategyNumber);
		if (!OidIsValid(eqop))	/* should not happen */
			elog(ERROR, "missing operator %d(%u,%u) in opfamily %u",
				 BTEqualStrategyNumber, pk_datatype, pk_datatype,
				 pathkey->pk_opfamily);

		uniqColIdx[keyno] = tle->resno;
		uniqOperators[keyno] = eqop;
		uniqCollations[keyno] = ec->ec_collation;

		keyno++;
	}

	node->numCols = numCols;
	node->uniqColIdx = uniqColIdx;
	node->uniqOperators = uniqOperators;
	node->uniqCollations = uniqCollations;

	return node;
}

static Gather *
make_gather(List *qptlist,
			List *qpqual,
			int nworkers,
			int rescan_param,
			bool single_copy,
			Plan *subplan)
{
	Gather	   *node = makeNode(Gather);
	Plan	   *plan = &node->plan;

	plan->targetlist = qptlist;
	plan->qual = qpqual;
	plan->lefttree = subplan;
	plan->righttree = NULL;
	node->num_workers = nworkers;
	node->rescan_param = rescan_param;
	node->single_copy = single_copy;
	node->invisible = false;
	node->initParam = NULL;

	return node;
}

/*
 * distinctList is a list of SortGroupClauses, identifying the targetlist
 * items that should be considered by the SetOp filter.  The input path must
 * already be sorted accordingly.
 */
static SetOp *
make_setop(SetOpCmd cmd, SetOpStrategy strategy, Plan *lefttree,
		   List *distinctList, AttrNumber flagColIdx, int firstFlag,
		   long numGroups)
{
	SetOp	   *node = makeNode(SetOp);
	Plan	   *plan = &node->plan;
	int			numCols = list_length(distinctList);
	int			keyno = 0;
	AttrNumber *dupColIdx;
	Oid		   *dupOperators;
	Oid		   *dupCollations;
	ListCell   *slitem;

	plan->targetlist = lefttree->targetlist;
	plan->qual = NIL;
	plan->lefttree = lefttree;
	plan->righttree = NULL;

	/*
	 * convert SortGroupClause list into arrays of attr indexes and equality
	 * operators, as wanted by executor
	 */
	dupColIdx = (AttrNumber *) palloc(sizeof(AttrNumber) * numCols);
	dupOperators = (Oid *) palloc(sizeof(Oid) * numCols);
	dupCollations = (Oid *) palloc(sizeof(Oid) * numCols);

	foreach(slitem, distinctList)
	{
		SortGroupClause *sortcl = (SortGroupClause *) lfirst(slitem);
		TargetEntry *tle = get_sortgroupclause_tle(sortcl, plan->targetlist);

		dupColIdx[keyno] = tle->resno;
		dupOperators[keyno] = sortcl->eqop;
		dupCollations[keyno] = exprCollation((Node *) tle->expr);
		Assert(OidIsValid(dupOperators[keyno]));
		keyno++;
	}

	node->cmd = cmd;
	node->strategy = strategy;
	node->numCols = numCols;
	node->dupColIdx = dupColIdx;
	node->dupOperators = dupOperators;
	node->dupCollations = dupCollations;
	node->flagColIdx = flagColIdx;
	node->firstFlag = firstFlag;
	node->numGroups = numGroups;

	return node;
}

/*
 * make_lockrows
 *	  Build a LockRows plan node
 */
static LockRows *
make_lockrows(Plan *lefttree, List *rowMarks, int epqParam)
{
	LockRows   *node = makeNode(LockRows);
	Plan	   *plan = &node->plan;

	plan->targetlist = lefttree->targetlist;
	plan->qual = NIL;
	plan->lefttree = lefttree;
	plan->righttree = NULL;

	node->rowMarks = rowMarks;
	node->epqParam = epqParam;

	return node;
}

/*
 * make_limit
 *	  Build a Limit plan node
 */
Limit *
make_limit(Plan *lefttree, Node *limitOffset, Node *limitCount)
{
	Limit	   *node = makeNode(Limit);
	Plan	   *plan = &node->plan;

	plan->targetlist = lefttree->targetlist;
	plan->qual = NIL;
	plan->lefttree = lefttree;
	plan->righttree = NULL;

	node->limitOffset = limitOffset;
	node->limitCount = limitCount;

	return node;
}

/*
 * make_result
 *	  Build a Result plan node
 */
Result *
make_result(List *tlist,
			Node *resconstantqual,
			Plan *subplan)
{
	Result	   *node = makeNode(Result);
	Plan	   *plan = &node->plan;

	plan->targetlist = tlist;
	plan->qual = NIL;
	plan->lefttree = subplan;
	plan->righttree = NULL;
	node->resconstantqual = resconstantqual;

	node->numHashFilterCols = 0;
	node->hashFilterColIdx = NULL;
	node->hashFilterFuncs = NULL;

	return node;
}

/*
 * make_project_set
 *	  Build a ProjectSet plan node
 */
static ProjectSet *
make_project_set(List *tlist,
				 Plan *subplan)
{
	ProjectSet *node = makeNode(ProjectSet);
	Plan	   *plan = &node->plan;

	plan->targetlist = tlist;
	plan->qual = NIL;
	plan->lefttree = subplan;
	plan->righttree = NULL;

	return node;
}

/*
 * make_modifytable
 *	  Build a ModifyTable plan node
 */
static ModifyTable *
make_modifytable(PlannerInfo *root,
				 CmdType operation, bool canSetTag,
				 Index nominalRelation, Index rootRelation,
				 bool partColsUpdated,
				 List *resultRelations, List *subplans, List *subroots,
				 List *withCheckOptionLists, List *returningLists,
				 List *is_split_updates,
				 List *rowMarks, OnConflictExpr *onconflict, int epqParam)
{
	ModifyTable *node = makeNode(ModifyTable);
	List	   *fdw_private_list;
	Bitmapset  *direct_modify_plans;
	ListCell   *lc;
	ListCell   *lc2;
	int			i;

	Assert(list_length(resultRelations) == list_length(subplans));
	Assert(list_length(resultRelations) == list_length(subroots));
	Assert(withCheckOptionLists == NIL ||
		   list_length(resultRelations) == list_length(withCheckOptionLists));
	Assert(returningLists == NIL ||
		   list_length(resultRelations) == list_length(returningLists));
	Assert(list_length(resultRelations) == list_length(is_split_updates));

	node->plan.lefttree = NULL;
	node->plan.righttree = NULL;
	node->plan.qual = NIL;
	/* setrefs.c will fill in the targetlist, if needed */
	node->plan.targetlist = NIL;

	node->operation = operation;
	node->canSetTag = canSetTag;
	node->nominalRelation = nominalRelation;
	node->rootRelation = rootRelation;
	node->partColsUpdated = partColsUpdated;
	node->resultRelations = resultRelations;
	node->resultRelIndex = -1;	/* will be set correctly in setrefs.c */
	node->rootResultRelIndex = -1;	/* will be set correctly in setrefs.c */
	node->plans = subplans;
	if (!onconflict)
	{
		node->onConflictAction = ONCONFLICT_NONE;
		node->onConflictSet = NIL;
		node->onConflictWhere = NULL;
		node->arbiterIndexes = NIL;
		node->exclRelRTI = 0;
		node->exclRelTlist = NIL;
	}
	else
	{
		node->onConflictAction = onconflict->action;
		node->onConflictSet = onconflict->onConflictSet;
		node->onConflictWhere = onconflict->onConflictWhere;

		/*
		 * If a set of unique index inference elements was provided (an
		 * INSERT...ON CONFLICT "inference specification"), then infer
		 * appropriate unique indexes (or throw an error if none are
		 * available).
		 */
		node->arbiterIndexes = infer_arbiter_indexes(root);

		node->exclRelRTI = onconflict->exclRelIndex;
		node->exclRelTlist = onconflict->exclRelTlist;
	}
	node->withCheckOptionLists = withCheckOptionLists;
	node->returningLists = returningLists;
	node->rowMarks = rowMarks;
	node->epqParam = epqParam;

	node->isSplitUpdates = is_split_updates;

	/*
	 * For each result relation that is a foreign table, allow the FDW to
	 * construct private plan data, and accumulate it all into a list.
	 */
	fdw_private_list = NIL;
	direct_modify_plans = NULL;
	i = 0;
	forboth(lc, resultRelations, lc2, subroots)
	{
		Index		rti = lfirst_int(lc);
		PlannerInfo *subroot = lfirst_node(PlannerInfo, lc2);
		FdwRoutine *fdwroutine;
		List	   *fdw_private;
		bool		direct_modify;

		/*
		 * If possible, we want to get the FdwRoutine from our RelOptInfo for
		 * the table.  But sometimes we don't have a RelOptInfo and must get
		 * it the hard way.  (In INSERT, the target relation is not scanned,
		 * so it's not a baserel; and there are also corner cases for
		 * updatable views where the target rel isn't a baserel.)
		 */
		if (rti < subroot->simple_rel_array_size &&
			subroot->simple_rel_array[rti] != NULL)
		{
			RelOptInfo *resultRel = subroot->simple_rel_array[rti];

			fdwroutine = resultRel->fdwroutine;
		}
		else
		{
			RangeTblEntry *rte = planner_rt_fetch(rti, subroot);

			Assert(rte->rtekind == RTE_RELATION);
			if (rte->relkind == RELKIND_FOREIGN_TABLE)
				fdwroutine = GetFdwRoutineByRelId(rte->relid);
			else
				fdwroutine = NULL;
		}

		/*
		 * Try to modify the foreign table directly if (1) the FDW provides
		 * callback functions needed for that and (2) there are no local
		 * structures that need to be run for each modified row: row-level
		 * triggers on the foreign table, stored generated columns, WITH CHECK
		 * OPTIONs from parent views.
		 */
		direct_modify = false;
		if (fdwroutine != NULL &&
			fdwroutine->PlanDirectModify != NULL &&
			fdwroutine->BeginDirectModify != NULL &&
			fdwroutine->IterateDirectModify != NULL &&
			fdwroutine->EndDirectModify != NULL &&
			withCheckOptionLists == NIL &&
			!has_row_triggers(subroot, rti, operation) &&
			!has_stored_generated_columns(subroot, rti))
			direct_modify = fdwroutine->PlanDirectModify(subroot, node, rti, i);
		if (direct_modify)
			direct_modify_plans = bms_add_member(direct_modify_plans, i);

		if (!direct_modify &&
			fdwroutine != NULL &&
			fdwroutine->PlanForeignModify != NULL)
			fdw_private = fdwroutine->PlanForeignModify(subroot, node, rti, i);
		else
			fdw_private = NIL;
		fdw_private_list = lappend(fdw_private_list, fdw_private);
		i++;
	}
	node->fdwPrivLists = fdw_private_list;
	node->fdwDirectModifyPlans = direct_modify_plans;

	return node;
}

/*
 * is_projection_capable_path
 *		Check whether a given Path node is able to do projection.
 */
bool
is_projection_capable_path(Path *path)
{
	/* Most plan types can project, so just list the ones that can't */
	switch (path->pathtype)
	{
		case T_Hash:
		case T_Material:
		case T_Sort:
		case T_Unique:
		case T_SetOp:
		case T_LockRows:
		case T_Limit:
		case T_ModifyTable:
		case T_MergeAppend:
		case T_RecursiveUnion:
		case T_Motion:
		case T_ShareInputScan:
		case T_PartitionSelector:
			return false;
		case T_Append:

			/*
			 * Append can't project, but if an AppendPath is being used to
			 * represent a dummy path, what will actually be generated is a
			 * Result which can project.
			 */
			return IS_DUMMY_APPEND(path);
		case T_ProjectSet:

			/*
			 * Although ProjectSet certainly projects, say "no" because we
			 * don't want the planner to randomly replace its tlist with
			 * something else; the SRFs have to stay at top level.  This might
			 * get relaxed later.
			 */
			return false;
		default:
			break;
	}
	return true;
}

/*
 * is_projection_capable_plan
 *		Check whether a given Plan node is able to do projection.
 */
bool
is_projection_capable_plan(Plan *plan)
{
	/* Most plan types can project, so just list the ones that can't */
	switch (nodeTag(plan))
	{
		case T_Hash:
		case T_Material:
		case T_Sort:
		case T_Unique:
		case T_SetOp:
		case T_LockRows:
		case T_Limit:
		case T_ModifyTable:
		case T_Append:
		case T_MergeAppend:
		case T_RecursiveUnion:
		case T_Motion:
		case T_ShareInputScan:
		case T_Sequence:
		case T_PartitionSelector:
			return false;
		case T_ProjectSet:

			/*
			 * Although ProjectSet certainly projects, say "no" because we
			 * don't want the planner to randomly replace its tlist with
			 * something else; the SRFs have to stay at top level.  This might
			 * get relaxed later.
			 */
			return false;
		default:
			break;
	}
	return true;
}

/*
 * plan_pushdown_tlist
 *
 * If the given Plan node does projection, the same node is returned after
 * replacing its targetlist with the given targetlist.
 *
 * Otherwise, returns a Result node with the given targetlist, inserted atop
 * the given plan.
 */
Plan *
plan_pushdown_tlist(PlannerInfo *root, Plan *plan, List *tlist)
{
	bool		need_result;

	if (!is_projection_capable_plan(plan) &&
		!tlist_same_exprs(tlist, plan->targetlist))
	{
		need_result = true;
	}
	else
		need_result = false;

	if (!need_result)
	{
		/* Install the new targetlist. */
		plan->targetlist = tlist;
	}
	else
	{
		Plan	   *subplan = plan;

		/* Insert a Result node to evaluate the targetlist. */
		plan = (Plan *) inject_projection_plan(subplan, tlist, subplan->parallel_safe);
	}
	return plan;
}	/* plan_pushdown_tlist */

static TargetEntry *
find_junk_tle(List *targetList, const char *junkAttrName)
{
	ListCell	*lct;

	foreach(lct, targetList)
	{
		TargetEntry	*tle = (TargetEntry*) lfirst(lct);

		if (!tle->resjunk)
			continue;

		if (!tle->resname)
			continue;

		if (strcmp(tle->resname, junkAttrName) == 0)
			return tle;
	}
	return NULL;
}

/*
 * cdbpathtoplan_create_motion_plan
 */
static Motion *
cdbpathtoplan_create_motion_plan(PlannerInfo *root,
								 CdbMotionPath *path,
								 Plan *subplan)
{
	Motion	   *motion = NULL;
	Path	   *subpath = path->subpath;
	/*
	 * numHashSegments is only used for hash motion.
	 * It's the module number of the cdb hash, its value
	 * is not necessarily the same as the number of segments
	 * in the parent slice.
	 */
	int			numHashSegments;
	numHashSegments = CdbPathLocus_NumSegments(path->path.locus);

	if (path->is_explicit_motion)
	{
		TargetEntry *segmentid_tle;

		Assert(CdbPathLocus_IsPartitioned(path->path.locus));

		/*
		 * The junk columns in the subplan need to be labeled as such, otherwise
		 * we won't find the "gp_segment_id" column.
		 *
		 * The target list of a SplitUpdate is correctly labeled already. It has
		 * different layout than normal ModifyTable inputs, because it contains
		 * the DMLActionExpr column, so we cannot apply the
		 * labeling here even if we wanted.
		 */
		if (!IsA(subplan, SplitUpdate))
			apply_tlist_labeling(subplan->targetlist, root->processed_tlist);

		segmentid_tle = find_junk_tle(subplan->targetlist, "gp_segment_id");
		if (!segmentid_tle)
			elog(ERROR, "could not find gp_segment_id in subplan's targetlist");
		motion = (Motion *) make_explicit_motion(root, subplan, segmentid_tle->resno);
	}
	else if (path->policy)
	{
		List	   *hashExprs = NIL;
		List	   *hashOpfamilies = NIL;

		for (int i = 0; i < path->policy->nattrs; ++i)
		{
			AttrNumber	attno = path->policy->attrs[i];
			Expr	   *expr;
			Oid			opfamily = get_opclass_family(path->policy->opclasses[i]);

			expr = list_nth(subpath->pathtarget->exprs, attno - 1);

			hashExprs = lappend(hashExprs, expr);
			hashOpfamilies = lappend_oid(hashOpfamilies, opfamily);
		}

		motion = make_hashed_motion(subplan,
									hashExprs,
									hashOpfamilies,
									numHashSegments);
	}
	else if (CdbPathLocus_IsOuterQuery(path->path.locus))
	{
		motion = make_union_motion(subplan);
		motion->motionType = MOTIONTYPE_OUTER_QUERY;
	}
	/* Send all tuples to a single process? */
	else if (CdbPathLocus_IsBottleneck(path->path.locus))
	{
		if (path->path.pathkeys)
		{
			Plan	   *prep;
			int			numSortCols;
			AttrNumber *sortColIdx;
			Oid		   *sortOperators;
			Oid		   *collations;
			bool		*nullsFirst;

			/*
			 * Build sort key info to define our Merge Receive keys.
			 */
			prep = prepare_sort_from_pathkeys(subplan,
											  path->path.pathkeys,
											  subpath->parent->relids,
											  NULL,
											  false,
											  &numSortCols,
											  &sortColIdx,
											  &sortOperators,
											  &collations,
											  &nullsFirst);

			if (prep)
			{
				/*
				 * Create a Merge Receive to preserve ordering.
				 *
				 * prepare_sort_from_pathkeys() might return a Result node, if
				 * one would needs to be inserted above the Sort. We don't
				 * create an actual Sort node here, the input is already
				 * ordered, but use the Result node, if any, as the input to
				 * the Motion node. (I'm not sure if that is possible with
				 * Gather Motion nodes. Since the input is already ordered,
				 * presumably the target list already contains the expressions
				 * for the key columns. But better safe than sorry.)
				 */
				subplan = prep;
				motion = make_sorted_union_motion(root, subplan, numSortCols, sortColIdx, sortOperators, collations,
												  nullsFirst);
			}
			else
			{
				/* Degenerate ordering... build unordered Union Receive */
				motion = make_union_motion(subplan);
			}
		}

		/* Unordered Union Receive */
		else
		{
			motion = make_union_motion(subplan);
		}
	}

	/* Send all of the tuples to all of the QEs in gang above... */
	else if (CdbPathLocus_IsReplicated(path->path.locus))
		motion = make_broadcast_motion(subplan);

	/* Hashed redistribution to all QEs in gang above... */
	else if (CdbPathLocus_IsHashed(path->path.locus) ||
			 CdbPathLocus_IsHashedOJ(path->path.locus))
	{
		List	   *hashExprs;
		List	   *hashOpfamilies;

		cdbpathlocus_get_distkey_exprs(path->path.locus,
									   path->path.parent->relids,
									   subplan->targetlist,
									   &hashExprs, &hashOpfamilies);
		if (!hashExprs)
			elog(ERROR, "could not find hash distribution key expressions in target list");

        motion = make_hashed_motion(subplan,
									hashExprs,
									hashOpfamilies,
									numHashSegments);
    }
	/* Hashed redistribution to all QEs in gang above... */
	else if (CdbPathLocus_IsStrewn(path->path.locus))
	{
		motion = make_hashed_motion(subplan,
									NIL,
									NIL,
									numHashSegments);
	}
	else
		elog(ERROR, "unexpected target locus type %d for Motion node", path->path.locus.locustype);

	/* Remember that this subtree contains a Motion */
	root->numMotions++;

	return motion;
}								/* cdbpathtoplan_create_motion_plan */

/*
 * append_initplan_for_function_scan
 *
 * CDB: gpdb specific function to append an initplan node for function scan.
 *
 * Note that append initplan for function scan node only takes effect when
 * the function location is PROEXECLOCATION_INITPLAN and optimizer is off.
 *
 * Considering functions which include DDLs, they cannot run on QEs.
 * But for query like 'create table t as select * from f();' QD needs to do
 * the CTAS work and function f() will be run on EntryDB, which is also a QE.
 * To support this kind of query in GPDB, we run the function scan on initplan
 * firstly, and store the results into tuplestore, later the function scan
 * on EnrtyDB could fetch tuple from tuplestore instead of executing the real
 * fucntion.
 */
static void
append_initplan_for_function_scan(PlannerInfo *root, Path *best_path, Plan *plan)
{
	FunctionScan *fsplan = (FunctionScan *)plan;
	char	exec_location;
	Param	*prm;
	RangeTblFunction	*rtfunc;
	FuncExpr	*funcexpr;

	/*
	 * In utility mode (or when planning a local query in QE), ignore EXECUTE
	 * ON markings and run the function the normal way.
	 */
	if (Gp_role != GP_ROLE_DISPATCH)
		return;

	/*
	 * If INITPLAN function is executed on QD, there is no 
	 * need to add additional initplan to run this function.
	 * Recall that the reason to introduce INITPLAN function
	 * is that function runing on QE can not do dispatch.
	 */
	if (root->curSlice->parentIndex == -1)
		return;

	/* Currently we limit function number to one */
	if (list_length(fsplan->functions) != 1)
		return;

	rtfunc = (RangeTblFunction *) linitial(fsplan->functions);
	
	if (!IsA(rtfunc->funcexpr, FuncExpr))
		return;

	/* function must be specified EXECUTE ON INITPLAN */
	funcexpr = (FuncExpr *) rtfunc->funcexpr;
	exec_location = func_exec_location(funcexpr->funcid);
	if (exec_location != PROEXECLOCATION_INITPLAN)
		return;

	/* 
	 * create a copied FunctionScan plan as a initplan
	 * Initplan is responsible to run the real function
	 * and store the result into tuplestore.
	 * Original FunctionScan just read the tuple store
	 * (indicated by resultInTupleStore) and return the
	 * result to upper plan node.
	 *
	 * the following param of initplan is a dummy param.
	 * this param is not used by the main plan, since when
	 * function scan is running in initplan, it stores the
	 * result rows in tuplestore instead of a scalar param
	 */
	prm = makeNode(Param);
	prm->paramkind = PARAM_EXEC;
	prm->paramid = list_length(root->glob->paramExecTypes);

	root->glob->paramExecTypes = lappend_oid(root->glob->paramExecTypes,
											 funcexpr->funcresulttype);

	fsplan->param = prm;
	fsplan->resultInTupleStore = true;

	/*
	 * We are going to construct what is effectively a sub-SELECT query, so
	 * clone the current query level's state and adjust it to make it look
	 * like a subquery.  Any outer references will now be one level higher
	 * than before.  (This means that when we are done, there will be no Vars
	 * of level 1, which is why the subquery can become an initplan.)
	 */
	PlannerInfo *subroot;
	Query	   *parse;
	subroot = (PlannerInfo *) palloc(sizeof(PlannerInfo));
	memcpy(subroot, root, sizeof(PlannerInfo));
	subroot->query_level++;
	subroot->parent_root = root;
	/* reset subplan-related stuff */
	subroot->plan_params = NIL;
	subroot->outer_params = NULL;
	subroot->init_plans = NIL;
	subroot->cte_plan_ids = NIL;

	subroot->parse = parse = (Query *) copyObject(root->parse);
	IncrementVarSublevelsUp((Node *) parse, 1, 1);

	/* append_rel_list might contain outer Vars? */
	subroot->append_rel_list = (List *) copyObject(root->append_rel_list);
	IncrementVarSublevelsUp((Node *) subroot->append_rel_list, 1, 1);

	/* create initplan for this FunctionScan plan */
	FunctionScan* initplan =(FunctionScan*) copyObject(plan);
	initplan->resultInTupleStore = false;
	
	SS_make_initplan_from_plan(root, subroot, (Plan *)initplan, root->curSlice, prm, true);

	/* record the initplan id which is used to find the right tuplestore */
	fsplan->initplanId = list_length(root->glob->subplans);

	/* Decorate the top node of the plan with a Flow node. */
	initplan->scan.plan.flow = cdbpathtoplan_create_flow(root, best_path->locus);
}

/*
 * contain_motion
 * This function walks the joinqual list to  see there is
 * any motion node in it. The only case a qual contains motion
 * is that it is a SubPlan and the SubPlan contains motion.
 */
static bool
contain_motion(PlannerInfo *root, Node *node)
{
	contain_motion_walk_context ctx;
	planner_init_plan_tree_base(&ctx.base, root);
	ctx.result = false;
	ctx.seen_subplans = NULL;

	(void) contain_motion_walk(node, &ctx);

	return ctx.result;
}

static bool
contain_motion_walk(Node *node, contain_motion_walk_context *ctx)
{
	PlannerInfo *root = (PlannerInfo *) ctx->base.node;

	if (ctx->result)
		return true;

	if (node == NULL)
		return false;

	if (IsA(node, SubPlan))
	{
		SubPlan	   *spexpr = (SubPlan *) node;
		int			plan_id = spexpr->plan_id;

		if (!bms_is_member(plan_id, ctx->seen_subplans))
		{
			ctx->seen_subplans = bms_add_member(ctx->seen_subplans, plan_id);

			if (spexpr->is_initplan)
				return false;

			Plan *plan = list_nth(root->glob->subplans, plan_id - 1);
			return plan_tree_walker((Node *) plan, contain_motion_walk, ctx, true);
		}
	}

	if (IsA(node, Motion))
	{
		ctx->result = true;
		return true;
	}

	return plan_tree_walker((Node *) node, contain_motion_walk, ctx, true);
}<|MERGE_RESOLUTION|>--- conflicted
+++ resolved
@@ -1996,6 +1996,7 @@
 	 * we don't optimize it away.
 	 */
 	if (!best_path->cdb_restrict_clauses && use_physical_tlist(root, &best_path->path, flags) &&
+		!best_path->force &&
 		!pathtarget_contains_rowidexpr(best_path->path.pathtarget))
 	{
 		/*
@@ -2009,7 +2010,9 @@
 			apply_pathtarget_labeling_to_tlist(tlist,
 											   best_path->path.pathtarget);
 	}
-	else if (!best_path->cdb_restrict_clauses && is_projection_capable_path(best_path->subpath))
+	else if (!best_path->cdb_restrict_clauses &&
+			 !best_path->force &&
+			 is_projection_capable_path(best_path->subpath))
 	{
 		/*
 		 * Our caller requires that we return the exact tlist, but no separate
@@ -2029,11 +2032,14 @@
 		 */
 		subplan = create_plan_recurse(root, best_path->subpath, 0);
 		tlist = build_path_tlist(root, &best_path->path);
-		needs_result_node = !tlist_same_exprs(tlist, subplan->targetlist);
-	}
-
-	/*
-<<<<<<< HEAD
+
+		if (best_path->force)
+			needs_result_node = true;
+		else
+			needs_result_node = !tlist_same_exprs(tlist, subplan->targetlist);
+	}
+
+	/*
 	 * If we make a different decision about whether to include a Result node
 	 * than create_projection_path did, we'll have made slightly wrong cost
 	 * estimates; but label the plan with the cost estimates we actually used,
@@ -2043,26 +2049,6 @@
 	 */
     if (!best_path->cdb_restrict_clauses &&
             !needs_result_node)
-=======
-	 * We might not really need a Result node here, either because the subplan
-	 * can project or because it's returning the right list of expressions
-	 * anyway.  Usually create_projection_path will have detected that and set
-	 * dummypp if we don't need a Result; but its decision can't be final,
-	 * because some createplan.c routines change the tlists of their nodes.
-	 * (An example is that create_merge_append_plan might add resjunk sort
-	 * columns to a MergeAppend.)  So we have to recheck here.  If we do
-	 * arrive at a different answer than create_projection_path did, we'll
-	 * have made slightly wrong cost estimates; but label the plan with the
-	 * cost estimates we actually used, not "corrected" ones.  (XXX this could
-	 * be cleaned up if we moved more of the sortcolumn setup logic into Path
-	 * creation, but that would add expense to creating Paths we might end up
-	 * not using.)
-	 */
-	if (!best_path->cdb_restrict_clauses &&
-		!best_path->force &&
-		(is_projection_capable_path(best_path->subpath) ||
-		 tlist_same_exprs(tlist, subplan->targetlist)))
->>>>>>> 86ded366
 	{
 		/* Don't need a separate Result, just assign tlist to subplan */
 		plan = subplan;
