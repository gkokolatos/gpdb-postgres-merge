--- conflicted
+++ resolved
@@ -17,13 +17,9 @@
  * scan all the rows anyway.
  *
  *
-<<<<<<< HEAD
  * Portions Copyright (c) 2006-2008, Greenplum inc
  * Portions Copyright (c) 2012-Present Pivotal Software, Inc.
- * Portions Copyright (c) 1996-2013, PostgreSQL Global Development Group
-=======
  * Portions Copyright (c) 1996-2014, PostgreSQL Global Development Group
->>>>>>> ab76208e
  * Portions Copyright (c) 1994, Regents of the University of California
  *
  *
@@ -564,44 +560,24 @@
 	 */
 	plan = create_plan(subroot, mminfo->path);
 
-<<<<<<< HEAD
-	/* Replace the plan's tlist with a copy of the one we built above. */
-	plan = plan_pushdown_tlist(root, plan, copyObject(subparse->targetList));
-
-	if (plan->flow->flotype == FLOW_SINGLETON)
-	{
-		/* ok */
-	}
-	else if (plan->flow->flotype == FLOW_PARTITIONED)
-	{
-		plan = (Plan *) make_motion_gather(subroot, plan, -1,
-										   subroot->sort_pathkeys);
-	}
-	else
-		elog(ERROR, "MIN/MAX subplan has unexpected flowtype: %d", plan->flow->type);
-=======
 	/*
 	 * If the top-level plan node is one that cannot do expression evaluation
 	 * and its existing target list isn't already what we need, we must insert
 	 * a Result node to project the desired tlist.
 	 */
-	if (!is_projection_capable_plan(plan) &&
-		!tlist_same_exprs(subparse->targetList, plan->targetlist))
-	{
-		plan = (Plan *) make_result(subroot,
-									subparse->targetList,
-									NULL,
-									plan);
+	plan = plan_pushdown_tlist(root, plan, copyObject(subparse->targetList));
+
+	if (plan->flow->flotype == FLOW_SINGLETON)
+	{
+		/* ok */
+	}
+	else if (plan->flow->flotype == FLOW_PARTITIONED)
+	{
+		plan = (Plan *) make_motion_gather(subroot, plan, -1,
+										   subroot->sort_pathkeys);
 	}
 	else
-	{
-		/*
-		 * Otherwise, just replace the subplan's flat tlist with the desired
-		 * tlist.
-		 */
-		plan->targetlist = subparse->targetList;
-	}
->>>>>>> ab76208e
+		elog(ERROR, "MIN/MAX subplan has unexpected flowtype: %d", plan->flow->type);
 
 	if (!focusPlan(plan, true, false))
 		elog(ERROR, "could not focus MIN/MAX subplan");
