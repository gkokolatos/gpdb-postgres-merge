--- conflicted
+++ resolved
@@ -3230,10 +3230,14 @@
 
 			if (parse->canOptSelectLockingClause)
 			{
-<<<<<<< HEAD
+#if 0
+				/*
+				 * GPDB_95_MERGE_FIXME: We added this but probably no
+				 * longer needed since canOptSelectLockingClause was introduced
+				 */
 				RelOptInfo *brel = root->simple_rel_array[rc->rti];
 
-				/* 
+				/*
 				 * RTEs are not promised to be built to base rels.
 				 * eg: select * from inh_table for share/update, inh_table has
 				 * row level security policy, it is turned into a subquery in
@@ -3242,23 +3246,8 @@
 				 */
 				if (!brel)
 					continue;
-
-				if (GpPolicyIsPartitioned(brel->cdbpolicy) ||
-					GpPolicyIsReplicated(brel->cdbpolicy))
-				{
-					if (rc->markType == ROW_MARK_EXCLUSIVE)
-						rc->markType = ROW_MARK_TABLE_EXCLUSIVE;
-					else
-						rc->markType = ROW_MARK_TABLE_SHARE;
-				}
-			}
-
-			/* We only need LockRows for the tuple-level locks */
-			if (rc->markType != ROW_MARK_TABLE_EXCLUSIVE &&
-				rc->markType != ROW_MARK_TABLE_SHARE)
-=======
+#endif
 				rc->canOptSelectLockingClause = true;
->>>>>>> 6df9dfa3
 				newmarks = lappend(newmarks, rc);
 			}
 		}
