/*-------------------------------------------------------------------------
 *
 * relnode.c
 *	  Relation-node lookup/construction routines
 *
 * Portions Copyright (c) 2005-2008, Greenplum inc
 * Portions Copyright (c) 2012-Present Pivotal Software, Inc.
 * Portions Copyright (c) 1996-2019, PostgreSQL Global Development Group
 * Portions Copyright (c) 1994, Regents of the University of California
 *
 *
 * IDENTIFICATION
 *	  src/backend/optimizer/util/relnode.c
 *
 *-------------------------------------------------------------------------
 */
#include "postgres.h"

#include <limits.h>

#include "miscadmin.h"
#include "optimizer/appendinfo.h"
#include "optimizer/clauses.h"
#include "optimizer/cost.h"
#include "optimizer/inherit.h"
#include "optimizer/pathnode.h"
#include "optimizer/paths.h"
#include "optimizer/placeholder.h"
#include "optimizer/plancat.h"
#include "optimizer/restrictinfo.h"
#include "optimizer/tlist.h"
#include "partitioning/partbounds.h"
#include "utils/hsearch.h"

#include "catalog/gp_distribution_policy.h"
#include "cdb/cdbpath.h"
#include "cdb/cdbutil.h"
#include "nodes/makefuncs.h"                /* makeVar() */
#include "nodes/nodeFuncs.h"
#include "optimizer/var.h"                  /* contain_vars_of_level_or_above */
#include "parser/parse_expr.h"              /* exprType(), exprTypmod() */
#include "parser/parsetree.h"
#include "utils/lsyscache.h"

typedef struct JoinHashEntry
{
	Relids		join_relids;	/* hash key --- MUST BE FIRST */
	RelOptInfo *join_rel;
} JoinHashEntry;

static List *build_joinrel_restrictlist(PlannerInfo *root,
										RelOptInfo *joinrel,
										RelOptInfo *outer_rel,
										RelOptInfo *inner_rel);
static void build_joinrel_joinlist(RelOptInfo *joinrel,
								   RelOptInfo *outer_rel,
								   RelOptInfo *inner_rel);
static List *subbuild_joinrel_restrictlist(RelOptInfo *joinrel,
										   List *joininfo_list,
										   List *new_restrictlist);
static List *subbuild_joinrel_joinlist(RelOptInfo *joinrel,
									   List *joininfo_list,
									   List *new_joininfo);
static void set_foreign_rel_properties(RelOptInfo *joinrel,
									   RelOptInfo *outer_rel, RelOptInfo *inner_rel);
static void add_join_rel(PlannerInfo *root, RelOptInfo *joinrel);
static void build_joinrel_partition_info(RelOptInfo *joinrel,
										 RelOptInfo *outer_rel, RelOptInfo *inner_rel,
										 List *restrictlist, JoinType jointype);
static void build_child_join_reltarget(PlannerInfo *root,
									   RelOptInfo *parentrel,
									   RelOptInfo *childrel,
									   int nappinfos,
									   AppendRelInfo **appinfos);


/*
 * setup_simple_rel_arrays
 *	  Prepare the arrays we use for quickly accessing base relations.
 */
void
setup_simple_rel_arrays(PlannerInfo *root)
{
	Index		rti;
	ListCell   *lc;

	/* Arrays are accessed using RT indexes (1..N) */
	root->simple_rel_array_size = list_length(root->parse->rtable) + 1;

	/* simple_rel_array is initialized to all NULLs */
	root->simple_rel_array = (RelOptInfo **)
		palloc0(root->simple_rel_array_size * sizeof(RelOptInfo *));

	/* simple_rte_array is an array equivalent of the rtable list */
	root->simple_rte_array = (RangeTblEntry **)
		palloc0(root->simple_rel_array_size * sizeof(RangeTblEntry *));
	rti = 1;
	foreach(lc, root->parse->rtable)
	{
		RangeTblEntry *rte = (RangeTblEntry *) lfirst(lc);

		root->simple_rte_array[rti++] = rte;
	}
}

/*
 * setup_append_rel_array
 *		Populate the append_rel_array to allow direct lookups of
 *		AppendRelInfos by child relid.
 *
 * The array remains unallocated if there are no AppendRelInfos.
 */
void
setup_append_rel_array(PlannerInfo *root)
{
	ListCell   *lc;
	int			size = list_length(root->parse->rtable) + 1;

	if (root->append_rel_list == NIL)
	{
		root->append_rel_array = NULL;
		return;
	}

	root->append_rel_array = (AppendRelInfo **)
		palloc0(size * sizeof(AppendRelInfo *));

	foreach(lc, root->append_rel_list)
	{
		AppendRelInfo *appinfo = lfirst_node(AppendRelInfo, lc);
		int			child_relid = appinfo->child_relid;

		/* Sanity check */
		Assert(child_relid < size);

		if (root->append_rel_array[child_relid])
			elog(ERROR, "child relation already exists");

		root->append_rel_array[child_relid] = appinfo;
	}
}

/*
 * expand_planner_arrays
 *		Expand the PlannerInfo's per-RTE arrays by add_size members
 *		and initialize the newly added entries to NULLs
 */
void
expand_planner_arrays(PlannerInfo *root, int add_size)
{
	int			new_size;

	Assert(add_size > 0);

	new_size = root->simple_rel_array_size + add_size;

	root->simple_rte_array = (RangeTblEntry **)
		repalloc(root->simple_rte_array,
				 sizeof(RangeTblEntry *) * new_size);
	MemSet(root->simple_rte_array + root->simple_rel_array_size,
		   0, sizeof(RangeTblEntry *) * add_size);

	root->simple_rel_array = (RelOptInfo **)
		repalloc(root->simple_rel_array,
				 sizeof(RelOptInfo *) * new_size);
	MemSet(root->simple_rel_array + root->simple_rel_array_size,
		   0, sizeof(RelOptInfo *) * add_size);

	if (root->append_rel_array)
	{
		root->append_rel_array = (AppendRelInfo **)
			repalloc(root->append_rel_array,
					 sizeof(AppendRelInfo *) * new_size);
		MemSet(root->append_rel_array + root->simple_rel_array_size,
			   0, sizeof(AppendRelInfo *) * add_size);
	}
	else
	{
		root->append_rel_array = (AppendRelInfo **)
			palloc0(sizeof(AppendRelInfo *) * new_size);
	}

	root->simple_rel_array_size = new_size;
}

/*
 * build_simple_rel
 *	  Construct a new RelOptInfo for a base relation or 'other' relation.
 */
RelOptInfo *
build_simple_rel(PlannerInfo *root, int relid, RelOptInfo *parent)
{
	RelOptInfo *rel;
	RangeTblEntry *rte;

	/* Rel should not exist already */
	Assert(relid > 0 && relid < root->simple_rel_array_size);
	if (root->simple_rel_array[relid] != NULL)
		elog(ERROR, "rel %d already exists", relid);

	/* Fetch RTE for relation */
	rte = root->simple_rte_array[relid];
	Assert(rte != NULL);

	rel = makeNode(RelOptInfo);
	rel->reloptkind = parent ? RELOPT_OTHER_MEMBER_REL : RELOPT_BASEREL;
	rel->relids = bms_make_singleton(relid);
	rel->rows = 0;
	/* cheap startup cost is interesting iff not all tuples to be retrieved */
	rel->consider_startup = (root->tuple_fraction > 0);
	rel->consider_param_startup = false;	/* might get changed later */
	rel->consider_parallel = false; /* might get changed later */
	rel->reltarget = create_empty_pathtarget();
	rel->pathlist = NIL;
	rel->ppilist = NIL;
	rel->partial_pathlist = NIL;
    rel->onerow = false;
	rel->cheapest_startup_path = NULL;
	rel->cheapest_total_path = NULL;
	rel->cheapest_unique_path = NULL;
	rel->cheapest_parameterized_paths = NIL;
	rel->relid = relid;
	rel->rtekind = rte->rtekind;
	/* min_attr, max_attr, attr_needed, attr_widths are set below */
	rel->lateral_vars = NIL;
	rel->indexlist = NIL;
	rel->statlist = NIL;
	rel->pages = 0;
	rel->tuples = 0;
	rel->allvisfrac = 0;
	rel->subroot = NULL;
	rel->subplan_params = NIL;
	rel->rel_parallel_workers = -1; /* set up in get_relation_info */
	rel->serverid = InvalidOid;
	rel->userid = rte->checkAsUser;
	rel->useridiscurrent = false;
	rel->exec_location = FTEXECLOCATION_NOT_DEFINED;
	rel->fdwroutine = NULL;
	rel->fdw_private = NULL;
	rel->unique_for_rels = NIL;
	rel->non_unique_for_rels = NIL;
	rel->baserestrictinfo = NIL;
	rel->baserestrictcost.startup = 0;
	rel->baserestrictcost.per_tuple = 0;
	rel->baserestrict_min_security = UINT_MAX;
	rel->joininfo = NIL;
	rel->has_eclass_joins = false;
	rel->consider_partitionwise_join = false;	/* might get changed later */
	rel->part_scheme = NULL;
	rel->nparts = 0;
	rel->boundinfo = NULL;
	rel->partition_qual = NIL;
	rel->part_rels = NULL;
	rel->partexprs = NULL;
	rel->nullable_partexprs = NULL;
	rel->partitioned_child_rels = NIL;

	/*
	 * Pass assorted information down the inheritance hierarchy.
	 */
	if (parent)
	{
		/*
		 * Each direct or indirect child wants to know the relids of its
		 * topmost parent.
		 */
		if (parent->top_parent_relids)
			rel->top_parent_relids = parent->top_parent_relids;
		else
			rel->top_parent_relids = bms_copy(parent->relids);

		/*
		 * Also propagate lateral-reference information from appendrel parent
		 * rels to their child rels.  We intentionally give each child rel the
		 * same minimum parameterization, even though it's quite possible that
		 * some don't reference all the lateral rels.  This is because any
		 * append path for the parent will have to have the same
		 * parameterization for every child anyway, and there's no value in
		 * forcing extra reparameterize_path() calls.  Similarly, a lateral
		 * reference to the parent prevents use of otherwise-movable join rels
		 * for each child.
		 *
		 * It's possible for child rels to have their own children, in which
		 * case the topmost parent's lateral info propagates all the way down.
		 */
		rel->direct_lateral_relids = parent->direct_lateral_relids;
		rel->lateral_relids = parent->lateral_relids;
		rel->lateral_referencers = parent->lateral_referencers;
	}
	else
	{
		rel->top_parent_relids = NULL;
		rel->direct_lateral_relids = NULL;
		rel->lateral_relids = NULL;
		rel->lateral_referencers = NULL;
	}

	/* Check type of rtable entry */
	switch (rte->rtekind)
	{
		case RTE_RELATION:
			/* Table --- retrieve statistics from the system catalogs */

			get_relation_info(root, rte->relid, rte->inh, rel);

			/* if we've been asked to, force the dist-policy to be partitioned-randomly. */
			if (rte->forceDistRandom)
			{
				GpPolicy   *origpolicy = GpPolicyFetch(rte->relid);
				int			numsegments;

				if (origpolicy->ptype != POLICYTYPE_ENTRY)
					numsegments = origpolicy->numsegments;
				else
					numsegments = getgpsegmentCount();

				rel->cdbpolicy = createRandomPartitionedPolicy(numsegments);

				/* Scribble the tuple number of rel to reflect the real size */
				rel->tuples = rel->tuples * planner_segment_count(rel->cdbpolicy);
			}

			if ((root->parse->commandType == CMD_UPDATE ||
				 root->parse->commandType == CMD_DELETE) &&
				root->parse->resultRelation == relid &&
				GpPolicyIsReplicated(rel->cdbpolicy))
			{
				root->upd_del_replicated_table = relid;
			}
			break;
		case RTE_SUBQUERY:
		case RTE_FUNCTION:
		case RTE_TABLEFUNCTION:
		case RTE_TABLEFUNC:
		case RTE_VALUES:
		case RTE_CTE:
		case RTE_NAMEDTUPLESTORE:

			/*
			 * Subquery, function, tablefunc, values list, CTE, or ENR --- set
			 * up attr range and arrays
			 *
			 * Note: 0 is included in range to support whole-row Vars
			 */
            /* CDB: Allow internal use of sysattrs (<0) for subquery dedup. */
        	rel->min_attr = FirstLowInvalidHeapAttributeNumber + 1;     /*CDB*/
			rel->max_attr = list_length(rte->eref->colnames);
			rel->attr_needed = (Relids *)
				palloc0((rel->max_attr - rel->min_attr + 1) * sizeof(Relids));
			rel->attr_widths = (int32 *)
				palloc0((rel->max_attr - rel->min_attr + 1) * sizeof(int32));
			break;
		case RTE_RESULT:
			/* RTE_RESULT has no columns, nor could it have whole-row Var */
			rel->min_attr = 0;
			rel->max_attr = -1;
			rel->attr_needed = NULL;
			rel->attr_widths = NULL;
			break;
		default:
			elog(ERROR, "unrecognized RTE kind: %d",
				 (int) rte->rtekind);
			break;
	}

	/*
	 * Copy the parent's quals to the child, with appropriate substitution of
	 * variables.  If any constant false or NULL clauses turn up, we can mark
	 * the child as dummy right away.  (We must do this immediately so that
	 * pruning works correctly when recursing in expand_partitioned_rtentry.)
	 */
	if (parent)
	{
		AppendRelInfo *appinfo = root->append_rel_array[relid];

		Assert(appinfo != NULL);
		if (!apply_child_basequals(root, parent, rel, rte, appinfo))
		{
			/*
			 * Some restriction clause reduced to constant FALSE or NULL after
			 * substitution, so this child need not be scanned.
			 */
			mark_dummy_rel(root, rel);
		}
	}

	/* Save the finished struct in the query's simple_rel_array */
	root->simple_rel_array[relid] = rel;

	return rel;
}

/*
 * find_base_rel
 *	  Find a base or other relation entry, which must already exist.
 */
RelOptInfo *
find_base_rel(PlannerInfo *root, int relid)
{
	RelOptInfo *rel;

	Assert(relid > 0);

	if (relid < root->simple_rel_array_size)
	{
		rel = root->simple_rel_array[relid];
		if (rel)
			return rel;
	}

	elog(ERROR, "no relation entry for relid %d", relid);

	return NULL;				/* keep compiler quiet */
}

/*
 * build_join_rel_hash
 *	  Construct the auxiliary hash table for join relations.
 */
static void
build_join_rel_hash(PlannerInfo *root)
{
	HTAB	   *hashtab;
	HASHCTL		hash_ctl;
	ListCell   *l;

	/* Create the hash table */
	MemSet(&hash_ctl, 0, sizeof(hash_ctl));
	hash_ctl.keysize = sizeof(Relids);
	hash_ctl.entrysize = sizeof(JoinHashEntry);
	hash_ctl.hash = bitmap_hash;
	hash_ctl.match = bitmap_match;
	hash_ctl.hcxt = CurrentMemoryContext;
	hashtab = hash_create("JoinRelHashTable",
						  256L,
						  &hash_ctl,
						  HASH_ELEM | HASH_FUNCTION | HASH_COMPARE | HASH_CONTEXT);

	/* Insert all the already-existing joinrels */
	foreach(l, root->join_rel_list)
	{
		RelOptInfo *rel = (RelOptInfo *) lfirst(l);
		JoinHashEntry *hentry;
		bool		found;

		hentry = (JoinHashEntry *) hash_search(hashtab,
											   &(rel->relids),
											   HASH_ENTER,
											   &found);
		Assert(!found);
		hentry->join_rel = rel;
	}

	root->join_rel_hash = hashtab;
}

/*
 * find_join_rel
 *	  Returns relation entry corresponding to 'relids' (a set of RT indexes),
 *	  or NULL if none exists.  This is for join relations.
 */
RelOptInfo *
find_join_rel(PlannerInfo *root, Relids relids)
{
	/*
	 * Switch to using hash lookup when list grows "too long".  The threshold
	 * is arbitrary and is known only here.
	 */
	if (!root->join_rel_hash && list_length(root->join_rel_list) > 32)
		build_join_rel_hash(root);

	/*
	 * Use either hashtable lookup or linear search, as appropriate.
	 *
	 * Note: the seemingly redundant hashkey variable is used to avoid taking
	 * the address of relids; unless the compiler is exceedingly smart, doing
	 * so would force relids out of a register and thus probably slow down the
	 * list-search case.
	 */
	if (root->join_rel_hash)
	{
		Relids		hashkey = relids;
		JoinHashEntry *hentry;

		hentry = (JoinHashEntry *) hash_search(root->join_rel_hash,
											   &hashkey,
											   HASH_FIND,
											   NULL);
		if (hentry)
			return hentry->join_rel;
	}
	else
	{
		ListCell   *l;

		foreach(l, root->join_rel_list)
		{
			RelOptInfo *rel = (RelOptInfo *) lfirst(l);

			if (bms_equal(rel->relids, relids))
				return rel;
		}
	}

	return NULL;
}

/*
 * set_foreign_rel_properties
 *		Set up foreign-join fields if outer and inner relation are foreign
 *		tables (or joins) belonging to the same server and assigned to the same
 *		user to check access permissions as.
 *
 * In addition to an exact match of userid, we allow the case where one side
 * has zero userid (implying current user) and the other side has explicit
 * userid that happens to equal the current user; but in that case, pushdown of
 * the join is only valid for the current user.  The useridiscurrent field
 * records whether we had to make such an assumption for this join or any
 * sub-join.
 *
 * Otherwise these fields are left invalid, so GetForeignJoinPaths will not be
 * called for the join relation.
 *
 * GPDB: Also, EXECUTE ON must match. (Perhaps we shouldn't allow EXECUTE
 * ON on individual tables? Then it would be enough to compare server id)
 */
static void
set_foreign_rel_properties(RelOptInfo *joinrel, RelOptInfo *outer_rel,
						   RelOptInfo *inner_rel)
{
	if (OidIsValid(outer_rel->serverid) &&
		inner_rel->serverid == outer_rel->serverid &&
		inner_rel->exec_location == outer_rel->exec_location)
	{
		if (inner_rel->userid == outer_rel->userid)
		{
			joinrel->serverid = outer_rel->serverid;
			joinrel->userid = outer_rel->userid;
			joinrel->useridiscurrent = outer_rel->useridiscurrent || inner_rel->useridiscurrent;
			joinrel->fdwroutine = outer_rel->fdwroutine;
			joinrel->exec_location = outer_rel->exec_location;
		}
		else if (!OidIsValid(inner_rel->userid) &&
				 outer_rel->userid == GetUserId())
		{
			joinrel->serverid = outer_rel->serverid;
			joinrel->userid = outer_rel->userid;
			joinrel->useridiscurrent = true;
			joinrel->fdwroutine = outer_rel->fdwroutine;
			joinrel->exec_location = outer_rel->exec_location;
		}
		else if (!OidIsValid(outer_rel->userid) &&
				 inner_rel->userid == GetUserId())
		{
			joinrel->serverid = outer_rel->serverid;
			joinrel->userid = inner_rel->userid;
			joinrel->useridiscurrent = true;
			joinrel->fdwroutine = outer_rel->fdwroutine;
			joinrel->exec_location = outer_rel->exec_location;
		}
	}
}

/*
 * add_join_rel
 *		Add given join relation to the list of join relations in the given
 *		PlannerInfo. Also add it to the auxiliary hashtable if there is one.
 */
static void
add_join_rel(PlannerInfo *root, RelOptInfo *joinrel)
{
	/* GEQO requires us to append the new joinrel to the end of the list! */
	root->join_rel_list = lappend(root->join_rel_list, joinrel);

	/* store it into the auxiliary hashtable if there is one. */
	if (root->join_rel_hash)
	{
		JoinHashEntry *hentry;
		bool		found;

		hentry = (JoinHashEntry *) hash_search(root->join_rel_hash,
											   &(joinrel->relids),
											   HASH_ENTER,
											   &found);
		Assert(!found);
		hentry->join_rel = joinrel;
	}
}

/*
 * build_join_rel
 *	  Returns relation entry corresponding to the union of two given rels,
 *	  creating a new relation entry if none already exists.
 *
 * 'joinrelids' is the Relids set that uniquely identifies the join
 * 'outer_rel' and 'inner_rel' are relation nodes for the relations to be
 *		joined
 * 'sjinfo': join context info
 * 'restrictlist_ptr': result variable.  If not NULL, *restrictlist_ptr
 *		receives the list of RestrictInfo nodes that apply to this
 *		particular pair of joinable relations.
 *
 * restrictlist_ptr makes the routine's API a little grotty, but it saves
 * duplicated calculation of the restrictlist...
 */
RelOptInfo *
build_join_rel(PlannerInfo *root,
			   Relids joinrelids,
			   RelOptInfo *outer_rel,
			   RelOptInfo *inner_rel,
			   SpecialJoinInfo *sjinfo,
			   List **restrictlist_ptr)
{
	RelOptInfo *joinrel;
	List	   *restrictlist;

	/* This function should be used only for join between parents. */
	Assert(!IS_OTHER_REL(outer_rel) && !IS_OTHER_REL(inner_rel));

	/*
	 * See if we already have a joinrel for this set of base rels.
	 */
	joinrel = find_join_rel(root, joinrelids);

	if (joinrel)
	{
		/*
		 * Yes, so we only need to figure the restrictlist for this particular
		 * pair of component relations.
		 */
		if (restrictlist_ptr)
			*restrictlist_ptr = build_joinrel_restrictlist(root,
														   joinrel,
														   outer_rel,
														   inner_rel);

        /* CDB: Join between single-row inputs produces a single-row joinrel. */
        Assert(joinrel->onerow == (outer_rel->onerow && inner_rel->onerow));

		return joinrel;
	}

	/*
	 * Nope, so make one.
	 */
	joinrel = makeNode(RelOptInfo);
	joinrel->reloptkind = RELOPT_JOINREL;
	joinrel->relids = bms_copy(joinrelids);
	joinrel->rows = 0;
	/* cheap startup cost is interesting iff not all tuples to be retrieved */
	joinrel->consider_startup = (root->tuple_fraction > 0);
	joinrel->consider_param_startup = false;
	joinrel->consider_parallel = false;
	joinrel->reltarget = create_empty_pathtarget();
	joinrel->pathlist = NIL;
	joinrel->ppilist = NIL;
	joinrel->partial_pathlist = NIL;
    joinrel->onerow = false;
	joinrel->cheapest_startup_path = NULL;
	joinrel->cheapest_total_path = NULL;
	joinrel->cheapest_unique_path = NULL;
	joinrel->cheapest_parameterized_paths = NIL;
	/* init direct_lateral_relids from children; we'll finish it up below */
	joinrel->direct_lateral_relids =
		bms_union(outer_rel->direct_lateral_relids,
				  inner_rel->direct_lateral_relids);
	joinrel->lateral_relids = min_join_parameterization(root, joinrel->relids,
														outer_rel, inner_rel);
	joinrel->relid = 0;			/* indicates not a baserel */
	joinrel->rtekind = RTE_JOIN;
	joinrel->min_attr = 0;
	joinrel->max_attr = 0;
	joinrel->attr_needed = NULL;
	joinrel->attr_widths = NULL;
	joinrel->lateral_vars = NIL;
	joinrel->lateral_referencers = NULL;
	joinrel->indexlist = NIL;
	joinrel->statlist = NIL;
	joinrel->pages = 0;
	joinrel->tuples = 0;
	joinrel->allvisfrac = 0;
	joinrel->subroot = NULL;
	joinrel->subplan_params = NIL;
	joinrel->rel_parallel_workers = -1;
	joinrel->serverid = InvalidOid;
	joinrel->userid = InvalidOid;
	joinrel->useridiscurrent = false;
	joinrel->exec_location = FTEXECLOCATION_NOT_DEFINED;
	joinrel->fdwroutine = NULL;
	joinrel->fdw_private = NULL;
	joinrel->unique_for_rels = NIL;
	joinrel->non_unique_for_rels = NIL;
	joinrel->baserestrictinfo = NIL;
	joinrel->baserestrictcost.startup = 0;
	joinrel->baserestrictcost.per_tuple = 0;
	joinrel->baserestrict_min_security = UINT_MAX;
	joinrel->joininfo = NIL;
	joinrel->has_eclass_joins = false;
	joinrel->consider_partitionwise_join = false;	/* might get changed later */
	joinrel->top_parent_relids = NULL;
	joinrel->part_scheme = NULL;
	joinrel->nparts = 0;
	joinrel->boundinfo = NULL;
	joinrel->partition_qual = NIL;
	joinrel->part_rels = NULL;
	joinrel->partexprs = NULL;
	joinrel->nullable_partexprs = NULL;
	joinrel->partitioned_child_rels = NIL;

	/* CDB: Join between single-row inputs produces a single-row joinrel. */
	if (outer_rel->onerow && inner_rel->onerow)
		joinrel->onerow = true;

	/* Compute information relevant to the foreign relations. */
	set_foreign_rel_properties(joinrel, outer_rel, inner_rel);

	/*
	 * Create a new tlist containing just the vars that need to be output from
	 * this join (ie, are needed for higher joinclauses or final output).
	 *
	 * NOTE: the tlist order for a join rel will depend on which pair of outer
	 * and inner rels we first try to build it from.  But the contents should
	 * be the same regardless.
	 */
	build_joinrel_tlist(root, joinrel, outer_rel);
	build_joinrel_tlist(root, joinrel, inner_rel);
	add_placeholders_to_joinrel(root, joinrel, outer_rel, inner_rel);

	/*
	 * add_placeholders_to_joinrel also took care of adding the ph_lateral
	 * sets of any PlaceHolderVars computed here to direct_lateral_relids, so
	 * now we can finish computing that.  This is much like the computation of
	 * the transitively-closed lateral_relids in min_join_parameterization,
	 * except that here we *do* have to consider the added PHVs.
	 */
	joinrel->direct_lateral_relids =
		bms_del_members(joinrel->direct_lateral_relids, joinrel->relids);
	if (bms_is_empty(joinrel->direct_lateral_relids))
		joinrel->direct_lateral_relids = NULL;

	/* GPDB_96_MERGE_FIXME: The 'width' is now in joinrel->reltarget. But I
	 * don't think this is the right place to set it. Do we actually care
	 * about doing this? PostgreSQL doesn't bother..
	 */
	/* cap width of output row by sum of its inputs */
	//joinrel->width = Min(joinrel->width, outer_rel->width + inner_rel->width);

	/*
	 * Construct restrict and join clause lists for the new joinrel. (The
	 * caller might or might not need the restrictlist, but I need it anyway
	 * for set_joinrel_size_estimates().)
	 */
	restrictlist = build_joinrel_restrictlist(root, joinrel,
											  outer_rel, inner_rel);
	if (restrictlist_ptr)
		*restrictlist_ptr = restrictlist;
	build_joinrel_joinlist(joinrel, outer_rel, inner_rel);

	/*
	 * This is also the right place to check whether the joinrel has any
	 * pending EquivalenceClass joins.
	 */
	joinrel->has_eclass_joins = has_relevant_eclass_joinclause(root, joinrel);

	/* Store the partition information. */
	build_joinrel_partition_info(joinrel, outer_rel, inner_rel, restrictlist,
								 sjinfo->jointype);

	/*
	 * Set estimates of the joinrel's size.
	 */
	set_joinrel_size_estimates(root, joinrel, outer_rel, inner_rel,
							   sjinfo, restrictlist);

	/*
	 * Set the consider_parallel flag if this joinrel could potentially be
	 * scanned within a parallel worker.  If this flag is false for either
	 * inner_rel or outer_rel, then it must be false for the joinrel also.
	 * Even if both are true, there might be parallel-restricted expressions
	 * in the targetlist or quals.
	 *
	 * Note that if there are more than two rels in this relation, they could
	 * be divided between inner_rel and outer_rel in any arbitrary way.  We
	 * assume this doesn't matter, because we should hit all the same baserels
	 * and joinclauses while building up to this joinrel no matter which we
	 * take; therefore, we should make the same decision here however we get
	 * here.
	 */
	if (inner_rel->consider_parallel && outer_rel->consider_parallel &&
		is_parallel_safe(root, (Node *) restrictlist) &&
		is_parallel_safe(root, (Node *) joinrel->reltarget->exprs))
		joinrel->consider_parallel = true;

	/* Add the joinrel to the PlannerInfo. */
	add_join_rel(root, joinrel);

	/*
	 * Also, if dynamic-programming join search is active, add the new joinrel
	 * to the appropriate sublist.  Note: you might think the Assert on number
	 * of members should be for equality, but some of the level 1 rels might
	 * have been joinrels already, so we can only assert <=.
	 */
	if (root->join_rel_level)
	{
		Assert(root->join_cur_level > 0);
		Assert(root->join_cur_level <= bms_num_members(joinrel->relids));
		root->join_rel_level[root->join_cur_level] =
			lappend(root->join_rel_level[root->join_cur_level], joinrel);
	}

	return joinrel;
}

/*
 * build_child_join_rel
 *	  Builds RelOptInfo representing join between given two child relations.
 *
 * 'outer_rel' and 'inner_rel' are the RelOptInfos of child relations being
 *		joined
 * 'parent_joinrel' is the RelOptInfo representing the join between parent
 *		relations. Some of the members of new RelOptInfo are produced by
 *		translating corresponding members of this RelOptInfo
 * 'sjinfo': child-join context info
 * 'restrictlist': list of RestrictInfo nodes that apply to this particular
 *		pair of joinable relations
 * 'jointype' is the join type (inner, left, full, etc)
 */
RelOptInfo *
build_child_join_rel(PlannerInfo *root, RelOptInfo *outer_rel,
					 RelOptInfo *inner_rel, RelOptInfo *parent_joinrel,
					 List *restrictlist, SpecialJoinInfo *sjinfo,
					 JoinType jointype)
{
	RelOptInfo *joinrel = makeNode(RelOptInfo);
	AppendRelInfo **appinfos;
	int			nappinfos;

	/* Only joins between "other" relations land here. */
	Assert(IS_OTHER_REL(outer_rel) && IS_OTHER_REL(inner_rel));

	/* The parent joinrel should have consider_partitionwise_join set. */
	Assert(parent_joinrel->consider_partitionwise_join);

	joinrel->reloptkind = RELOPT_OTHER_JOINREL;
	joinrel->relids = bms_union(outer_rel->relids, inner_rel->relids);
	joinrel->rows = 0;
	/* cheap startup cost is interesting iff not all tuples to be retrieved */
	joinrel->consider_startup = (root->tuple_fraction > 0);
	joinrel->consider_param_startup = false;
	joinrel->consider_parallel = false;
	joinrel->reltarget = create_empty_pathtarget();
	joinrel->pathlist = NIL;
	joinrel->ppilist = NIL;
	joinrel->partial_pathlist = NIL;
	joinrel->cheapest_startup_path = NULL;
	joinrel->cheapest_total_path = NULL;
	joinrel->cheapest_unique_path = NULL;
	joinrel->cheapest_parameterized_paths = NIL;
	joinrel->direct_lateral_relids = NULL;
	joinrel->lateral_relids = NULL;
	joinrel->relid = 0;			/* indicates not a baserel */
	joinrel->rtekind = RTE_JOIN;
	joinrel->min_attr = 0;
	joinrel->max_attr = 0;
	joinrel->attr_needed = NULL;
	joinrel->attr_widths = NULL;
	joinrel->lateral_vars = NIL;
	joinrel->lateral_referencers = NULL;
	joinrel->indexlist = NIL;
	joinrel->pages = 0;
	joinrel->tuples = 0;
	joinrel->allvisfrac = 0;
	joinrel->subroot = NULL;
	joinrel->subplan_params = NIL;
	joinrel->serverid = InvalidOid;
	joinrel->userid = InvalidOid;
	joinrel->useridiscurrent = false;
	joinrel->fdwroutine = NULL;
	joinrel->fdw_private = NULL;
	joinrel->baserestrictinfo = NIL;
	joinrel->baserestrictcost.startup = 0;
	joinrel->baserestrictcost.per_tuple = 0;
	joinrel->joininfo = NIL;
	joinrel->has_eclass_joins = false;
	joinrel->consider_partitionwise_join = false;	/* might get changed later */
	joinrel->top_parent_relids = NULL;
	joinrel->part_scheme = NULL;
	joinrel->nparts = 0;
	joinrel->boundinfo = NULL;
	joinrel->partition_qual = NIL;
	joinrel->part_rels = NULL;
	joinrel->partexprs = NULL;
	joinrel->nullable_partexprs = NULL;
	joinrel->partitioned_child_rels = NIL;

	joinrel->top_parent_relids = bms_union(outer_rel->top_parent_relids,
										   inner_rel->top_parent_relids);

	/* Compute information relevant to foreign relations. */
	set_foreign_rel_properties(joinrel, outer_rel, inner_rel);

	appinfos = find_appinfos_by_relids(root, joinrel->relids, &nappinfos);

	/* Set up reltarget struct */
	build_child_join_reltarget(root, parent_joinrel, joinrel,
							   nappinfos, appinfos);

	/* Construct joininfo list. */
	joinrel->joininfo = (List *) adjust_appendrel_attrs(root,
														(Node *) parent_joinrel->joininfo,
														nappinfos,
														appinfos);
	pfree(appinfos);

	/*
	 * Lateral relids referred in child join will be same as that referred in
	 * the parent relation. Throw any partial result computed while building
	 * the targetlist.
	 */
	bms_free(joinrel->direct_lateral_relids);
	bms_free(joinrel->lateral_relids);
	joinrel->direct_lateral_relids = (Relids) bms_copy(parent_joinrel->direct_lateral_relids);
	joinrel->lateral_relids = (Relids) bms_copy(parent_joinrel->lateral_relids);

	/*
	 * If the parent joinrel has pending equivalence classes, so does the
	 * child.
	 */
	joinrel->has_eclass_joins = parent_joinrel->has_eclass_joins;

	/* Is the join between partitions itself partitioned? */
	build_joinrel_partition_info(joinrel, outer_rel, inner_rel, restrictlist,
								 jointype);

	/* Child joinrel is parallel safe if parent is parallel safe. */
	joinrel->consider_parallel = parent_joinrel->consider_parallel;

	/* Set estimates of the child-joinrel's size. */
	set_joinrel_size_estimates(root, joinrel, outer_rel, inner_rel,
							   sjinfo, restrictlist);

	/* We build the join only once. */
	Assert(!find_join_rel(root, joinrel->relids));

	/* Add the relation to the PlannerInfo. */
	add_join_rel(root, joinrel);

	return joinrel;
}

/*
 * min_join_parameterization
 *
 * Determine the minimum possible parameterization of a joinrel, that is, the
 * set of other rels it contains LATERAL references to.  We save this value in
 * the join's RelOptInfo.  This function is split out of build_join_rel()
 * because join_is_legal() needs the value to check a prospective join.
 */
Relids
min_join_parameterization(PlannerInfo *root,
						  Relids joinrelids,
						  RelOptInfo *outer_rel,
						  RelOptInfo *inner_rel)
{
	Relids		result;

	/*
	 * Basically we just need the union of the inputs' lateral_relids, less
	 * whatever is already in the join.
	 *
	 * It's not immediately obvious that this is a valid way to compute the
	 * result, because it might seem that we're ignoring possible lateral refs
	 * of PlaceHolderVars that are due to be computed at the join but not in
	 * either input.  However, because create_lateral_join_info() already
	 * charged all such PHV refs to each member baserel of the join, they'll
	 * be accounted for already in the inputs' lateral_relids.  Likewise, we
	 * do not need to worry about doing transitive closure here, because that
	 * was already accounted for in the original baserel lateral_relids.
	 */
	result = bms_union(outer_rel->lateral_relids, inner_rel->lateral_relids);
	result = bms_del_members(result, joinrelids);

	/* Maintain invariant that result is exactly NULL if empty */
	if (bms_is_empty(result))
		result = NULL;

	return result;
}

/*
 * build_joinrel_tlist
 *	  Builds a join relation's target list from an input relation.
 *	  (This is invoked twice to handle the two input relations.)
 *
 * The join's targetlist includes all Vars of its member relations that
 * will still be needed above the join.  This subroutine adds all such
 * Vars from the specified input rel's tlist to the join rel's tlist.
 *
 * We also compute the expected width of the join's output, making use
 * of data that was cached at the baserel level by set_rel_width().
 */
void
build_joinrel_tlist(PlannerInfo *root, RelOptInfo *joinrel,
					RelOptInfo *input_rel)
{
	return build_joinrel_tlist_for_exprs(root, joinrel, input_rel->reltarget->exprs);
}

void
build_joinrel_tlist_for_exprs(PlannerInfo *root, RelOptInfo *joinrel,
							  List *exprs)
{
	Relids		relids = joinrel->relids;
	ListCell   *vars;

	foreach(vars, exprs)
	{
		Var		   *var = (Var *) lfirst(vars);
		RelOptInfo *baserel;
		int			ndx;

		/*
		 * Ignore PlaceHolderVars in the input tlists; we'll make our own
		 * decisions about whether to copy them.
		 */
		if (IsA(var, PlaceHolderVar))
			continue;

		/*
		 * Otherwise, anything in a baserel or joinrel targetlist ought to be
		 * a Var.  (More general cases can only appear in appendrel child
		 * rels, which will never be seen here.)
		 */
		if (!IsA(var, Var))
			elog(ERROR, "unexpected node type in rel targetlist: %d",
				 (int) nodeTag(var));

		/* Get the Var's original base rel */
		baserel = find_base_rel(root, var->varno);

        /* System-defined attribute, whole row, or user-defined attribute */
        Assert(var->varattno >= baserel->min_attr &&
               var->varattno <= baserel->max_attr);

		/* Is it still needed above this joinrel? */
		ndx = var->varattno - baserel->min_attr;
		if (bms_nonempty_difference(baserel->attr_needed[ndx], relids))
		{
			/* Yup, add it to the output */
			joinrel->reltarget->exprs = lappend(joinrel->reltarget->exprs, var);
			/* Vars have cost zero, so no need to adjust reltarget->cost */
			joinrel->reltarget->width += baserel->attr_widths[ndx];
		}
	}
}

/*
 * build_joinrel_restrictlist
 * build_joinrel_joinlist
 *	  These routines build lists of restriction and join clauses for a
 *	  join relation from the joininfo lists of the relations it joins.
 *
 *	  These routines are separate because the restriction list must be
 *	  built afresh for each pair of input sub-relations we consider, whereas
 *	  the join list need only be computed once for any join RelOptInfo.
 *	  The join list is fully determined by the set of rels making up the
 *	  joinrel, so we should get the same results (up to ordering) from any
 *	  candidate pair of sub-relations.  But the restriction list is whatever
 *	  is not handled in the sub-relations, so it depends on which
 *	  sub-relations are considered.
 *
 *	  If a join clause from an input relation refers to base rels still not
 *	  present in the joinrel, then it is still a join clause for the joinrel;
 *	  we put it into the joininfo list for the joinrel.  Otherwise,
 *	  the clause is now a restrict clause for the joined relation, and we
 *	  return it to the caller of build_joinrel_restrictlist() to be stored in
 *	  join paths made from this pair of sub-relations.  (It will not need to
 *	  be considered further up the join tree.)
 *
 *	  In many case we will find the same RestrictInfos in both input
 *	  relations' joinlists, so be careful to eliminate duplicates.
 *	  Pointer equality should be a sufficient test for dups, since all
 *	  the various joinlist entries ultimately refer to RestrictInfos
 *	  pushed into them by distribute_restrictinfo_to_rels().
 *
 * 'joinrel' is a join relation node
 * 'outer_rel' and 'inner_rel' are a pair of relations that can be joined
 *		to form joinrel.
 *
 * build_joinrel_restrictlist() returns a list of relevant restrictinfos,
 * whereas build_joinrel_joinlist() stores its results in the joinrel's
 * joininfo list.  One or the other must accept each given clause!
 *
 * NB: Formerly, we made deep(!) copies of each input RestrictInfo to pass
 * up to the join relation.  I believe this is no longer necessary, because
 * RestrictInfo nodes are no longer context-dependent.  Instead, just include
 * the original nodes in the lists made for the join relation.
 */
static List *
build_joinrel_restrictlist(PlannerInfo *root,
						   RelOptInfo *joinrel,
						   RelOptInfo *outer_rel,
						   RelOptInfo *inner_rel)
{
	List	   *result;

	/*
	 * Collect all the clauses that syntactically belong at this level,
	 * eliminating any duplicates (important since we will see many of the
	 * same clauses arriving from both input relations).
	 */
	result = subbuild_joinrel_restrictlist(joinrel, outer_rel->joininfo, NIL);
	result = subbuild_joinrel_restrictlist(joinrel, inner_rel->joininfo, result);

	/*
	 * Add on any clauses derived from EquivalenceClasses.  These cannot be
	 * redundant with the clauses in the joininfo lists, so don't bother
	 * checking.
	 */
	result = list_concat(result,
						 generate_join_implied_equalities(root,
														  joinrel->relids,
														  outer_rel->relids,
														  inner_rel));

	return result;
}

static void
build_joinrel_joinlist(RelOptInfo *joinrel,
					   RelOptInfo *outer_rel,
					   RelOptInfo *inner_rel)
{
	List	   *result;

	/*
	 * Collect all the clauses that syntactically belong above this level,
	 * eliminating any duplicates (important since we will see many of the
	 * same clauses arriving from both input relations).
	 */
	result = subbuild_joinrel_joinlist(joinrel, outer_rel->joininfo, NIL);
	result = subbuild_joinrel_joinlist(joinrel, inner_rel->joininfo, result);

	joinrel->joininfo = result;
}

static List *
subbuild_joinrel_restrictlist(RelOptInfo *joinrel,
							  List *joininfo_list,
							  List *new_restrictlist)
{
	ListCell   *l;

	foreach(l, joininfo_list)
	{
		RestrictInfo *rinfo = (RestrictInfo *) lfirst(l);

		if (bms_is_subset(rinfo->required_relids, joinrel->relids))
		{
			/*
			 * This clause becomes a restriction clause for the joinrel, since
			 * it refers to no outside rels.  Add it to the list, being
			 * careful to eliminate duplicates. (Since RestrictInfo nodes in
			 * different joinlists will have been multiply-linked rather than
			 * copied, pointer equality should be a sufficient test.)
			 */
			new_restrictlist = list_append_unique_ptr(new_restrictlist, rinfo);
		}
		else
		{
			/*
			 * This clause is still a join clause at this level, so we ignore
			 * it in this routine.
			 */
		}
	}

	return new_restrictlist;
}

static List *
subbuild_joinrel_joinlist(RelOptInfo *joinrel,
						  List *joininfo_list,
						  List *new_joininfo)
{
	ListCell   *l;

	/* Expected to be called only for join between parent relations. */
	Assert(joinrel->reloptkind == RELOPT_JOINREL);

	foreach(l, joininfo_list)
	{
		RestrictInfo *rinfo = (RestrictInfo *) lfirst(l);

		if (bms_is_subset(rinfo->required_relids, joinrel->relids))
		{
			/*
			 * This clause becomes a restriction clause for the joinrel, since
			 * it refers to no outside rels.  So we can ignore it in this
			 * routine.
			 */
		}
		else
		{
			/*
			 * This clause is still a join clause at this level, so add it to
			 * the new joininfo list, being careful to eliminate duplicates.
			 * (Since RestrictInfo nodes in different joinlists will have been
			 * multiply-linked rather than copied, pointer equality should be
			 * a sufficient test.)
			 */
			new_joininfo = list_append_unique_ptr(new_joininfo, rinfo);
		}
	}

	return new_joininfo;
}

/*
<<<<<<< HEAD
 * cdb_define_pseudo_column
 *
 * Add a pseudo column definition to a baserel or appendrel.  Returns
 * a Var node referencing the new column.
 *
 * This function does not add the new Var node to the targetlist.  The
 * caller should do that, if needed, by calling add_vars_to_targetlist().
 *
 * A pseudo column is defined by an expression which is to be evaluated
 * in targetlist and/or qual expressions of the baserel's scan operator in
 * the Plan tree.
 *
 * A pseudo column is referenced by means of Var nodes in which varno = relid
 * and varattno = FirstLowInvalidHeapAttributeNumber minus the 0-based position
 * of the CdbRelColumnInfo node in the rte->pseudocols list.
 *
 * The special Var nodes will later be eliminated during set_plan_references().
 * Those in the scan or append operator's targetlist and quals will be replaced
 * by copies of the defining expression.  Those further downstream will be
 * replaced by ordinary Var nodes referencing the appropriate targetlist item.
 *
 * A pseudo column defined in an appendrel is merely a placeholder for a
 * column produced by the subpaths, allowing the column to be referenced
 * by downstream nodes.  Its defining expression is never evaluated because
 * the Append targetlist is not executed.  It is the caller's responsibility
 * to make corresponding changes to the targetlists of the appendrel and its
 * subpaths so that they all match.
 *
 * Note that a joinrel can't define a pseudo column because, lacking a
 * relid, there's no way for a Var node to reference such a column.
 */
Var *
cdb_define_pseudo_column(PlannerInfo   *root,
                         RelOptInfo    *rel,
                         const char    *colname,
                         Expr          *defexpr,
                         int32          width)
{
    CdbRelColumnInfo   *rci = makeNode(CdbRelColumnInfo);
    RangeTblEntry      *rte = rt_fetch(rel->relid, root->parse->rtable);
    ListCell           *cell;
    Var                *var;
    int                 i;

    Assert(colname && strlen(colname) < sizeof(rci->colname)-10);
    Assert(rel->reloptkind == RELOPT_BASEREL ||
           rel->reloptkind == RELOPT_OTHER_MEMBER_REL);

    rci->defexpr = defexpr;
    rci->where_needed = NULL;

    /* Assign attribute number. */
    rci->pseudoattno = FirstLowInvalidHeapAttributeNumber - list_length(rte->pseudocols);

    /* Make a Var node which upper nodes can copy to reference the column. */
    var = makeVar(rel->relid, rci->pseudoattno,
                  exprType((Node *) defexpr),
				  exprTypmod((Node *) defexpr),
				  exprCollation((Node *) defexpr),
                  0);

    /* Note the estimated number of bytes for a value of this type. */
    if (width < 0)
		width = get_typavgwidth(var->vartype, var->vartypmod);
    rci->attr_width = width;

    /* If colname isn't unique, add suffix "_2", "_3", etc. */
    StrNCpy(rci->colname, colname, sizeof(rci->colname));
    for (i = 1;;)
    {
        CdbRelColumnInfo   *rci2;
        Value              *val;

        /* Same as the name of a regular column? */
        foreach(cell, rte->eref ? rte->eref->colnames : NULL)
        {
            val = (Value *)lfirst(cell);
            Assert(IsA(val, String));
            if (0 == strcmp(strVal(val), rci->colname))
                break;
        }

        /* Same as the name of an already defined pseudo column? */
        if (!cell)
        {
            foreach(cell, rte->pseudocols)
            {
                rci2 = (CdbRelColumnInfo *)lfirst(cell);
                Assert(IsA(rci2, CdbRelColumnInfo));
                if (0 == strcmp(rci2->colname, rci->colname))
                    break;
            }
        }

        if (!cell)
            break;
        Insist(i <= list_length(rte->eref->colnames) + list_length(rte->pseudocols));
        snprintf(rci->colname, sizeof(rci->colname), "%s_%d", colname, ++i);
    }

    /* Add to the RTE's pseudo column list. */
    rte->pseudocols = lappend(rte->pseudocols, rci);

    return var;
}                               /* cdb_define_pseudo_column */


/*
 * cdb_find_pseudo_column
 *
 * Return the CdbRelColumnInfo node which defines a pseudo column.
 */
CdbRelColumnInfo *
cdb_find_pseudo_column(PlannerInfo *root, Var *var)
{
    CdbRelColumnInfo   *rci;
    RangeTblEntry      *rte;
    const char         *rtename;

    Assert(IsA(var, Var) &&
           var->varno > 0 &&
           var->varno <= list_length(root->parse->rtable));

    rte = rt_fetch(var->varno, root->parse->rtable);
    rci = cdb_rte_find_pseudo_column(rte, var->varattno);
    if (!rci)
    {
        rtename = (rte->eref && rte->eref->aliasname) ? rte->eref->aliasname
                                                      : "*BOGUS*";
        ereport(ERROR, (errcode(ERRCODE_INTERNAL_ERROR),
                        errmsg_internal("invalid varattno %d for rangetable entry %s",
                                        var->varattno, rtename) ));
    }
    return rci;
}                               /* cdb_find_pseudo_column */


/*
 * cdb_rte_find_pseudo_column
 *
 * Return the CdbRelColumnInfo node which defines a pseudo column; or
 * NULL if didn't find a pseudo column with the given attno.
 */
CdbRelColumnInfo *
cdb_rte_find_pseudo_column(RangeTblEntry *rte, AttrNumber attno)
{
    int                 ndx = FirstLowInvalidHeapAttributeNumber - attno;
    CdbRelColumnInfo   *rci;

    Assert(IsA(rte, RangeTblEntry));

    if (attno > FirstLowInvalidHeapAttributeNumber ||
        ndx >= list_length(rte->pseudocols))
        return NULL;

    rci = (CdbRelColumnInfo *)list_nth(rte->pseudocols, ndx);

    Assert(IsA(rci, CdbRelColumnInfo));
    Insist(rci->pseudoattno == attno);
    return rci;
}                               /* cdb_rte_find_pseudo_column */
=======
 * build_empty_join_rel
 *		Build a dummy join relation describing an empty set of base rels.
 *
 * This is used for queries with empty FROM clauses, such as "SELECT 2+2" or
 * "INSERT INTO foo VALUES(...)".  We don't try very hard to make the empty
 * joinrel completely valid, since no real planning will be done with it ---
 * we just need it to carry a simple Result path out of query_planner().
 */
RelOptInfo *
build_empty_join_rel(PlannerInfo *root)
{
	RelOptInfo *joinrel;

	/* The dummy join relation should be the only one ... */
	Assert(root->join_rel_list == NIL);

	joinrel = makeNode(RelOptInfo);
	joinrel->reloptkind = RELOPT_JOINREL;
	joinrel->relids = NULL;		/* empty set */
	joinrel->rows = 1;			/* we produce one row for such cases */
	joinrel->rtekind = RTE_JOIN;
	joinrel->reltarget = create_empty_pathtarget();

	root->join_rel_list = lappend(root->join_rel_list, joinrel);

	return joinrel;
}

>>>>>>> 9628a332

/*
 * fetch_upper_rel
 *		Build a RelOptInfo describing some post-scan/join query processing,
 *		or return a pre-existing one if somebody already built it.
 *
 * An "upper" relation is identified by an UpperRelationKind and a Relids set.
 * The meaning of the Relids set is not specified here, and very likely will
 * vary for different relation kinds.
 *
 * Most of the fields in an upper-level RelOptInfo are not used and are not
 * set here (though makeNode should ensure they're zeroes).  We basically only
 * care about fields that are of interest to add_path() and set_cheapest().
 */
RelOptInfo *
fetch_upper_rel(PlannerInfo *root, UpperRelationKind kind, Relids relids)
{
	RelOptInfo *upperrel;
	ListCell   *lc;

	/*
	 * For the moment, our indexing data structure is just a List for each
	 * relation kind.  If we ever get so many of one kind that this stops
	 * working well, we can improve it.  No code outside this function should
	 * assume anything about how to find a particular upperrel.
	 */

	/* If we already made this upperrel for the query, return it */
	foreach(lc, root->upper_rels[kind])
	{
		upperrel = (RelOptInfo *) lfirst(lc);

		if (bms_equal(upperrel->relids, relids))
			return upperrel;
	}

	upperrel = makeNode(RelOptInfo);
	upperrel->reloptkind = RELOPT_UPPER_REL;
	upperrel->relids = bms_copy(relids);

	/* cheap startup cost is interesting iff not all tuples to be retrieved */
	upperrel->consider_startup = (root->tuple_fraction > 0);
	upperrel->consider_param_startup = false;
	upperrel->consider_parallel = false;	/* might get changed later */
	upperrel->reltarget = create_empty_pathtarget();
	upperrel->pathlist = NIL;
	upperrel->cheapest_startup_path = NULL;
	upperrel->cheapest_total_path = NULL;
	upperrel->cheapest_unique_path = NULL;
	upperrel->cheapest_parameterized_paths = NIL;

	root->upper_rels[kind] = lappend(root->upper_rels[kind], upperrel);

	return upperrel;
}


/*
 * find_childrel_parents
 *		Compute the set of parent relids of an appendrel child rel.
 *
 * Since appendrels can be nested, a child could have multiple levels of
 * appendrel ancestors.  This function computes a Relids set of all the
 * parent relation IDs.
 */
Relids
find_childrel_parents(PlannerInfo *root, RelOptInfo *rel)
{
	Relids		result = NULL;

	Assert(rel->reloptkind == RELOPT_OTHER_MEMBER_REL);
	Assert(rel->relid > 0 && rel->relid < root->simple_rel_array_size);

	do
	{
		AppendRelInfo *appinfo = root->append_rel_array[rel->relid];
		Index		prelid = appinfo->parent_relid;

		result = bms_add_member(result, prelid);

		/* traverse up to the parent rel, loop if it's also a child rel */
		rel = find_base_rel(root, prelid);
	} while (rel->reloptkind == RELOPT_OTHER_MEMBER_REL);

	Assert(rel->reloptkind == RELOPT_BASEREL);

	return result;
}


/*
 * get_baserel_parampathinfo
 *		Get the ParamPathInfo for a parameterized path for a base relation,
 *		constructing one if we don't have one already.
 *
 * This centralizes estimating the rowcounts for parameterized paths.
 * We need to cache those to be sure we use the same rowcount for all paths
 * of the same parameterization for a given rel.  This is also a convenient
 * place to determine which movable join clauses the parameterized path will
 * be responsible for evaluating.
 */
ParamPathInfo *
get_baserel_parampathinfo(PlannerInfo *root, RelOptInfo *baserel,
						  Relids required_outer)
{
	ParamPathInfo *ppi;
	Relids		joinrelids;
	List	   *pclauses;
	double		rows;
	ListCell   *lc;

	/* If rel has LATERAL refs, every path for it should account for them */
	Assert(bms_is_subset(baserel->lateral_relids, required_outer));

	/* Unparameterized paths have no ParamPathInfo */
	if (bms_is_empty(required_outer))
		return NULL;

	Assert(!bms_overlap(baserel->relids, required_outer));

	/* If we already have a PPI for this parameterization, just return it */
	if ((ppi = find_param_path_info(baserel, required_outer)))
		return ppi;

	/*
	 * Identify all joinclauses that are movable to this base rel given this
	 * parameterization.
	 */
	joinrelids = bms_union(baserel->relids, required_outer);
	pclauses = NIL;
	foreach(lc, baserel->joininfo)
	{
		RestrictInfo *rinfo = (RestrictInfo *) lfirst(lc);

		if (join_clause_is_movable_into(rinfo,
										baserel->relids,
										joinrelids))
			pclauses = lappend(pclauses, rinfo);
	}

	/*
	 * Add in joinclauses generated by EquivalenceClasses, too.  (These
	 * necessarily satisfy join_clause_is_movable_into.)
	 */
	pclauses = list_concat(pclauses,
						   generate_join_implied_equalities(root,
															joinrelids,
															required_outer,
															baserel));

	/* Estimate the number of rows returned by the parameterized scan */
	rows = get_parameterized_baserel_size(root, baserel, pclauses);

	/* And now we can build the ParamPathInfo */
	ppi = makeNode(ParamPathInfo);
	ppi->ppi_req_outer = required_outer;
	ppi->ppi_rows = rows;
	ppi->ppi_clauses = pclauses;
	baserel->ppilist = lappend(baserel->ppilist, ppi);

	return ppi;
}

/*
 * get_joinrel_parampathinfo
 *		Get the ParamPathInfo for a parameterized path for a join relation,
 *		constructing one if we don't have one already.
 *
 * This centralizes estimating the rowcounts for parameterized paths.
 * We need to cache those to be sure we use the same rowcount for all paths
 * of the same parameterization for a given rel.  This is also a convenient
 * place to determine which movable join clauses the parameterized path will
 * be responsible for evaluating.
 *
 * outer_path and inner_path are a pair of input paths that can be used to
 * construct the join, and restrict_clauses is the list of regular join
 * clauses (including clauses derived from EquivalenceClasses) that must be
 * applied at the join node when using these inputs.
 *
 * Unlike the situation for base rels, the set of movable join clauses to be
 * enforced at a join varies with the selected pair of input paths, so we
 * must calculate that and pass it back, even if we already have a matching
 * ParamPathInfo.  We handle this by adding any clauses moved down to this
 * join to *restrict_clauses, which is an in/out parameter.  (The addition
 * is done in such a way as to not modify the passed-in List structure.)
 *
 * Note: when considering a nestloop join, the caller must have removed from
 * restrict_clauses any movable clauses that are themselves scheduled to be
 * pushed into the right-hand path.  We do not do that here since it's
 * unnecessary for other join types.
 */
ParamPathInfo *
get_joinrel_parampathinfo(PlannerInfo *root, RelOptInfo *joinrel,
						  Path *outer_path,
						  Path *inner_path,
						  SpecialJoinInfo *sjinfo,
						  Relids required_outer,
						  List **restrict_clauses)
{
	ParamPathInfo *ppi;
	Relids		join_and_req;
	Relids		outer_and_req;
	Relids		inner_and_req;
	List	   *pclauses;
	List	   *eclauses;
	List	   *dropped_ecs;
	double		rows;
	ListCell   *lc;

	/* If rel has LATERAL refs, every path for it should account for them */
	Assert(bms_is_subset(joinrel->lateral_relids, required_outer));

	/* Unparameterized paths have no ParamPathInfo or extra join clauses */
	if (bms_is_empty(required_outer))
		return NULL;

	Assert(!bms_overlap(joinrel->relids, required_outer));

	/*
	 * Identify all joinclauses that are movable to this join rel given this
	 * parameterization.  These are the clauses that are movable into this
	 * join, but not movable into either input path.  Treat an unparameterized
	 * input path as not accepting parameterized clauses (because it won't,
	 * per the shortcut exit above), even though the joinclause movement rules
	 * might allow the same clauses to be moved into a parameterized path for
	 * that rel.
	 */
	join_and_req = bms_union(joinrel->relids, required_outer);
	if (outer_path->param_info)
		outer_and_req = bms_union(outer_path->parent->relids,
								  PATH_REQ_OUTER(outer_path));
	else
		outer_and_req = NULL;	/* outer path does not accept parameters */
	if (inner_path->param_info)
		inner_and_req = bms_union(inner_path->parent->relids,
								  PATH_REQ_OUTER(inner_path));
	else
		inner_and_req = NULL;	/* inner path does not accept parameters */

	pclauses = NIL;
	foreach(lc, joinrel->joininfo)
	{
		RestrictInfo *rinfo = (RestrictInfo *) lfirst(lc);

		if (join_clause_is_movable_into(rinfo,
										joinrel->relids,
										join_and_req) &&
			!join_clause_is_movable_into(rinfo,
										 outer_path->parent->relids,
										 outer_and_req) &&
			!join_clause_is_movable_into(rinfo,
										 inner_path->parent->relids,
										 inner_and_req))
			pclauses = lappend(pclauses, rinfo);
	}

	/* Consider joinclauses generated by EquivalenceClasses, too */
	eclauses = generate_join_implied_equalities(root,
												join_and_req,
												required_outer,
												joinrel);
	/* We only want ones that aren't movable to lower levels */
	dropped_ecs = NIL;
	foreach(lc, eclauses)
	{
		RestrictInfo *rinfo = (RestrictInfo *) lfirst(lc);

		/*
		 * In principle, join_clause_is_movable_into() should accept anything
		 * returned by generate_join_implied_equalities(); but because its
		 * analysis is only approximate, sometimes it doesn't.  So we
		 * currently cannot use this Assert; instead just assume it's okay to
		 * apply the joinclause at this level.
		 */
#ifdef NOT_USED
		Assert(join_clause_is_movable_into(rinfo,
										   joinrel->relids,
										   join_and_req));
#endif
		if (join_clause_is_movable_into(rinfo,
										outer_path->parent->relids,
										outer_and_req))
			continue;			/* drop if movable into LHS */
		if (join_clause_is_movable_into(rinfo,
										inner_path->parent->relids,
										inner_and_req))
		{
			/* drop if movable into RHS, but remember EC for use below */
			Assert(rinfo->left_ec == rinfo->right_ec);
			dropped_ecs = lappend(dropped_ecs, rinfo->left_ec);
			continue;
		}
		pclauses = lappend(pclauses, rinfo);
	}

	/*
	 * EquivalenceClasses are harder to deal with than we could wish, because
	 * of the fact that a given EC can generate different clauses depending on
	 * context.  Suppose we have an EC {X.X, Y.Y, Z.Z} where X and Y are the
	 * LHS and RHS of the current join and Z is in required_outer, and further
	 * suppose that the inner_path is parameterized by both X and Z.  The code
	 * above will have produced either Z.Z = X.X or Z.Z = Y.Y from that EC,
	 * and in the latter case will have discarded it as being movable into the
	 * RHS.  However, the EC machinery might have produced either Y.Y = X.X or
	 * Y.Y = Z.Z as the EC enforcement clause within the inner_path; it will
	 * not have produced both, and we can't readily tell from here which one
	 * it did pick.  If we add no clause to this join, we'll end up with
	 * insufficient enforcement of the EC; either Z.Z or X.X will fail to be
	 * constrained to be equal to the other members of the EC.  (When we come
	 * to join Z to this X/Y path, we will certainly drop whichever EC clause
	 * is generated at that join, so this omission won't get fixed later.)
	 *
	 * To handle this, for each EC we discarded such a clause from, try to
	 * generate a clause connecting the required_outer rels to the join's LHS
	 * ("Z.Z = X.X" in the terms of the above example).  If successful, and if
	 * the clause can't be moved to the LHS, add it to the current join's
	 * restriction clauses.  (If an EC cannot generate such a clause then it
	 * has nothing that needs to be enforced here, while if the clause can be
	 * moved into the LHS then it should have been enforced within that path.)
	 *
	 * Note that we don't need similar processing for ECs whose clause was
	 * considered to be movable into the LHS, because the LHS can't refer to
	 * the RHS so there is no comparable ambiguity about what it might
	 * actually be enforcing internally.
	 */
	if (dropped_ecs)
	{
		Relids		real_outer_and_req;

		real_outer_and_req = bms_union(outer_path->parent->relids,
									   required_outer);
		eclauses =
			generate_join_implied_equalities_for_ecs(root,
													 dropped_ecs,
													 real_outer_and_req,
													 required_outer,
													 outer_path->parent);
		foreach(lc, eclauses)
		{
			RestrictInfo *rinfo = (RestrictInfo *) lfirst(lc);

			/* As above, can't quite assert this here */
#ifdef NOT_USED
			Assert(join_clause_is_movable_into(rinfo,
											   outer_path->parent->relids,
											   real_outer_and_req));
#endif
			if (!join_clause_is_movable_into(rinfo,
											 outer_path->parent->relids,
											 outer_and_req))
				pclauses = lappend(pclauses, rinfo);
		}
	}

	/*
	 * Now, attach the identified moved-down clauses to the caller's
	 * restrict_clauses list.  By using list_concat in this order, we leave
	 * the original list structure of restrict_clauses undamaged.
	 */
	*restrict_clauses = list_concat(pclauses, *restrict_clauses);

	/* If we already have a PPI for this parameterization, just return it */
	if ((ppi = find_param_path_info(joinrel, required_outer)))
		return ppi;

	/* Estimate the number of rows returned by the parameterized join */
	rows = get_parameterized_joinrel_size(root, joinrel,
										  outer_path,
										  inner_path,
										  sjinfo,
										  *restrict_clauses);

	/*
	 * And now we can build the ParamPathInfo.  No point in saving the
	 * input-pair-dependent clause list, though.
	 *
	 * Note: in GEQO mode, we'll be called in a temporary memory context, but
	 * the joinrel structure is there too, so no problem.
	 */
	ppi = makeNode(ParamPathInfo);
	ppi->ppi_req_outer = required_outer;
	ppi->ppi_rows = rows;
	ppi->ppi_clauses = NIL;
	joinrel->ppilist = lappend(joinrel->ppilist, ppi);

	return ppi;
}

/*
 * get_appendrel_parampathinfo
 *		Get the ParamPathInfo for a parameterized path for an append relation.
 *
 * For an append relation, the rowcount estimate will just be the sum of
 * the estimates for its children.  However, we still need a ParamPathInfo
 * to flag the fact that the path requires parameters.  So this just creates
 * a suitable struct with zero ppi_rows (and no ppi_clauses either, since
 * the Append node isn't responsible for checking quals).
 */
ParamPathInfo *
get_appendrel_parampathinfo(RelOptInfo *appendrel, Relids required_outer)
{
	ParamPathInfo *ppi;

	/* If rel has LATERAL refs, every path for it should account for them */
	Assert(bms_is_subset(appendrel->lateral_relids, required_outer));

	/* Unparameterized paths have no ParamPathInfo */
	if (bms_is_empty(required_outer))
		return NULL;

	Assert(!bms_overlap(appendrel->relids, required_outer));

	/* If we already have a PPI for this parameterization, just return it */
	if ((ppi = find_param_path_info(appendrel, required_outer)))
		return ppi;

	/* Else build the ParamPathInfo */
	ppi = makeNode(ParamPathInfo);
	ppi->ppi_req_outer = required_outer;
	ppi->ppi_rows = 0;
	ppi->ppi_clauses = NIL;
	appendrel->ppilist = lappend(appendrel->ppilist, ppi);

	return ppi;
}

/*
 * Returns a ParamPathInfo for the parameterization given by required_outer, if
 * already available in the given rel. Returns NULL otherwise.
 */
ParamPathInfo *
find_param_path_info(RelOptInfo *rel, Relids required_outer)
{
	ListCell   *lc;

	foreach(lc, rel->ppilist)
	{
		ParamPathInfo *ppi = (ParamPathInfo *) lfirst(lc);

		if (bms_equal(ppi->ppi_req_outer, required_outer))
			return ppi;
	}

	return NULL;
}

/*
 * build_joinrel_partition_info
 *		If the two relations have same partitioning scheme, their join may be
 *		partitioned and will follow the same partitioning scheme as the joining
 *		relations. Set the partition scheme and partition key expressions in
 *		the join relation.
 */
static void
build_joinrel_partition_info(RelOptInfo *joinrel, RelOptInfo *outer_rel,
							 RelOptInfo *inner_rel, List *restrictlist,
							 JoinType jointype)
{
	int			partnatts;
	int			cnt;
	PartitionScheme part_scheme;

	/* Nothing to do if partitionwise join technique is disabled. */
	if (!enable_partitionwise_join)
	{
		Assert(!IS_PARTITIONED_REL(joinrel));
		return;
	}

	/*
	 * We can only consider this join as an input to further partitionwise
	 * joins if (a) the input relations are partitioned and have
	 * consider_partitionwise_join=true, (b) the partition schemes match, and
	 * (c) we can identify an equi-join between the partition keys.  Note that
	 * if it were possible for have_partkey_equi_join to return different
	 * answers for the same joinrel depending on which join ordering we try
	 * first, this logic would break.  That shouldn't happen, though, because
	 * of the way the query planner deduces implied equalities and reorders
	 * the joins.  Please see optimizer/README for details.
	 */
	if (!IS_PARTITIONED_REL(outer_rel) || !IS_PARTITIONED_REL(inner_rel) ||
		!outer_rel->consider_partitionwise_join ||
		!inner_rel->consider_partitionwise_join ||
		outer_rel->part_scheme != inner_rel->part_scheme ||
		!have_partkey_equi_join(joinrel, outer_rel, inner_rel,
								jointype, restrictlist))
	{
		Assert(!IS_PARTITIONED_REL(joinrel));
		return;
	}

	part_scheme = outer_rel->part_scheme;

	Assert(REL_HAS_ALL_PART_PROPS(outer_rel) &&
		   REL_HAS_ALL_PART_PROPS(inner_rel));

	/*
	 * For now, our partition matching algorithm can match partitions only
	 * when the partition bounds of the joining relations are exactly same.
	 * So, bail out otherwise.
	 */
	if (outer_rel->nparts != inner_rel->nparts ||
		!partition_bounds_equal(part_scheme->partnatts,
								part_scheme->parttyplen,
								part_scheme->parttypbyval,
								outer_rel->boundinfo, inner_rel->boundinfo))
	{
		Assert(!IS_PARTITIONED_REL(joinrel));
		return;
	}

	/*
	 * This function will be called only once for each joinrel, hence it
	 * should not have partition scheme, partition bounds, partition key
	 * expressions and array for storing child relations set.
	 */
	Assert(!joinrel->part_scheme && !joinrel->partexprs &&
		   !joinrel->nullable_partexprs && !joinrel->part_rels &&
		   !joinrel->boundinfo);

	/*
	 * Join relation is partitioned using the same partitioning scheme as the
	 * joining relations and has same bounds.
	 */
	joinrel->part_scheme = part_scheme;
	joinrel->boundinfo = outer_rel->boundinfo;
	partnatts = joinrel->part_scheme->partnatts;
	joinrel->partexprs = (List **) palloc0(sizeof(List *) * partnatts);
	joinrel->nullable_partexprs =
		(List **) palloc0(sizeof(List *) * partnatts);
	joinrel->nparts = outer_rel->nparts;
	joinrel->part_rels =
		(RelOptInfo **) palloc0(sizeof(RelOptInfo *) * joinrel->nparts);

	/*
	 * Set the consider_partitionwise_join flag.
	 */
	Assert(outer_rel->consider_partitionwise_join);
	Assert(inner_rel->consider_partitionwise_join);
	joinrel->consider_partitionwise_join = true;

	/*
	 * Construct partition keys for the join.
	 *
	 * An INNER join between two partitioned relations can be regarded as
	 * partitioned by either key expression.  For example, A INNER JOIN B ON
	 * A.a = B.b can be regarded as partitioned on A.a or on B.b; they are
	 * equivalent.
	 *
	 * For a SEMI or ANTI join, the result can only be regarded as being
	 * partitioned in the same manner as the outer side, since the inner
	 * columns are not retained.
	 *
	 * An OUTER join like (A LEFT JOIN B ON A.a = B.b) may produce rows with
	 * B.b NULL. These rows may not fit the partitioning conditions imposed on
	 * B.b. Hence, strictly speaking, the join is not partitioned by B.b and
	 * thus partition keys of an OUTER join should include partition key
	 * expressions from the OUTER side only.  However, because all
	 * commonly-used comparison operators are strict, the presence of nulls on
	 * the outer side doesn't cause any problem; they can't match anything at
	 * future join levels anyway.  Therefore, we track two sets of
	 * expressions: those that authentically partition the relation
	 * (partexprs) and those that partition the relation with the exception
	 * that extra nulls may be present (nullable_partexprs).  When the
	 * comparison operator is strict, the latter is just as good as the
	 * former.
	 */
	for (cnt = 0; cnt < partnatts; cnt++)
	{
		List	   *outer_expr;
		List	   *outer_null_expr;
		List	   *inner_expr;
		List	   *inner_null_expr;
		List	   *partexpr = NIL;
		List	   *nullable_partexpr = NIL;

		outer_expr = list_copy(outer_rel->partexprs[cnt]);
		outer_null_expr = list_copy(outer_rel->nullable_partexprs[cnt]);
		inner_expr = list_copy(inner_rel->partexprs[cnt]);
		inner_null_expr = list_copy(inner_rel->nullable_partexprs[cnt]);

		switch (jointype)
		{
			case JOIN_INNER:
				partexpr = list_concat(outer_expr, inner_expr);
				nullable_partexpr = list_concat(outer_null_expr,
												inner_null_expr);
				break;

			case JOIN_SEMI:
			case JOIN_ANTI:
				partexpr = outer_expr;
				nullable_partexpr = outer_null_expr;
				break;

			case JOIN_LEFT:
				partexpr = outer_expr;
				nullable_partexpr = list_concat(inner_expr,
												outer_null_expr);
				nullable_partexpr = list_concat(nullable_partexpr,
												inner_null_expr);
				break;

			case JOIN_FULL:
				nullable_partexpr = list_concat(outer_expr,
												inner_expr);
				nullable_partexpr = list_concat(nullable_partexpr,
												outer_null_expr);
				nullable_partexpr = list_concat(nullable_partexpr,
												inner_null_expr);
				break;

			default:
				elog(ERROR, "unrecognized join type: %d", (int) jointype);

		}

		joinrel->partexprs[cnt] = partexpr;
		joinrel->nullable_partexprs[cnt] = nullable_partexpr;
	}
}

/*
 * build_child_join_reltarget
 *	  Set up a child-join relation's reltarget from a parent-join relation.
 */
static void
build_child_join_reltarget(PlannerInfo *root,
						   RelOptInfo *parentrel,
						   RelOptInfo *childrel,
						   int nappinfos,
						   AppendRelInfo **appinfos)
{
	/* Build the targetlist */
	childrel->reltarget->exprs = (List *)
		adjust_appendrel_attrs(root,
							   (Node *) parentrel->reltarget->exprs,
							   nappinfos, appinfos);

	/* Set the cost and width fields */
	childrel->reltarget->cost.startup = parentrel->reltarget->cost.startup;
	childrel->reltarget->cost.per_tuple = parentrel->reltarget->cost.per_tuple;
	childrel->reltarget->width = parentrel->reltarget->width;
}<|MERGE_RESOLUTION|>--- conflicted
+++ resolved
@@ -1217,200 +1217,6 @@
 }
 
 /*
-<<<<<<< HEAD
- * cdb_define_pseudo_column
- *
- * Add a pseudo column definition to a baserel or appendrel.  Returns
- * a Var node referencing the new column.
- *
- * This function does not add the new Var node to the targetlist.  The
- * caller should do that, if needed, by calling add_vars_to_targetlist().
- *
- * A pseudo column is defined by an expression which is to be evaluated
- * in targetlist and/or qual expressions of the baserel's scan operator in
- * the Plan tree.
- *
- * A pseudo column is referenced by means of Var nodes in which varno = relid
- * and varattno = FirstLowInvalidHeapAttributeNumber minus the 0-based position
- * of the CdbRelColumnInfo node in the rte->pseudocols list.
- *
- * The special Var nodes will later be eliminated during set_plan_references().
- * Those in the scan or append operator's targetlist and quals will be replaced
- * by copies of the defining expression.  Those further downstream will be
- * replaced by ordinary Var nodes referencing the appropriate targetlist item.
- *
- * A pseudo column defined in an appendrel is merely a placeholder for a
- * column produced by the subpaths, allowing the column to be referenced
- * by downstream nodes.  Its defining expression is never evaluated because
- * the Append targetlist is not executed.  It is the caller's responsibility
- * to make corresponding changes to the targetlists of the appendrel and its
- * subpaths so that they all match.
- *
- * Note that a joinrel can't define a pseudo column because, lacking a
- * relid, there's no way for a Var node to reference such a column.
- */
-Var *
-cdb_define_pseudo_column(PlannerInfo   *root,
-                         RelOptInfo    *rel,
-                         const char    *colname,
-                         Expr          *defexpr,
-                         int32          width)
-{
-    CdbRelColumnInfo   *rci = makeNode(CdbRelColumnInfo);
-    RangeTblEntry      *rte = rt_fetch(rel->relid, root->parse->rtable);
-    ListCell           *cell;
-    Var                *var;
-    int                 i;
-
-    Assert(colname && strlen(colname) < sizeof(rci->colname)-10);
-    Assert(rel->reloptkind == RELOPT_BASEREL ||
-           rel->reloptkind == RELOPT_OTHER_MEMBER_REL);
-
-    rci->defexpr = defexpr;
-    rci->where_needed = NULL;
-
-    /* Assign attribute number. */
-    rci->pseudoattno = FirstLowInvalidHeapAttributeNumber - list_length(rte->pseudocols);
-
-    /* Make a Var node which upper nodes can copy to reference the column. */
-    var = makeVar(rel->relid, rci->pseudoattno,
-                  exprType((Node *) defexpr),
-				  exprTypmod((Node *) defexpr),
-				  exprCollation((Node *) defexpr),
-                  0);
-
-    /* Note the estimated number of bytes for a value of this type. */
-    if (width < 0)
-		width = get_typavgwidth(var->vartype, var->vartypmod);
-    rci->attr_width = width;
-
-    /* If colname isn't unique, add suffix "_2", "_3", etc. */
-    StrNCpy(rci->colname, colname, sizeof(rci->colname));
-    for (i = 1;;)
-    {
-        CdbRelColumnInfo   *rci2;
-        Value              *val;
-
-        /* Same as the name of a regular column? */
-        foreach(cell, rte->eref ? rte->eref->colnames : NULL)
-        {
-            val = (Value *)lfirst(cell);
-            Assert(IsA(val, String));
-            if (0 == strcmp(strVal(val), rci->colname))
-                break;
-        }
-
-        /* Same as the name of an already defined pseudo column? */
-        if (!cell)
-        {
-            foreach(cell, rte->pseudocols)
-            {
-                rci2 = (CdbRelColumnInfo *)lfirst(cell);
-                Assert(IsA(rci2, CdbRelColumnInfo));
-                if (0 == strcmp(rci2->colname, rci->colname))
-                    break;
-            }
-        }
-
-        if (!cell)
-            break;
-        Insist(i <= list_length(rte->eref->colnames) + list_length(rte->pseudocols));
-        snprintf(rci->colname, sizeof(rci->colname), "%s_%d", colname, ++i);
-    }
-
-    /* Add to the RTE's pseudo column list. */
-    rte->pseudocols = lappend(rte->pseudocols, rci);
-
-    return var;
-}                               /* cdb_define_pseudo_column */
-
-
-/*
- * cdb_find_pseudo_column
- *
- * Return the CdbRelColumnInfo node which defines a pseudo column.
- */
-CdbRelColumnInfo *
-cdb_find_pseudo_column(PlannerInfo *root, Var *var)
-{
-    CdbRelColumnInfo   *rci;
-    RangeTblEntry      *rte;
-    const char         *rtename;
-
-    Assert(IsA(var, Var) &&
-           var->varno > 0 &&
-           var->varno <= list_length(root->parse->rtable));
-
-    rte = rt_fetch(var->varno, root->parse->rtable);
-    rci = cdb_rte_find_pseudo_column(rte, var->varattno);
-    if (!rci)
-    {
-        rtename = (rte->eref && rte->eref->aliasname) ? rte->eref->aliasname
-                                                      : "*BOGUS*";
-        ereport(ERROR, (errcode(ERRCODE_INTERNAL_ERROR),
-                        errmsg_internal("invalid varattno %d for rangetable entry %s",
-                                        var->varattno, rtename) ));
-    }
-    return rci;
-}                               /* cdb_find_pseudo_column */
-
-
-/*
- * cdb_rte_find_pseudo_column
- *
- * Return the CdbRelColumnInfo node which defines a pseudo column; or
- * NULL if didn't find a pseudo column with the given attno.
- */
-CdbRelColumnInfo *
-cdb_rte_find_pseudo_column(RangeTblEntry *rte, AttrNumber attno)
-{
-    int                 ndx = FirstLowInvalidHeapAttributeNumber - attno;
-    CdbRelColumnInfo   *rci;
-
-    Assert(IsA(rte, RangeTblEntry));
-
-    if (attno > FirstLowInvalidHeapAttributeNumber ||
-        ndx >= list_length(rte->pseudocols))
-        return NULL;
-
-    rci = (CdbRelColumnInfo *)list_nth(rte->pseudocols, ndx);
-
-    Assert(IsA(rci, CdbRelColumnInfo));
-    Insist(rci->pseudoattno == attno);
-    return rci;
-}                               /* cdb_rte_find_pseudo_column */
-=======
- * build_empty_join_rel
- *		Build a dummy join relation describing an empty set of base rels.
- *
- * This is used for queries with empty FROM clauses, such as "SELECT 2+2" or
- * "INSERT INTO foo VALUES(...)".  We don't try very hard to make the empty
- * joinrel completely valid, since no real planning will be done with it ---
- * we just need it to carry a simple Result path out of query_planner().
- */
-RelOptInfo *
-build_empty_join_rel(PlannerInfo *root)
-{
-	RelOptInfo *joinrel;
-
-	/* The dummy join relation should be the only one ... */
-	Assert(root->join_rel_list == NIL);
-
-	joinrel = makeNode(RelOptInfo);
-	joinrel->reloptkind = RELOPT_JOINREL;
-	joinrel->relids = NULL;		/* empty set */
-	joinrel->rows = 1;			/* we produce one row for such cases */
-	joinrel->rtekind = RTE_JOIN;
-	joinrel->reltarget = create_empty_pathtarget();
-
-	root->join_rel_list = lappend(root->join_rel_list, joinrel);
-
-	return joinrel;
-}
-
->>>>>>> 9628a332
-
-/*
  * fetch_upper_rel
  *		Build a RelOptInfo describing some post-scan/join query processing,
  *		or return a pre-existing one if somebody already built it.
