--- conflicted
+++ resolved
@@ -78,211 +78,6 @@
 							List *resultRelations, List *subpaths,
 							List *is_split_updates);
 
-<<<<<<< HEAD
-/*
- * pathnode_walk_node
- *    Calls a 'walker' function for the given Path node; or returns
- *    CdbVisit_Walk if 'path' is NULL.
- *
- *    If 'walker' returns CdbVisit_Walk, then this function calls
- *    pathnode_walk_kids() to visit the node's children, and returns
- *    the result.
- *
- *    If 'walker' returns CdbVisit_Skip, then this function immediately
- *    returns CdbVisit_Walk and does not visit the node's children.
- *
- *    If 'walker' returns CdbVisit_Stop or another value, then this function
- *    immediately returns that value and does not visit the node's children.
- *
- * pathnode_walk_list
- *    Calls pathnode_walk_node() for each Path node in the given List.
- *
- *    Quits if the result of pathnode_walk_node() is CdbVisit_Stop or another
- *    value other than CdbVisit_Walk, and returns that result without visiting
- *    any more nodes.
- *
- *    Returns CdbVisit_Walk if all of the subtrees return CdbVisit_Walk, or
- *    if the list is empty.
- *
- *    Note that this function never returns CdbVisit_Skip to its caller.
- *    Only the 'walker' can return CdbVisit_Skip.
- *
- * pathnode_walk_kids
- *    Calls pathnode_walk_node() for each child of the given Path node.
- *
- *    Quits if the result of pathnode_walk_node() is CdbVisit_Stop or another
- *    value other than CdbVisit_Walk, and returns that result without visiting
- *    any more nodes.
- *
- *    Returns CdbVisit_Walk if all of the children return CdbVisit_Walk, or
- *    if there are no children.
- *
- *    Note that this function never returns CdbVisit_Skip to its caller.
- *    Only the 'walker' can return CdbVisit_Skip.
- *
- * NB: All CdbVisitOpt values other than CdbVisit_Walk or CdbVisit_Skip are
- * treated as equivalent to CdbVisit_Stop.  Thus the walker can break out
- * of a traversal and at the same time return a smidgen of information to the
- * caller, perhaps to indicate the reason for termination.  For convenience,
- * a couple of alternative stopping codes are predefined for walkers to use at
- * their discretion: CdbVisit_Failure and CdbVisit_Success.
- */
-CdbVisitOpt
-pathnode_walk_node(Path            *path,
-			       CdbVisitOpt    (*walker)(Path *path, void *context),
-			       void            *context)
-{
-	CdbVisitOpt whatnext;
-
-	if (path == NULL)
-		whatnext = CdbVisit_Walk;
-	else
-	{
-		whatnext = walker(path, context);
-		if (whatnext == CdbVisit_Walk)
-			whatnext = pathnode_walk_kids(path, walker, context);
-		else if (whatnext == CdbVisit_Skip)
-			whatnext = CdbVisit_Walk;
-	}
-	Assert(whatnext != CdbVisit_Skip);
-	return whatnext;
-}	                            /* pathnode_walk_node */
-
-static CdbVisitOpt
-pathnode_walk_list(List            *pathlist,
-			       CdbVisitOpt    (*walker)(Path *path, void *context),
-			       void            *context)
-{
-	ListCell   *cell;
-	Path	   *path;
-	CdbVisitOpt v = CdbVisit_Walk;
-
-	foreach(cell, pathlist)
-	{
-		path = (Path *)lfirst(cell);
-		v = pathnode_walk_node(path, walker, context);
-		if (v != CdbVisit_Walk) /* stop */
-			break;
-	}
-	return v;
-}	                            /* pathnode_walk_list */
-
-static CdbVisitOpt
-pathnode_walk_kids(Path            *path,
-			       CdbVisitOpt    (*walker)(Path *path, void *context),
-			       void            *context)
-{
-	CdbVisitOpt v;
-
-	Assert(path != NULL);
-
-	switch (path->pathtype)
-	{
-		case T_SeqScan:
-		case T_SampleScan:
-		case T_ForeignScan:
-		case T_IndexScan:
-		case T_IndexOnlyScan:
-		case T_TidScan:
-		case T_SubqueryScan:
-		case T_FunctionScan:
-		case T_ValuesScan:
-		case T_CteScan:
-		case T_WorkTableScan:
-		case T_TableFunctionScan:
-			return CdbVisit_Walk;
-		case T_Result:
-			if (IsA(path, ProjectionPath))
-				v = pathnode_walk_node(((ProjectionPath *) path)->subpath, walker, context);
-			else
-				return CdbVisit_Walk;
-			break;
-		case T_BitmapHeapScan:
-			v = pathnode_walk_node(((BitmapHeapPath *)path)->bitmapqual, walker, context);
-			break;
-		case T_BitmapAnd:
-			v = pathnode_walk_list(((BitmapAndPath *)path)->bitmapquals, walker, context);
-			break;
-		case T_BitmapOr:
-			v = pathnode_walk_list(((BitmapOrPath *)path)->bitmapquals, walker, context);
-			break;
-		case T_HashJoin:
-		case T_MergeJoin:
-			v = pathnode_walk_node(((JoinPath *)path)->outerjoinpath, walker, context);
-			if (v != CdbVisit_Walk)     /* stop */
-				break;
-			v = pathnode_walk_node(((JoinPath *)path)->innerjoinpath, walker, context);
-			break;
-		case T_NestLoop:
-			{
-				NestPath   *nestpath = (NestPath *)path;
-
-				v = pathnode_walk_node(nestpath->outerjoinpath, walker, context);
-				if (v != CdbVisit_Walk)     /* stop */
-					break;
-				v = pathnode_walk_node(nestpath->innerjoinpath, walker, context);
-				if (v != CdbVisit_Walk)     /* stop */
-					break;
-			}
-			break;
-		case T_ModifyTable:
-			v = pathnode_walk_list(((ModifyTablePath *)path)->subpaths, walker, context);
-			break;
-		case T_ProjectSet:
-			v = pathnode_walk_node(((ProjectSetPath *)path)->subpath, walker, context);
-			break;
-		case T_LockRows:
-			v = pathnode_walk_node(((LockRowsPath *)path)->subpath, walker, context);
-			break;
-		case T_SplitUpdate:
-			v = pathnode_walk_node(((SplitUpdatePath *)path)->subpath, walker, context);
-			break;
-		case T_Append:
-			v = pathnode_walk_list(((AppendPath *)path)->subpaths, walker, context);
-			break;
-		case T_MergeAppend:
-			v = pathnode_walk_list(((MergeAppendPath *)path)->subpaths, walker, context);
-			break;
-		case T_Material:
-			v = pathnode_walk_node(((MaterialPath *)path)->subpath, walker, context);
-			break;
-		case T_Sort:
-			v = pathnode_walk_node(((SortPath *)path)->subpath, walker, context);
-			break;
-		case T_Agg:
-			v = pathnode_walk_node(((AggPath *)path)->subpath, walker, context);
-			break;
-		case T_TupleSplit:
-			v = pathnode_walk_node(((TupleSplitPath *)path)->subpath, walker, context);
-			break;
-		case T_WindowAgg:
-			v = pathnode_walk_node(((WindowAggPath *)path)->subpath, walker, context);
-			break;
-		case T_Unique:
-			v = pathnode_walk_node(((UniquePath *)path)->subpath, walker, context);
-			break;
-		case T_Gather:
-			v = pathnode_walk_node(((GatherPath *)path)->subpath, walker, context);
-			break;
-		case T_Motion:
-			v = pathnode_walk_node(((CdbMotionPath *)path)->subpath, walker, context);
-			break;
-		case T_Limit:
-			v = pathnode_walk_node(((LimitPath *)path)->subpath, walker, context);
-			break;
-		case T_SetOp:
-			v = pathnode_walk_node(((SetOpPath *)path)->subpath, walker, context);
-			break;
-		default:
-			v = CdbVisit_Walk;  /* keep compiler quiet */
-			elog(ERROR, "unrecognized path type: %d", (int)path->pathtype);
-	}
-	return v;
-}	                            /* pathnode_walk_kids */
-
-
-=======
->>>>>>> ee2d4641
 /*****************************************************************************
  *		MISC. PATH UTILITIES
  *****************************************************************************/
