/*-------------------------------------------------------------------------
 *
 * pathnode.c
 *	  Routines to manipulate pathlists and create path nodes
 *
 * Portions Copyright (c) 2005-2008, Greenplum inc
 * Portions Copyright (c) 2012-Present Pivotal Software, Inc.
 * Portions Copyright (c) 1996-2019, PostgreSQL Global Development Group
 * Portions Copyright (c) 1994, Regents of the University of California
 *
 *
 * IDENTIFICATION
 *	  src/backend/optimizer/util/pathnode.c
 *
 *-------------------------------------------------------------------------
 */
#include "postgres.h"

#include <math.h>

#include "miscadmin.h"
#include "foreign/fdwapi.h"
#include "nodes/extensible.h"
#include "nodes/nodeFuncs.h"
#include "optimizer/appendinfo.h"
#include "optimizer/clauses.h"
#include "optimizer/cost.h"
#include "optimizer/optimizer.h"
#include "optimizer/pathnode.h"
#include "optimizer/paths.h"
#include "optimizer/planmain.h"
#include "optimizer/prep.h"
#include "optimizer/restrictinfo.h"
#include "optimizer/tlist.h"
#include "parser/parsetree.h"
#include "utils/lsyscache.h"
#include "utils/memutils.h"
#include "utils/selfuncs.h"
#include "optimizer/tlist.h"

#include "catalog/pg_operator.h"
#include "catalog/pg_proc.h"
#include "cdb/cdbhash.h"        /* cdb_default_distribution_opfamily_for_type() */
#include "cdb/cdbmutate.h"
#include "cdb/cdbpath.h"        /* cdb_create_motion_path() etc */
#include "cdb/cdbpathlocus.h"
#include "cdb/cdbutil.h"		/* getgpsegmentCount() */
#include "cdb/cdbvars.h"
#include "executor/nodeHash.h"
#include "utils/guc.h"

typedef enum
{
	COSTS_EQUAL,				/* path costs are fuzzily equal */
	COSTS_BETTER1,				/* first path is cheaper than second */
	COSTS_BETTER2,				/* second path is cheaper than first */
	COSTS_DIFFERENT				/* neither path dominates the other on cost */
} PathCostComparison;

/*
 * STD_FUZZ_FACTOR is the normal fuzz factor for compare_path_costs_fuzzily.
 * XXX is it worth making this user-controllable?  It provides a tradeoff
 * between planner runtime and the accuracy of path cost comparisons.
 */
#define STD_FUZZ_FACTOR 1.01

static List *translate_sub_tlist(List *tlist, int relid);
static int	append_total_cost_compare(const void *a, const void *b, void *arg);
static int	append_startup_cost_compare(const void *a, const void *b, void *arg);
static List *reparameterize_pathlist_by_child(PlannerInfo *root,
											  List *pathlist,
											  RelOptInfo *child_rel);

static void set_append_path_locus(PlannerInfo *root, Path *pathnode, RelOptInfo *rel,
					  List *pathkeys);
static CdbPathLocus
adjust_modifytable_subpaths(PlannerInfo *root, CmdType operation,
							List *resultRelations, List *subpaths,
							List *is_split_updates);

/*****************************************************************************
 *		MISC. PATH UTILITIES
 *****************************************************************************/

/*
 * compare_path_costs
 *	  Return -1, 0, or +1 according as path1 is cheaper, the same cost,
 *	  or more expensive than path2 for the specified criterion.
 */
int
compare_path_costs(Path *path1, Path *path2, CostSelector criterion)
{
	if (criterion == STARTUP_COST)
	{
		if (path1->startup_cost < path2->startup_cost)
			return -1;
		if (path1->startup_cost > path2->startup_cost)
			return +1;

		/*
		 * If paths have the same startup cost (not at all unlikely), order
		 * them by total cost.
		 */
		if (path1->total_cost < path2->total_cost)
			return -1;
		if (path1->total_cost > path2->total_cost)
			return +1;
	}
	else
	{
		if (path1->total_cost < path2->total_cost)
			return -1;
		if (path1->total_cost > path2->total_cost)
			return +1;

		/*
		 * If paths have the same total cost, order them by startup cost.
		 */
		if (path1->startup_cost < path2->startup_cost)
			return -1;
		if (path1->startup_cost > path2->startup_cost)
			return +1;
	}
	return 0;
}

/*
 * compare_path_fractional_costs
 *	  Return -1, 0, or +1 according as path1 is cheaper, the same cost,
 *	  or more expensive than path2 for fetching the specified fraction
 *	  of the total tuples.
 *
 * If fraction is <= 0 or > 1, we interpret it as 1, ie, we select the
 * path with the cheaper total_cost.
 */
int
compare_fractional_path_costs(Path *path1, Path *path2,
							  double fraction)
{
	Cost		cost1,
				cost2;

	if (fraction <= 0.0 || fraction >= 1.0)
		return compare_path_costs(path1, path2, TOTAL_COST);
	cost1 = path1->startup_cost +
		fraction * (path1->total_cost - path1->startup_cost);
	cost2 = path2->startup_cost +
		fraction * (path2->total_cost - path2->startup_cost);
	if (cost1 < cost2)
		return -1;
	if (cost1 > cost2)
		return +1;
	return 0;
}

/*
 * compare_path_costs_fuzzily
 *	  Compare the costs of two paths to see if either can be said to
 *	  dominate the other.
 *
 * We use fuzzy comparisons so that add_path() can avoid keeping both of
 * a pair of paths that really have insignificantly different cost.
 *
 * The fuzz_factor argument must be 1.0 plus delta, where delta is the
 * fraction of the smaller cost that is considered to be a significant
 * difference.  For example, fuzz_factor = 1.01 makes the fuzziness limit
 * be 1% of the smaller cost.
 *
 * The two paths are said to have "equal" costs if both startup and total
 * costs are fuzzily the same.  Path1 is said to be better than path2 if
 * it has fuzzily better startup cost and fuzzily no worse total cost,
 * or if it has fuzzily better total cost and fuzzily no worse startup cost.
 * Path2 is better than path1 if the reverse holds.  Finally, if one path
 * is fuzzily better than the other on startup cost and fuzzily worse on
 * total cost, we just say that their costs are "different", since neither
 * dominates the other across the whole performance spectrum.
 *
 * This function also enforces a policy rule that paths for which the relevant
 * one of parent->consider_startup and parent->consider_param_startup is false
 * cannot survive comparisons solely on the grounds of good startup cost, so
 * we never return COSTS_DIFFERENT when that is true for the total-cost loser.
 * (But if total costs are fuzzily equal, we compare startup costs anyway,
 * in hopes of eliminating one path or the other.)
 */
static PathCostComparison
compare_path_costs_fuzzily(Path *path1, Path *path2, double fuzz_factor)
{
#define CONSIDER_PATH_STARTUP_COST(p)  \
	((p)->param_info == NULL ? (p)->parent->consider_startup : (p)->parent->consider_param_startup)

	/*
	 * Check total cost first since it's more likely to be different; many
	 * paths have zero startup cost.
	 */
	if (path1->total_cost > path2->total_cost * fuzz_factor)
	{
		/* path1 fuzzily worse on total cost */
		if (CONSIDER_PATH_STARTUP_COST(path1) &&
			path2->startup_cost > path1->startup_cost * fuzz_factor)
		{
			/* ... but path2 fuzzily worse on startup, so DIFFERENT */
			return COSTS_DIFFERENT;
		}
		/* else path2 dominates */
		return COSTS_BETTER2;
	}
	if (path2->total_cost > path1->total_cost * fuzz_factor)
	{
		/* path2 fuzzily worse on total cost */
		if (CONSIDER_PATH_STARTUP_COST(path2) &&
			path1->startup_cost > path2->startup_cost * fuzz_factor)
		{
			/* ... but path1 fuzzily worse on startup, so DIFFERENT */
			return COSTS_DIFFERENT;
		}
		/* else path1 dominates */
		return COSTS_BETTER1;
	}
	/* fuzzily the same on total cost ... */
	if (path1->startup_cost > path2->startup_cost * fuzz_factor)
	{
		/* ... but path1 fuzzily worse on startup, so path2 wins */
		return COSTS_BETTER2;
	}
	if (path2->startup_cost > path1->startup_cost * fuzz_factor)
	{
		/* ... but path2 fuzzily worse on startup, so path1 wins */
		return COSTS_BETTER1;
	}
	/* fuzzily the same on both costs */
	return COSTS_EQUAL;

#undef CONSIDER_PATH_STARTUP_COST
}

/*
 * set_cheapest
 *	  Find the minimum-cost paths from among a relation's paths,
 *	  and save them in the rel's cheapest-path fields.
 *
 * cheapest_total_path is normally the cheapest-total-cost unparameterized
 * path; but if there are no unparameterized paths, we assign it to be the
 * best (cheapest least-parameterized) parameterized path.  However, only
 * unparameterized paths are considered candidates for cheapest_startup_path,
 * so that will be NULL if there are no unparameterized paths.
 *
 * The cheapest_parameterized_paths list collects all parameterized paths
 * that have survived the add_path() tournament for this relation.  (Since
 * add_path ignores pathkeys for a parameterized path, these will be paths
 * that have best cost or best row count for their parameterization.  We
 * may also have both a parallel-safe and a non-parallel-safe path in some
 * cases for the same parameterization in some cases, but this should be
 * relatively rare since, most typically, all paths for the same relation
 * will be parallel-safe or none of them will.)
 *
 * cheapest_parameterized_paths always includes the cheapest-total
 * unparameterized path, too, if there is one; the users of that list find
 * it more convenient if that's included.
 *
 * This is normally called only after we've finished constructing the path
 * list for the rel node.
 */
void
set_cheapest(RelOptInfo *parent_rel)
{
	Path	   *cheapest_startup_path;
	Path	   *cheapest_total_path;
	Path	   *best_param_path;
	List	   *parameterized_paths;
	ListCell   *p;

	Assert(IsA(parent_rel, RelOptInfo));

	if (parent_rel->pathlist == NIL)
		elog(ERROR, "could not devise a query plan for the given query");

	cheapest_startup_path = cheapest_total_path = best_param_path = NULL;
	parameterized_paths = NIL;

	foreach(p, parent_rel->pathlist)
	{
		Path	   *path = (Path *) lfirst(p);
		int			cmp;

		if (path->param_info)
		{
			/* Parameterized path, so add it to parameterized_paths */
			parameterized_paths = lappend(parameterized_paths, path);

			/*
			 * If we have an unparameterized cheapest-total, we no longer care
			 * about finding the best parameterized path, so move on.
			 */
			if (cheapest_total_path)
				continue;

			/*
			 * Otherwise, track the best parameterized path, which is the one
			 * with least total cost among those of the minimum
			 * parameterization.
			 */
			if (best_param_path == NULL)
				best_param_path = path;
			else
			{
				switch (bms_subset_compare(PATH_REQ_OUTER(path),
										   PATH_REQ_OUTER(best_param_path)))
				{
					case BMS_EQUAL:
						/* keep the cheaper one */
						if (compare_path_costs(path, best_param_path,
											   TOTAL_COST) < 0)
							best_param_path = path;
						break;
					case BMS_SUBSET1:
						/* new path is less-parameterized */
						best_param_path = path;
						break;
					case BMS_SUBSET2:
						/* old path is less-parameterized, keep it */
						break;
					case BMS_DIFFERENT:

						/*
						 * This means that neither path has the least possible
						 * parameterization for the rel.  We'll sit on the old
						 * path until something better comes along.
						 */
						break;
				}
			}
		}
		else
		{
			/* Unparameterized path, so consider it for cheapest slots */
			if (cheapest_total_path == NULL)
			{
				cheapest_startup_path = cheapest_total_path = path;
				continue;
			}

			/*
			 * If we find two paths of identical costs, try to keep the
			 * better-sorted one.  The paths might have unrelated sort
			 * orderings, in which case we can only guess which might be
			 * better to keep, but if one is superior then we definitely
			 * should keep that one.
			 */
			cmp = compare_path_costs(cheapest_startup_path, path, STARTUP_COST);
			if (cmp > 0 ||
				(cmp == 0 &&
				 compare_pathkeys(cheapest_startup_path->pathkeys,
								  path->pathkeys) == PATHKEYS_BETTER2))
				cheapest_startup_path = path;

			cmp = compare_path_costs(cheapest_total_path, path, TOTAL_COST);
			if (cmp > 0 ||
				(cmp == 0 &&
				 compare_pathkeys(cheapest_total_path->pathkeys,
								  path->pathkeys) == PATHKEYS_BETTER2))
				cheapest_total_path = path;
		}
	}

	/* Add cheapest unparameterized path, if any, to parameterized_paths */
	if (cheapest_total_path)
		parameterized_paths = lcons(cheapest_total_path, parameterized_paths);

	/*
	 * If there is no unparameterized path, use the best parameterized path as
	 * cheapest_total_path (but not as cheapest_startup_path).
	 */
	if (cheapest_total_path == NULL)
		cheapest_total_path = best_param_path;
	Assert(cheapest_total_path != NULL);

	parent_rel->cheapest_startup_path = cheapest_startup_path;
	parent_rel->cheapest_total_path = cheapest_total_path;
	parent_rel->cheapest_unique_path = NULL;	/* computed only if needed */
	parent_rel->cheapest_parameterized_paths = parameterized_paths;
}

/*
 * add_path
 *	  Consider a potential implementation path for the specified parent rel,
 *	  and add it to the rel's pathlist if it is worthy of consideration.
 *	  A path is worthy if it has a better sort order (better pathkeys) or
 *	  cheaper cost (on either dimension), or generates fewer rows, than any
 *	  existing path that has the same or superset parameterization rels.
 *	  We also consider parallel-safe paths more worthy than others.
 *
 *	  We also remove from the rel's pathlist any old paths that are dominated
 *	  by new_path --- that is, new_path is cheaper, at least as well ordered,
 *	  generates no more rows, requires no outer rels not required by the old
 *	  path, and is no less parallel-safe.
 *
 *	  In most cases, a path with a superset parameterization will generate
 *	  fewer rows (since it has more join clauses to apply), so that those two
 *	  figures of merit move in opposite directions; this means that a path of
 *	  one parameterization can seldom dominate a path of another.  But such
 *	  cases do arise, so we make the full set of checks anyway.
 *
 *	  There are two policy decisions embedded in this function, along with
 *	  its sibling add_path_precheck.  First, we treat all parameterized paths
 *	  as having NIL pathkeys, so that they cannot win comparisons on the
 *	  basis of sort order.  This is to reduce the number of parameterized
 *	  paths that are kept; see discussion in src/backend/optimizer/README.
 *
 *	  Second, we only consider cheap startup cost to be interesting if
 *	  parent_rel->consider_startup is true for an unparameterized path, or
 *	  parent_rel->consider_param_startup is true for a parameterized one.
 *	  Again, this allows discarding useless paths sooner.
 *
 *	  The pathlist is kept sorted by total_cost, with cheaper paths
 *	  at the front.  Within this routine, that's simply a speed hack:
 *	  doing it that way makes it more likely that we will reject an inferior
 *	  path after a few comparisons, rather than many comparisons.
 *	  However, add_path_precheck relies on this ordering to exit early
 *	  when possible.
 *
 *	  NOTE: discarded Path objects are immediately pfree'd to reduce planner
 *	  memory consumption.  We dare not try to free the substructure of a Path,
 *	  since much of it may be shared with other Paths or the query tree itself;
 *	  but just recycling discarded Path nodes is a very useful savings in
 *	  a large join tree.  We can recycle the List nodes of pathlist, too.
 *
 *	  NB: The Path that is passed to add_path() must be considered invalid
 *	  upon return, and not touched again by the caller, because we free it
 *	  if we already know of a better path.  Likewise, a Path that is passed
 *	  to add_path() must not be shared as a subpath of any other Path of the
 *	  same join level.
 *
 *	  As noted in optimizer/README, deleting a previously-accepted Path is
 *	  safe because we know that Paths of this rel cannot yet be referenced
 *	  from any other rel, such as a higher-level join.  However, in some cases
 *	  it is possible that a Path is referenced by another Path for its own
 *	  rel; we must not delete such a Path, even if it is dominated by the new
 *	  Path.  Currently this occurs only for IndexPath objects, which may be
 *	  referenced as children of BitmapHeapPaths as well as being paths in
 *	  their own right.  Hence, we don't pfree IndexPaths when rejecting them.
 *
 * 'parent_rel' is the relation entry to which the path corresponds.
 * 'new_path' is a potential path for parent_rel.
 *
 * Returns nothing, but modifies parent_rel->pathlist.
 */
void
add_path(RelOptInfo *parent_rel, Path *new_path)
{
	bool		accept_new = true;	/* unless we find a superior old path */
	ListCell   *insert_after = NULL;	/* where to insert new item */
	List	   *new_path_pathkeys;
	ListCell   *p1;
	ListCell   *p1_prev;
	ListCell   *p1_next;

	/*
	 * This is a convenient place to check for query cancel --- no part of the
	 * planner goes very long without calling add_path().
	 */
	CHECK_FOR_INTERRUPTS();

	if (!new_path)
		return;

	/*
	 * GPDB: Check that the correct locus has been determined for the Path.
	 * This can easily be missing from upstream code that construct Paths
	 * that haven't been modified in GPDB to set the locus correctly.
	 */
	if (!CdbLocusType_IsValid(new_path->locus.locustype))
		elog(ERROR, "path of type %u is missing distribution locus", new_path->pathtype);
	Assert(cdbpathlocus_is_valid(new_path->locus));

	/* Pretend parameterized paths have no pathkeys, per comment above */
	new_path_pathkeys = new_path->param_info ? NIL : new_path->pathkeys;

	/*
	 * Loop to check proposed new path against old paths.  Note it is possible
	 * for more than one old path to be tossed out because new_path dominates
	 * it.
	 *
	 * We can't use foreach here because the loop body may delete the current
	 * list cell.
	 */
	p1_prev = NULL;
	for (p1 = list_head(parent_rel->pathlist); p1 != NULL; p1 = p1_next)
	{
		Path	   *old_path = (Path *) lfirst(p1);
		bool		remove_old = false; /* unless new proves superior */
		PathCostComparison costcmp;
		PathKeysComparison keyscmp;
		BMS_Comparison outercmp;

		p1_next = lnext(p1);

		/*
		 * Do a fuzzy cost comparison with standard fuzziness limit.
		 */
		costcmp = compare_path_costs_fuzzily(new_path, old_path,
											 STD_FUZZ_FACTOR);

		/*
		 * If the two paths compare differently for startup and total cost,
		 * then we want to keep both, and we can skip comparing pathkeys and
		 * required_outer rels.  If they compare the same, proceed with the
		 * other comparisons.  Row count is checked last.  (We make the tests
		 * in this order because the cost comparison is most likely to turn
		 * out "different", and the pathkeys comparison next most likely.  As
		 * explained above, row count very seldom makes a difference, so even
		 * though it's cheap to compare there's not much point in checking it
		 * earlier.)
		 */
		if (costcmp != COSTS_DIFFERENT)
		{
			/* Similarly check to see if either dominates on pathkeys */
			List	   *old_path_pathkeys;

			old_path_pathkeys = old_path->param_info ? NIL : old_path->pathkeys;
			keyscmp = compare_pathkeys(new_path_pathkeys,
									   old_path_pathkeys);
			if (keyscmp != PATHKEYS_DIFFERENT)
			{
				switch (costcmp)
				{
					case COSTS_EQUAL:
						outercmp = bms_subset_compare(PATH_REQ_OUTER(new_path),
													  PATH_REQ_OUTER(old_path));
						if (keyscmp == PATHKEYS_BETTER1)
						{
							if ((outercmp == BMS_EQUAL ||
								 outercmp == BMS_SUBSET1) &&
								new_path->rows <= old_path->rows &&
								new_path->parallel_safe >= old_path->parallel_safe)
								remove_old = true;	/* new dominates old */
						}
						else if (keyscmp == PATHKEYS_BETTER2)
						{
							if ((outercmp == BMS_EQUAL ||
								 outercmp == BMS_SUBSET2) &&
								new_path->rows >= old_path->rows &&
								new_path->parallel_safe <= old_path->parallel_safe)
								accept_new = false; /* old dominates new */
						}
						else	/* keyscmp == PATHKEYS_EQUAL */
						{
							if (outercmp == BMS_EQUAL)
							{
								/*
								 * Same pathkeys and outer rels, and fuzzily
								 * the same cost, so keep just one; to decide
								 * which, first check parallel-safety, then
								 * rows, then do a fuzzy cost comparison with
								 * very small fuzz limit.  (We used to do an
								 * exact cost comparison, but that results in
								 * annoying platform-specific plan variations
								 * due to roundoff in the cost estimates.)	If
								 * things are still tied, arbitrarily keep
								 * only the old path.  Notice that we will
								 * keep only the old path even if the
								 * less-fuzzy comparison decides the startup
								 * and total costs compare differently.
								 */
								if (new_path->parallel_safe >
									old_path->parallel_safe)
									remove_old = true;	/* new dominates old */
								else if (new_path->parallel_safe <
										 old_path->parallel_safe)
									accept_new = false; /* old dominates new */
								else if (new_path->rows < old_path->rows)
									remove_old = true;	/* new dominates old */
								else if (new_path->rows > old_path->rows)
									accept_new = false; /* old dominates new */
								else if (compare_path_costs_fuzzily(new_path,
																	old_path,
																	1.0000000001) == COSTS_BETTER1)
									remove_old = true;	/* new dominates old */
								else
									accept_new = false; /* old equals or
														 * dominates new */
							}
							else if (outercmp == BMS_SUBSET1 &&
									 new_path->rows <= old_path->rows &&
									 new_path->parallel_safe >= old_path->parallel_safe)
								remove_old = true;	/* new dominates old */
							else if (outercmp == BMS_SUBSET2 &&
									 new_path->rows >= old_path->rows &&
									 new_path->parallel_safe <= old_path->parallel_safe)
								accept_new = false; /* old dominates new */
							/* else different parameterizations, keep both */
						}
						break;
					case COSTS_BETTER1:
						if (keyscmp != PATHKEYS_BETTER2)
						{
							outercmp = bms_subset_compare(PATH_REQ_OUTER(new_path),
														  PATH_REQ_OUTER(old_path));
							if ((outercmp == BMS_EQUAL ||
								 outercmp == BMS_SUBSET1) &&
								new_path->rows <= old_path->rows &&
								new_path->parallel_safe >= old_path->parallel_safe)
								remove_old = true;	/* new dominates old */
						}
						break;
					case COSTS_BETTER2:
						if (keyscmp != PATHKEYS_BETTER1)
						{
							outercmp = bms_subset_compare(PATH_REQ_OUTER(new_path),
														  PATH_REQ_OUTER(old_path));
							if ((outercmp == BMS_EQUAL ||
								 outercmp == BMS_SUBSET2) &&
								new_path->rows >= old_path->rows &&
								new_path->parallel_safe <= old_path->parallel_safe)
								accept_new = false; /* old dominates new */
						}
						break;
					case COSTS_DIFFERENT:

						/*
						 * can't get here, but keep this case to keep compiler
						 * quiet
						 */
						break;
				}
			}
		}

		/*
		 * Remove current element from pathlist if dominated by new.
		 */
		if (remove_old)
		{
			parent_rel->pathlist = list_delete_cell(parent_rel->pathlist,
													p1, p1_prev);

			/*
			 * Delete the data pointed-to by the deleted cell, if possible
			 */
			if (!IsA(old_path, IndexPath))
				pfree(old_path);
			/* p1_prev does not advance */
		}
		else
		{
			/* new belongs after this old path if it has cost >= old's */
			if (new_path->total_cost >= old_path->total_cost)
				insert_after = p1;
			/* p1_prev advances */
			p1_prev = p1;
		}

		/*
		 * If we found an old path that dominates new_path, we can quit
		 * scanning the pathlist; we will not add new_path, and we assume
		 * new_path cannot dominate any other elements of the pathlist.
		 */
		if (!accept_new)
			break;
	}

	if (accept_new)
	{
		/* Accept the new path: insert it at proper place in pathlist */
		if (insert_after)
			lappend_cell(parent_rel->pathlist, insert_after, new_path);
		else
			parent_rel->pathlist = lcons(new_path, parent_rel->pathlist);
	}
	else
	{
		/* Reject and recycle the new path */
		if (!IsA(new_path, IndexPath))
			pfree(new_path);
	}
}                               /* add_path */

/*
 * add_path_precheck
 *	  Check whether a proposed new path could possibly get accepted.
 *	  We assume we know the path's pathkeys and parameterization accurately,
 *	  and have lower bounds for its costs.
 *
 * Note that we do not know the path's rowcount, since getting an estimate for
 * that is too expensive to do before prechecking.  We assume here that paths
 * of a superset parameterization will generate fewer rows; if that holds,
 * then paths with different parameterizations cannot dominate each other
 * and so we can simply ignore existing paths of another parameterization.
 * (In the infrequent cases where that rule of thumb fails, add_path will
 * get rid of the inferior path.)
 *
 * At the time this is called, we haven't actually built a Path structure,
 * so the required information has to be passed piecemeal.
 */
bool
add_path_precheck(RelOptInfo *parent_rel,
				  Cost startup_cost, Cost total_cost,
				  List *pathkeys, Relids required_outer)
{
	List	   *new_path_pathkeys;
	bool		consider_startup;
	ListCell   *p1;

	/* Pretend parameterized paths have no pathkeys, per add_path policy */
	new_path_pathkeys = required_outer ? NIL : pathkeys;

	/* Decide whether new path's startup cost is interesting */
	consider_startup = required_outer ? parent_rel->consider_param_startup : parent_rel->consider_startup;

	foreach(p1, parent_rel->pathlist)
	{
		Path	   *old_path = (Path *) lfirst(p1);
		PathKeysComparison keyscmp;

		/*
		 * We are looking for an old_path with the same parameterization (and
		 * by assumption the same rowcount) that dominates the new path on
		 * pathkeys as well as both cost metrics.  If we find one, we can
		 * reject the new path.
		 *
		 * Cost comparisons here should match compare_path_costs_fuzzily.
		 */
		if (total_cost > old_path->total_cost * STD_FUZZ_FACTOR)
		{
			/* new path can win on startup cost only if consider_startup */
			if (startup_cost > old_path->startup_cost * STD_FUZZ_FACTOR ||
				!consider_startup)
			{
				/* new path loses on cost, so check pathkeys... */
				List	   *old_path_pathkeys;

				old_path_pathkeys = old_path->param_info ? NIL : old_path->pathkeys;
				keyscmp = compare_pathkeys(new_path_pathkeys,
										   old_path_pathkeys);
				if (keyscmp == PATHKEYS_EQUAL ||
					keyscmp == PATHKEYS_BETTER2)
				{
					/* new path does not win on pathkeys... */
					if (bms_equal(required_outer, PATH_REQ_OUTER(old_path)))
					{
						/* Found an old path that dominates the new one */
						return false;
					}
				}
			}
		}
		else
		{
			/*
			 * Since the pathlist is sorted by total_cost, we can stop looking
			 * once we reach a path with a total_cost larger than the new
			 * path's.
			 */
			break;
		}
	}

	return true;
}

/*
 * add_partial_path
 *	  Like add_path, our goal here is to consider whether a path is worthy
 *	  of being kept around, but the considerations here are a bit different.
 *	  A partial path is one which can be executed in any number of workers in
 *	  parallel such that each worker will generate a subset of the path's
 *	  overall result.
 *
 *	  As in add_path, the partial_pathlist is kept sorted with the cheapest
 *	  total path in front.  This is depended on by multiple places, which
 *	  just take the front entry as the cheapest path without searching.
 *
 *	  We don't generate parameterized partial paths for several reasons.  Most
 *	  importantly, they're not safe to execute, because there's nothing to
 *	  make sure that a parallel scan within the parameterized portion of the
 *	  plan is running with the same value in every worker at the same time.
 *	  Fortunately, it seems unlikely to be worthwhile anyway, because having
 *	  each worker scan the entire outer relation and a subset of the inner
 *	  relation will generally be a terrible plan.  The inner (parameterized)
 *	  side of the plan will be small anyway.  There could be rare cases where
 *	  this wins big - e.g. if join order constraints put a 1-row relation on
 *	  the outer side of the topmost join with a parameterized plan on the inner
 *	  side - but we'll have to be content not to handle such cases until
 *	  somebody builds an executor infrastructure that can cope with them.
 *
 *	  Because we don't consider parameterized paths here, we also don't
 *	  need to consider the row counts as a measure of quality: every path will
 *	  produce the same number of rows.  Neither do we need to consider startup
 *	  costs: parallelism is only used for plans that will be run to completion.
 *	  Therefore, this routine is much simpler than add_path: it needs to
 *	  consider only pathkeys and total cost.
 *
 *	  As with add_path, we pfree paths that are found to be dominated by
 *	  another partial path; this requires that there be no other references to
 *	  such paths yet.  Hence, GatherPaths must not be created for a rel until
 *	  we're done creating all partial paths for it.  Unlike add_path, we don't
 *	  take an exception for IndexPaths as partial index paths won't be
 *	  referenced by partial BitmapHeapPaths.
 */
void
add_partial_path(RelOptInfo *parent_rel, Path *new_path)
{
	bool		accept_new = true;	/* unless we find a superior old path */
	ListCell   *insert_after = NULL;	/* where to insert new item */
	ListCell   *p1;
	ListCell   *p1_prev;
	ListCell   *p1_next;

	/* Check for query cancel. */
	CHECK_FOR_INTERRUPTS();

	/* Path to be added must be parallel safe. */
	Assert(new_path->parallel_safe);

	/* Relation should be OK for parallelism, too. */
	Assert(parent_rel->consider_parallel);

	/*
	 * As in add_path, throw out any paths which are dominated by the new
	 * path, but throw out the new path if some existing path dominates it.
	 */
	p1_prev = NULL;
	for (p1 = list_head(parent_rel->partial_pathlist); p1 != NULL;
		 p1 = p1_next)
	{
		Path	   *old_path = (Path *) lfirst(p1);
		bool		remove_old = false; /* unless new proves superior */
		PathKeysComparison keyscmp;

		p1_next = lnext(p1);

		/* Compare pathkeys. */
		keyscmp = compare_pathkeys(new_path->pathkeys, old_path->pathkeys);

		/* Unless pathkeys are incompable, keep just one of the two paths. */
		if (keyscmp != PATHKEYS_DIFFERENT)
		{
			if (new_path->total_cost > old_path->total_cost * STD_FUZZ_FACTOR)
			{
				/* New path costs more; keep it only if pathkeys are better. */
				if (keyscmp != PATHKEYS_BETTER1)
					accept_new = false;
			}
			else if (old_path->total_cost > new_path->total_cost
					 * STD_FUZZ_FACTOR)
			{
				/* Old path costs more; keep it only if pathkeys are better. */
				if (keyscmp != PATHKEYS_BETTER2)
					remove_old = true;
			}
			else if (keyscmp == PATHKEYS_BETTER1)
			{
				/* Costs are about the same, new path has better pathkeys. */
				remove_old = true;
			}
			else if (keyscmp == PATHKEYS_BETTER2)
			{
				/* Costs are about the same, old path has better pathkeys. */
				accept_new = false;
			}
			else if (old_path->total_cost > new_path->total_cost * 1.0000000001)
			{
				/* Pathkeys are the same, and the old path costs more. */
				remove_old = true;
			}
			else
			{
				/*
				 * Pathkeys are the same, and new path isn't materially
				 * cheaper.
				 */
				accept_new = false;
			}
		}

		/*
		 * Remove current element from partial_pathlist if dominated by new.
		 */
		if (remove_old)
		{
			parent_rel->partial_pathlist =
				list_delete_cell(parent_rel->partial_pathlist, p1, p1_prev);
			pfree(old_path);
			/* p1_prev does not advance */
		}
		else
		{
			/* new belongs after this old path if it has cost >= old's */
			if (new_path->total_cost >= old_path->total_cost)
				insert_after = p1;
			/* p1_prev advances */
			p1_prev = p1;
		}

		/*
		 * If we found an old path that dominates new_path, we can quit
		 * scanning the partial_pathlist; we will not add new_path, and we
		 * assume new_path cannot dominate any later path.
		 */
		if (!accept_new)
			break;
	}

	if (accept_new)
	{
		/* Accept the new path: insert it at proper place */
		if (insert_after)
			lappend_cell(parent_rel->partial_pathlist, insert_after, new_path);
		else
			parent_rel->partial_pathlist =
				lcons(new_path, parent_rel->partial_pathlist);
	}
	else
	{
		/* Reject and recycle the new path */
		pfree(new_path);
	}
}

/*
 * add_partial_path_precheck
 *	  Check whether a proposed new partial path could possibly get accepted.
 *
 * Unlike add_path_precheck, we can ignore startup cost and parameterization,
 * since they don't matter for partial paths (see add_partial_path).  But
 * we do want to make sure we don't add a partial path if there's already
 * a complete path that dominates it, since in that case the proposed path
 * is surely a loser.
 */
bool
add_partial_path_precheck(RelOptInfo *parent_rel, Cost total_cost,
						  List *pathkeys)
{
	ListCell   *p1;

	/*
	 * Our goal here is twofold.  First, we want to find out whether this path
	 * is clearly inferior to some existing partial path.  If so, we want to
	 * reject it immediately.  Second, we want to find out whether this path
	 * is clearly superior to some existing partial path -- at least, modulo
	 * final cost computations.  If so, we definitely want to consider it.
	 *
	 * Unlike add_path(), we always compare pathkeys here.  This is because we
	 * expect partial_pathlist to be very short, and getting a definitive
	 * answer at this stage avoids the need to call add_path_precheck.
	 */
	foreach(p1, parent_rel->partial_pathlist)
	{
		Path	   *old_path = (Path *) lfirst(p1);
		PathKeysComparison keyscmp;

		keyscmp = compare_pathkeys(pathkeys, old_path->pathkeys);
		if (keyscmp != PATHKEYS_DIFFERENT)
		{
			if (total_cost > old_path->total_cost * STD_FUZZ_FACTOR &&
				keyscmp != PATHKEYS_BETTER1)
				return false;
			if (old_path->total_cost > total_cost * STD_FUZZ_FACTOR &&
				keyscmp != PATHKEYS_BETTER2)
				return true;
		}
	}

	/*
	 * This path is neither clearly inferior to an existing partial path nor
	 * clearly good enough that it might replace one.  Compare it to
	 * non-parallel plans.  If it loses even before accounting for the cost of
	 * the Gather node, we should definitely reject it.
	 *
	 * Note that we pass the total_cost to add_path_precheck twice.  This is
	 * because it's never advantageous to consider the startup cost of a
	 * partial path; the resulting plans, if run in parallel, will be run to
	 * completion.
	 */
	if (!add_path_precheck(parent_rel, total_cost, total_cost, pathkeys,
						   NULL))
		return false;

	return true;
}


/*****************************************************************************
 *		PATH NODE CREATION ROUTINES
 *****************************************************************************/

/*
 * create_seqscan_path
 *	  Creates a path corresponding to a sequential scan, returning the
 *	  pathnode.
 */
Path *
create_seqscan_path(PlannerInfo *root, RelOptInfo *rel,
					Relids required_outer, int parallel_workers)
{
	Path	   *pathnode = makeNode(Path);

	pathnode->pathtype = T_SeqScan;
	pathnode->parent = rel;
	pathnode->pathtarget = rel->reltarget;
	pathnode->param_info = get_baserel_parampathinfo(root, rel,
													 required_outer);
	pathnode->parallel_aware = parallel_workers > 0 ? true : false;
	pathnode->parallel_safe = rel->consider_parallel;
	pathnode->parallel_workers = parallel_workers;
	pathnode->pathkeys = NIL;	/* seqscan has unordered result */

	pathnode->locus = cdbpathlocus_from_baserel(root, rel);
	pathnode->motionHazard = false;
	pathnode->rescannable = true;
	pathnode->sameslice_relids = rel->relids;

	cost_seqscan(pathnode, root, rel, pathnode->param_info);

	return pathnode;
}

/*
 * create_samplescan_path
 *	  Creates a path node for a sampled table scan.
 */
Path *
create_samplescan_path(PlannerInfo *root, RelOptInfo *rel, Relids required_outer)
{
	Path	   *pathnode = makeNode(Path);

	pathnode->pathtype = T_SampleScan;
	pathnode->parent = rel;
	pathnode->pathtarget = rel->reltarget;
	pathnode->param_info = get_baserel_parampathinfo(root, rel,
													 required_outer);
	pathnode->parallel_aware = false;
	pathnode->parallel_safe = rel->consider_parallel;
	pathnode->parallel_workers = 0;
	pathnode->pathkeys = NIL;	/* samplescan has unordered result */

	pathnode->locus = cdbpathlocus_from_baserel(root, rel);
	pathnode->motionHazard = false;
	pathnode->rescannable = true;
	pathnode->sameslice_relids = rel->relids;

	cost_samplescan(pathnode, root, rel, pathnode->param_info);

	return pathnode;
}

/*
 * create_index_path
 *	  Creates a path node for an index scan.
 *
 * 'index' is a usable index.
 * 'indexclauses' is a list of IndexClause nodes representing clauses
 *			to be enforced as qual conditions in the scan.
 * 'indexorderbys' is a list of bare expressions (no RestrictInfos)
 *			to be used as index ordering operators in the scan.
 * 'indexorderbycols' is an integer list of index column numbers (zero based)
 *			the ordering operators can be used with.
 * 'pathkeys' describes the ordering of the path.
 * 'indexscandir' is ForwardScanDirection or BackwardScanDirection
 *			for an ordered index, or NoMovementScanDirection for
 *			an unordered index.
 * 'indexonly' is true if an index-only scan is wanted.
 * 'required_outer' is the set of outer relids for a parameterized path.
 * 'loop_count' is the number of repetitions of the indexscan to factor into
 *		estimates of caching behavior.
 * 'partial_path' is true if constructing a parallel index scan path.
 *
 * Returns the new path node.
 */
IndexPath *
create_index_path(PlannerInfo *root,
				  IndexOptInfo *index,
				  List *indexclauses,
				  List *indexorderbys,
				  List *indexorderbycols,
				  List *pathkeys,
				  ScanDirection indexscandir,
				  bool indexonly,
				  Relids required_outer,
				  double loop_count,
				  bool partial_path)
{
	IndexPath  *pathnode = makeNode(IndexPath);
	RelOptInfo *rel = index->rel;

	pathnode->path.pathtype = indexonly ? T_IndexOnlyScan : T_IndexScan;
	pathnode->path.parent = rel;
	pathnode->path.pathtarget = rel->reltarget;
	pathnode->path.param_info = get_baserel_parampathinfo(root, rel,
														  required_outer);
	pathnode->path.parallel_aware = false;
	pathnode->path.parallel_safe = rel->consider_parallel;
	pathnode->path.parallel_workers = 0;
	pathnode->path.pathkeys = pathkeys;

	pathnode->indexinfo = index;
	pathnode->indexclauses = indexclauses;
	pathnode->indexorderbys = indexorderbys;
	pathnode->indexorderbycols = indexorderbycols;
	pathnode->indexscandir = indexscandir;

	/* Distribution is same as the base table. */
	pathnode->path.locus = cdbpathlocus_from_baserel(root, rel);
	pathnode->path.motionHazard = false;
	pathnode->path.rescannable = true;
	pathnode->path.sameslice_relids = rel->relids;

	cost_index(pathnode, root, loop_count, partial_path);

	return pathnode;
}

/*
 * create_bitmap_heap_path
 *	  Creates a path node for a bitmap scan.
 *
 * 'bitmapqual' is a tree of IndexPath, BitmapAndPath, and BitmapOrPath nodes.
 * 'required_outer' is the set of outer relids for a parameterized path.
 * 'loop_count' is the number of repetitions of the indexscan to factor into
 *		estimates of caching behavior.
 *
 * loop_count should match the value used when creating the component
 * IndexPaths.
 */
BitmapHeapPath *
create_bitmap_heap_path(PlannerInfo *root,
						RelOptInfo *rel,
						Path *bitmapqual,
						Relids required_outer,
						double loop_count,
						int parallel_degree)
{
	BitmapHeapPath *pathnode = makeNode(BitmapHeapPath);

	pathnode->path.pathtype = T_BitmapHeapScan;
	pathnode->path.parent = rel;
	pathnode->path.pathtarget = rel->reltarget;
	pathnode->path.param_info = get_baserel_parampathinfo(root, rel,
														  required_outer);
	pathnode->path.parallel_aware = parallel_degree > 0 ? true : false;
	pathnode->path.parallel_safe = rel->consider_parallel;
	pathnode->path.parallel_workers = parallel_degree;
	pathnode->path.pathkeys = NIL;	/* always unordered */

	/* Distribution is same as the base table. */
	pathnode->path.locus = cdbpathlocus_from_baserel(root, rel);
	pathnode->path.motionHazard = false;
	pathnode->path.rescannable = true;
	pathnode->path.sameslice_relids = rel->relids;

	pathnode->bitmapqual = bitmapqual;

	cost_bitmap_heap_scan(&pathnode->path, root, rel,
						  pathnode->path.param_info,
						  bitmapqual, loop_count);

	return pathnode;
}

/*
 * create_bitmap_and_path
 *	  Creates a path node representing a BitmapAnd.
 */
BitmapAndPath *
create_bitmap_and_path(PlannerInfo *root,
					   RelOptInfo *rel,
					   List *bitmapquals)
{
	BitmapAndPath *pathnode = makeNode(BitmapAndPath);

	pathnode->path.pathtype = T_BitmapAnd;
	pathnode->path.parent = rel;
	pathnode->path.pathtarget = rel->reltarget;
	pathnode->path.param_info = NULL;	/* not used in bitmap trees */

	/*
	 * Currently, a BitmapHeapPath, BitmapAndPath, or BitmapOrPath will be
	 * parallel-safe if and only if rel->consider_parallel is set.  So, we can
	 * set the flag for this path based only on the relation-level flag,
	 * without actually iterating over the list of children.
	 */
	pathnode->path.parallel_aware = false;
	pathnode->path.parallel_safe = rel->consider_parallel;
	pathnode->path.parallel_workers = 0;

	pathnode->path.pathkeys = NIL;	/* always unordered */

	pathnode->bitmapquals = bitmapquals;

	/* this sets bitmapselectivity as well as the regular cost fields: */
	cost_bitmap_and_node(pathnode, root);

	return pathnode;
}

/*
 * create_bitmap_or_path
 *	  Creates a path node representing a BitmapOr.
 */
BitmapOrPath *
create_bitmap_or_path(PlannerInfo *root,
					  RelOptInfo *rel,
					  List *bitmapquals)
{
	BitmapOrPath *pathnode = makeNode(BitmapOrPath);

	pathnode->path.pathtype = T_BitmapOr;
	pathnode->path.parent = rel;
	pathnode->path.pathtarget = rel->reltarget;
	pathnode->path.param_info = NULL;	/* not used in bitmap trees */

	/*
	 * Currently, a BitmapHeapPath, BitmapAndPath, or BitmapOrPath will be
	 * parallel-safe if and only if rel->consider_parallel is set.  So, we can
	 * set the flag for this path based only on the relation-level flag,
	 * without actually iterating over the list of children.
	 */
	pathnode->path.parallel_aware = false;
	pathnode->path.parallel_safe = rel->consider_parallel;
	pathnode->path.parallel_workers = 0;

	pathnode->path.pathkeys = NIL;	/* always unordered */

	pathnode->bitmapquals = bitmapquals;

	/* this sets bitmapselectivity as well as the regular cost fields: */
	cost_bitmap_or_node(pathnode, root);

	return pathnode;
}

/*
 * create_tidscan_path
 *	  Creates a path corresponding to a scan by TID, returning the pathnode.
 */
TidPath *
create_tidscan_path(PlannerInfo *root, RelOptInfo *rel, List *tidquals,
					Relids required_outer)
{

	if (!REL_SUPPORTS_TID_SCAN(rel))
		return NULL;

	TidPath    *pathnode = makeNode(TidPath);

	pathnode->path.pathtype = T_TidScan;
	pathnode->path.parent = rel;
	pathnode->path.pathtarget = rel->reltarget;
	pathnode->path.param_info = get_baserel_parampathinfo(root, rel,
														  required_outer);
	pathnode->path.parallel_aware = false;
	pathnode->path.parallel_safe = rel->consider_parallel;
	pathnode->path.parallel_workers = 0;
	pathnode->path.pathkeys = NIL;	/* always unordered */

	pathnode->tidquals = tidquals;

	/* Distribution is same as the base table. */
	pathnode->path.locus = cdbpathlocus_from_baserel(root, rel);
	pathnode->path.motionHazard = false;
	pathnode->path.rescannable = true;
	pathnode->path.sameslice_relids = rel->relids;

	cost_tidscan(&pathnode->path, root, rel, tidquals,
				 pathnode->path.param_info);

	return pathnode;
}

/*
 * create_append_path
 *	  Creates a path corresponding to an Append plan, returning the
 *	  pathnode.
 *
 * Note that we must handle subpaths = NIL, representing a dummy access path.
 * Also, there are callers that pass root = NULL.
 */
AppendPath *
create_append_path(PlannerInfo *root,
				   RelOptInfo *rel,
				   List *subpaths, List *partial_subpaths,
				   List *pathkeys, Relids required_outer,
				   int parallel_workers, bool parallel_aware,
				   List *partitioned_rels, double rows)
{
	AppendPath *pathnode = makeNode(AppendPath);
	ListCell   *l;

	Assert(!parallel_aware || parallel_workers > 0);

	pathnode->path.pathtype = T_Append;
	pathnode->path.parent = rel;
	pathnode->path.pathtarget = rel->reltarget;

	/*
	 * When generating an Append path for a partitioned table, there may be
	 * parameters that are useful so we can eliminate certain partitions
	 * during execution.  Here we'll go all the way and fully populate the
	 * parameter info data as we do for normal base relations.  However, we
	 * need only bother doing this for RELOPT_BASEREL rels, as
	 * RELOPT_OTHER_MEMBER_REL's Append paths are merged into the base rel's
	 * Append subpaths.  It would do no harm to do this, we just avoid it to
	 * save wasting effort.
	 */
	if (partitioned_rels != NIL && root && rel->reloptkind == RELOPT_BASEREL)
		pathnode->path.param_info = get_baserel_parampathinfo(root,
															  rel,
															  required_outer);
	else
		pathnode->path.param_info = get_appendrel_parampathinfo(rel,
																required_outer);

	pathnode->path.parallel_aware = parallel_aware;
	pathnode->path.parallel_safe = rel->consider_parallel;
	pathnode->path.parallel_workers = parallel_workers;
	pathnode->path.pathkeys = pathkeys;
	pathnode->partitioned_rels = list_copy(partitioned_rels);

	pathnode->path.motionHazard = false;
	pathnode->path.rescannable = true;

	/*
	 * For parallel append, non-partial paths are sorted by descending total
	 * costs. That way, the total time to finish all non-partial paths is
	 * minimized.  Also, the partial paths are sorted by descending startup
	 * costs.  There may be some paths that require to do startup work by a
	 * single worker.  In such case, it's better for workers to choose the
	 * expensive ones first, whereas the leader should choose the cheapest
	 * startup plan.
	 */
	if (pathnode->path.parallel_aware)
	{
		/*
		 * We mustn't fiddle with the order of subpaths when the Append has
		 * pathkeys.  The order they're listed in is critical to keeping the
		 * pathkeys valid.
		 */
		Assert(pathkeys == NIL);

		subpaths = list_qsort(subpaths, append_total_cost_compare, NULL);
		partial_subpaths = list_qsort(partial_subpaths,
									  append_startup_cost_compare, NULL);
	}
	pathnode->first_partial_path = list_length(subpaths);
	pathnode->subpaths = list_concat(subpaths, partial_subpaths);

	/*
	 * Apply query-wide LIMIT if known and path is for sole base relation.
	 * (Handling this at this low level is a bit klugy.)
	 */
	if (root != NULL && bms_equal(rel->relids, root->all_baserels))
		pathnode->limit_tuples = root->limit_tuples;
	else
		pathnode->limit_tuples = -1.0;

    set_append_path_locus(root, (Path *) pathnode, rel, NIL);

	foreach(l, pathnode->subpaths)
	{
		Path	   *subpath = (Path *) lfirst(l);

		pathnode->path.parallel_safe = pathnode->path.parallel_safe &&
			subpath->parallel_safe;

		/* All child paths must have same parameterization */
		Assert(bms_equal(PATH_REQ_OUTER(subpath), required_outer));
	}

	Assert(!parallel_aware || pathnode->path.parallel_safe);

	/*
	 * If there's exactly one child path, the Append is a no-op and will be
	 * discarded later (in setrefs.c); therefore, we can inherit the child's
	 * size and cost, as well as its pathkeys if any (overriding whatever the
	 * caller might've said).  Otherwise, we must do the normal costsize
	 * calculation.
	 */
	if (list_length(pathnode->subpaths) == 1)
	{
		Path	   *child = (Path *) linitial(pathnode->subpaths);

		pathnode->path.rows = child->rows;
		pathnode->path.startup_cost = child->startup_cost;
		pathnode->path.total_cost = child->total_cost;
		pathnode->path.pathkeys = child->pathkeys;
	}
	else
		cost_append(pathnode);

	/* If the caller provided a row estimate, override the computed value. */
	if (rows >= 0)
		pathnode->path.rows = rows;

	return pathnode;
}

/*
 * append_total_cost_compare
 *	  qsort comparator for sorting append child paths by total_cost descending
 *
 * For equal total costs, we fall back to comparing startup costs; if those
 * are equal too, break ties using bms_compare on the paths' relids.
 * (This is to avoid getting unpredictable results from qsort.)
 */
static int
append_total_cost_compare(const void *a, const void *b, void *arg)
{
	Path	   *path1 = (Path *) lfirst(*(ListCell **) a);
	Path	   *path2 = (Path *) lfirst(*(ListCell **) b);
	int			cmp;

	cmp = compare_path_costs(path1, path2, TOTAL_COST);
	if (cmp != 0)
		return -cmp;
	return bms_compare(path1->parent->relids, path2->parent->relids);
}

/*
 * append_startup_cost_compare
 *	  qsort comparator for sorting append child paths by startup_cost descending
 *
 * For equal startup costs, we fall back to comparing total costs; if those
 * are equal too, break ties using bms_compare on the paths' relids.
 * (This is to avoid getting unpredictable results from qsort.)
 */
static int
append_startup_cost_compare(const void *a, const void *b, void *arg)
{
	Path	   *path1 = (Path *) lfirst(*(ListCell **) a);
	Path	   *path2 = (Path *) lfirst(*(ListCell **) b);
	int			cmp;

	cmp = compare_path_costs(path1, path2, STARTUP_COST);
	if (cmp != 0)
		return -cmp;
	return bms_compare(path1->parent->relids, path2->parent->relids);
}

/*
 * create_merge_append_path
 *	  Creates a path corresponding to a MergeAppend plan, returning the
 *	  pathnode.
 */
MergeAppendPath *
create_merge_append_path(PlannerInfo *root,
						 RelOptInfo *rel,
						 List *subpaths,
						 List *pathkeys,
						 Relids required_outer,
						 List *partitioned_rels)
{
	MergeAppendPath *pathnode = makeNode(MergeAppendPath);
	Cost		input_startup_cost;
	Cost		input_total_cost;
	ListCell   *l;

	pathnode->path.pathtype = T_MergeAppend;
	pathnode->path.parent = rel;
	pathnode->path.pathtarget = rel->reltarget;
	pathnode->path.param_info = get_appendrel_parampathinfo(rel,
															required_outer);
	pathnode->path.parallel_aware = false;
	pathnode->path.parallel_safe = rel->consider_parallel;
	pathnode->path.parallel_workers = 0;
	pathnode->path.pathkeys = pathkeys;
	pathnode->partitioned_rels = list_copy(partitioned_rels);
	pathnode->subpaths = subpaths;

	/*
	 * Apply query-wide LIMIT if known and path is for sole base relation.
	 * (Handling this at this low level is a bit klugy.)
	 */
	if (bms_equal(rel->relids, root->all_baserels))
		pathnode->limit_tuples = root->limit_tuples;
	else
		pathnode->limit_tuples = -1.0;

	/*
	 * Add up the sizes and costs of the input paths.
	 */
	pathnode->path.rows = 0;
	input_startup_cost = 0;
	input_total_cost = 0;
	foreach(l, subpaths)
	{
		Path	   *subpath = (Path *) lfirst(l);

		pathnode->path.rows += subpath->rows;
		pathnode->path.parallel_safe = pathnode->path.parallel_safe &&
			subpath->parallel_safe;

		if (pathkeys_contained_in(pathkeys, subpath->pathkeys))
		{
			/* Subpath is adequately ordered, we won't need to sort it */
			input_startup_cost += subpath->startup_cost;
			input_total_cost += subpath->total_cost;
		}
		else
		{
			/* We'll need to insert a Sort node, so include cost for that */
			Path		sort_path;	/* dummy for result of cost_sort */

			cost_sort(&sort_path,
					  root,
					  pathkeys,
					  subpath->total_cost,
					  subpath->parent->tuples,
					  subpath->pathtarget->width,
					  0.0,
					  work_mem,
					  pathnode->limit_tuples);
			input_startup_cost += sort_path.startup_cost;
			input_total_cost += sort_path.total_cost;
		}

		/* All child paths must have same parameterization */
		Assert(bms_equal(PATH_REQ_OUTER(subpath), required_outer));
	}

	/*
	 * Now we can compute total costs of the MergeAppend.  If there's exactly
	 * one child path, the MergeAppend is a no-op and will be discarded later
	 * (in setrefs.c); otherwise we do the normal cost calculation.
	 */
	if (list_length(subpaths) == 1)
	{
		pathnode->path.startup_cost = input_startup_cost;
		pathnode->path.total_cost = input_total_cost;
	}
	else
		cost_merge_append(&pathnode->path, root,
						  pathkeys, list_length(subpaths),
						  input_startup_cost, input_total_cost,
						  pathnode->path.rows);

	set_append_path_locus(root, (Path *) pathnode, rel, pathkeys);

	return pathnode;
}

/*
 * Set the locus of an Append or MergeAppend path.
 *
 * This modifies the 'subpaths', costs fields, and locus of 'pathnode'.
 */
static void
set_append_path_locus(PlannerInfo *root, Path *pathnode, RelOptInfo *rel,
					  List *pathkeys)
{
	ListCell   *l;
	CdbLocusType targetlocustype;
	CdbPathLocus targetlocus;
	int			numsegments;
	List	   *subpaths;
	List	  **subpaths_out;
	List	   *new_subpaths;

	if (IsA(pathnode, AppendPath))
		subpaths_out = &((AppendPath *) pathnode)->subpaths;
	else if (IsA(pathnode, MergeAppendPath))
		subpaths_out = &((MergeAppendPath *) pathnode)->subpaths;
	else
		elog(ERROR, "unexpected append path type: %d", nodeTag(pathnode));
	subpaths = *subpaths_out;
	*subpaths_out = NIL;

	/* If no subpath, any worker can execute this Append.  Result has 0 rows. */
	if (!subpaths)
	{
		CdbPathLocus_MakeGeneral(&pathnode->locus);
		return;
	}

	/*
	 * Do a first pass over the children to determine what locus the result
	 * should have, based on the loci of the children.
	 *
	 * We only determine the target locus type here, the number of segments is
	 * figured out later. We treat also all partitioned types the same for now,
	 * using Strewn to represent them all, and figure out later if we can mark
	 * it hashed, or if have to leave it strewn.
	 */
	static const struct
	{
		CdbLocusType a;
		CdbLocusType b;
		CdbLocusType result;
	} append_locus_compatibility_table[] =
	{
		/*
		 * If any of the children have 'outerquery' locus, bring all the subpaths
		 * to the outer query's locus.
		 */
		{ CdbLocusType_OuterQuery, CdbLocusType_OuterQuery,     CdbLocusType_OuterQuery },
		{ CdbLocusType_OuterQuery, CdbLocusType_Entry,          CdbLocusType_OuterQuery },
		{ CdbLocusType_OuterQuery, CdbLocusType_SingleQE,       CdbLocusType_OuterQuery },
		{ CdbLocusType_OuterQuery, CdbLocusType_Strewn,         CdbLocusType_OuterQuery },
		{ CdbLocusType_OuterQuery, CdbLocusType_Replicated,     CdbLocusType_OuterQuery },
		{ CdbLocusType_OuterQuery, CdbLocusType_SegmentGeneral, CdbLocusType_OuterQuery },
		{ CdbLocusType_OuterQuery, CdbLocusType_General,        CdbLocusType_OuterQuery },
		
		/*
		 * Similarly, if any of the children have 'entry' locus, bring all the subpaths
		 * to the entry db.
		 */
		{ CdbLocusType_Entry, CdbLocusType_Entry,          CdbLocusType_Entry },
		{ CdbLocusType_Entry, CdbLocusType_SingleQE,       CdbLocusType_Entry },
		{ CdbLocusType_Entry, CdbLocusType_Strewn,         CdbLocusType_Entry },
		{ CdbLocusType_Entry, CdbLocusType_Replicated,     CdbLocusType_Entry },
		{ CdbLocusType_Entry, CdbLocusType_SegmentGeneral, CdbLocusType_Entry },
		{ CdbLocusType_Entry, CdbLocusType_General,        CdbLocusType_Entry },

		/* similarly, if there are single QE children, bring everything to a single QE */
		{ CdbLocusType_SingleQE, CdbLocusType_SingleQE,       CdbLocusType_SingleQE },
		{ CdbLocusType_SingleQE, CdbLocusType_Strewn,         CdbLocusType_SingleQE },
		{ CdbLocusType_SingleQE, CdbLocusType_Replicated,     CdbLocusType_SingleQE },
		{ CdbLocusType_SingleQE, CdbLocusType_SegmentGeneral, CdbLocusType_SingleQE },
		{ CdbLocusType_SingleQE, CdbLocusType_General,        CdbLocusType_SingleQE },

		/*
		 * If everything is partitioned, then the result can be partitioned, too.
		 * But if it's a mix of partitioned and replicated, then we have to bring
		 * everything to a single QE. Otherwise, the replicated children
		 * will contribute rows on every QE.
		 * If it's a mix of partitioned and general, we still consider the
		 * result as partitioned. But the general part will be restricted to
		 * only produce rows on a single QE.
		 */
		{ CdbLocusType_Strewn, CdbLocusType_Strewn,         CdbLocusType_Strewn },
		{ CdbLocusType_Strewn, CdbLocusType_Replicated,     CdbLocusType_SingleQE },
		{ CdbLocusType_Strewn, CdbLocusType_SegmentGeneral, CdbLocusType_Strewn },
		{ CdbLocusType_Strewn, CdbLocusType_General,        CdbLocusType_Strewn },

		{ CdbLocusType_Replicated, CdbLocusType_Replicated, CdbLocusType_Replicated },
		{ CdbLocusType_Replicated, CdbLocusType_SegmentGeneral, CdbLocusType_Replicated },
		{ CdbLocusType_Replicated, CdbLocusType_General,        CdbLocusType_Replicated },

		{ CdbLocusType_SegmentGeneral, CdbLocusType_SegmentGeneral, CdbLocusType_SegmentGeneral },
		{ CdbLocusType_SegmentGeneral, CdbLocusType_General,        CdbLocusType_SegmentGeneral },

		{ CdbLocusType_General, CdbLocusType_General,        CdbLocusType_General },
	};
	targetlocustype = CdbLocusType_General;
	foreach(l, subpaths)
	{
		Path	   *subpath = (Path *) lfirst(l);
		CdbLocusType subtype;
		int			i;

		if (CdbPathLocus_IsPartitioned(subpath->locus))
			subtype = CdbLocusType_Strewn;
		else
			subtype = subpath->locus.locustype;

		if (l == list_head(subpaths))
		{
			targetlocustype = subtype;
			continue;
		}
		for (i = 0; i < lengthof(append_locus_compatibility_table); i++)
		{
			if ((append_locus_compatibility_table[i].a == targetlocustype &&
				 append_locus_compatibility_table[i].b == subtype) ||
				(append_locus_compatibility_table[i].a == subtype &&
				 append_locus_compatibility_table[i].b == targetlocustype))
			{
				targetlocustype = append_locus_compatibility_table[i].result;
				break;
			}
		}
		if (i == lengthof(append_locus_compatibility_table))
			elog(ERROR, "could not determine target locus for Append");
	}

	/*
	 * Now compute the 'numsegments', and the hash keys if it's a partitioned
	 * type.
	 */
	if (targetlocustype == CdbLocusType_Entry)
	{
		/* nothing more to do */
		CdbPathLocus_MakeEntry(&targetlocus);
	}
	else if (targetlocustype == CdbLocusType_OuterQuery)
	{
		/* nothing more to do */
		CdbPathLocus_MakeOuterQuery(&targetlocus);
	}
	else if (targetlocustype == CdbLocusType_General)
	{
		/* nothing more to do */
		CdbPathLocus_MakeGeneral(&targetlocus);
	}
	else if (targetlocustype == CdbLocusType_SingleQE ||
			 targetlocustype == CdbLocusType_Replicated ||
			 targetlocustype == CdbLocusType_SegmentGeneral)
	{
		/* By default put Append node on all the segments */
		numsegments = getgpsegmentCount();
		foreach(l, subpaths)
		{
			Path	   *subpath = (Path *) lfirst(l);

			/*
			 * Align numsegments to be the common segments among the children.
			 * Partitioned children will need to be motioned, so ignore them.
			 */
			if (CdbPathLocus_IsSingleQE(subpath->locus) ||
				CdbPathLocus_IsSegmentGeneral(subpath->locus) ||
				CdbPathLocus_IsReplicated(subpath->locus))
			{
				numsegments = Min(numsegments,
								  CdbPathLocus_NumSegments(subpath->locus));
			}
		}
		CdbPathLocus_MakeSimple(&targetlocus, targetlocustype, numsegments);
	}
	else if (targetlocustype == CdbLocusType_Strewn)
	{
		bool		isfirst = true;

		/* By default put Append node on all the segments */
		numsegments = getgpsegmentCount();
		CdbPathLocus_MakeNull(&targetlocus);
		foreach(l, subpaths)
		{
			Path	   *subpath = (Path *) lfirst(l);
			CdbPathLocus projectedlocus;

			if (CdbPathLocus_IsGeneral(subpath->locus) ||
				CdbPathLocus_IsSegmentGeneral(subpath->locus))
			{
				/* Afterwards, General/SegmentGeneral will be projected as Strewn */
				CdbPathLocus_MakeStrewn(&projectedlocus, numsegments);
			}
			else
			{
				Assert(CdbPathLocus_IsPartitioned(subpath->locus));
				/* Transform subpath locus into the appendrel's space for comparison. */
				if (subpath->parent == rel ||
					subpath->parent->reloptkind != RELOPT_OTHER_MEMBER_REL)
					projectedlocus = subpath->locus;
				else
					projectedlocus =
						cdbpathlocus_pull_above_projection(root,
						                                   subpath->locus,
						                                   subpath->parent->relids,
						                                   subpath->parent->reltarget->exprs,
						                                   rel->reltarget->exprs,
						                                   rel->relid);
			}

			/*
			 * CDB: If all the scans are distributed alike, set
			 * the result locus to match.  Otherwise, if all are partitioned,
			 * set it to strewn.  A mixture of partitioned and non-partitioned
			 * scans should not occur after above correction;
			 *
			 * CDB TODO: When the scans are not all partitioned alike, and the
			 * result is joined with another rel, consider pushing the join
			 * below the Append so that child tables that are properly
			 * distributed can be joined in place.
			 */
			if (isfirst)
			{
				targetlocus = projectedlocus;
				isfirst = false;
			}
			else if (cdbpathlocus_equal(targetlocus, projectedlocus))
			{
				/* compatible */
			}
			else
			{
				/*
				 * subpaths have different distributed policy, mark it as random
				 * distributed and set the numsegments to the maximum of all
				 * subpaths to not missing any tuples.
				 */
				CdbPathLocus_MakeStrewn(&targetlocus,
										Max(CdbPathLocus_NumSegments(targetlocus),
											CdbPathLocus_NumSegments(projectedlocus)));
				break;
			}
		}
	}
	else
		elog(ERROR, "unexpected Append target locus type");

	/* Ok, we now know the target locus. Add Motions/Projections to any subpaths that need it */
	new_subpaths = NIL;
	foreach(l, subpaths)
	{
		Path	   *subpath = (Path *) lfirst(l);

		if (CdbPathLocus_IsPartitioned(targetlocus))
		{
			if (CdbPathLocus_IsGeneral(subpath->locus) ||
				CdbPathLocus_IsSegmentGeneral(subpath->locus))
			{
				/*
				 * If a General/SegmentGeneral is mixed with other Strewn's,
				 * add a projection path with cdb_restrict_clauses, so that only
				 * a single QE will actually produce rows.
				 */
				RestrictInfo *restrict_info;

				if (CdbPathLocus_IsGeneral(subpath->locus))
					numsegments = targetlocus.numsegments;
				else
					numsegments = subpath->locus.numsegments;

				restrict_info = make_restrictinfo((Expr *) makeSegmentFilterExpr(
													  gp_session_id % numsegments),
												  true,		/* is_pushed_down */
												  false,	/* outerjoin_delayed */
												  true,		/* pseudoconstant */
												  0,		/* security_level */
												  NULL,		/* required_relids */
												  NULL,		/* outer_relids */
												  NULL);	/* nullable_relids */

				subpath = (Path *) create_projection_path_with_quals(
					root,
					subpath->parent,
					subpath,
					subpath->pathtarget,
					list_make1(restrict_info),
					false);

				/*
				 * We use the skill of Result plannode with one time filter
				 * gp_execution_segment() = <segid> here, so we should update
				 * direct dispatch info when creating plan.
				 */
				((ProjectionPath *) subpath)->direct_dispath_contentIds = list_make1_int(gp_session_id % numsegments);

				CdbPathLocus_MakeStrewn(&(subpath->locus),
				                        numsegments);
			}

			/* we already determined that all the loci are compatible */
			Assert(CdbPathLocus_IsPartitioned(subpath->locus));
		}
		else
		{
			if (pathkeys_contained_in(pathkeys, subpath->pathkeys))
				subpath = cdbpath_create_motion_path(root, subpath, pathkeys, false, targetlocus);
			else
				subpath = cdbpath_create_motion_path(root, subpath, NIL, false, targetlocus);
		}

		pathnode->sameslice_relids = bms_union(pathnode->sameslice_relids, subpath->sameslice_relids);

		if (subpath->motionHazard)
			pathnode->motionHazard = true;

		if (!subpath->rescannable)
			pathnode->rescannable = false;

		new_subpaths = lappend(new_subpaths, subpath);
	}
	pathnode->locus = targetlocus;

	*subpaths_out = new_subpaths;
}

/*
 * create_group_result_path
 *	  Creates a path representing a Result-and-nothing-else plan.
 *
 * This is only used for degenerate grouping cases, in which we know we
 * need to produce one result row, possibly filtered by a HAVING qual.
 */
GroupResultPath *
create_group_result_path(PlannerInfo *root, RelOptInfo *rel,
						 PathTarget *target, List *havingqual)
{
	GroupResultPath *pathnode = makeNode(GroupResultPath);

	pathnode->path.pathtype = T_Result;
	pathnode->path.parent = rel;
	pathnode->path.pathtarget = target;
	pathnode->path.param_info = NULL;	/* there are no other rels... */
	pathnode->path.parallel_aware = false;
	pathnode->path.parallel_safe = rel->consider_parallel;
	pathnode->path.parallel_workers = 0;
	pathnode->path.pathkeys = NIL;
	pathnode->quals = havingqual;

	/*
	 * We can't quite use cost_resultscan() because the quals we want to
	 * account for are not baserestrict quals of the rel.  Might as well just
	 * hack it here.
	 */
	pathnode->path.rows = 1;
	pathnode->path.startup_cost = target->cost.startup;
	pathnode->path.total_cost = target->cost.startup +
		cpu_tuple_cost + target->cost.per_tuple;

	/*
	 * Add cost of qual, if any --- but we ignore its selectivity, since our
	 * rowcount estimate should be 1 no matter what the qual is.
	 */
	if (havingqual)
	{
		QualCost	qual_cost;

		cost_qual_eval(&qual_cost, havingqual, root);
		/* havingqual is evaluated once at startup */
		pathnode->path.startup_cost += qual_cost.startup + qual_cost.per_tuple;
		pathnode->path.total_cost += qual_cost.startup + qual_cost.per_tuple;
	}

	/* Result can be on any segments */
	CdbPathLocus_MakeGeneral(&pathnode->path.locus);
	pathnode->path.motionHazard = false;
	pathnode->path.rescannable = true;

	return pathnode;
}

/*
 * create_material_path
 *	  Creates a path corresponding to a Material plan, returning the
 *	  pathnode.
 */
MaterialPath *
create_material_path(PlannerInfo *root, RelOptInfo *rel, Path *subpath)
{
	MaterialPath *pathnode = makeNode(MaterialPath);

	Assert(subpath->parent == rel);

	pathnode->path.pathtype = T_Material;
	pathnode->path.parent = rel;
	pathnode->path.pathtarget = rel->reltarget;
	pathnode->path.param_info = subpath->param_info;
	pathnode->path.parallel_aware = false;
	pathnode->path.parallel_safe = rel->consider_parallel &&
		subpath->parallel_safe;
	pathnode->path.parallel_workers = subpath->parallel_workers;
	pathnode->path.pathkeys = subpath->pathkeys;

	pathnode->path.locus = subpath->locus;
	pathnode->path.motionHazard = subpath->motionHazard;
	pathnode->cdb_strict = false;
	pathnode->path.rescannable = true; /* Independent of sub-path */
	pathnode->path.sameslice_relids = subpath->sameslice_relids;

	pathnode->subpath = subpath;

	cost_material(&pathnode->path,
				  root,
				  subpath->startup_cost,
				  subpath->total_cost,
				  subpath->rows,
				  subpath->pathtarget->width);

	return pathnode;
}

/*
 * create_unique_path
 *	  Creates a path representing elimination of distinct rows from the
 *	  input data.  Distinct-ness is defined according to the needs of the
 *	  semijoin represented by sjinfo.  If it is not possible to identify
 *	  how to make the data unique, NULL is returned.
 *
 * If used at all, this is likely to be called repeatedly on the same rel;
 * and the input subpath should always be the same (the cheapest_total path
 * for the rel).  So we cache the result.
 */
UniquePath *
create_unique_path(PlannerInfo *root, RelOptInfo *rel, Path *subpath,
				   SpecialJoinInfo *sjinfo)
{
	UniquePath *pathnode;
	Path		sort_path;		/* dummy for result of cost_sort */
	Path		agg_path;		/* dummy for result of cost_agg */
	MemoryContext oldcontext;
	int			numCols;
	CdbPathLocus locus;
	bool		add_motion = false;

	/* Caller made a mistake if subpath isn't cheapest_total ... */
	Assert(subpath == rel->cheapest_total_path);
	Assert(subpath->parent == rel);
	/* ... or if SpecialJoinInfo is the wrong one */
	Assert(sjinfo->jointype == JOIN_SEMI);
	Assert(bms_equal(rel->relids, sjinfo->syn_righthand));

	/* If result already cached, return it */
	if (rel->cheapest_unique_path)
		return (UniquePath *) rel->cheapest_unique_path;

	/* If it's not possible to unique-ify, return NULL */
	if (!(sjinfo->semi_can_btree || sjinfo->semi_can_hash))
		return NULL;

	/*
	 * When called during GEQO join planning, we are in a short-lived memory
	 * context.  We must make sure that the path and any subsidiary data
	 * structures created for a baserel survive the GEQO cycle, else the
	 * baserel is trashed for future GEQO cycles.  On the other hand, when we
	 * are creating those for a joinrel during GEQO, we don't want them to
	 * clutter the main planning context.  Upshot is that the best solution is
	 * to explicitly allocate memory in the same context the given RelOptInfo
	 * is in.
	 */
	oldcontext = MemoryContextSwitchTo(GetMemoryChunkContext(rel));

	/* Repartition first if duplicates might be on different QEs. */
	if (!CdbPathLocus_IsBottleneck(subpath->locus) &&
		!cdbpathlocus_is_hashed_on_exprs(subpath->locus, sjinfo->semi_rhs_exprs, false))
	{
		int			numsegments = CdbPathLocus_NumSegments(subpath->locus);

		List	   *opfamilies = NIL;
		List	   *sortrefs = NIL;
		ListCell   *lc;

		foreach(lc, sjinfo->semi_rhs_exprs)
		{
			Node	   *expr = lfirst(lc);
			Oid			opfamily;

			opfamily = cdb_default_distribution_opfamily_for_type(exprType(expr));
			opfamilies = lappend_oid(opfamilies, opfamily);
			sortrefs = lappend_int(sortrefs, 0);
		}

		locus = cdbpathlocus_from_exprs(root, sjinfo->semi_rhs_exprs, opfamilies, sortrefs, numsegments);
        subpath = cdbpath_create_motion_path(root, subpath, NIL, false, locus);
		/*
		 * We probably add agg/sort node above the added motion node, but it is
		 * possible to add an agg/sort node below this motion node also,
		 * which might be optimal in some cases?
		 */
		add_motion = true;
        Insist(subpath);
	}
	else
		locus = subpath->locus;

	/*
	 * If we get here, we can unique-ify using at least one of sorting and
	 * hashing.  Start building the result Path object.
	 */
	pathnode = makeNode(UniquePath);

	pathnode->path.pathtype = T_Unique;
	pathnode->path.parent = rel;
	pathnode->path.pathtarget = rel->reltarget;
	pathnode->path.locus = locus;
	pathnode->path.param_info = subpath->param_info;
	pathnode->path.parallel_aware = false;
	pathnode->path.parallel_safe = rel->consider_parallel &&
		subpath->parallel_safe;
	pathnode->path.parallel_workers = subpath->parallel_workers;

	/*
	 * Assume the output is unsorted, since we don't necessarily have pathkeys
	 * to represent it.  (This might get overridden below.)
	 */
	pathnode->path.pathkeys = NIL;

	pathnode->subpath = subpath;
	pathnode->in_operators = sjinfo->semi_operators;
	pathnode->uniq_exprs = sjinfo->semi_rhs_exprs;

	/*
	 * If the input is a relation and it has a unique index that proves the
	 * semi_rhs_exprs are unique, then we don't need to do anything.  Note
	 * that relation_has_unique_index_for automatically considers restriction
	 * clauses for the rel, as well.
	 */
	if (rel->rtekind == RTE_RELATION && sjinfo->semi_can_btree &&
		relation_has_unique_index_for(root, rel, NIL,
									  sjinfo->semi_rhs_exprs,
									  sjinfo->semi_operators))
	{
		/*
		 * For UNIQUE_PATH_NOOP, it is possible that subpath could be a
		 * motion node. It is not allowed to add a motion node above a
		 * motion node so we simply disallow this unique path although
		 * in theory we could improve this.
		 */
		if (add_motion)
			return NULL;
		pathnode->umethod = UNIQUE_PATH_NOOP;
		pathnode->path.rows = rel->rows;
		pathnode->path.startup_cost = subpath->startup_cost;
		pathnode->path.total_cost = subpath->total_cost;
		pathnode->path.pathkeys = subpath->pathkeys;

		rel->cheapest_unique_path = (Path *) pathnode;

		MemoryContextSwitchTo(oldcontext);

		return pathnode;
	}

	/*
	 * If the input is a subquery whose output must be unique already, then we
	 * don't need to do anything.  The test for uniqueness has to consider
	 * exactly which columns we are extracting; for example "SELECT DISTINCT
	 * x,y" doesn't guarantee that x alone is distinct. So we cannot check for
	 * this optimization unless semi_rhs_exprs consists only of simple Vars
	 * referencing subquery outputs.  (Possibly we could do something with
	 * expressions in the subquery outputs, too, but for now keep it simple.)
	 */
	if (rel->rtekind == RTE_SUBQUERY)
	{
		RangeTblEntry *rte = planner_rt_fetch(rel->relid, root);

		if (query_supports_distinctness(rte->subquery))
		{
			List	   *sub_tlist_colnos;

			sub_tlist_colnos = translate_sub_tlist(sjinfo->semi_rhs_exprs,
												   rel->relid);

			if (sub_tlist_colnos &&
				query_is_distinct_for(rte->subquery,
									  sub_tlist_colnos,
									  sjinfo->semi_operators))
			{
				/* Subpath node could be a motion. See previous comment for details. */
				if (add_motion)
					return NULL;
				pathnode->umethod = UNIQUE_PATH_NOOP;
				pathnode->path.rows = rel->rows;
				pathnode->path.startup_cost = subpath->startup_cost;
				pathnode->path.total_cost = subpath->total_cost;
				pathnode->path.pathkeys = subpath->pathkeys;

				rel->cheapest_unique_path = (Path *) pathnode;

				MemoryContextSwitchTo(oldcontext);

				return pathnode;
			}
		}
	}

	/* Estimate number of output rows */
	pathnode->path.rows = estimate_num_groups(root,
											  sjinfo->semi_rhs_exprs,
											  rel->rows,
											  NULL);
	numCols = list_length(sjinfo->semi_rhs_exprs);

	if (sjinfo->semi_can_btree)
	{
		/*
		 * Estimate cost for sort+unique implementation
		 */
		cost_sort(&sort_path, root, NIL,
				  subpath->total_cost,
				  rel->rows,
				  subpath->pathtarget->width,
				  0.0,
				  work_mem,
				  -1.0);

		/*
		 * Charge one cpu_operator_cost per comparison per input tuple. We
		 * assume all columns get compared at most of the tuples. (XXX
		 * probably this is an overestimate.)  This should agree with
		 * create_upper_unique_path.
		 */
		sort_path.total_cost += cpu_operator_cost * rel->rows * numCols;
	}

	if (sjinfo->semi_can_hash)
	{
		/*
		 * Estimate the overhead per hashtable entry at 64 bytes (same as in
		 * planner.c).
		 */
		int			hashentrysize = subpath->pathtarget->width + 64;

		if (hashentrysize * pathnode->path.rows > work_mem * 1024L)
		{
			/*
			 * We should not try to hash.  Hack the SpecialJoinInfo to
			 * remember this, in case we come through here again.
			 */
			sjinfo->semi_can_hash = false;
		}
		else
			cost_agg(&agg_path, root,
					 AGG_HASHED, NULL,
					 numCols, pathnode->path.rows / planner_segment_count(NULL),
					 NIL,
					 subpath->startup_cost,
					 subpath->total_cost,
					 rel->rows,
					 subpath->pathtarget->width);
	}

	if (sjinfo->semi_can_btree && sjinfo->semi_can_hash)
	{
		if (agg_path.total_cost < sort_path.total_cost)
			pathnode->umethod = UNIQUE_PATH_HASH;
		else
			pathnode->umethod = UNIQUE_PATH_SORT;
	}
	else if (sjinfo->semi_can_btree)
		pathnode->umethod = UNIQUE_PATH_SORT;
	else if (sjinfo->semi_can_hash)
		pathnode->umethod = UNIQUE_PATH_HASH;
	else
	{
		/* we can get here only if we abandoned hashing above */
		MemoryContextSwitchTo(oldcontext);
		return NULL;
	}

	if (pathnode->umethod == UNIQUE_PATH_HASH)
	{
		pathnode->path.startup_cost = agg_path.startup_cost;
		pathnode->path.total_cost = agg_path.total_cost;
	}
	else
	{
		pathnode->path.startup_cost = sort_path.startup_cost;
		pathnode->path.total_cost = sort_path.total_cost;
	}

	rel->cheapest_unique_path = (Path *) pathnode;

	MemoryContextSwitchTo(oldcontext);

	/* see MPP-1140 */
	if (pathnode->umethod == UNIQUE_PATH_HASH)
	{
		/* hybrid hash agg is not rescannable, and may present a motion hazard */
		pathnode->path.motionHazard = subpath->motionHazard;
		pathnode->path.rescannable = false;
	}
	else
	{
		/* sort or plain implies materialization and breaks deadlock cycle.
		 *  (NB: Must not reset motionHazard when sort is eliminated due to
		 *  existing ordering; but Unique sort is never optimized away at present.)
		 */
		pathnode->path.motionHazard = subpath->motionHazard;

		/* Same reasoning applies to rescanablilty.  If no actual sort is placed
		 * in the plan, then rescannable is set correctly to the subpath value.
		 * If sort intervenes, it should be set to true.  We depend
		 * on the above claim that sort will always intervene.
		 */
		pathnode->path.rescannable = true;
	}

	return pathnode;
}

/*
 * create_unique_rowid_path (GPDB)
 *
 * Create a UniquePath to deduplicate based on a RowIdExp column. This is
 * used as part of implementing semi-joins (such as "x IN (SELECT ...)").
 *
 * In PostgreSQL, semi-joins are implemented with JOIN_SEMI join types, or
 * by first eliminating duplicates from the inner side, and then performing
 * normal inner join (that's JOIN_UNIQUE_OUTER and JOIN_UNIQUE_INNER). GPDB
 * has a third way to implement them: Perform an inner join first, and then
 * eliminate duplicates from the result. The JOIN_DEDUP_SEMI and
 * JOIN_DEDUP_SEMI_REVERSE join types indicate such plans.
 *
 * The JOIN_DEDUP_SEMI plan will look something like this:
 *
 * postgres=# explain select * from s where exists (select 1 from r where s.a = r.b);
 *                                                   QUERY PLAN                                                   
 * ---------------------------------------------------------------------------------------------------------------
 *  Gather Motion 3:1  (slice1; segments: 3)  (cost=153.50..155.83 rows=100 width=8)
 *    ->  HashAggregate  (cost=153.50..153.83 rows=34 width=8)
 *          Group Key: (RowIdExpr)
 *          ->  Redistribute Motion 3:3  (slice2; segments: 3)  (cost=11.75..153.00 rows=34 width=8)
 *                Hash Key: (RowIdExpr)
 *                ->  Hash Join  (cost=11.75..151.00 rows=34 width=8)
 *                      Hash Cond: (r.b = s.a)
 *                      ->  Seq Scan on r  (cost=0.00..112.00 rows=3334 width=4)
 *                      ->  Hash  (cost=8.00..8.00 rows=100 width=8)
 *                            ->  Broadcast Motion 3:3  (slice3; segments: 3)  (cost=0.00..8.00 rows=100 width=8)
 *                                  ->  Seq Scan on s  (cost=0.00..4.00 rows=34 width=8)
 *  Optimizer: Postgres query optimizer
 * (12 rows)
 *
 * In PostgreSQL, this is never better than doing a JOIN_SEMI directly.
 * But it can be a win in GPDB, if the distribution of the outer and inner
 * relations don't match, and the outer relation is much larger than the
 * inner relation. In the above example, a normal semi-join would have to
 * have 's' on the outer side, and 'r' on the inner side. A hash semi-join
 * can't be performed the other way 'round, because the duplicate
 * elimination in a semi-join is done when building the hash table.
 * Furthermore, you can't have a Broadcast motion on the outer side of
 * a semi-join, because that could also generate duplicates. That leaves
 * the planner no choice, but to redistribute the larger 'r' relation,
 * in a JOIN_SEMI plan.
 *
 * So in GPDB, we try to implement semi-joins as a inner joins, followed
 * by an explicit UniquePath to eliminate the duplicates. That allows the
 * above plan, where the smaller 's' relation is Broadcast to all the
 * segments, and the duplicates that can arise from doing that are eliminated
 * above the join. You get one more Motion than with a JOIN_SEMI plan, but
 * each Motion has to move much fewer rows.
 *
 * The role of this function is to insert the UniquePath to represent
 * the deduplication above the join. Returns a UniquePath node representing
 * a "DISTINCT ON (RowIdExpr)" operator, where (r1,...,rn) represents a unique
 * identifier for each row of the cross product of the tables specified by
 * the 'distinct_relids' parameter.
 *
 * NB: The returned node shares the given 'distinct_relids' bitmapset object;
 * so the caller must not free or modify it during the node's lifetime.
 *
 * If a row's duplicates might occur in more than one partition, a Motion
 * operator will be needed to bring them together.  Since this path might
 * not be chosen, we won't take the time to create a CdbMotionPath node here.
 * Just estimate what the cost would be, and assign a dummy locus; leave
 * the real work for create_plan().
 */
UniquePath *
create_unique_rowid_path(PlannerInfo *root,
						 RelOptInfo *rel,
						 Path        *subpath,
						 Relids       required_outer,
						 int          rowidexpr_id)
{
	UniquePath *pathnode;
	CdbPathLocus locus;
	Path		sort_path;		/* dummy for result of cost_sort */
	Path		agg_path;		/* dummy for result of cost_agg */
	int			numCols;
	bool		all_btree;
	bool		all_hash;

	Assert(rowidexpr_id > 0);

	/*
	 * For easier merging (albeit it's going to manual), keep this function
	 * similar to create_unique_path(). In this function, we deduplicate based
	 * on RowIdExpr that we generate on the fly. Sorting and hashing are both
	 * possible, but we keep these as variables to resemble
	 * create_unique_path().
	 */
	all_btree = true;
	all_hash = enable_hashagg;	/* don't consider hash if not enabled */

	RowIdExpr *rowidexpr = makeNode(RowIdExpr);
	rowidexpr->rowidexpr_id = rowidexpr_id;

	subpath->pathtarget = copy_pathtarget(subpath->pathtarget);
	add_column_to_pathtarget(subpath->pathtarget, (Expr *) rowidexpr, 0);

	/* Repartition first if duplicates might be on different QEs. */
	if (!CdbPathLocus_IsBottleneck(subpath->locus))
	{
		int			numsegments = CdbPathLocus_NumSegments(subpath->locus);

		locus = cdbpathlocus_from_exprs(root,
										list_make1(rowidexpr),
										list_make1_oid(cdb_default_distribution_opfamily_for_type(INT8OID)),
										list_make1_int(0),
										numsegments);
		subpath = cdbpath_create_motion_path(root, subpath, NIL, false, locus);
		if (!subpath)
			return NULL;

		/*
		 * The motion path has been created correctly, but there's a little
		 * problem with the locus. The locus has RowIdExpr as the distribution
		 * key, but because there are no Vars in it, the EC machinery will
		 * consider it a pseudo-constant. We don't want that, as it would
		 * mean that all rows were considered to live on the same segment,
		 * which is not how this works. Therefore set the locus of the Unique
		 * path to Strewn, which doesn't have that problem. No node above the
		 * Unique will care about the row id expresssion, so it's OK to forget
		 * that the rows are currently hashed by the row id.
		 */
		CdbPathLocus_MakeStrewn(&locus, numsegments);
	}
	else
	{
		/* XXX If the join result is on a single node, a DEDUP plan probably doesn't
		 * make sense.
		 */
		locus = subpath->locus;
	}

	/*
	 * Start building the result Path object.
	 */
	pathnode = makeNode(UniquePath);

	pathnode->path.pathtype = T_Unique;
	pathnode->path.parent = rel;
	pathnode->path.pathtarget = rel->reltarget;
	pathnode->path.locus = locus;
	pathnode->path.param_info = subpath->param_info;
	pathnode->path.parallel_aware = false;
	pathnode->path.parallel_safe = rel->consider_parallel &&
		subpath->parallel_safe;
	pathnode->path.parallel_workers = subpath->parallel_workers;

	/*
	 * Treat the output as always unsorted, since we don't necessarily have
	 * pathkeys to represent it.
	 */
	pathnode->path.pathkeys = NIL;

	pathnode->subpath = subpath;
	pathnode->in_operators = list_make1_oid(Int8EqualOperator);
	pathnode->uniq_exprs = list_make1(rowidexpr);

	/*
	 * This just removes duplicates generated by broadcasting rows earlier.
	 */
	pathnode->path.rows = rel->rows;
	numCols = 1;		/* the RowIdExpr */

	if (all_btree)
	{
		/*
		 * Estimate cost for sort+unique implementation
		 */
		cost_sort(&sort_path, root, NIL,
				  subpath->total_cost,
				  rel->rows,
				  rel->reltarget->width,
				  0, work_mem,
				  -1.0);

		/*
		 * Charge one cpu_operator_cost per comparison per input tuple. We
		 * assume all columns get compared at most of the tuples. (XXX
		 * probably this is an overestimate.)  This should agree with
		 * make_unique.
		 */
		sort_path.total_cost += cpu_operator_cost * rel->rows * numCols;
	}

	if (all_hash)
	{
		/*
		 * Estimate the overhead per hashtable entry at 64 bytes (same as in
		 * planner.c).
		 */
		int			hashentrysize = subpath->pathtarget->width + 64;

		if (hashentrysize * pathnode->path.rows > work_mem * 1024L)
			all_hash = false;	/* don't try to hash */
		else
			cost_agg(&agg_path, root,
					 AGG_HASHED, 0,
					 numCols, ((Path*)pathnode)->rows / planner_segment_count(NULL),
					 NIL, /* no quals */
					 subpath->startup_cost,
					 subpath->total_cost,
					 rel->rows,
					 false /* streaming */
				);
	}

	if (all_btree && all_hash)
	{
		if (agg_path.total_cost < sort_path.total_cost)
			pathnode->umethod = UNIQUE_PATH_HASH;
		else
			pathnode->umethod = UNIQUE_PATH_SORT;
	}
	else if (all_btree)
		pathnode->umethod = UNIQUE_PATH_SORT;
	else if (all_hash)
		pathnode->umethod = UNIQUE_PATH_HASH;
	else
	{
		Assert(false);
	}

	if (pathnode->umethod == UNIQUE_PATH_HASH)
	{
		pathnode->path.startup_cost = agg_path.startup_cost;
		pathnode->path.total_cost = agg_path.total_cost;
	}
	else
	{
		pathnode->path.startup_cost = sort_path.startup_cost;
		pathnode->path.total_cost = sort_path.total_cost;
	}

	/* see MPP-1140 */
	if (pathnode->umethod == UNIQUE_PATH_HASH)
	{
		/* hybrid hash agg is not rescannable, and may present a motion hazard */
		pathnode->path.motionHazard = subpath->motionHazard;
		pathnode->path.rescannable = false;
	}
	else
	{
		/* sort or plain implies materialization and breaks deadlock cycle.
		 *  (NB: Must not reset motionHazard when sort is eliminated due to
		 *  existing ordering; but Unique sort is never optimized away at present.)
		 */
		pathnode->path.motionHazard = subpath->motionHazard;

		/* Same reasoning applies to rescanablilty.  If no actual sort is placed
		 * in the plan, then rescannable is set correctly to the subpath value.
		 * If sort intervenes, it should be set to true.  We depend
		 * on the above claim that sort will always intervene.
		 */
		pathnode->path.rescannable = true;
	}

	return pathnode;
}                               /* create_unique_rowid_path */

/*
 * create_gather_merge_path
 *
 *	  Creates a path corresponding to a gather merge scan, returning
 *	  the pathnode.
 */
GatherMergePath *
create_gather_merge_path(PlannerInfo *root, RelOptInfo *rel, Path *subpath,
						 PathTarget *target, List *pathkeys,
						 Relids required_outer, double *rows)
{
	GatherMergePath *pathnode = makeNode(GatherMergePath);
	Cost		input_startup_cost = 0;
	Cost		input_total_cost = 0;

	Assert(subpath->parallel_safe);
	Assert(pathkeys);

	pathnode->path.pathtype = T_GatherMerge;
	pathnode->path.parent = rel;
	pathnode->path.param_info = get_baserel_parampathinfo(root, rel,
														  required_outer);
	pathnode->path.parallel_aware = false;

	pathnode->subpath = subpath;
	pathnode->num_workers = subpath->parallel_workers;
	pathnode->path.pathkeys = pathkeys;
	pathnode->path.pathtarget = target ? target : rel->reltarget;
	pathnode->path.rows += subpath->rows;

	if (pathkeys_contained_in(pathkeys, subpath->pathkeys))
	{
		/* Subpath is adequately ordered, we won't need to sort it */
		input_startup_cost += subpath->startup_cost;
		input_total_cost += subpath->total_cost;
	}
	else
	{
		/* We'll need to insert a Sort node, so include cost for that */
		Path		sort_path;	/* dummy for result of cost_sort */

		cost_sort(&sort_path,
				  root,
				  pathkeys,
				  subpath->total_cost,
				  subpath->rows,
				  subpath->pathtarget->width,
				  0.0,
				  work_mem,
				  -1);
		input_startup_cost += sort_path.startup_cost;
		input_total_cost += sort_path.total_cost;
	}

	cost_gather_merge(pathnode, root, rel, pathnode->path.param_info,
					  input_startup_cost, input_total_cost, rows);

	return pathnode;
}

/*
 * translate_sub_tlist - get subquery column numbers represented by tlist
 *
 * The given targetlist usually contains only Vars referencing the given relid.
 * Extract their varattnos (ie, the column numbers of the subquery) and return
 * as an integer List.
 *
 * If any of the tlist items is not a simple Var, we cannot determine whether
 * the subquery's uniqueness condition (if any) matches ours, so punt and
 * return NIL.
 */
static List *
translate_sub_tlist(List *tlist, int relid)
{
	List	   *result = NIL;
	ListCell   *l;

	foreach(l, tlist)
	{
		Var		   *var = (Var *) lfirst(l);

		if (!var || !IsA(var, Var) ||
			var->varno != relid)
			return NIL;			/* punt */

		result = lappend_int(result, var->varattno);
	}
	return result;
}

/*
 * create_gather_path
 *	  Creates a path corresponding to a gather scan, returning the
 *	  pathnode.
 *
 * 'rows' may optionally be set to override row estimates from other sources.
 */
GatherPath *
create_gather_path(PlannerInfo *root, RelOptInfo *rel, Path *subpath,
				   PathTarget *target, Relids required_outer, double *rows)
{
	GatherPath *pathnode = makeNode(GatherPath);

	Assert(subpath->parallel_safe);

	pathnode->path.pathtype = T_Gather;
	pathnode->path.parent = rel;
	pathnode->path.pathtarget = target;
	pathnode->path.param_info = get_baserel_parampathinfo(root, rel,
														  required_outer);
	pathnode->path.parallel_aware = false;
	pathnode->path.parallel_safe = false;
	pathnode->path.parallel_workers = 0;
	pathnode->path.pathkeys = NIL;	/* Gather has unordered result */

	pathnode->subpath = subpath;
	pathnode->num_workers = subpath->parallel_workers;
	pathnode->single_copy = false;

	if (pathnode->num_workers == 0)
	{
		pathnode->path.pathkeys = subpath->pathkeys;
		pathnode->num_workers = 1;
		pathnode->single_copy = true;
	}

	cost_gather(pathnode, root, rel, pathnode->path.param_info, rows);

	/* GPDB_96_MERGE_FIXME: how do data distribution locus and parallelism work together? */
	pathnode->path.locus = subpath->locus;

	return pathnode;
}

/*
 * create_subqueryscan_path
 *	  Creates a path corresponding to a scan of a subquery,
 *	  returning the pathnode.
 */
SubqueryScanPath *
create_subqueryscan_path(PlannerInfo *root, RelOptInfo *rel, Path *subpath,
						 List *pathkeys, CdbPathLocus locus, Relids required_outer)
{
	SubqueryScanPath *pathnode = makeNode(SubqueryScanPath);

	pathnode->path.pathtype = T_SubqueryScan;
	pathnode->path.parent = rel;
	pathnode->path.pathtarget = rel->reltarget;
	pathnode->path.param_info = get_baserel_parampathinfo(root, rel,
														  required_outer);
	pathnode->path.parallel_aware = false;
	pathnode->path.parallel_safe = rel->consider_parallel &&
		subpath->parallel_safe;
	pathnode->path.parallel_workers = subpath->parallel_workers;
	pathnode->path.pathkeys = pathkeys;
	pathnode->subpath = subpath;

	pathnode->path.locus = locus;
	pathnode->path.motionHazard = subpath->motionHazard;
	pathnode->path.rescannable = false;
	pathnode->path.sameslice_relids = NULL;

	pathnode->required_outer = bms_copy(required_outer);
	cost_subqueryscan(pathnode, root, rel, pathnode->path.param_info);

	return pathnode;
}

/*
 * create_functionscan_path
 *	  Creates a path corresponding to a sequential scan of a function,
 *	  returning the pathnode.
 */
Path *
create_functionscan_path(PlannerInfo *root, RelOptInfo *rel,
						 RangeTblEntry *rte,
						 List *pathkeys, Relids required_outer)
{
	Path	   *pathnode = makeNode(Path);
	ListCell   *lc;

	pathnode->pathtype = T_FunctionScan;
	pathnode->parent = rel;
	pathnode->pathtarget = rel->reltarget;
	pathnode->param_info = get_baserel_parampathinfo(root, rel,
													 required_outer);
	pathnode->parallel_aware = false;
	pathnode->parallel_safe = rel->consider_parallel;
	pathnode->parallel_workers = 0;
	pathnode->pathkeys = pathkeys;

	/*
	 * Decide where to execute the FunctionScan.
	 */
	if (Gp_role == GP_ROLE_DISPATCH)
	{
		char		exec_location = PROEXECLOCATION_ANY;
		bool		contain_mutables = false;
		bool		contain_outer_params = false;

		/*
		 * If the function desires to run on segments, mark randomly-distributed.
		 * If expression contains mutable functions, evaluate it on entry db.
		 * Otherwise let it be evaluated in the same slice as its parent operator.
		 */
		Assert(rte->rtekind == RTE_FUNCTION);

		foreach (lc, rel->baserestrictinfo)
		{
			RestrictInfo *rinfo = (RestrictInfo *) lfirst(lc);

			if (rinfo->contain_outer_query_references)
			{
				contain_outer_params = true;
				break;
			}
		}

		foreach (lc, rte->functions)
		{
			RangeTblFunction *rtfunc = (RangeTblFunction *) lfirst(lc);

			if (rtfunc->funcexpr && IsA(rtfunc->funcexpr, FuncExpr))
			{
				FuncExpr   *funcexpr = (FuncExpr *) rtfunc->funcexpr;
				char		this_exec_location;

				this_exec_location = func_exec_location(funcexpr->funcid);

				switch (this_exec_location)
				{
					case PROEXECLOCATION_ANY:
						/*
						 * This can be executed anywhere. Remember if it was
						 * mutable (or contained any mutable arguments), that
						 * will affect the decision after this loop on where
						 * to actually execute it.
						 */
						if (!contain_mutables)
							contain_mutables = contain_mutable_functions((Node *) funcexpr);
						break;
					case PROEXECLOCATION_MASTER:
						/*
						 * This function forces the execution to master.
						 */
						if (exec_location == PROEXECLOCATION_ALL_SEGMENTS)
						{
							ereport(ERROR,
									(errcode(ERRCODE_FEATURE_NOT_SUPPORTED),
									 (errmsg("cannot mix EXECUTE ON MASTER and ALL SEGMENTS functions in same function scan"))));
						}
						exec_location = PROEXECLOCATION_MASTER;
						break;
					case PROEXECLOCATION_INITPLAN:
						/*
						 * This function forces the execution to master.
						 */
						if (exec_location == PROEXECLOCATION_ALL_SEGMENTS)
						{
							ereport(ERROR,
									(errcode(ERRCODE_FEATURE_NOT_SUPPORTED),
									 (errmsg("cannot mix EXECUTE ON INITPLAN and ALL SEGMENTS functions in same function scan"))));
						}
						exec_location = PROEXECLOCATION_INITPLAN;
						break;
					case PROEXECLOCATION_ALL_SEGMENTS:
						/*
						 * This function forces the execution to segments.
						 */
						if (exec_location == PROEXECLOCATION_MASTER)
						{
							ereport(ERROR,
									(errcode(ERRCODE_FEATURE_NOT_SUPPORTED),
									 (errmsg("cannot mix EXECUTE ON MASTER and ALL SEGMENTS functions in same function scan"))));
						}
						exec_location = PROEXECLOCATION_ALL_SEGMENTS;
						break;
					default:
						elog(ERROR, "unrecognized proexeclocation '%c'", exec_location);
				}
			}
			else
			{
				/*
				 * The expression might've been simplified into a Const. Which can
				 * be executed anywhere.
				 */
			}

			if (!contain_outer_params &&
				contains_outer_params(rtfunc->funcexpr, root))
				contain_outer_params = true;
		}

		switch (exec_location)
		{
			case PROEXECLOCATION_ANY:
				/*
				 * If all the functions are ON ANY, we presumably could execute
				 * the function scan anywhere. However, historically, before the
				 * EXECUTE ON syntax was introduced, we always executed
				 * non-IMMUTABLE functions on the master. Keep that behavior
				 * for backwards compatibility.
				 */
				if (contain_outer_params)
					CdbPathLocus_MakeOuterQuery(&pathnode->locus);
				else if (contain_mutables)
					CdbPathLocus_MakeEntry(&pathnode->locus);
				else
					CdbPathLocus_MakeGeneral(&pathnode->locus);
				break;
			case PROEXECLOCATION_MASTER:
				if (contain_outer_params)
					elog(ERROR, "cannot execute EXECUTE ON MASTER function in a subquery with arguments from outer query");
				CdbPathLocus_MakeEntry(&pathnode->locus);
				break;
			case PROEXECLOCATION_INITPLAN:
				if (contain_outer_params)
					elog(ERROR, "cannot execute EXECUTE ON INITPLAN function in a subquery with arguments from outer query");
				CdbPathLocus_MakeEntry(&pathnode->locus);
				break;
			case PROEXECLOCATION_ALL_SEGMENTS:
				if (contain_outer_params)
					elog(ERROR, "cannot execute EXECUTE ON ALL SEGMENTS function in a subquery with arguments from outer query");
				CdbPathLocus_MakeStrewn(&pathnode->locus,
										getgpsegmentCount());
				break;
			default:
				elog(ERROR, "unrecognized proexeclocation '%c'", exec_location);
		}
	}
	else
		CdbPathLocus_MakeEntry(&pathnode->locus);

	pathnode->motionHazard = false;

	/*
	 * FunctionScan is always rescannable. It uses a tuplestore to
	 * materialize the results all by itself.
	 */
	pathnode->rescannable = true;

	pathnode->sameslice_relids = NULL;

	cost_functionscan(pathnode, root, rel, pathnode->param_info);

	return pathnode;
}

/*
 * create_tablefunction_path
 *	  Creates a path corresponding to a sequential scan of a table function,
 *	  returning the pathnode.
 *
 * NB: This is a GPDB specific thing, to support this syntax:
 *
 *   SELECT * FROM multiset_5( TABLE( SELECT * from example) ) order by a, b;
 *
 * Despite the similar name, this is completely different from the upstream
 * create_tablefuncscan_path() function below! The other function deals with
 * XMLTABLE and similar functions.
 */
TableFunctionScanPath *
create_tablefunction_path(PlannerInfo *root, RelOptInfo *rel, Path *subpath,
						  List *pathkeys, Relids required_outer)
{
	TableFunctionScanPath *pathnode = makeNode(TableFunctionScanPath);

	/* Setup the basics of the TableFunction path */
	pathnode->path.pathtype = T_TableFunctionScan;
	pathnode->path.parent = rel;
	pathnode->path.pathtarget = rel->reltarget;
	pathnode->path.param_info = get_baserel_parampathinfo(root, rel,
														  required_outer);
	pathnode->path.parallel_aware = false;
	pathnode->path.parallel_safe = rel->consider_parallel &&
		subpath->parallel_safe;
	pathnode->path.parallel_workers = subpath->parallel_workers;
	pathnode->path.pathkeys	   = NIL;		/* no way to specify output ordering */
	pathnode->subpath = subpath;

	pathnode->path.motionHazard = true;      /* better safe than sorry */
	pathnode->path.rescannable  = false;     /* better safe than sorry */

	/*
	 * Inherit the locus of the input subquery's path.  This is necessary to handle the
	 * case of a General locus, e.g. if all the data has been concentrated to a
	 * single segment then the output will all be on that segment, otherwise the
	 * output must be declared as randomly distributed because we do not know
	 * what relationship, if any, there is between the input data and the output
	 * data.
	 */
	pathnode->path.locus = subpath->locus;

	/* Mark the output as random if the input is partitioned */
	if (CdbPathLocus_IsPartitioned(pathnode->path.locus))
		CdbPathLocus_MakeStrewn(&pathnode->path.locus,
								CdbPathLocus_NumSegments(pathnode->path.locus));
	pathnode->path.sameslice_relids = NULL;

	cost_tablefunction(pathnode, root, rel, pathnode->path.param_info);

	return pathnode;
}

/*
 * create_tablefuncscan_path
 *	  Creates a path corresponding to a sequential scan of a table function,
 *	  returning the pathnode.
 */
Path *
create_tablefuncscan_path(PlannerInfo *root, RelOptInfo *rel,
						  Relids required_outer)
{
	Path	   *pathnode = makeNode(Path);

	pathnode->pathtype = T_TableFuncScan;
	pathnode->parent = rel;
	pathnode->pathtarget = rel->reltarget;
	pathnode->param_info = get_baserel_parampathinfo(root, rel,
													 required_outer);
	pathnode->parallel_aware = false;
	pathnode->parallel_safe = rel->consider_parallel;
	pathnode->parallel_workers = 0;
	pathnode->pathkeys = NIL;	/* result is always unordered */
	CdbPathLocus_MakeGeneral(&pathnode->locus);

	cost_tablefuncscan(pathnode, root, rel, pathnode->param_info);

	return pathnode;
}

/*
 * create_valuesscan_path
 *	  Creates a path corresponding to a scan of a VALUES list,
 *	  returning the pathnode.
 */
Path *
create_valuesscan_path(PlannerInfo *root, RelOptInfo *rel,
					   RangeTblEntry *rte,
					   Relids required_outer)
{
	Path	   *pathnode = makeNode(Path);

	pathnode->pathtype = T_ValuesScan;
	pathnode->parent = rel;
	pathnode->pathtarget = rel->reltarget;
	pathnode->param_info = get_baserel_parampathinfo(root, rel,
													 required_outer);
	pathnode->parallel_aware = false;
	pathnode->parallel_safe = rel->consider_parallel;
	pathnode->parallel_workers = 0;
	pathnode->pathkeys = NIL;	/* result is always unordered */

	/*
	 * CDB: If VALUES list contains mutable functions, evaluate it on entry db.
	 * Otherwise let it be evaluated in the same slice as its parent operator.
	 */
	Assert(rte->rtekind == RTE_VALUES);
	if (contain_mutable_functions((Node *)rte->values_lists))
		CdbPathLocus_MakeEntry(&pathnode->locus);
	else
	{
		/*
		 * ValuesScan can be on any segment.
		 */
		CdbPathLocus_MakeGeneral(&pathnode->locus);
	}

	pathnode->motionHazard = false;
	pathnode->rescannable = true;
	pathnode->sameslice_relids = NULL;

	cost_valuesscan(pathnode, root, rel, pathnode->param_info);

	return pathnode;
}

/*
 * create_ctescan_path
 *	  Creates a path corresponding to a scan of a non-self-reference CTE,
 *	  returning the pathnode.
 */
Path *
create_ctescan_path(PlannerInfo *root, RelOptInfo *rel,
					Path *subpath, CdbPathLocus locus,
					List *pathkeys,
					Relids required_outer)
{
	CtePath	   *ctepath = makeNode(CtePath);
	Path	   *pathnode = &ctepath->path;

	pathnode->pathtype = T_CteScan;
	pathnode->parent = rel;
	pathnode->pathtarget = rel->reltarget;
	pathnode->param_info = get_baserel_parampathinfo(root, rel,
													 required_outer);
	pathnode->parallel_aware = false;
	pathnode->parallel_safe = rel->consider_parallel;
	pathnode->parallel_workers = 0;
	// GPDB_96_MERGE_FIXME: Why do we set pathkeys in GPDB, but not in Postgres?
	// pathnode->pathkeys = NIL;	/* XXX for now, result is always unordered */
	pathnode->pathkeys = pathkeys;
	pathnode->locus = locus;

	/*
	 * We can't extract these two values from the subplan, so we simple set
	 * them to their worst case here.
	 *
	 * GPDB_96_MERGE_FIXME: we do have the subpath, at least if it's not a
	 * shared cte
	 */
	pathnode->motionHazard = true;
	pathnode->rescannable = false;
	pathnode->sameslice_relids = NULL;

	if (subpath)
	{
		/* copy the cost estimates from the subpath */
		pathnode->rows = rel->rows;
		pathnode->startup_cost = subpath->startup_cost;
		pathnode->total_cost = subpath->total_cost;
		pathnode->pathkeys = subpath->pathkeys;

		ctepath->subpath = subpath;
	}
	else
	{
		/* Shared scan. We'll use the cost estimates from the CTE rel. */
		cost_ctescan(pathnode, root, rel, pathnode->param_info);
	}

	return pathnode;
}

/*
 * create_namedtuplestorescan_path
 *	  Creates a path corresponding to a scan of a named tuplestore, returning
 *	  the pathnode.
 */
Path *
create_namedtuplestorescan_path(PlannerInfo *root, RelOptInfo *rel,
								Relids required_outer)
{
	Path	   *pathnode = makeNode(Path);

	pathnode->pathtype = T_NamedTuplestoreScan;
	pathnode->parent = rel;
	pathnode->pathtarget = rel->reltarget;
	pathnode->param_info = get_baserel_parampathinfo(root, rel,
													 required_outer);
	pathnode->parallel_aware = false;
	pathnode->parallel_safe = rel->consider_parallel;
	pathnode->parallel_workers = 0;
	pathnode->pathkeys = NIL;	/* result is always unordered */

	cost_namedtuplestorescan(pathnode, root, rel, pathnode->param_info);

	/*
	 * When this is used in triggers that run on QEs, the locus is ignored
	 * and the scan is executed locally on the QE anyway. On QD, it's not
	 * clear if named tuplestores are populated correctly in triggers, but if
	 * it does work t all, Entry seems most appropriate.
	 */
	CdbPathLocus_MakeEntry(&pathnode->locus);

	return pathnode;
}

/*
 * create_resultscan_path
 *	  Creates a path corresponding to a scan of an RTE_RESULT relation,
 *	  returning the pathnode.
 */
Path *
create_resultscan_path(PlannerInfo *root, RelOptInfo *rel,
					   Relids required_outer)
{
	Path	   *pathnode = makeNode(Path);

	pathnode->pathtype = T_Result;
	pathnode->parent = rel;
	pathnode->pathtarget = rel->reltarget;
	pathnode->param_info = get_baserel_parampathinfo(root, rel,
													 required_outer);
	pathnode->parallel_aware = false;
	pathnode->parallel_safe = rel->consider_parallel;
	pathnode->parallel_workers = 0;
	pathnode->pathkeys = NIL;	/* result is always unordered */

	{
		char		exec_location;

		exec_location = check_execute_on_functions((Node *) rel->reltarget->exprs);

		if (exec_location == PROEXECLOCATION_MASTER)
			CdbPathLocus_MakeEntry(&pathnode->locus);
		else if (exec_location == PROEXECLOCATION_ALL_SEGMENTS)
		{
			/* GPDB_12_MERGE_FIXME: I'm not sure if this makes sense. This
			 * would return multiple rows, one for each segment, but usually
			 * a "SELECT func()" is expected to return just one row.
			 */
			CdbPathLocus_MakeStrewn(&pathnode->locus,
									getgpsegmentCount());
		}
		else
			CdbPathLocus_MakeGeneral(&pathnode->locus);
	}

	cost_resultscan(pathnode, root, rel, pathnode->param_info);

	return pathnode;
}

/*
 * create_worktablescan_path
 *	  Creates a path corresponding to a scan of a self-reference CTE,
 *	  returning the pathnode.
 */
Path *
create_worktablescan_path(PlannerInfo *root, RelOptInfo *rel,
						  CdbPathLocus ctelocus,
						  Relids required_outer)
{
	Path	   *pathnode = makeNode(Path);

	pathnode->pathtype = T_WorkTableScan;
	pathnode->parent = rel;
	pathnode->pathtarget = rel->reltarget;
	pathnode->param_info = get_baserel_parampathinfo(root, rel,
													 required_outer);
	pathnode->parallel_aware = false;
	pathnode->parallel_safe = rel->consider_parallel;
	pathnode->parallel_workers = 0;
	pathnode->pathkeys = NIL;	/* result is always unordered */

	pathnode->locus = ctelocus;
	pathnode->motionHazard = false;
	pathnode->rescannable = true;
	pathnode->sameslice_relids = rel->relids;

	/* Cost is the same as for a regular CTE scan */
	cost_ctescan(pathnode, root, rel, pathnode->param_info);

	return pathnode;
}

bool
path_contains_inner_index(Path *path)
{

	if (IsA(path, IndexPath))
		return true;
	else if (IsA(path, BitmapHeapPath))
		return true;
	else if (IsA(path, AppendPath))
	{
		/* MPP-2377: Append paths may conceal inner-index scans, if
		 * any of the subpaths are indexpaths or bitmapheap-paths we
		 * have to do more checking */
		ListCell   *l;

		/* scan the subpaths of the Append */
		foreach(l, ((AppendPath *)path)->subpaths)
		{
			Path	   *subpath = (Path *)lfirst(l);

			if (path_contains_inner_index(subpath))
				return true;
		}
	}

	return false;
}

/*
 * create_foreignscan_path
 *	  Creates a path corresponding to a scan of a foreign base table,
 *	  returning the pathnode.
 *
 * This function is never called from core Postgres; rather, it's expected
 * to be called by the GetForeignPaths function of a foreign data wrapper.
 * We make the FDW supply all fields of the path, since we do not have any way
 * to calculate them in core.  However, there is a usually-sane default for
 * the pathtarget (rel->reltarget), so we let a NULL for "target" select that.
 */
ForeignPath *
create_foreignscan_path(PlannerInfo *root, RelOptInfo *rel,
						PathTarget *target,
						double rows, Cost startup_cost, Cost total_cost,
						List *pathkeys,
						Relids required_outer,
						Path *fdw_outerpath,
						List *fdw_private)
{
	ForeignPath *pathnode = makeNode(ForeignPath);

	/* Historically some FDWs were confused about when to use this */
	Assert(IS_SIMPLE_REL(rel));

	pathnode->path.pathtype = T_ForeignScan;
	pathnode->path.parent = rel;
	pathnode->path.pathtarget = target ? target : rel->reltarget;
	pathnode->path.param_info = get_baserel_parampathinfo(root, rel,
														  required_outer);
	pathnode->path.parallel_aware = false;
	pathnode->path.parallel_safe = rel->consider_parallel;
	pathnode->path.parallel_workers = 0;
	pathnode->path.rows = rows;
	pathnode->path.startup_cost = startup_cost;
	pathnode->path.total_cost = total_cost;
	pathnode->path.pathkeys = pathkeys;

	switch (rel->exec_location)
	{
		case FTEXECLOCATION_ANY:
			CdbPathLocus_MakeGeneral(&(pathnode->path.locus));
			break;
		case FTEXECLOCATION_ALL_SEGMENTS:
			CdbPathLocus_MakeStrewn(&(pathnode->path.locus), getgpsegmentCount());
			break;
		case FTEXECLOCATION_MASTER:
			CdbPathLocus_MakeEntry(&(pathnode->path.locus));
			break;
		default:
			elog(ERROR, "unrecognized exec_location '%c'", rel->exec_location);
	}

	pathnode->fdw_outerpath = fdw_outerpath;
	pathnode->fdw_private = fdw_private;

	return pathnode;
}

/*
 * create_foreign_join_path
 *	  Creates a path corresponding to a scan of a foreign join,
 *	  returning the pathnode.
 *
 * This function is never called from core Postgres; rather, it's expected
 * to be called by the GetForeignJoinPaths function of a foreign data wrapper.
 * We make the FDW supply all fields of the path, since we do not have any way
 * to calculate them in core.  However, there is a usually-sane default for
 * the pathtarget (rel->reltarget), so we let a NULL for "target" select that.
 */
ForeignPath *
create_foreign_join_path(PlannerInfo *root, RelOptInfo *rel,
						 PathTarget *target,
						 double rows, Cost startup_cost, Cost total_cost,
						 List *pathkeys,
						 Relids required_outer,
						 Path *fdw_outerpath,
						 List *fdw_private)
{
	ForeignPath *pathnode = makeNode(ForeignPath);

	/*
	 * We should use get_joinrel_parampathinfo to handle parameterized paths,
	 * but the API of this function doesn't support it, and existing
	 * extensions aren't yet trying to build such paths anyway.  For the
	 * moment just throw an error if someone tries it; eventually we should
	 * revisit this.
	 */
	if (!bms_is_empty(required_outer) || !bms_is_empty(rel->lateral_relids))
		elog(ERROR, "parameterized foreign joins are not supported yet");

	pathnode->path.pathtype = T_ForeignScan;
	pathnode->path.parent = rel;
	pathnode->path.pathtarget = target ? target : rel->reltarget;
	pathnode->path.param_info = NULL;	/* XXX see above */
	pathnode->path.parallel_aware = false;
	pathnode->path.parallel_safe = rel->consider_parallel;
	pathnode->path.parallel_workers = 0;
	pathnode->path.rows = rows;
	pathnode->path.startup_cost = startup_cost;
	pathnode->path.total_cost = total_cost;
	pathnode->path.pathkeys = pathkeys;

	pathnode->fdw_outerpath = fdw_outerpath;
	pathnode->fdw_private = fdw_private;

	return pathnode;
}

/*
 * create_foreign_upper_path
 *	  Creates a path corresponding to an upper relation that's computed
 *	  directly by an FDW, returning the pathnode.
 *
 * This function is never called from core Postgres; rather, it's expected to
 * be called by the GetForeignUpperPaths function of a foreign data wrapper.
 * We make the FDW supply all fields of the path, since we do not have any way
 * to calculate them in core.  However, there is a usually-sane default for
 * the pathtarget (rel->reltarget), so we let a NULL for "target" select that.
 */
ForeignPath *
create_foreign_upper_path(PlannerInfo *root, RelOptInfo *rel,
						  PathTarget *target,
						  double rows, Cost startup_cost, Cost total_cost,
						  List *pathkeys,
						  Path *fdw_outerpath,
						  List *fdw_private)
{
	ForeignPath *pathnode = makeNode(ForeignPath);

	/*
	 * Upper relations should never have any lateral references, since joining
	 * is complete.
	 */
	Assert(bms_is_empty(rel->lateral_relids));

	pathnode->path.pathtype = T_ForeignScan;
	pathnode->path.parent = rel;
	pathnode->path.pathtarget = target ? target : rel->reltarget;
	pathnode->path.param_info = NULL;
	pathnode->path.parallel_aware = false;
	pathnode->path.parallel_safe = rel->consider_parallel;
	pathnode->path.parallel_workers = 0;
	pathnode->path.rows = rows;
	pathnode->path.startup_cost = startup_cost;
	pathnode->path.total_cost = total_cost;
	pathnode->path.pathkeys = pathkeys;

	pathnode->fdw_outerpath = fdw_outerpath;
	pathnode->fdw_private = fdw_private;

	return pathnode;
}

/*
 * calc_nestloop_required_outer
 *	  Compute the required_outer set for a nestloop join path
 *
 * Note: result must not share storage with either input
 */
Relids
calc_nestloop_required_outer(Relids outerrelids,
							 Relids outer_paramrels,
							 Relids innerrelids,
							 Relids inner_paramrels)
{
	Relids		required_outer;

	/* inner_path can require rels from outer path, but not vice versa */
	Assert(!bms_overlap(outer_paramrels, innerrelids));
	/* easy case if inner path is not parameterized */
	if (!inner_paramrels)
		return bms_copy(outer_paramrels);
	/* else, form the union ... */
	required_outer = bms_union(outer_paramrels, inner_paramrels);
	/* ... and remove any mention of now-satisfied outer rels */
	required_outer = bms_del_members(required_outer,
									 outerrelids);
	/* maintain invariant that required_outer is exactly NULL if empty */
	if (bms_is_empty(required_outer))
	{
		bms_free(required_outer);
		required_outer = NULL;
	}
	return required_outer;
}

/*
 * calc_non_nestloop_required_outer
 *	  Compute the required_outer set for a merge or hash join path
 *
 * Note: result must not share storage with either input
 */
Relids
calc_non_nestloop_required_outer(Path *outer_path, Path *inner_path)
{
	Relids		outer_paramrels = PATH_REQ_OUTER(outer_path);
	Relids		inner_paramrels = PATH_REQ_OUTER(inner_path);
	Relids		required_outer;

	/* neither path can require rels from the other */
	Assert(!bms_overlap(outer_paramrels, inner_path->parent->relids));
	Assert(!bms_overlap(inner_paramrels, outer_path->parent->relids));
	/* form the union ... */
	required_outer = bms_union(outer_paramrels, inner_paramrels);
	/* we do not need an explicit test for empty; bms_union gets it right */
	return required_outer;
}

/*
 * create_nestloop_path
 *	  Creates a pathnode corresponding to a nestloop join between two
 *	  relations.
 *
 * 'joinrel' is the join relation.
 * 'jointype' is the type of join required
 * 'workspace' is the result from initial_cost_nestloop
 * 'extra' contains various information about the join
 * 'outer_path' is the outer path
 * 'inner_path' is the inner path
 * 'restrict_clauses' are the RestrictInfo nodes to apply at the join
 * 'pathkeys' are the path keys of the new join path
 * 'required_outer' is the set of required outer rels
 *
 * Returns the resulting path node.
 */
Path *
create_nestloop_path(PlannerInfo *root,
					 RelOptInfo *joinrel,
					 JoinType jointype,
					 JoinType orig_jointype,		/* CDB */
					 JoinCostWorkspace *workspace,
					 JoinPathExtraData *extra,
					 Path *outer_path,
					 Path *inner_path,
					 List *restrict_clauses,
					 List *redistribution_clauses,	/* CDB */
					 List *pathkeys,
					 Relids required_outer)
{
	NestPath   *pathnode;
	CdbPathLocus join_locus;
	Relids		outer_req_outer = PATH_REQ_OUTER(outer_path);
	bool		outer_must_be_local = !bms_is_empty(outer_req_outer);
	Relids		inner_req_outer = PATH_REQ_OUTER(inner_path);
	bool		inner_must_be_local = !bms_is_empty(inner_req_outer);
	int			rowidexpr_id;

	/* Add motion nodes above subpaths and decide where to join. */
	join_locus = cdbpath_motion_for_join(root,
										 orig_jointype,
										 &outer_path,       /* INOUT */
										 &inner_path,       /* INOUT */
										 &rowidexpr_id,		/* OUT */
										 redistribution_clauses,
										 restrict_clauses,
										 pathkeys,
										 NIL,
										 outer_must_be_local,
										 inner_must_be_local);
	if (CdbPathLocus_IsNull(join_locus))
		return NULL;

	/* Outer might not be ordered anymore after motion. */
	if (!outer_path->pathkeys)
		pathkeys = NIL;

	/*
	 * If this join path is parameterized by a parameter above this path, then
	 * this path needs to be rescannable. A NestLoop is rescannable, when both
	 * outer and inner paths rescannable, so make them both rescannable.
	 */
	if (!outer_path->rescannable && !bms_is_empty(required_outer))
	{
		MaterialPath *matouter = create_material_path(root, outer_path->parent, outer_path);

		matouter->cdb_shield_child_from_rescans = true;

		outer_path = (Path *) matouter;
	}

	/*
	 * If outer has at most one row, NJ will make at most one pass over inner.
	 * Else materialize inner rel after motion so NJ can loop over results.
	 */
	if (!inner_path->rescannable &&
		(!outer_path->parent->onerow || !bms_is_empty(required_outer)))
	{
		/*
		 * NLs potentially rescan the inner; if our inner path
		 * isn't rescannable we have to add a materialize node
		 */
		MaterialPath *matinner = create_material_path(root, inner_path->parent, inner_path);

		matinner->cdb_shield_child_from_rescans = true;

		/*
		 * If we have motion on the outer, to avoid a deadlock; we
		 * need to set cdb_strict. In order for materialize to
		 * fully fetch the underlying (required to avoid our
		 * deadlock hazard) we must set cdb_strict!
		 */
		if (inner_path->motionHazard && outer_path->motionHazard)
		{
			matinner->cdb_strict = true;
			matinner->path.motionHazard = false;
		}

		inner_path = (Path *) matinner;
	}

	/*
	 * If the inner path is parameterized by the outer, we must drop any
	 * restrict_clauses that are due to be moved into the inner path.  We have
	 * to do this now, rather than postpone the work till createplan time,
	 * because the restrict_clauses list can affect the size and cost
	 * estimates for this path.
	 */
	if (bms_overlap(inner_req_outer, outer_path->parent->relids))
	{
		Relids		inner_and_outer = bms_union(inner_path->parent->relids,
												inner_req_outer);
		List	   *jclauses = NIL;
		ListCell   *lc;

		foreach(lc, restrict_clauses)
		{
			RestrictInfo *rinfo = (RestrictInfo *) lfirst(lc);

			if (!join_clause_is_movable_into(rinfo,
											 inner_path->parent->relids,
											 inner_and_outer))
				jclauses = lappend(jclauses, rinfo);
		}
		restrict_clauses = jclauses;
	}


	pathnode = makeNode(NestPath);
	pathnode->path.pathtype = T_NestLoop;
	pathnode->path.parent = joinrel;
	pathnode->path.pathtarget = joinrel->reltarget;
	pathnode->path.param_info =
		get_joinrel_parampathinfo(root,
								  joinrel,
								  outer_path,
								  inner_path,
								  extra->sjinfo,
								  required_outer,
								  &restrict_clauses);
	pathnode->path.parallel_aware = false;
	pathnode->path.parallel_safe = joinrel->consider_parallel &&
		outer_path->parallel_safe && inner_path->parallel_safe;
	/* This is a foolish way to estimate parallel_workers, but for now... */
	pathnode->path.parallel_workers = outer_path->parallel_workers;
	pathnode->path.pathkeys = pathkeys;
	pathnode->jointype = jointype;
	pathnode->inner_unique = extra->inner_unique;
	pathnode->outerjoinpath = outer_path;
	pathnode->innerjoinpath = inner_path;
	pathnode->joinrestrictinfo = restrict_clauses;

	pathnode->path.locus = join_locus;
	pathnode->path.motionHazard = outer_path->motionHazard || inner_path->motionHazard;

	/* we're only as rescannable as our child plans */
	pathnode->path.rescannable = outer_path->rescannable && inner_path->rescannable;

	pathnode->path.sameslice_relids = bms_union(inner_path->sameslice_relids, outer_path->sameslice_relids);

	/*
	 * inner_path & outer_path are possibly modified above. Let's recalculate
	 * the initial cost.
	 */
	initial_cost_nestloop(root, workspace, jointype,
						  outer_path, inner_path,
						  extra);

	final_cost_nestloop(root, pathnode, workspace, extra);

	if (orig_jointype == JOIN_DEDUP_SEMI ||
		orig_jointype == JOIN_DEDUP_SEMI_REVERSE)
	{
		return (Path *) create_unique_rowid_path(root,
												 joinrel,
												 (Path *) pathnode,
												 pathnode->innerjoinpath->parent->relids,
												 rowidexpr_id);
	}

	/*
	 * Greenplum specific behavior:
	 * If we find the join locus is general or segmentgeneral,
	 * we should check the joinqual, if it contains volatile functions
	 * we have to turn the join path to singleQE.
	 *
	 * NB: we do not add this logic in the above create_unique_rowid_path
	 * code block, the reason is:
	 *   create_unique_rowid_path is a technique to implement semi join
	 *   using normal join, it can only happens for sublink query:
	 *   1. if the sublink query contains volatile target list or havingQual
	 *      it cannot be pulled up in pull_up_subquery, so it will be a
	 *      subselect and be handled in the function set_subquery_pathlist
	 *   2. if the sublink query contains volatile functions in joinqual
	 *      or where clause, it will be handled in set_rel_pathlist and
	 *      here.
	 */
	return turn_volatile_seggen_to_singleqe(root,
											(Path *) pathnode,
											(Node *) (pathnode->joinrestrictinfo));
}

/*
 * create_mergejoin_path
 *	  Creates a pathnode corresponding to a mergejoin join between
 *	  two relations
 *
 * 'joinrel' is the join relation
 * 'jointype' is the type of join required
 * 'workspace' is the result from initial_cost_mergejoin
 * 'extra' contains various information about the join
 * 'outer_path' is the outer path
 * 'inner_path' is the inner path
 * 'restrict_clauses' are the RestrictInfo nodes to apply at the join
 * 'pathkeys' are the path keys of the new join path
 * 'required_outer' is the set of required outer rels
 * 'mergeclauses' are the RestrictInfo nodes to use as merge clauses
 *		(this should be a subset of the restrict_clauses list)
 * 'allmergeclauses' are the RestrictInfo nodes that are of the form
 *      required of merge clauses (equijoin between outer and inner rel).
 *      Consists of the ones to be used for merging ('mergeclauses') plus
 *      any others in 'restrict_clauses' that are to be applied after the
 *      merge.  We use them for motion planning.  (CDB)

 * 'outersortkeys' are the sort varkeys for the outer relation
 *      or NIL to use existing ordering
 * 'innersortkeys' are the sort varkeys for the inner relation
 *      or NIL to use existing ordering
 */
Path *
create_mergejoin_path(PlannerInfo *root,
					  RelOptInfo *joinrel,
					  JoinType jointype,
					  JoinType orig_jointype,		/* CDB */
					  JoinCostWorkspace *workspace,
					  JoinPathExtraData *extra,
					  Path *outer_path,
					  Path *inner_path,
					  List *restrict_clauses,
					  List *pathkeys,
					  Relids required_outer,
					  List *mergeclauses,
					  List *redistribution_clauses,	/* CDB */
					  List *outersortkeys,
					  List *innersortkeys)
{
	MergePath  *pathnode = makeNode(MergePath);
	CdbPathLocus join_locus;
	List	   *outermotionkeys;
	List	   *innermotionkeys;
	bool		preserve_outer_ordering;
	bool		preserve_inner_ordering;
	int			rowidexpr_id;

	/*
	 * GPDB_92_MERGE_FIXME: Should we keep the pathkeys_contained_in calls?
	 */
	/*
	 * Do subpaths have useful ordering?
	 */
	if (outersortkeys == NIL)           /* must preserve existing ordering */
		outermotionkeys = outer_path->pathkeys;
	else if (pathkeys_contained_in(outersortkeys, outer_path->pathkeys))
		outermotionkeys = outersortkeys;/* lucky coincidence, already ordered */
	else                                /* existing order useless; must sort */
		outermotionkeys = NIL;

	if (innersortkeys == NIL)
		innermotionkeys = inner_path->pathkeys;
	else if (pathkeys_contained_in(innersortkeys, inner_path->pathkeys))
		innermotionkeys = innersortkeys;
	else
		innermotionkeys = NIL;

	/*
	 * Add motion nodes above subpaths and decide where to join.
	 *
	 * If we're explicitly sorting one or both sides of the join, don't choose
	 * a Motion that would break that ordering again. But as a special case,
	 * if there are no merge clauses, then there is no join order that would need
	 * preserving. That case can occur with a query like "a FULL JOIN b ON true"
	 */
	if (mergeclauses)
	{
		preserve_outer_ordering = (outersortkeys == NIL);
		preserve_inner_ordering = (innersortkeys == NIL);
	}
	else
		preserve_outer_ordering = preserve_inner_ordering = false;

	preserve_outer_ordering = preserve_outer_ordering || !bms_is_empty(PATH_REQ_OUTER(outer_path));
	preserve_inner_ordering = preserve_inner_ordering || !bms_is_empty(PATH_REQ_OUTER(inner_path));

	join_locus = cdbpath_motion_for_join(root,
										 orig_jointype,
										 &outer_path,       /* INOUT */
										 &inner_path,       /* INOUT */
										 &rowidexpr_id,
										 redistribution_clauses,
										 restrict_clauses,
										 outermotionkeys,
										 innermotionkeys,
										 preserve_outer_ordering,
										 preserve_inner_ordering);
	if (CdbPathLocus_IsNull(join_locus))
		return NULL;

	/*
	 * Sort is not needed if subpath is already well enough ordered and a
	 * disordering motion node (with pathkeys == NIL) hasn't been added.
	 */
	if (outermotionkeys &&
		outer_path->pathkeys)
		outersortkeys = NIL;
	if (innermotionkeys &&
		inner_path->pathkeys)
		innersortkeys = NIL;

	pathnode->jpath.path.pathtype = T_MergeJoin;
	pathnode->jpath.path.parent = joinrel;
	pathnode->jpath.path.pathtarget = joinrel->reltarget;
	pathnode->jpath.path.param_info =
		get_joinrel_parampathinfo(root,
								  joinrel,
								  outer_path,
								  inner_path,
								  extra->sjinfo,
								  required_outer,
								  &restrict_clauses);
	pathnode->jpath.path.parallel_aware = false;
	pathnode->jpath.path.parallel_safe = joinrel->consider_parallel &&
		outer_path->parallel_safe && inner_path->parallel_safe;
	/* This is a foolish way to estimate parallel_workers, but for now... */
	pathnode->jpath.path.parallel_workers = outer_path->parallel_workers;
	pathnode->jpath.path.pathkeys = pathkeys;

	pathnode->jpath.path.locus = join_locus;

	pathnode->jpath.path.motionHazard = outer_path->motionHazard || inner_path->motionHazard;
	pathnode->jpath.path.rescannable = outer_path->rescannable && inner_path->rescannable;
	pathnode->jpath.path.sameslice_relids = bms_union(inner_path->sameslice_relids, outer_path->sameslice_relids);

	pathnode->jpath.jointype = jointype;
	pathnode->jpath.inner_unique = extra->inner_unique;
	pathnode->jpath.outerjoinpath = outer_path;
	pathnode->jpath.innerjoinpath = inner_path;
	pathnode->jpath.joinrestrictinfo = restrict_clauses;
	pathnode->path_mergeclauses = mergeclauses;
	pathnode->outersortkeys = outersortkeys;
	pathnode->innersortkeys = innersortkeys;
	/* pathnode->skip_mark_restore will be set by final_cost_mergejoin */
	/* pathnode->materialize_inner will be set by final_cost_mergejoin */

	/*
	 * inner_path & outer_path are possibly modified above. Let's recalculate
	 * the initial cost.
	 */
	initial_cost_mergejoin(root, workspace, jointype, mergeclauses,
						   outer_path, inner_path,
						   outersortkeys, innersortkeys,
						   extra);

	final_cost_mergejoin(root, pathnode, workspace, extra);

	if (orig_jointype == JOIN_DEDUP_SEMI ||
		orig_jointype == JOIN_DEDUP_SEMI_REVERSE)
	{
		return (Path *) create_unique_rowid_path(root,
												 joinrel,
												 (Path *) pathnode,
												 pathnode->jpath.innerjoinpath->parent->relids,
												 rowidexpr_id);
	}

	/*
	 * See the comments at the end of create_nestloop_path.
	 */
	return turn_volatile_seggen_to_singleqe(root,
											(Path *) pathnode,
											(Node *) (pathnode->jpath.joinrestrictinfo));
}

/*
 * create_hashjoin_path
 *	  Creates a pathnode corresponding to a hash join between two relations.
 *
 * 'joinrel' is the join relation
 * 'jointype' is the type of join required
 * 'workspace' is the result from initial_cost_hashjoin
 * 'extra' contains various information about the join
 * 'outer_path' is the cheapest outer path
 * 'inner_path' is the cheapest inner path
 * 'parallel_hash' to select Parallel Hash of inner path (shared hash table)
 * 'restrict_clauses' are the RestrictInfo nodes to apply at the join
 * 'required_outer' is the set of required outer rels
 * 'hashclauses' are the RestrictInfo nodes to use as hash clauses
 *		(this should be a subset of the restrict_clauses list)
 */
Path *
create_hashjoin_path(PlannerInfo *root,
					 RelOptInfo *joinrel,
					 JoinType jointype,
					 JoinType orig_jointype,		/* CDB */
					 JoinCostWorkspace *workspace,
					 JoinPathExtraData *extra,
					 Path *outer_path,
					 Path *inner_path,
					 bool parallel_hash,
					 List *restrict_clauses,
					 Relids required_outer,
					 List *redistribution_clauses,	/* CDB */
					 List *hashclauses)
{
	HashPath   *pathnode;
	CdbPathLocus join_locus;
	bool		outer_must_be_local = !bms_is_empty(PATH_REQ_OUTER(outer_path));
	bool		inner_must_be_local = !bms_is_empty(PATH_REQ_OUTER(inner_path));
	int			rowidexpr_id;

	/* Add motion nodes above subpaths and decide where to join. */
	join_locus = cdbpath_motion_for_join(root,
										 orig_jointype,
										 &outer_path,       /* INOUT */
										 &inner_path,       /* INOUT */
										 &rowidexpr_id,
										 redistribution_clauses,
										 restrict_clauses,
										 NIL,   /* don't care about ordering */
										 NIL,
										 outer_must_be_local,
										 inner_must_be_local);
	if (CdbPathLocus_IsNull(join_locus))
		return NULL;

	/*
	 * CDB: If gp_enable_hashjoin_size_heuristic is set, disallow inner
	 * joins where the inner rel is the larger of the two inputs.
	 *
	 * Note cdbpath_motion_for_join() has to precede this so we can get
	 * the right row count, in case Broadcast Motion is inserted above an
	 * input path.
	 */
	if (jointype == JOIN_INNER && gp_enable_hashjoin_size_heuristic)
	{
		double		outersize;
		double		innersize;

		outersize = ExecHashRowSize(outer_path->parent->reltarget->width) *
			outer_path->rows;
		innersize = ExecHashRowSize(inner_path->parent->reltarget->width) *
			inner_path->rows;

		if (innersize > outersize)
			return NULL;
	}

	pathnode = makeNode(HashPath);

	pathnode->jpath.path.pathtype = T_HashJoin;
	pathnode->jpath.path.parent = joinrel;
	pathnode->jpath.path.pathtarget = joinrel->reltarget;
	pathnode->jpath.path.param_info =
		get_joinrel_parampathinfo(root,
								  joinrel,
								  outer_path,
								  inner_path,
								  extra->sjinfo,
								  required_outer,
								  &restrict_clauses);
	pathnode->jpath.path.parallel_aware =
		joinrel->consider_parallel && parallel_hash;
	pathnode->jpath.path.parallel_safe = joinrel->consider_parallel &&
		outer_path->parallel_safe && inner_path->parallel_safe;
	/* This is a foolish way to estimate parallel_workers, but for now... */
	pathnode->jpath.path.parallel_workers = outer_path->parallel_workers;

	/*
	 * A hashjoin never has pathkeys, since its output ordering is
	 * unpredictable due to possible batching.  XXX If the inner relation is
	 * small enough, we could instruct the executor that it must not batch,
	 * and then we could assume that the output inherits the outer relation's
	 * ordering, which might save a sort step.  However there is considerable
	 * downside if our estimate of the inner relation size is badly off. For
	 * the moment we don't risk it.  (Note also that if we wanted to take this
	 * seriously, joinpath.c would have to consider many more paths for the
	 * outer rel than it does now.)
	 */
	pathnode->jpath.path.pathkeys = NIL;
	pathnode->jpath.path.locus = join_locus;

	pathnode->jpath.jointype = jointype;
	pathnode->jpath.inner_unique = extra->inner_unique;
	pathnode->jpath.outerjoinpath = outer_path;
	pathnode->jpath.innerjoinpath = inner_path;
	pathnode->jpath.joinrestrictinfo = restrict_clauses;
	pathnode->path_hashclauses = hashclauses;
	/* final_cost_hashjoin will fill in pathnode->num_batches */

	/*
	 * If hash table overflows to disk, and an ancestor node requests rescan
	 * (e.g. because the HJ is in the inner subtree of a NJ), then the HJ has
	 * to be redone, including rescanning the inner rel in order to rebuild
	 * the hash table.
	 */
	pathnode->jpath.path.rescannable = outer_path->rescannable && inner_path->rescannable;

	/* see the comment above; we may have a motion hazard on our inner ?! */
	if (pathnode->jpath.path.rescannable)
		pathnode->jpath.path.motionHazard = outer_path->motionHazard;
	else
		pathnode->jpath.path.motionHazard = outer_path->motionHazard || inner_path->motionHazard;
	pathnode->jpath.path.sameslice_relids = bms_union(inner_path->sameslice_relids, outer_path->sameslice_relids);

	/*
	 * inner_path & outer_path are possibly modified above. Let's recalculate
	 * the initial cost.
	 */
	initial_cost_hashjoin(root, workspace, jointype, hashclauses,
						  outer_path, inner_path,
						  extra, parallel_hash);

	final_cost_hashjoin(root, pathnode, workspace, extra);

	if (orig_jointype == JOIN_DEDUP_SEMI ||
		orig_jointype == JOIN_DEDUP_SEMI_REVERSE)
	{
		return (Path *) create_unique_rowid_path(root,
												 joinrel,
												 (Path *) pathnode,
												 pathnode->jpath.innerjoinpath->parent->relids,
												 rowidexpr_id);
	}

	/*
	 * See the comments at the end of create_nestloop_path.
	 */
	return turn_volatile_seggen_to_singleqe(root,
											(Path *) pathnode,
											(Node *) (pathnode->jpath.joinrestrictinfo));
}

/*
 * create_projection_path
 *	  Creates a pathnode that represents performing a projection.
 *
 * 'rel' is the parent relation associated with the result
 * 'subpath' is the path representing the source of data
 * 'target' is the PathTarget to be computed
 */
ProjectionPath *
create_projection_path(PlannerInfo *root,
					   RelOptInfo *rel,
					   Path *subpath,
					   PathTarget *target)
{
	return create_projection_path_with_quals(root, rel,
											 subpath, target,
											 NIL, false);
}

ProjectionPath *
create_projection_path_with_quals(PlannerInfo *root,
								  RelOptInfo *rel,
								  Path *subpath,
								  PathTarget *target,
								  List *restrict_clauses,
								  bool need_param)
{
	ProjectionPath *pathnode = makeNode(ProjectionPath);
	PathTarget *oldtarget = subpath->pathtarget;

	pathnode->path.pathtype = T_Result;
	pathnode->path.parent = rel;
	pathnode->path.pathtarget = target;
	pathnode->path.param_info = need_param ? subpath->param_info : NULL;
	pathnode->path.parallel_aware = false;
	pathnode->path.parallel_safe = rel->consider_parallel &&
		subpath->parallel_safe &&
		is_parallel_safe(root, (Node *) target->exprs);
	pathnode->path.parallel_workers = subpath->parallel_workers;
	/* Projection does not change the sort order */
	pathnode->path.pathkeys = subpath->pathkeys;
	pathnode->path.locus = subpath->locus;
	pathnode->path.sameslice_relids = subpath->sameslice_relids;

	pathnode->subpath = subpath;

	/*
	 * We might not need a separate Result node.  If the input plan node type
	 * can project, we can just tell it to project something else.  Or, if it
	 * can't project but the desired target has the same expression list as
	 * what the input will produce anyway, we can still give it the desired
	 * tlist (possibly changing its ressortgroupref labels, but nothing else).
	 * Note: in the latter case, create_projection_plan has to recheck our
	 * conclusion; see comments therein.
	 *
	 * GPDB: The 'restrict_clauses' is a GPDB addition. If the subpath supports
	 * Filters, we could push them down too. But currently this is only used on
	 * top of Material paths, which don't support it, so it doesn't matter.
	 */
	if (!restrict_clauses &&
		(is_projection_capable_path(subpath) ||
		 equal(oldtarget->exprs, target->exprs)))
	{
		/* No separate Result node needed */
		pathnode->dummypp = true;

		/*
		 * Set cost of plan as subpath's cost, adjusted for tlist replacement.
		 */
		pathnode->path.rows = subpath->rows;
		pathnode->path.startup_cost = subpath->startup_cost +
			(target->cost.startup - oldtarget->cost.startup);
		pathnode->path.total_cost = subpath->total_cost +
			(target->cost.startup - oldtarget->cost.startup) +
			(target->cost.per_tuple - oldtarget->cost.per_tuple) * subpath->rows;
	}
	else
	{
		/* We really do need the Result node */
		pathnode->dummypp = false;

		/*
		 * The Result node's cost is cpu_tuple_cost per row, plus the cost of
		 * evaluating the tlist.  There is no qual to worry about.
		 */
		pathnode->path.rows = subpath->rows;
		pathnode->path.startup_cost = subpath->startup_cost +
			target->cost.startup;
		pathnode->path.total_cost = subpath->total_cost +
			target->cost.startup +
			(cpu_tuple_cost + target->cost.per_tuple) * subpath->rows;

		pathnode->cdb_restrict_clauses = restrict_clauses;
	}

	return pathnode;
}

/*
 * apply_projection_to_path
 *	  Add a projection step, or just apply the target directly to given path.
 *
 * This has the same net effect as create_projection_path(), except that if
 * a separate Result plan node isn't needed, we just replace the given path's
 * pathtarget with the desired one.  This must be used only when the caller
 * knows that the given path isn't referenced elsewhere and so can be modified
 * in-place.
 *
 * If the input path is a GatherPath or GatherMergePath, we try to push the
 * new target down to its input as well; this is a yet more invasive
 * modification of the input path, which create_projection_path() can't do.
 *
 * Note that we mustn't change the source path's parent link; so when it is
 * add_path'd to "rel" things will be a bit inconsistent.  So far that has
 * not caused any trouble.
 *
 * 'rel' is the parent relation associated with the result
 * 'path' is the path representing the source of data
 * 'target' is the PathTarget to be computed
 */
Path *
apply_projection_to_path(PlannerInfo *root,
						 RelOptInfo *rel,
						 Path *path,
						 PathTarget *target)
{
	QualCost	oldcost;

	/*
	 * If given path can't project, we might need a Result node, so make a
	 * separate ProjectionPath.
	 */
	if (!is_projection_capable_path(path))
		return (Path *) create_projection_path(root, rel, path, target);

	/*
	 * We can just jam the desired tlist into the existing path, being sure to
	 * update its cost estimates appropriately.
	 */
	oldcost = path->pathtarget->cost;
	path->pathtarget = target;

	path->startup_cost += target->cost.startup - oldcost.startup;
	path->total_cost += target->cost.startup - oldcost.startup +
		(target->cost.per_tuple - oldcost.per_tuple) * path->rows;

	/*
	 * If the path happens to be a Gather or GatherMerge path, we'd like to
	 * arrange for the subpath to return the required target list so that
	 * workers can help project.  But if there is something that is not
	 * parallel-safe in the target expressions, then we can't.
	 */
	if ((IsA(path, GatherPath) ||IsA(path, GatherMergePath)) &&
		is_parallel_safe(root, (Node *) target->exprs))
	{
		/*
		 * We always use create_projection_path here, even if the subpath is
		 * projection-capable, so as to avoid modifying the subpath in place.
		 * It seems unlikely at present that there could be any other
		 * references to the subpath, but better safe than sorry.
		 *
		 * Note that we don't change the parallel path's cost estimates; it
		 * might be appropriate to do so, to reflect the fact that the bulk of
		 * the target evaluation will happen in workers.
		 */
		if (IsA(path, GatherPath))
		{
			GatherPath *gpath = (GatherPath *) path;

			gpath->subpath = (Path *)
				create_projection_path(root,
									   gpath->subpath->parent,
									   gpath->subpath,
									   target);
		}
		else
		{
			GatherMergePath *gmpath = (GatherMergePath *) path;

			gmpath->subpath = (Path *)
				create_projection_path(root,
									   gmpath->subpath->parent,
									   gmpath->subpath,
									   target);
		}
	}
	else if (path->parallel_safe &&
			 !is_parallel_safe(root, (Node *) target->exprs))
	{
		/*
		 * We're inserting a parallel-restricted target list into a path
		 * currently marked parallel-safe, so we have to mark it as no longer
		 * safe.
		 */
		path->parallel_safe = false;
	}

	return path;
}

/*
 * create_set_projection_path
 *	  Creates a pathnode that represents performing a projection that
 *	  includes set-returning functions.
 *
 * 'rel' is the parent relation associated with the result
 * 'subpath' is the path representing the source of data
 * 'target' is the PathTarget to be computed
 */
ProjectSetPath *
create_set_projection_path(PlannerInfo *root,
						   RelOptInfo *rel,
						   Path *subpath,
						   PathTarget *target)
{
	ProjectSetPath *pathnode = makeNode(ProjectSetPath);
	double		tlist_rows;
	ListCell   *lc;

	pathnode->path.pathtype = T_ProjectSet;
	pathnode->path.parent = rel;
	pathnode->path.pathtarget = target;
	/* For now, assume we are above any joins, so no parameterization */
	pathnode->path.param_info = NULL;
	pathnode->path.parallel_aware = false;
	pathnode->path.parallel_safe = rel->consider_parallel &&
		subpath->parallel_safe &&
		is_parallel_safe(root, (Node *) target->exprs);
	pathnode->path.parallel_workers = subpath->parallel_workers;
	/* Projection does not change the sort order XXX? */
	pathnode->path.pathkeys = subpath->pathkeys;
	pathnode->path.locus = subpath->locus;

	pathnode->subpath = subpath;

	/*
	 * Estimate number of rows produced by SRFs for each row of input; if
	 * there's more than one in this node, use the maximum.
	 */
	tlist_rows = 1;
	foreach(lc, target->exprs)
	{
		Node	   *node = (Node *) lfirst(lc);
		double		itemrows;

		itemrows = expression_returns_set_rows(root, node);
		if (tlist_rows < itemrows)
			tlist_rows = itemrows;
	}

	/*
	 * In addition to the cost of evaluating the tlist, charge cpu_tuple_cost
	 * per input row, and half of cpu_tuple_cost for each added output row.
	 * This is slightly bizarre maybe, but it's what 9.6 did; we may revisit
	 * this estimate later.
	 */
	pathnode->path.rows = subpath->rows * tlist_rows;
	pathnode->path.startup_cost = subpath->startup_cost +
		target->cost.startup;
	pathnode->path.total_cost = subpath->total_cost +
		target->cost.startup +
		(cpu_tuple_cost + target->cost.per_tuple) * subpath->rows +
		(pathnode->path.rows - subpath->rows) * cpu_tuple_cost / 2;

	return pathnode;
}

/*
 * create_sort_path
 *	  Creates a pathnode that represents performing an explicit sort.
 *
 * 'rel' is the parent relation associated with the result
 * 'subpath' is the path representing the source of data
 * 'pathkeys' represents the desired sort order
 * 'limit_tuples' is the estimated bound on the number of output tuples,
 *		or -1 if no LIMIT or couldn't estimate
 */
SortPath *
create_sort_path(PlannerInfo *root,
				 RelOptInfo *rel,
				 Path *subpath,
				 List *pathkeys,
				 double limit_tuples)
{
	SortPath   *pathnode = makeNode(SortPath);

	pathnode->path.pathtype = T_Sort;
	pathnode->path.parent = rel;
	/* Sort doesn't project, so use source path's pathtarget */
	pathnode->path.pathtarget = subpath->pathtarget;
	/* For now, assume we are above any joins, so no parameterization */
	pathnode->path.param_info = NULL;
	pathnode->path.parallel_aware = false;
	pathnode->path.parallel_safe = rel->consider_parallel &&
		subpath->parallel_safe;
	pathnode->path.parallel_workers = subpath->parallel_workers;
	pathnode->path.pathkeys = pathkeys;
	pathnode->path.locus = subpath->locus;

	pathnode->subpath = subpath;

	cost_sort(&pathnode->path, root, pathkeys,
			  subpath->total_cost,
			  subpath->rows,
			  subpath->pathtarget->width,
			  0.0,				/* XXX comparison_cost shouldn't be 0? */
			  work_mem, limit_tuples);

	return pathnode;
}

#ifdef NOT_USED /* Group nodes are not used in GPDB */
/*
 * create_group_path
 *	  Creates a pathnode that represents performing grouping of presorted input
 *
 * 'rel' is the parent relation associated with the result
 * 'subpath' is the path representing the source of data
 * 'target' is the PathTarget to be computed
 * 'groupClause' is a list of SortGroupClause's representing the grouping
 * 'qual' is the HAVING quals if any
 * 'numGroups' is the estimated number of groups
 */
GroupPath *
create_group_path(PlannerInfo *root,
				  RelOptInfo *rel,
				  Path *subpath,
				  List *groupClause,
				  List *qual,
				  double numGroups)
{
	GroupPath  *pathnode = makeNode(GroupPath);
	PathTarget *target = rel->reltarget;

	pathnode->path.pathtype = T_Group;
	pathnode->path.parent = rel;
	pathnode->path.pathtarget = target;
	/* For now, assume we are above any joins, so no parameterization */
	pathnode->path.param_info = NULL;
	pathnode->path.parallel_aware = false;
	pathnode->path.parallel_safe = rel->consider_parallel &&
		subpath->parallel_safe;
	pathnode->path.parallel_workers = subpath->parallel_workers;
	/* Group doesn't change sort ordering */
	pathnode->path.pathkeys = subpath->pathkeys;

	pathnode->subpath = subpath;

	pathnode->groupClause = groupClause;
	pathnode->qual = qual;

	cost_group(&pathnode->path, root,
			   list_length(groupClause),
			   numGroups,
			   qual,
			   subpath->startup_cost, subpath->total_cost,
			   subpath->rows);

	/* add tlist eval cost for each output row */
	pathnode->path.startup_cost += target->cost.startup;
	pathnode->path.total_cost += target->cost.startup +
		target->cost.per_tuple * pathnode->path.rows;

	return pathnode;
}
#endif

/*
 * create_upper_unique_path
 *	  Creates a pathnode that represents performing an explicit Unique step
 *	  on presorted input.
 *
 * This produces a Unique plan node, but the use-case is so different from
 * create_unique_path that it doesn't seem worth trying to merge the two.
 *
 * 'rel' is the parent relation associated with the result
 * 'subpath' is the path representing the source of data
 * 'numCols' is the number of grouping columns
 * 'numGroups' is the estimated number of groups
 *
 * The input path must be sorted on the grouping columns, plus possibly
 * additional columns; so the first numCols pathkeys are the grouping columns
 */
UpperUniquePath *
create_upper_unique_path(PlannerInfo *root,
						 RelOptInfo *rel,
						 Path *subpath,
						 int numCols,
						 double numGroups)
{
	UpperUniquePath *pathnode = makeNode(UpperUniquePath);

	pathnode->path.pathtype = T_Unique;
	pathnode->path.parent = rel;
	/* Unique doesn't project, so use source path's pathtarget */
	pathnode->path.pathtarget = subpath->pathtarget;
	/* For now, assume we are above any joins, so no parameterization */
	pathnode->path.param_info = NULL;
	pathnode->path.parallel_aware = false;
	pathnode->path.parallel_safe = rel->consider_parallel &&
		subpath->parallel_safe;
	pathnode->path.parallel_workers = subpath->parallel_workers;
	/* Unique doesn't change the input ordering */
	pathnode->path.pathkeys = subpath->pathkeys;
	pathnode->path.locus = subpath->locus;

	pathnode->subpath = subpath;
	pathnode->numkeys = numCols;

	/*
	 * Charge one cpu_operator_cost per comparison per input tuple. We assume
	 * all columns get compared at most of the tuples.  (XXX probably this is
	 * an overestimate.)
	 */
	pathnode->path.startup_cost = subpath->startup_cost;
	pathnode->path.total_cost = subpath->total_cost +
		cpu_operator_cost * subpath->rows * numCols;
	pathnode->path.rows = numGroups;

	return pathnode;
}

/*
 * create_agg_path
 *	  Creates a pathnode that represents performing aggregation/grouping
 *
 * 'rel' is the parent relation associated with the result
 * 'subpath' is the path representing the source of data
 * 'target' is the PathTarget to be computed
 * 'aggstrategy' is the Agg node's basic implementation strategy
 * 'aggsplit' is the Agg node's aggregate-splitting mode
 * 'groupClause' is a list of SortGroupClause's representing the grouping
 * 'qual' is the HAVING quals if any
 * 'aggcosts' contains cost info about the aggregate functions to be computed
 * 'numGroups' is the estimated number of groups (1 if not grouping)
 */
AggPath *
create_agg_path(PlannerInfo *root,
				RelOptInfo *rel,
				Path *subpath,
				PathTarget *target,
				AggStrategy aggstrategy,
				AggSplit aggsplit,
				bool streaming,
				List *groupClause,
				List *qual,
				const AggClauseCosts *aggcosts,
				double numGroups)
{
	AggPath    *pathnode = makeNode(AggPath);

	pathnode->path.pathtype = T_Agg;
	pathnode->path.parent = rel;
	pathnode->path.pathtarget = target;
	/* For now, assume we are above any joins, so no parameterization */
	pathnode->path.param_info = NULL;
	pathnode->path.parallel_aware = false;
	pathnode->path.parallel_safe = rel->consider_parallel &&
		subpath->parallel_safe;
	pathnode->path.parallel_workers = subpath->parallel_workers;
	if (aggstrategy == AGG_SORTED)
		pathnode->path.pathkeys = subpath->pathkeys;	/* preserves order */
	else
		pathnode->path.pathkeys = NIL;	/* output is unordered */
	pathnode->subpath = subpath;
	pathnode->streaming = streaming;

	pathnode->aggstrategy = aggstrategy;
	pathnode->aggsplit = aggsplit;
	pathnode->numGroups = numGroups;
	pathnode->groupClause = groupClause;
	pathnode->qual = qual;

	cost_agg(&pathnode->path, root,
			 aggstrategy, aggcosts,
			 list_length(groupClause), numGroups,
			 qual,
			 subpath->startup_cost, subpath->total_cost,
			 subpath->rows, subpath->pathtarget->width);

	/* add tlist eval cost for each output row */
	pathnode->path.startup_cost += target->cost.startup;
	pathnode->path.total_cost += target->cost.startup +
		target->cost.per_tuple * pathnode->path.rows;

	pathnode->path.locus = subpath->locus;

	return pathnode;
}

/*
 * create_tup_split_path
 *	  Creates a pathnode that represents performing TupleSplit
 *
 * 'rel' is the parent relation associated with the result
 * 'subpath' is the path representing the source of data
 * 'target' is the PathTarget to be computed
 * 'groupClause' is a list of SortGroupClause's representing the grouping
 * 'numGroups' is the estimated number of groups (1 if not grouping)
 * 'bitmapset' is the bitmap of DQA expr Index in PathTarget
 * 'numDisDQAs' is the number of bitmapset size
 */
TupleSplitPath *
create_tup_split_path(PlannerInfo *root,
					  RelOptInfo *rel,
					  Path *subpath,
					  PathTarget *target,
					  List *groupClause,
					  Bitmapset **bitmapset,
					  int numDisDQAs)
{
	TupleSplitPath *pathnode = makeNode(TupleSplitPath);

	pathnode->path.pathtype = T_TupleSplit;
	pathnode->path.parent = rel;
	pathnode->path.pathtarget = target;

	/* For now, assume we are above any joins, so no parameterization */
	pathnode->path.param_info = NULL;
	pathnode->path.parallel_aware = false;
	pathnode->path.parallel_safe = rel->consider_parallel &&
		subpath->parallel_safe;
	pathnode->path.parallel_workers = subpath->parallel_workers;
	pathnode->path.pathkeys = NIL;

	pathnode->subpath = subpath;
	pathnode->groupClause = groupClause;

	pathnode->numDisDQAs = numDisDQAs;

	pathnode->agg_args_id_bms = palloc0(sizeof(Bitmapset *) * numDisDQAs);
	for (int i = 0 ; i < numDisDQAs; i ++)
		pathnode->agg_args_id_bms[i] = bms_copy(bitmapset[i]);

	cost_tup_split(&pathnode->path, root, numDisDQAs,
				   subpath->startup_cost, subpath->total_cost,
				   subpath->rows);

	CdbPathLocus_MakeStrewn(&pathnode->path.locus,
							subpath->locus.numsegments);

	return pathnode;
}

/*
 * create_groupingsets_path
 *	  Creates a pathnode that represents performing GROUPING SETS aggregation
 *
 * GroupingSetsPath represents sorted grouping with one or more grouping sets.
 * The input path's result must be sorted to match the last entry in
 * rollup_groupclauses.
 *
 * 'rel' is the parent relation associated with the result
 * 'subpath' is the path representing the source of data
 * 'target' is the PathTarget to be computed
 * 'having_qual' is the HAVING quals if any
 * 'rollups' is a list of RollupData nodes
 * 'agg_costs' contains cost info about the aggregate functions to be computed
 * 'numGroups' is the estimated total number of groups
 */
GroupingSetsPath *
create_groupingsets_path(PlannerInfo *root,
						 RelOptInfo *rel,
						 Path *subpath,
						 AggSplit aggsplit,
						 List *having_qual,
						 AggStrategy aggstrategy,
						 List *rollups,
						 const AggClauseCosts *agg_costs,
						 double numGroups)
{
	GroupingSetsPath *pathnode = makeNode(GroupingSetsPath);
	PathTarget *target = rel->reltarget;
	ListCell   *lc;
	bool		is_first = true;
	bool		is_first_sort = true;

	/* The topmost generated Plan node will be an Agg */
	pathnode->path.pathtype = T_Agg;
	pathnode->path.parent = rel;
	pathnode->path.pathtarget = target;
	pathnode->path.param_info = subpath->param_info;
	pathnode->path.parallel_aware = false;
	pathnode->path.parallel_safe = rel->consider_parallel &&
		subpath->parallel_safe;
	pathnode->path.parallel_workers = subpath->parallel_workers;
	pathnode->subpath = subpath;

	/*
	 * Simplify callers by downgrading AGG_SORTED to AGG_PLAIN, and AGG_MIXED
	 * to AGG_HASHED, here if possible.
	 */
	if (aggstrategy == AGG_SORTED &&
		list_length(rollups) == 1 &&
		((RollupData *) linitial(rollups))->groupClause == NIL)
		aggstrategy = AGG_PLAIN;

	if (aggstrategy == AGG_MIXED &&
		list_length(rollups) == 1)
		aggstrategy = AGG_HASHED;

	/*
	 * Output will be in sorted order by group_pathkeys if, and only if, there
	 * is a single rollup operation on a non-empty list of grouping
	 * expressions.
	 */
	if (aggstrategy == AGG_SORTED && list_length(rollups) == 1)
		pathnode->path.pathkeys = root->group_pathkeys;
	else
		pathnode->path.pathkeys = NIL;

	pathnode->aggsplit = aggsplit;
	pathnode->aggstrategy = aggstrategy;
	pathnode->rollups = rollups;
	pathnode->qual = having_qual;

	Assert(rollups != NIL);
	Assert(aggstrategy != AGG_PLAIN || list_length(rollups) == 1);
	Assert(aggstrategy != AGG_MIXED || list_length(rollups) > 1);

	foreach(lc, rollups)
	{
		RollupData *rollup = lfirst(lc);
		List	   *gsets = rollup->gsets;
		int			numGroupCols = list_length(linitial(gsets));

		/*
		 * In AGG_SORTED or AGG_PLAIN mode, the first rollup takes the
		 * (already-sorted) input, and following ones do their own sort.
		 *
		 * In AGG_HASHED mode, there is one rollup for each grouping set.
		 *
		 * In AGG_MIXED mode, the first rollups are hashed, the first
		 * non-hashed one takes the (already-sorted) input, and following ones
		 * do their own sort.
		 */
		if (is_first)
		{
			cost_agg(&pathnode->path, root,
					 aggstrategy,
					 agg_costs,
					 numGroupCols,
					 rollup->numGroups,
					 having_qual,
					 subpath->startup_cost,
					 subpath->total_cost,
					 subpath->rows,
					 subpath->pathtarget->width);
			is_first = false;
			if (!rollup->is_hashed)
				is_first_sort = false;
		}
		else
		{
			Path		sort_path;	/* dummy for result of cost_sort */
			Path		agg_path;	/* dummy for result of cost_agg */

			if (rollup->is_hashed || is_first_sort)
			{
				/*
				 * Account for cost of aggregation, but don't charge input
				 * cost again
				 */
				cost_agg(&agg_path, root,
						 rollup->is_hashed ? AGG_HASHED : AGG_SORTED,
						 agg_costs,
						 numGroupCols,
						 rollup->numGroups,
						 having_qual,
						 0.0, 0.0,
						 subpath->rows,
						 subpath->pathtarget->width);
				if (!rollup->is_hashed)
					is_first_sort = false;
			}
			else
			{
				/* Account for cost of sort, but don't charge input cost again */
				cost_sort(&sort_path, root, NIL,
						  0.0,
						  subpath->rows,
						  subpath->pathtarget->width,
						  0.0,
						  work_mem,
						  -1.0);

				/* Account for cost of aggregation */

				cost_agg(&agg_path, root,
						 AGG_SORTED,
						 agg_costs,
						 numGroupCols,
						 rollup->numGroups,
						 having_qual,
						 sort_path.startup_cost,
						 sort_path.total_cost,
						 sort_path.rows,
						 subpath->pathtarget->width);
			}

			pathnode->path.total_cost += agg_path.total_cost;
			pathnode->path.rows += agg_path.rows;
		}
	}

	/* add tlist eval cost for each output row */
	pathnode->path.startup_cost += target->cost.startup;
	pathnode->path.total_cost += target->cost.startup +
		target->cost.per_tuple * pathnode->path.rows;

	pathnode->path.locus = subpath->locus;

	return pathnode;
}

/*
 * create_minmaxagg_path
 *	  Creates a pathnode that represents computation of MIN/MAX aggregates
 *
 * 'rel' is the parent relation associated with the result
 * 'target' is the PathTarget to be computed
 * 'mmaggregates' is a list of MinMaxAggInfo structs
 * 'quals' is the HAVING quals if any
 */
MinMaxAggPath *
create_minmaxagg_path(PlannerInfo *root,
					  RelOptInfo *rel,
					  PathTarget *target,
					  List *mmaggregates,
					  List *quals)
{
	MinMaxAggPath *pathnode = makeNode(MinMaxAggPath);
	Cost		initplan_cost;
	ListCell   *lc;
	CdbLocusType locustype = CdbLocusType_Null;
	int			numsegments = -1;

	/* The topmost generated Plan node will be a Result */
	pathnode->path.pathtype = T_Result;
	pathnode->path.parent = rel;
	pathnode->path.pathtarget = target;
	/* For now, assume we are above any joins, so no parameterization */
	pathnode->path.param_info = NULL;
	pathnode->path.parallel_aware = false;
	/* A MinMaxAggPath implies use of subplans, so cannot be parallel-safe */
	pathnode->path.parallel_safe = false;
	pathnode->path.parallel_workers = 0;
	/* Result is one unordered row */
	pathnode->path.rows = 1;
	pathnode->path.pathkeys = NIL;

	pathnode->mmaggregates = mmaggregates;
	pathnode->quals = quals;

	/* Calculate cost of all the initplans ... */
	initplan_cost = 0;
	foreach(lc, mmaggregates)
	{
		MinMaxAggInfo *mminfo = (MinMaxAggInfo *) lfirst(lc);

		initplan_cost += mminfo->pathcost;

		/*
		 * All the subpaths should have SingleQE locus, if the underlying
		 * table is partitioned, build_minmax_path() ensures that. But
		 * double-check here.
		 */
		if (Gp_role == GP_ROLE_DISPATCH)
		{
			if (locustype == CdbLocusType_Null)
			{
				locustype = mminfo->path->locus.locustype;
				numsegments = mminfo->path->locus.numsegments;
			}
			else if (CdbPathLocus_IsPartitioned(mminfo->path->locus))
			{
				elog(ERROR, "minmax path has unexpected path locus of type %d",
					 mminfo->path->locus.locustype);
			}
			else if (locustype != mminfo->path->locus.locustype)
			{
				elog(ERROR, "minmax paths have different loci");
			}
		}
	}

	if (mmaggregates == NIL)
	{
		locustype = CdbLocusType_General;
		numsegments = getgpsegmentCount();
	}

	/* we checked that all the child paths have compatible loci */
	if (Gp_role == GP_ROLE_DISPATCH)
		CdbPathLocus_MakeSimple(&pathnode->path.locus, locustype, numsegments);
	else
		CdbPathLocus_MakeEntry(&pathnode->path.locus);

	/* add tlist eval cost for each output row, plus cpu_tuple_cost */
	pathnode->path.startup_cost = initplan_cost + target->cost.startup;
	pathnode->path.total_cost = initplan_cost + target->cost.startup +
		target->cost.per_tuple + cpu_tuple_cost;

	/*
	 * Add cost of qual, if any --- but we ignore its selectivity, since our
	 * rowcount estimate should be 1 no matter what the qual is.
	 */
	if (quals)
	{
		QualCost	qual_cost;

		cost_qual_eval(&qual_cost, quals, root);
		pathnode->path.startup_cost += qual_cost.startup;
		pathnode->path.total_cost += qual_cost.startup + qual_cost.per_tuple;
	}

	return pathnode;
}

/*
 * create_windowagg_path
 *	  Creates a pathnode that represents computation of window functions
 *
 * 'rel' is the parent relation associated with the result
 * 'subpath' is the path representing the source of data
 * 'target' is the PathTarget to be computed
 * 'windowFuncs' is a list of WindowFunc structs
 * 'winclause' is a WindowClause that is common to all the WindowFuncs
 *
 * The input must be sorted according to the WindowClause's PARTITION keys
 * plus ORDER BY keys.
 */
WindowAggPath *
create_windowagg_path(PlannerInfo *root,
					  RelOptInfo *rel,
					  Path *subpath,
					  PathTarget *target,
					  List *windowFuncs,
					  WindowClause *winclause)
{
	WindowAggPath *pathnode = makeNode(WindowAggPath);

	pathnode->path.pathtype = T_WindowAgg;
	pathnode->path.parent = rel;
	pathnode->path.pathtarget = target;
	/* For now, assume we are above any joins, so no parameterization */
	pathnode->path.param_info = NULL;
	pathnode->path.parallel_aware = false;
	pathnode->path.parallel_safe = rel->consider_parallel &&
		subpath->parallel_safe;
	pathnode->path.parallel_workers = subpath->parallel_workers;
	/* WindowAgg preserves the input sort order */
	pathnode->path.pathkeys = subpath->pathkeys;
	pathnode->path.locus = subpath->locus;

	pathnode->subpath = subpath;
	pathnode->winclause = winclause;

	/*
	 * For costing purposes, assume that there are no redundant partitioning
	 * or ordering columns; it's not worth the trouble to deal with that
	 * corner case here.  So we just pass the unmodified list lengths to
	 * cost_windowagg.
	 */
	cost_windowagg(&pathnode->path, root,
				   windowFuncs,
				   list_length(winclause->partitionClause),
				   list_length(winclause->orderClause),
				   subpath->startup_cost,
				   subpath->total_cost,
				   subpath->rows);

	/* add tlist eval cost for each output row */
	pathnode->path.startup_cost += target->cost.startup;
	pathnode->path.total_cost += target->cost.startup +
		target->cost.per_tuple * pathnode->path.rows;

	return pathnode;
}

/*
 * create_setop_path
 *	  Creates a pathnode that represents computation of INTERSECT or EXCEPT
 *
 * 'rel' is the parent relation associated with the result
 * 'subpath' is the path representing the source of data
 * 'cmd' is the specific semantics (INTERSECT or EXCEPT, with/without ALL)
 * 'strategy' is the implementation strategy (sorted or hashed)
 * 'distinctList' is a list of SortGroupClause's representing the grouping
 * 'flagColIdx' is the column number where the flag column will be, if any
 * 'firstFlag' is the flag value for the first input relation when hashing;
 *		or -1 when sorting
 * 'numGroups' is the estimated number of distinct groups
 * 'outputRows' is the estimated number of output rows
 */
SetOpPath *
create_setop_path(PlannerInfo *root,
				  RelOptInfo *rel,
				  Path *subpath,
				  SetOpCmd cmd,
				  SetOpStrategy strategy,
				  List *distinctList,
				  AttrNumber flagColIdx,
				  int firstFlag,
				  double numGroups,
				  double outputRows)
{
	SetOpPath  *pathnode = makeNode(SetOpPath);

	pathnode->path.pathtype = T_SetOp;
	pathnode->path.parent = rel;
	/* SetOp doesn't project, so use source path's pathtarget */
	pathnode->path.pathtarget = subpath->pathtarget;
	/* For now, assume we are above any joins, so no parameterization */
	pathnode->path.param_info = NULL;
	pathnode->path.parallel_aware = false;
	pathnode->path.parallel_safe = rel->consider_parallel &&
		subpath->parallel_safe;
	pathnode->path.parallel_workers = subpath->parallel_workers;
	/* SetOp preserves the input sort order if in sort mode */
	pathnode->path.pathkeys =
		(strategy == SETOP_SORTED) ? subpath->pathkeys : NIL;
	pathnode->path.locus = subpath->locus;

	pathnode->subpath = subpath;
	pathnode->cmd = cmd;
	pathnode->strategy = strategy;
	pathnode->distinctList = distinctList;
	pathnode->flagColIdx = flagColIdx;
	pathnode->firstFlag = firstFlag;
	pathnode->numGroups = numGroups;

	/*
	 * Charge one cpu_operator_cost per comparison per input tuple. We assume
	 * all columns get compared at most of the tuples.
	 */
	pathnode->path.startup_cost = subpath->startup_cost;
	pathnode->path.total_cost = subpath->total_cost +
		cpu_operator_cost * subpath->rows * list_length(distinctList);
	pathnode->path.rows = outputRows;

	return pathnode;
}

/*
 * create_recursiveunion_path
 *	  Creates a pathnode that represents a recursive UNION node
 *
 * 'rel' is the parent relation associated with the result
 * 'leftpath' is the source of data for the non-recursive term
 * 'rightpath' is the source of data for the recursive term
 * 'target' is the PathTarget to be computed
 * 'distinctList' is a list of SortGroupClause's representing the grouping
 * 'wtParam' is the ID of Param representing work table
 * 'numGroups' is the estimated number of groups
 *
 * For recursive UNION ALL, distinctList is empty and numGroups is zero
 */
RecursiveUnionPath *
create_recursiveunion_path(PlannerInfo *root,
						   RelOptInfo *rel,
						   Path *leftpath,
						   Path *rightpath,
						   PathTarget *target,
						   List *distinctList,
						   int wtParam,
						   double numGroups)
{
	RecursiveUnionPath *pathnode = makeNode(RecursiveUnionPath);

	pathnode->path.pathtype = T_RecursiveUnion;
	pathnode->path.parent = rel;
	pathnode->path.pathtarget = target;
	/* For now, assume we are above any joins, so no parameterization */
	pathnode->path.param_info = NULL;
	pathnode->path.parallel_aware = false;
	pathnode->path.parallel_safe = rel->consider_parallel &&
		leftpath->parallel_safe && rightpath->parallel_safe;
	/* Foolish, but we'll do it like joins for now: */
	pathnode->path.parallel_workers = leftpath->parallel_workers;
	/* RecursiveUnion result is always unsorted */
	pathnode->path.pathkeys = NIL;

	pathnode->leftpath = leftpath;
	pathnode->rightpath = rightpath;
	pathnode->distinctList = distinctList;
	pathnode->wtParam = wtParam;
	pathnode->numGroups = numGroups;

	cost_recursive_union(&pathnode->path, leftpath, rightpath);

	return pathnode;
}

/*
 * create_lockrows_path
 *	  Creates a pathnode that represents acquiring row locks
 *
 * 'rel' is the parent relation associated with the result
 * 'subpath' is the path representing the source of data
 * 'rowMarks' is a list of PlanRowMark's
 * 'epqParam' is the ID of Param for EvalPlanQual re-eval
 */
LockRowsPath *
create_lockrows_path(PlannerInfo *root, RelOptInfo *rel,
					 Path *subpath, List *rowMarks, int epqParam)
{
	LockRowsPath *pathnode = makeNode(LockRowsPath);

	pathnode->path.pathtype = T_LockRows;
	pathnode->path.parent = rel;
	/* LockRows doesn't project, so use source path's pathtarget */
	pathnode->path.pathtarget = subpath->pathtarget;
	/* For now, assume we are above any joins, so no parameterization */
	pathnode->path.param_info = NULL;
	pathnode->path.parallel_aware = false;
	pathnode->path.parallel_safe = false;
	pathnode->path.parallel_workers = 0;
	pathnode->path.rows = subpath->rows;

	/*
	 * The result cannot be assumed sorted, since locking might cause the sort
	 * key columns to be replaced with new values.
	 */
	pathnode->path.pathkeys = NIL;

	pathnode->path.locus = subpath->locus;

	pathnode->subpath = subpath;
	pathnode->rowMarks = rowMarks;
	pathnode->epqParam = epqParam;

	/*
	 * We should charge something extra for the costs of row locking and
	 * possible refetches, but it's hard to say how much.  For now, use
	 * cpu_tuple_cost per row.
	 */
	pathnode->path.startup_cost = subpath->startup_cost;
	pathnode->path.total_cost = subpath->total_cost +
		cpu_tuple_cost * subpath->rows;

	return pathnode;
}

/*
 * create_modifytable_path
 *	  Creates a pathnode that represents performing INSERT/UPDATE/DELETE mods
 *
 * 'rel' is the parent relation associated with the result
 * 'operation' is the operation type
 * 'canSetTag' is true if we set the command tag/es_processed
 * 'nominalRelation' is the parent RT index for use of EXPLAIN
 * 'rootRelation' is the partitioned table root RT index, or 0 if none
 * 'partColsUpdated' is true if any partitioning columns are being updated,
 *		either from the target relation or a descendent partitioned table.
 * 'resultRelations' is an integer list of actual RT indexes of target rel(s)
 * 'subpaths' is a list of Path(s) producing source data (one per rel)
 * 'subroots' is a list of PlannerInfo structs (one per rel)
 * 'withCheckOptionLists' is a list of WCO lists (one per rel)
 * 'returningLists' is a list of RETURNING tlists (one per rel)
 * 'rowMarks' is a list of PlanRowMarks (non-locking only)
 * 'onconflict' is the ON CONFLICT clause, or NULL
 * 'epqParam' is the ID of Param for EvalPlanQual re-eval
 */
ModifyTablePath *
create_modifytable_path(PlannerInfo *root, RelOptInfo *rel,
						CmdType operation, bool canSetTag,
						Index nominalRelation, Index rootRelation,
						bool partColsUpdated,
						List *resultRelations, List *subpaths,
						List *subroots,
						List *withCheckOptionLists, List *returningLists,
						List *is_split_updates,
						List *rowMarks, OnConflictExpr *onconflict,
						int epqParam)
{
	ModifyTablePath *pathnode = makeNode(ModifyTablePath);
	double		total_size;
	ListCell   *lc;

	Assert(list_length(resultRelations) == list_length(subpaths));
	Assert(list_length(resultRelations) == list_length(subroots));
	Assert(withCheckOptionLists == NIL ||
		   list_length(resultRelations) == list_length(withCheckOptionLists));
	Assert(returningLists == NIL ||
		   list_length(resultRelations) == list_length(returningLists));
	Assert(list_length(resultRelations) == list_length(is_split_updates));

	pathnode->path.pathtype = T_ModifyTable;
	pathnode->path.parent = rel;
	/* pathtarget is not interesting, just make it minimally valid */
	pathnode->path.pathtarget = rel->reltarget;
	/* For now, assume we are above any joins, so no parameterization */
	pathnode->path.param_info = NULL;
	pathnode->path.parallel_aware = false;
	pathnode->path.parallel_safe = false;
	pathnode->path.parallel_workers = 0;
	pathnode->path.pathkeys = NIL;

	/*
	 * Put Motions on top of the subpaths as needed, and set the locus of the
	 * ModifyTable path itself.
	 */
	if (Gp_role == GP_ROLE_DISPATCH)
		pathnode->path.locus =
			adjust_modifytable_subpaths(root, operation,
										resultRelations, subpaths,
										is_split_updates);
	else
	{
		/* don't allow split updates in utility mode. */
		if (Gp_role == GP_ROLE_UTILITY && operation == CMD_UPDATE &&
			list_member_int(is_split_updates, (int) true))
		{
				ereport(ERROR,
						(errcode(ERRCODE_FEATURE_NOT_SUPPORTED),
						 errmsg("cannot update distribution key columns in utility mode")));
		}

		CdbPathLocus_MakeEntry(&pathnode->path.locus);
	}

	/*
	 * Compute cost & rowcount as sum of subpath costs & rowcounts.
	 *
	 * Currently, we don't charge anything extra for the actual table
	 * modification work, nor for the WITH CHECK OPTIONS or RETURNING
	 * expressions if any.  It would only be window dressing, since
	 * ModifyTable is always a top-level node and there is no way for the
	 * costs to change any higher-level planning choices.  But we might want
	 * to make it look better sometime.
	 */
	pathnode->path.startup_cost = 0;
	pathnode->path.total_cost = 0;
	pathnode->path.rows = 0;
	total_size = 0;
	foreach(lc, subpaths)
	{
		Path	   *subpath = (Path *) lfirst(lc);

		if (lc == list_head(subpaths))	/* first node? */
			pathnode->path.startup_cost = subpath->startup_cost;
		pathnode->path.total_cost += subpath->total_cost;
		pathnode->path.rows += subpath->rows;
		total_size += subpath->pathtarget->width * subpath->rows;
	}

	/*
	 * Set width to the average width of the subpath outputs.  XXX this is
	 * totally wrong: we should report zero if no RETURNING, else an average
	 * of the RETURNING tlist widths.  But it's what happened historically,
	 * and improving it is a task for another day.
	 */
	if (pathnode->path.rows > 0)
		total_size /= pathnode->path.rows;
	pathnode->path.pathtarget->width = rint(total_size);

	pathnode->operation = operation;
	pathnode->canSetTag = canSetTag;
	pathnode->nominalRelation = nominalRelation;
	pathnode->rootRelation = rootRelation;
	pathnode->partColsUpdated = partColsUpdated;
	pathnode->resultRelations = resultRelations;
	pathnode->is_split_updates = is_split_updates;
	pathnode->subpaths = subpaths;
	pathnode->subroots = subroots;
	pathnode->withCheckOptionLists = withCheckOptionLists;
	pathnode->returningLists = returningLists;
	pathnode->rowMarks = rowMarks;
	pathnode->onconflict = onconflict;
	pathnode->epqParam = epqParam;

	return pathnode;
}


/*
 * Add Motions to children of a ModifyTable path, so that data
 * is modified on the correct segments.
 *
 * The input to a ModifyTable node must be distributed according to the
 * DISTRIBUTED BY of the target table. Add Motion paths to the child
 * plans for that. Returns a locus to represent the distribution of the
 * ModifyTable node itself.
 */
static CdbPathLocus
adjust_modifytable_subpaths(PlannerInfo *root, CmdType operation,
							List *resultRelations, List *subpaths,
							List *is_split_updates)
{
	/*
	 * The input plans must be distributed correctly.
	 */
	ListCell   *lcr,
			   *lcp,
			   *lci = NULL;
	bool		all_subplans_entry = true,
				all_subplans_replicated = true;
	int			numsegments = -1;

	if (operation == CMD_UPDATE)
		lci = list_head(is_split_updates);

	forboth(lcr, resultRelations, lcp, subpaths)
	{
		int			rti = lfirst_int(lcr);
		Path	   *subpath = (Path *) lfirst(lcp);
		RangeTblEntry *rte = rt_fetch(rti, root->parse->rtable);
		GpPolicy   *targetPolicy;
		GpPolicyType targetPolicyType;

		Assert(rte->rtekind == RTE_RELATION);

		targetPolicy = GpPolicyFetch(rte->relid);
		targetPolicyType = targetPolicy->ptype;

		numsegments = Max(targetPolicy->numsegments, numsegments);

		if (targetPolicyType == POLICYTYPE_PARTITIONED)
		{
			all_subplans_entry = false;
			all_subplans_replicated = false;
		}
		else if (targetPolicyType == POLICYTYPE_ENTRY)
		{
			/* Master-only table */
			all_subplans_replicated = false;
		}
		else if (targetPolicyType == POLICYTYPE_REPLICATED)
		{
			all_subplans_entry = false;
		}
		else
			elog(ERROR, "unrecognized policy type %u", targetPolicyType);

		if (operation == CMD_INSERT)
		{
			subpath = create_motion_path_for_insert(root, targetPolicy, subpath);
		}
		else if (operation == CMD_DELETE)
		{
			subpath = create_motion_path_for_upddel(root, rti, targetPolicy, subpath);
		}
		else if (operation == CMD_UPDATE)
		{
			bool		is_split_update;

			is_split_update = (bool) lfirst_int(lci);

			if (is_split_update)
				subpath = create_split_update_path(root, rti, targetPolicy, subpath);
			else
				subpath = create_motion_path_for_upddel(root, rti, targetPolicy, subpath);

			lci = lnext(lci);
		}
		lfirst(lcp) = subpath;
	}

	/*
	 * Set the distribution of the ModifyTable node itself. If there is only
	 * one subplan, or all the subplans have a compatible distribution, then
	 * we could mark the ModifyTable with the same distribution key. However,
	 * currently, because a ModifyTable node can only be at the top of the
	 * plan, it won't make any difference to the overall plan.
	 *
	 * GPDB_96_MERGE_FIXME: it might with e.g. a INSERT RETURNING in a CTE
	 * I tried here, the locus setting is quite simple, but failed if it's not
	 * in a CTE and the locus is General. Haven't figured out how to create
	 * flow in that case.
	 * Example:
	 * CREATE TABLE cte_returning_locus(c1 int) DISTRIBUTED BY (c1);
	 * COPY cte_returning_locus FROM PROGRAM 'seq 1 100';
	 * EXPLAIN WITH aa AS (
	 *        INSERT INTO cte_returning_locus SELECT generate_series(3,300) RETURNING c1
	 * )
	 * SELECT count(*) FROM aa,cte_returning_locus WHERE aa.c1 = cte_returning_locus.c1;
	 *
	 * The returning doesn't need a motion to be hash joined, works fine. But
	 * without the WITH, what is the proper flow? FLOW_SINGLETON returns
	 * nothing, FLOW_PARTITIONED without hashExprs(General locus has no
	 * distkeys) returns duplication.
	 *
	 * GPDB_90_MERGE_FIXME: I've hacked a basic implementation of the above for
	 * the case where all the subplans are POLICYTYPE_ENTRY, but it seems like
	 * there should be a more general way to do this.
	 */
	if (all_subplans_entry)
	{
		CdbPathLocus resultLocus;

		CdbPathLocus_MakeEntry(&resultLocus);
		return resultLocus;
	}
	else if (all_subplans_replicated)
	{
		CdbPathLocus resultLocus;

		Assert(numsegments >= 0);

		CdbPathLocus_MakeReplicated(&resultLocus, numsegments);
		return resultLocus;
	}
	else
	{
		CdbPathLocus resultLocus;

		Assert(numsegments >= 0);

		CdbPathLocus_MakeStrewn(&resultLocus, numsegments);

		return resultLocus;
	}
}

/*
 * create_limit_path
 *	  Creates a pathnode that represents performing LIMIT/OFFSET
 *
 * In addition to providing the actual OFFSET and LIMIT expressions,
 * the caller must provide estimates of their values for costing purposes.
 * The estimates are as computed by preprocess_limit(), ie, 0 represents
 * the clause not being present, and -1 means it's present but we could
 * not estimate its value.
 *
 * 'rel' is the parent relation associated with the result
 * 'subpath' is the path representing the source of data
 * 'limitOffset' is the actual OFFSET expression, or NULL
 * 'limitCount' is the actual LIMIT expression, or NULL
 * 'offset_est' is the estimated value of the OFFSET expression
 * 'count_est' is the estimated value of the LIMIT expression
 *
 * Greenplum specific change: the return type is changed to Path
 * because at the end of function, we need to check if it is
 * segment general locus and may create other kind of path.
 */
Path *
create_limit_path(PlannerInfo *root, RelOptInfo *rel,
				  Path *subpath,
				  Node *limitOffset, Node *limitCount,
				  int64 offset_est, int64 count_est)
{
	LimitPath  *pathnode = makeNode(LimitPath);

	pathnode->path.pathtype = T_Limit;
	pathnode->path.parent = rel;
	/* Limit doesn't project, so use source path's pathtarget */
	pathnode->path.pathtarget = subpath->pathtarget;
	/* For now, assume we are above any joins, so no parameterization */
	pathnode->path.param_info = NULL;
	pathnode->path.parallel_aware = false;
	pathnode->path.parallel_safe = rel->consider_parallel &&
		subpath->parallel_safe;
	pathnode->path.parallel_workers = subpath->parallel_workers;
	pathnode->path.rows = subpath->rows;
	pathnode->path.startup_cost = subpath->startup_cost;
	pathnode->path.total_cost = subpath->total_cost;
	pathnode->path.pathkeys = subpath->pathkeys;
	pathnode->path.locus = subpath->locus;
	pathnode->subpath = subpath;
	pathnode->limitOffset = limitOffset;
	pathnode->limitCount = limitCount;

	/*
	 * Adjust the output rows count and costs according to the offset/limit.
	 */
	adjust_limit_rows_costs(&pathnode->path.rows,
							&pathnode->path.startup_cost,
							&pathnode->path.total_cost,
							offset_est, count_est);

	return pathnode;
}

/*
 * adjust_limit_rows_costs
 *	  Adjust the size and cost estimates for a LimitPath node according to the
 *	  offset/limit.
 *
 * This is only a cosmetic issue if we are at top level, but if we are
 * building a subquery then it's important to report correct info to the outer
 * planner.
 *
 * When the offset or count couldn't be estimated, use 10% of the estimated
 * number of rows emitted from the subpath.
 *
 * XXX we don't bother to add eval costs of the offset/limit expressions
 * themselves to the path costs.  In theory we should, but in most cases those
 * expressions are trivial and it's just not worth the trouble.
 */
void
adjust_limit_rows_costs(double *rows,	/* in/out parameter */
						Cost *startup_cost, /* in/out parameter */
						Cost *total_cost,	/* in/out parameter */
						int64 offset_est,
						int64 count_est)
{
	double		input_rows = *rows;
	Cost		input_startup_cost = *startup_cost;
	Cost		input_total_cost = *total_cost;

	if (offset_est != 0)
	{
		double		offset_rows;

		if (offset_est > 0)
			offset_rows = (double) offset_est;
		else
			offset_rows = clamp_row_est(input_rows * 0.10);
		if (offset_rows > *rows)
			offset_rows = *rows;
		if (input_rows > 0)
			*startup_cost +=
				(input_total_cost - input_startup_cost)
				* offset_rows / input_rows;
		*rows -= offset_rows;
		if (*rows < 1)
			*rows = 1;
	}

	if (count_est != 0)
	{
		double		count_rows;

		if (count_est > 0)
			count_rows = (double) count_est;
		else
			count_rows = clamp_row_est(input_rows * 0.10);
		if (count_rows > *rows)
			count_rows = *rows;
		if (input_rows > 0)
			*total_cost = *startup_cost +
				(input_total_cost - input_startup_cost)
				* count_rows / input_rows;
		*rows = count_rows;
		if (*rows < 1)
			*rows = 1;
	}
<<<<<<< HEAD
=======

	/*
	 * Greenplum specific behavior:
	 * If the limit path's locus is general or segmentgeneral
	 * we have to make it singleQE.
	 */
	return turn_volatile_seggen_to_singleqe(root, (Path *) pathnode, NULL);
>>>>>>> 86ded366
}


/*
 * reparameterize_path
 *		Attempt to modify a Path to have greater parameterization
 *
 * We use this to attempt to bring all child paths of an appendrel to the
 * same parameterization level, ensuring that they all enforce the same set
 * of join quals (and thus that that parameterization can be attributed to
 * an append path built from such paths).  Currently, only a few path types
 * are supported here, though more could be added at need.  We return NULL
 * if we can't reparameterize the given path.
 *
 * Note: we intentionally do not pass created paths to add_path(); it would
 * possibly try to delete them on the grounds of being cost-inferior to the
 * paths they were made from, and we don't want that.  Paths made here are
 * not necessarily of general-purpose usefulness, but they can be useful
 * as members of an append path.
 */
Path *
reparameterize_path(PlannerInfo *root, Path *path,
					Relids required_outer,
					double loop_count)
{
	RelOptInfo *rel = path->parent;

	/* Can only increase, not decrease, path's parameterization */
	if (!bms_is_subset(PATH_REQ_OUTER(path), required_outer))
		return NULL;
	switch (path->pathtype)
	{
		case T_SeqScan:
			return create_seqscan_path(root, rel, required_outer, 0);
		case T_SampleScan:
			return (Path *) create_samplescan_path(root, rel, required_outer);
		case T_IndexScan:
		case T_IndexOnlyScan:
			{
				IndexPath  *ipath = (IndexPath *) path;
				IndexPath  *newpath = makeNode(IndexPath);

				/*
				 * We can't use create_index_path directly, and would not want
				 * to because it would re-compute the indexqual conditions
				 * which is wasted effort.  Instead we hack things a bit:
				 * flat-copy the path node, revise its param_info, and redo
				 * the cost estimate.
				 */
				memcpy(newpath, ipath, sizeof(IndexPath));
				newpath->path.param_info =
					get_baserel_parampathinfo(root, rel, required_outer);
				cost_index(newpath, root, loop_count, false);
				return (Path *) newpath;
			}
		case T_BitmapHeapScan:
			{
				BitmapHeapPath *bpath = (BitmapHeapPath *) path;

				return (Path *) create_bitmap_heap_path(root,
														rel,
														bpath->bitmapqual,
														required_outer,
														loop_count, 0);
			}
		case T_SubqueryScan:
			{
				SubqueryScanPath *spath = (SubqueryScanPath *) path;

				return (Path *) create_subqueryscan_path(root,
														 rel,
														 spath->subpath,
														 spath->path.pathkeys,
														 spath->path.locus,
														 required_outer);
			}
		case T_Result:
			/* Supported only for RTE_RESULT scan paths */
			if (IsA(path, Path))
				return create_resultscan_path(root, rel, required_outer);
			break;
		case T_Append:
			{
				AppendPath *apath = (AppendPath *) path;
				List	   *childpaths = NIL;
				List	   *partialpaths = NIL;
				int			i;
				ListCell   *lc;

				/* Reparameterize the children */
				i = 0;
				foreach(lc, apath->subpaths)
				{
					Path	   *spath = (Path *) lfirst(lc);

					spath = reparameterize_path(root, spath,
												required_outer,
												loop_count);
					if (spath == NULL)
						return NULL;
					/* We have to re-split the regular and partial paths */
					if (i < apath->first_partial_path)
						childpaths = lappend(childpaths, spath);
					else
						partialpaths = lappend(partialpaths, spath);
					i++;
				}
				return (Path *)
					create_append_path(root, rel, childpaths, partialpaths,
									   apath->path.pathkeys, required_outer,
									   apath->path.parallel_workers,
									   apath->path.parallel_aware,
									   apath->partitioned_rels,
									   -1);
			}
		default:
			break;
	}
	return NULL;
}

/*
 * reparameterize_path_by_child
 * 		Given a path parameterized by the parent of the given child relation,
 * 		translate the path to be parameterized by the given child relation.
 *
 * The function creates a new path of the same type as the given path, but
 * parameterized by the given child relation.  Most fields from the original
 * path can simply be flat-copied, but any expressions must be adjusted to
 * refer to the correct varnos, and any paths must be recursively
 * reparameterized.  Other fields that refer to specific relids also need
 * adjustment.
 *
 * The cost, number of rows, width and parallel path properties depend upon
 * path->parent, which does not change during the translation. Hence those
 * members are copied as they are.
 *
 * If the given path can not be reparameterized, the function returns NULL.
 */
Path *
reparameterize_path_by_child(PlannerInfo *root, Path *path,
							 RelOptInfo *child_rel)
{

#define FLAT_COPY_PATH(newnode, node, nodetype)  \
	( (newnode) = makeNode(nodetype), \
	  memcpy((newnode), (node), sizeof(nodetype)) )

#define ADJUST_CHILD_ATTRS(node) \
	((node) = \
	 (List *) adjust_appendrel_attrs_multilevel(root, (Node *) (node), \
												child_rel->relids, \
												child_rel->top_parent_relids))

#define REPARAMETERIZE_CHILD_PATH(path) \
do { \
	(path) = reparameterize_path_by_child(root, (path), child_rel); \
	if ((path) == NULL) \
		return NULL; \
} while(0);

#define REPARAMETERIZE_CHILD_PATH_LIST(pathlist) \
do { \
	if ((pathlist) != NIL) \
	{ \
		(pathlist) = reparameterize_pathlist_by_child(root, (pathlist), \
													  child_rel); \
		if ((pathlist) == NIL) \
			return NULL; \
	} \
} while(0);

	Path	   *new_path;
	ParamPathInfo *new_ppi;
	ParamPathInfo *old_ppi;
	Relids		required_outer;

	/*
	 * If the path is not parameterized by parent of the given relation, it
	 * doesn't need reparameterization.
	 */
	if (!path->param_info ||
		!bms_overlap(PATH_REQ_OUTER(path), child_rel->top_parent_relids))
		return path;

	/* Reparameterize a copy of given path. */
	switch (nodeTag(path))
	{
		case T_Path:
			FLAT_COPY_PATH(new_path, path, Path);
			break;

		case T_IndexPath:
			{
				IndexPath  *ipath;

				FLAT_COPY_PATH(ipath, path, IndexPath);
				ADJUST_CHILD_ATTRS(ipath->indexclauses);
				new_path = (Path *) ipath;
			}
			break;

		case T_BitmapHeapPath:
			{
				BitmapHeapPath *bhpath;

				FLAT_COPY_PATH(bhpath, path, BitmapHeapPath);
				REPARAMETERIZE_CHILD_PATH(bhpath->bitmapqual);
				new_path = (Path *) bhpath;
			}
			break;

		case T_BitmapAndPath:
			{
				BitmapAndPath *bapath;

				FLAT_COPY_PATH(bapath, path, BitmapAndPath);
				REPARAMETERIZE_CHILD_PATH_LIST(bapath->bitmapquals);
				new_path = (Path *) bapath;
			}
			break;

		case T_BitmapOrPath:
			{
				BitmapOrPath *bopath;

				FLAT_COPY_PATH(bopath, path, BitmapOrPath);
				REPARAMETERIZE_CHILD_PATH_LIST(bopath->bitmapquals);
				new_path = (Path *) bopath;
			}
			break;

		case T_TidPath:
			{
				TidPath    *tpath;

				FLAT_COPY_PATH(tpath, path, TidPath);
				ADJUST_CHILD_ATTRS(tpath->tidquals);
				new_path = (Path *) tpath;
			}
			break;

		case T_ForeignPath:
			{
				ForeignPath *fpath;
				ReparameterizeForeignPathByChild_function rfpc_func;

				FLAT_COPY_PATH(fpath, path, ForeignPath);
				if (fpath->fdw_outerpath)
					REPARAMETERIZE_CHILD_PATH(fpath->fdw_outerpath);

				/* Hand over to FDW if needed. */
				rfpc_func =
					path->parent->fdwroutine->ReparameterizeForeignPathByChild;
				if (rfpc_func)
					fpath->fdw_private = rfpc_func(root, fpath->fdw_private,
												   child_rel);
				new_path = (Path *) fpath;
			}
			break;

		case T_CustomPath:
			{
				CustomPath *cpath;

				FLAT_COPY_PATH(cpath, path, CustomPath);
				REPARAMETERIZE_CHILD_PATH_LIST(cpath->custom_paths);
				if (cpath->methods &&
					cpath->methods->ReparameterizeCustomPathByChild)
					cpath->custom_private =
						cpath->methods->ReparameterizeCustomPathByChild(root,
																		cpath->custom_private,
																		child_rel);
				new_path = (Path *) cpath;
			}
			break;

		case T_NestPath:
			{
				JoinPath   *jpath;

				FLAT_COPY_PATH(jpath, path, NestPath);

				REPARAMETERIZE_CHILD_PATH(jpath->outerjoinpath);
				REPARAMETERIZE_CHILD_PATH(jpath->innerjoinpath);
				ADJUST_CHILD_ATTRS(jpath->joinrestrictinfo);
				new_path = (Path *) jpath;
			}
			break;

		case T_MergePath:
			{
				JoinPath   *jpath;
				MergePath  *mpath;

				FLAT_COPY_PATH(mpath, path, MergePath);

				jpath = (JoinPath *) mpath;
				REPARAMETERIZE_CHILD_PATH(jpath->outerjoinpath);
				REPARAMETERIZE_CHILD_PATH(jpath->innerjoinpath);
				ADJUST_CHILD_ATTRS(jpath->joinrestrictinfo);
				ADJUST_CHILD_ATTRS(mpath->path_mergeclauses);
				new_path = (Path *) mpath;
			}
			break;

		case T_HashPath:
			{
				JoinPath   *jpath;
				HashPath   *hpath;

				FLAT_COPY_PATH(hpath, path, HashPath);

				jpath = (JoinPath *) hpath;
				REPARAMETERIZE_CHILD_PATH(jpath->outerjoinpath);
				REPARAMETERIZE_CHILD_PATH(jpath->innerjoinpath);
				ADJUST_CHILD_ATTRS(jpath->joinrestrictinfo);
				ADJUST_CHILD_ATTRS(hpath->path_hashclauses);
				new_path = (Path *) hpath;
			}
			break;

		case T_AppendPath:
			{
				AppendPath *apath;

				FLAT_COPY_PATH(apath, path, AppendPath);
				REPARAMETERIZE_CHILD_PATH_LIST(apath->subpaths);
				new_path = (Path *) apath;
			}
			break;

		case T_MergeAppendPath:
			{
				MergeAppendPath *mapath;

				FLAT_COPY_PATH(mapath, path, MergeAppendPath);
				REPARAMETERIZE_CHILD_PATH_LIST(mapath->subpaths);
				new_path = (Path *) mapath;
			}
			break;

		case T_MaterialPath:
			{
				MaterialPath *mpath;

				FLAT_COPY_PATH(mpath, path, MaterialPath);
				REPARAMETERIZE_CHILD_PATH(mpath->subpath);
				new_path = (Path *) mpath;
			}
			break;

		case T_UniquePath:
			{
				UniquePath *upath;

				FLAT_COPY_PATH(upath, path, UniquePath);
				REPARAMETERIZE_CHILD_PATH(upath->subpath);
				ADJUST_CHILD_ATTRS(upath->uniq_exprs);
				new_path = (Path *) upath;
			}
			break;

		case T_GatherPath:
			{
				GatherPath *gpath;

				FLAT_COPY_PATH(gpath, path, GatherPath);
				REPARAMETERIZE_CHILD_PATH(gpath->subpath);
				new_path = (Path *) gpath;
			}
			break;

		case T_GatherMergePath:
			{
				GatherMergePath *gmpath;

				FLAT_COPY_PATH(gmpath, path, GatherMergePath);
				REPARAMETERIZE_CHILD_PATH(gmpath->subpath);
				new_path = (Path *) gmpath;
			}
			break;

		default:

			/* We don't know how to reparameterize this path. */
			return NULL;
	}

	/*
	 * Adjust the parameterization information, which refers to the topmost
	 * parent. The topmost parent can be multiple levels away from the given
	 * child, hence use multi-level expression adjustment routines.
	 */
	old_ppi = new_path->param_info;
	required_outer =
		adjust_child_relids_multilevel(root, old_ppi->ppi_req_outer,
									   child_rel->relids,
									   child_rel->top_parent_relids);

	/* If we already have a PPI for this parameterization, just return it */
	new_ppi = find_param_path_info(new_path->parent, required_outer);

	/*
	 * If not, build a new one and link it to the list of PPIs. For the same
	 * reason as explained in mark_dummy_rel(), allocate new PPI in the same
	 * context the given RelOptInfo is in.
	 */
	if (new_ppi == NULL)
	{
		MemoryContext oldcontext;
		RelOptInfo *rel = path->parent;

		oldcontext = MemoryContextSwitchTo(GetMemoryChunkContext(rel));

		new_ppi = makeNode(ParamPathInfo);
		new_ppi->ppi_req_outer = bms_copy(required_outer);
		new_ppi->ppi_rows = old_ppi->ppi_rows;
		new_ppi->ppi_clauses = old_ppi->ppi_clauses;
		ADJUST_CHILD_ATTRS(new_ppi->ppi_clauses);
		rel->ppilist = lappend(rel->ppilist, new_ppi);

		MemoryContextSwitchTo(oldcontext);
	}
	bms_free(required_outer);

	new_path->param_info = new_ppi;

	/*
	 * Adjust the path target if the parent of the outer relation is
	 * referenced in the targetlist. This can happen when only the parent of
	 * outer relation is laterally referenced in this relation.
	 */
	if (bms_overlap(path->parent->lateral_relids,
					child_rel->top_parent_relids))
	{
		new_path->pathtarget = copy_pathtarget(new_path->pathtarget);
		ADJUST_CHILD_ATTRS(new_path->pathtarget->exprs);
	}

	return new_path;
}

/*
 * reparameterize_pathlist_by_child
 * 		Helper function to reparameterize a list of paths by given child rel.
 */
static List *
reparameterize_pathlist_by_child(PlannerInfo *root,
								 List *pathlist,
								 RelOptInfo *child_rel)
{
	ListCell   *lc;
	List	   *result = NIL;

	foreach(lc, pathlist)
	{
		Path	   *path = reparameterize_path_by_child(root, lfirst(lc),
														child_rel);

		if (path == NULL)
		{
			list_free(result);
			return NIL;
		}

		result = lappend(result, path);
	}

	return result;
}<|MERGE_RESOLUTION|>--- conflicted
+++ resolved
@@ -5317,7 +5317,12 @@
 							&pathnode->path.total_cost,
 							offset_est, count_est);
 
-	return pathnode;
+	/*
+	 * Greenplum specific behavior:
+	 * If the limit path's locus is general or segmentgeneral
+	 * we have to make it singleQE.
+	 */
+	return turn_volatile_seggen_to_singleqe(root, (Path *) pathnode, NULL);
 }
 
 /*
@@ -5384,16 +5389,6 @@
 		if (*rows < 1)
 			*rows = 1;
 	}
-<<<<<<< HEAD
-=======
-
-	/*
-	 * Greenplum specific behavior:
-	 * If the limit path's locus is general or segmentgeneral
-	 * we have to make it singleQE.
-	 */
-	return turn_volatile_seggen_to_singleqe(root, (Path *) pathnode, NULL);
->>>>>>> 86ded366
 }
 
 
