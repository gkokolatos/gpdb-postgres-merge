--- conflicted
+++ resolved
@@ -3,13 +3,9 @@
  * joinpath.c
  *	  Routines to find all possible paths for processing a set of joins
  *
-<<<<<<< HEAD
  * Portions Copyright (c) 2005-2008, Greenplum inc
  * Portions Copyright (c) 2012-Present Pivotal Software, Inc.
- * Portions Copyright (c) 1996-2015, PostgreSQL Global Development Group
-=======
  * Portions Copyright (c) 1996-2016, PostgreSQL Global Development Group
->>>>>>> b5bce6c1
  * Portions Copyright (c) 1994, Regents of the University of California
  *
  *
@@ -108,8 +104,6 @@
 	extra.mergeclause_list = NIL;
 	extra.sjinfo = sjinfo;
 	extra.param_source_rels = NULL;
-<<<<<<< HEAD
-	extra.extra_lateral_rels = NULL;
 	extra.redistribution_clauses = NIL;
 
 	Assert(outerrel->pathlist &&
@@ -134,8 +128,6 @@
 	}
 	if (cdbpath_contains_wts(innerrel->cheapest_total_path))
 		return;
-=======
->>>>>>> b5bce6c1
 
 	/*
 	 * Find potential mergejoin clauses.  We can skip this if we are not
@@ -257,10 +249,6 @@
 	 * 4. Consider paths where both outer and inner relations must be hashed
 	 * before being joined.  As above, disregard enable_hashjoin for full
 	 * joins, because there may be no other alternative.
-     *
-	 * We consider both the cheapest-total-cost and cheapest-startup-cost
-	 * outer paths.  There's no need to consider any but the
-	 * cheapest-total-cost inner path, however.
 	 */
 	if (root->config->enable_hashjoin || jointype == JOIN_FULL)
 		hash_inner_and_outer(root, joinrel, outerrel, innerrel,
@@ -445,6 +433,7 @@
 										  outer_path,
 										  inner_path,
 										  extra->restrictlist,
+										  extra->redistribution_clauses,
 										  pathkeys,
 										  NULL));
 }
@@ -648,6 +637,7 @@
 										  inner_path,
 										  extra->restrictlist,
 										  NULL,
+										  extra->redistribution_clauses,
 										  hashclauses));
 }
 
