/*-------------------------------------------------------------------------
 *
 * allpaths.c
 *	  Routines to find possible search paths for processing a query
 *
 * Portions Copyright (c) 2005-2008, Greenplum inc
 * Portions Copyright (c) 2012-Present Pivotal Software, Inc.
 * Portions Copyright (c) 1996-2012, PostgreSQL Global Development Group
 * Portions Copyright (c) 1994, Regents of the University of California
 *
 *
 * IDENTIFICATION
 *	  src/backend/optimizer/path/allpaths.c
 *
 *-------------------------------------------------------------------------
 */

#include "postgres.h"

#include <math.h>

#include "catalog/pg_class.h"
#include "foreign/fdwapi.h"
#include "nodes/nodeFuncs.h"
#ifdef OPTIMIZER_DEBUG
#include "nodes/print.h"
#endif
#include "optimizer/clauses.h"
#include "optimizer/cost.h"
#include "optimizer/pathnode.h"
#include "optimizer/paths.h"
#include "optimizer/plancat.h"
#include "optimizer/planmain.h"
#include "optimizer/planner.h"
#include "optimizer/prep.h"
#include "optimizer/restrictinfo.h"
#include "optimizer/var.h"
#include "optimizer/planshare.h"
#include "parser/parse_clause.h"
#include "parser/parsetree.h"
#include "rewrite/rewriteManip.h"
#include "utils/guc.h"
#include "utils/lsyscache.h"

#include "cdb/cdbmutate.h"		/* cdbmutate_warn_ctid_without_segid */
#include "cdb/cdbpath.h"		/* cdbpath_rows() */

// TODO: these planner gucs need to be refactored into PlannerConfig.
bool		gp_enable_sort_limit = FALSE;
bool		gp_enable_sort_distinct = FALSE;

/* Hook for plugins to replace standard_join_search() */
join_search_hook_type join_search_hook = NULL;


static void set_base_rel_sizes(PlannerInfo *root);
static void set_base_rel_pathlists(PlannerInfo *root);
static void set_rel_size(PlannerInfo *root, RelOptInfo *rel,
			 Index rti, RangeTblEntry *rte);
static void set_rel_pathlist(PlannerInfo *root, RelOptInfo *rel,
				 Index rti, RangeTblEntry *rte);
static void set_plain_rel_size(PlannerInfo *root, RelOptInfo *rel,
				   RangeTblEntry *rte);
static void set_plain_rel_pathlist(PlannerInfo *root, RelOptInfo *rel,
					   RangeTblEntry *rte);
static void set_foreign_size(PlannerInfo *root, RelOptInfo *rel,
				 RangeTblEntry *rte);
static void set_foreign_pathlist(PlannerInfo *root, RelOptInfo *rel,
					 RangeTblEntry *rte);
static void set_append_rel_size(PlannerInfo *root, RelOptInfo *rel,
					Index rti, RangeTblEntry *rte);
static void set_append_rel_pathlist(PlannerInfo *root, RelOptInfo *rel,
						Index rti, RangeTblEntry *rte);
static bool has_multiple_baserels(PlannerInfo *root);
static void generate_mergeappend_paths(PlannerInfo *root, RelOptInfo *rel,
						   List *live_childrels,
						   List *all_child_pathkeys);
static List *accumulate_append_subpath(List *subpaths, Path *path);
static void set_dummy_rel_pathlist(PlannerInfo *root, RelOptInfo *rel);
static void set_subquery_pathlist(PlannerInfo *root, RelOptInfo *rel,
					  Index rti, RangeTblEntry *rte);
static void set_function_pathlist(PlannerInfo *root, RelOptInfo *rel,
					  RangeTblEntry *rte);
static void set_tablefunction_pathlist(PlannerInfo *root, RelOptInfo *rel,
						   RangeTblEntry *rte);
static void set_values_pathlist(PlannerInfo *root, RelOptInfo *rel,
					RangeTblEntry *rte);
static void set_cte_pathlist(PlannerInfo *root, RelOptInfo *rel,
				 RangeTblEntry *rte);
static void set_worktable_pathlist(PlannerInfo *root, RelOptInfo *rel,
					   RangeTblEntry *rte);
static RelOptInfo *make_rel_from_joinlist(PlannerInfo *root, List *joinlist);
static Query *push_down_restrict(PlannerInfo *root, RelOptInfo *rel,
				   RangeTblEntry *rte, Index rti, Query *subquery);
static bool subquery_is_pushdown_safe(Query *subquery, Query *topquery,
						  bool *differentTypes);
static bool recurse_pushdown_safe(Node *setOp, Query *topquery,
					  bool *differentTypes);
static void compare_tlist_datatypes(List *tlist, List *colTypes,
						bool *differentTypes);
static bool qual_is_pushdown_safe(Query *subquery, RangeTblEntry *rte, Index rti, Node *qual,
					  bool *differentTypes);
static void subquery_push_qual(Query *subquery,
				   RangeTblEntry *rte, Index rti, Node *qual);
static void recurse_push_qual(Node *setOp, Query *topquery,
				  RangeTblEntry *rte, Index rti, Node *qual);
#ifdef _MSC_VER
__declspec(noreturn)
#endif


/*
 * make_one_rel
 *	  Finds all possible access paths for executing a query, returning a
 *	  single rel that represents the join of all base rels in the query.
 */
RelOptInfo *
make_one_rel(PlannerInfo *root, List *joinlist)
{
	RelOptInfo *rel;
	Index		rti;

	/*
	 * Construct the all_baserels Relids set.
	 */
	root->all_baserels = NULL;
	for (rti = 1; rti < root->simple_rel_array_size; rti++)
	{
		RelOptInfo *brel = root->simple_rel_array[rti];

		/* there may be empty slots corresponding to non-baserel RTEs */
		if (brel == NULL)
			continue;

		Assert(brel->relid == rti);		/* sanity check on array */

		/* ignore RTEs that are "other rels" */
		if (brel->reloptkind != RELOPT_BASEREL)
			continue;

		root->all_baserels = bms_add_member(root->all_baserels, brel->relid);
	}

	/*
	 * Generate access paths for the base rels.
	 */
	set_base_rel_sizes(root);
	set_base_rel_pathlists(root);

	/*
	 * Generate access paths for the entire join tree.
	 */
	rel = make_rel_from_joinlist(root, joinlist);

	/*
	 * The result should join all and only the query's base rels.
	 */
	Assert(bms_equal(rel->relids, root->all_baserels));

	return rel;
}

/*
 * set_base_rel_sizes
 *	  Set the size estimates (rows and widths) for each base-relation entry.
 *
 * We do this in a separate pass over the base rels so that rowcount
 * estimates are available for parameterized path generation.
 */
static void
set_base_rel_sizes(PlannerInfo *root)
{
	Index		rti;

	for (rti = 1; rti < root->simple_rel_array_size; rti++)
	{
		RelOptInfo *rel = root->simple_rel_array[rti];

		/* there may be empty slots corresponding to non-baserel RTEs */
		if (rel == NULL)
			continue;

		Assert(rel->relid == rti);		/* sanity check on array */

		/* ignore RTEs that are "other rels" */
		if (rel->reloptkind != RELOPT_BASEREL)
			continue;

		set_rel_size(root, rel, rti, root->simple_rte_array[rti]);
	}
}

/*
 * set_base_rel_pathlists
 *	  Finds all paths available for scanning each base-relation entry.
 *	  Sequential scan and any available indices are considered.
 *	  Each useful path is attached to its relation's 'pathlist' field.
 */
static void
set_base_rel_pathlists(PlannerInfo *root)
{
	Index		rti;

	for (rti = 1; rti < root->simple_rel_array_size; rti++)
	{
		RelOptInfo *rel = root->simple_rel_array[rti];

		/* there may be empty slots corresponding to non-baserel RTEs */
		if (rel == NULL)
			continue;

		Assert(rel->relid == rti);		/* sanity check on array */

		/* ignore RTEs that are "other rels" */
		if (rel->reloptkind != RELOPT_BASEREL)
			continue;

		/* CDB: Warn if ctid column is referenced but gp_segment_id is not. */
		cdbmutate_warn_ctid_without_segid(root, rel);

		set_rel_pathlist(root, rel, rti, root->simple_rte_array[rti]);
	}
}

/*
 * set_rel_size
 *	  Set size estimates for a base relation
 */
static void
set_rel_size(PlannerInfo *root, RelOptInfo *rel,
			 Index rti, RangeTblEntry *rte)
{
	if (rel->reloptkind == RELOPT_BASEREL &&
		relation_excluded_by_constraints(root, rel, rte))
	{
		/*
		 * We proved we don't need to scan the rel via constraint exclusion,
		 * so set up a single dummy path for it.  Here we only check this for
		 * regular baserels; if it's an otherrel, CE was already checked in
		 * set_append_rel_pathlist().
		 *
		 * In this case, we go ahead and set up the relation's path right away
		 * instead of leaving it for set_rel_pathlist to do.  This is because
		 * we don't have a convention for marking a rel as dummy except by
		 * assigning a dummy path to it.
		 */
		set_dummy_rel_pathlist(root, rel);
	}
	else if (rte->inh)
	{
		/* It's an "append relation", process accordingly */
		set_append_rel_size(root, rel, rti, rte);
	}
	else
	{
		switch (rel->rtekind)
		{
			case RTE_RELATION:
				if (rte->relkind == RELKIND_FOREIGN_TABLE)
				{
					/* Foreign table */
					set_foreign_size(root, rel, rte);
				}
				else
				{
					/* Plain relation */
					set_plain_rel_size(root, rel, rte);
				}
				break;
			case RTE_SUBQUERY:

				/*
				 * Subqueries don't support parameterized paths, so just go
				 * ahead and build their paths immediately.
				 */
				set_subquery_pathlist(root, rel, rti, rte);
				break;
			case RTE_FUNCTION:
				set_function_size_estimates(root, rel);
				break;
			case RTE_TABLEFUNCTION:
				set_tablefunction_pathlist(root, rel, rte);
				break;
			case RTE_VALUES:
				set_values_size_estimates(root, rel);
				break;
			case RTE_CTE:

				/*
				 * CTEs don't support parameterized paths, so just go ahead
				 * and build their paths immediately.
				 */
				if (rte->self_reference)
					set_worktable_pathlist(root, rel, rte);
				else
					set_cte_pathlist(root, rel, rte);
				break;
			default:
				elog(ERROR, "unexpected rtekind: %d", (int) rel->rtekind);
				break;
		}
	}
}

/*
 * set_rel_pathlist
 *	  Build access paths for a base relation
 */
static void
set_rel_pathlist(PlannerInfo *root, RelOptInfo *rel,
				 Index rti, RangeTblEntry *rte)
{
	if (IS_DUMMY_REL(rel))
	{
		/* We already proved the relation empty, so nothing more to do */
	}
	else if (rte->inh)
	{
		/* It's an "append relation", process accordingly */
		set_append_rel_pathlist(root, rel, rti, rte);
	}
	else
	{
		switch (rel->rtekind)
		{
			case RTE_RELATION:
				if (rte->relkind == RELKIND_FOREIGN_TABLE)
				{
					/* Foreign table */
					set_foreign_pathlist(root, rel, rte);
				}
				else
				{
					/* Plain relation */
					set_plain_rel_pathlist(root, rel, rte);
				}
				break;
			case RTE_SUBQUERY:
				/* Subquery --- fully handled during set_rel_size */
				break;
			case RTE_FUNCTION:
				/* RangeFunction */
				set_function_pathlist(root, rel, rte);
				break;
			case RTE_TABLEFUNCTION:
				/* RangeFunction --- generate a suitable path for it */
				break;
			case RTE_VALUES:
				/* Values list */
				set_values_pathlist(root, rel, rte);
				break;
			case RTE_CTE:
				/* CTE reference --- fully handled during set_rel_size */
				break;
			default:
				elog(ERROR, "unexpected rtekind: %d", (int) rel->rtekind);
				break;
		}
	}

#ifdef OPTIMIZER_DEBUG
	debug_print_rel(root, rel);
#endif
}

/*
 * set_plain_rel_size
 *	  Set size estimates for a plain relation (no subquery, no inheritance)
 */
static void
set_plain_rel_size(PlannerInfo *root, RelOptInfo *rel, RangeTblEntry *rte)
{
<<<<<<< HEAD
=======
	Path	   *seqpath = NULL;

	/*
	 * If we can prove we don't need to scan the rel via constraint exclusion,
	 * set up a single dummy path for it.  We only need to check for regular
	 * baserels; if it's an otherrel, CE was already checked in
	 * set_append_rel_pathlist().
	 */
	if (rel->reloptkind == RELOPT_BASEREL &&
		relation_excluded_by_constraints(root, rel, rte))
	{
		set_dummy_rel_pathlist(root, rel);
		return;
	}

>>>>>>> 4d29b4a7
	/*
	 * Test any partial indexes of rel for applicability.  We must do this
	 * first since partial unique indexes can affect size estimates.
	 */
	check_partial_indexes(root, rel);

	/* Mark rel with estimated output rows, width, etc */
	set_baserel_size_estimates(root, rel);

	/*
	 * Check to see if we can extract any restriction conditions from join
	 * quals that are OR-of-AND structures.  If so, add them to the rel's
	 * restriction list, and redo the above steps.
	 */
	if (create_or_index_quals(root, rel))
	{
		check_partial_indexes(root, rel);
		set_baserel_size_estimates(root, rel);
	}
}

/*
 * set_plain_rel_pathlist
 *	  Build access paths for a plain relation (no subquery, no inheritance)
 */
static void
set_plain_rel_pathlist(PlannerInfo *root, RelOptInfo *rel, RangeTblEntry *rte)
{
	List       *pathlist = NIL;
	List       *indexpathlist = NIL;
	List       *bitmappathlist = NIL;
	List       *tidpathlist = NIL;
	Path       *seqpath = NULL;
	ListCell   *cell;

	/*
	 * Generate paths and add them to the rel's pathlist.
	 *
	 * Note: add_path() will discard any paths that are dominated by another
	 * available path, keeping only those paths that are superior along at
	 * least one dimension of cost or sortedness.
	 */

	/* Consider sequential scan */
	switch (rel->relstorage)
	{
		case RELSTORAGE_EXTERNAL:

			/*
			 * If the relation is external, create an external path for it and
			 * select it (only external path is considered for an external
			 * base rel).
			 */
			add_path(root, rel, (Path *) create_external_path(root, rel));
			set_cheapest(root, rel);
			return;

		case RELSTORAGE_AOROWS:
			seqpath = (Path *) create_appendonly_path(root, rel);
			break;

		case RELSTORAGE_AOCOLS:
			seqpath = (Path *) create_aocs_path(root, rel);
			break;

		case RELSTORAGE_HEAP:
			seqpath = create_seqscan_path(root, rel, NULL);
			break;

		default:

			/*
			 * Should not be feasible, usually indicates a failure to
			 * correctly apply rewrite rules.
			 */
			elog(ERROR, "plan contains range table with relstorage='%c'",
				 rel->relstorage);
			return;
	}

	/* Consider index and bitmap scans */
	create_index_paths(root, rel);

	/* we can add the seqscan path now */
	add_path(root, rel, seqpath);

	/*
	 * Consider TID scans
	 *
	 * Only heap tables support TidScans, currently. Not AO or CO tables.
	 */
	if (rel->relstorage == RELSTORAGE_HEAP)
		create_tidscan_paths(root, rel);

	/* Now find the cheapest of the paths for this rel */
	set_cheapest(root, rel);
}

/*
 * set_foreign_size
 *		Set size estimates for a foreign table RTE
 */
static void
set_foreign_size(PlannerInfo *root, RelOptInfo *rel, RangeTblEntry *rte)
{
	/* Mark rel with estimated output rows, width, etc */
	set_foreign_size_estimates(root, rel);

	/* Get FDW routine pointers for the rel */
	rel->fdwroutine = GetFdwRoutineByRelId(rte->relid);

	/* Let FDW adjust the size estimates, if it can */
	rel->fdwroutine->GetForeignRelSize(root, rel, rte->relid);
}

/*
 * set_foreign_pathlist
 *		Build access paths for a foreign table RTE
 */
static void
set_foreign_pathlist(PlannerInfo *root, RelOptInfo *rel, RangeTblEntry *rte)
{
	/* Call the FDW's GetForeignPaths function to generate path(s) */
	rel->fdwroutine->GetForeignPaths(root, rel, rte->relid);

	/* Select cheapest path */
	set_cheapest(root, rel);
}

/*
 * set_append_rel_size
 *	  Set size estimates for an "append relation"
 *
 * The passed-in rel and RTE represent the entire append relation.	The
 * relation's contents are computed by appending together the output of
 * the individual member relations.  Note that in the inheritance case,
 * the first member relation is actually the same table as is mentioned in
 * the parent RTE ... but it has a different RTE and RelOptInfo.  This is
 * a good thing because their outputs are not the same size.
 */
static void
set_append_rel_size(PlannerInfo *root, RelOptInfo *rel,
					Index rti, RangeTblEntry *rte)
{
	int			parentRTindex = rti;
	double		parent_rows;
	double		parent_size;
	double	   *parent_attrsizes;
	int			nattrs;
	ListCell   *l;

	/* weighted average of widths */
	double		width_avg = 0;

	/* Mark rel with estimated output rows, width, etc */
	set_baserel_size_estimates(root, rel);

	/*
	 * Initialize to compute size estimates for whole append relation.
	 *
	 * We handle width estimates by weighting the widths of different child
	 * rels proportionally to their number of rows.  This is sensible because
	 * the use of width estimates is mainly to compute the total relation
	 * "footprint" if we have to sort or hash it.  To do this, we sum the
	 * total equivalent size (in "double" arithmetic) and then divide by the
	 * total rowcount estimate.  This is done separately for the total rel
	 * width and each attribute.
	 *
	 * Note: if you consider changing this logic, beware that child rels could
	 * have zero rows and/or width, if they were excluded by constraints.
	 */
	parent_rows = 0;
	parent_size = 0;
	nattrs = rel->max_attr - rel->min_attr + 1;
	parent_attrsizes = (double *) palloc0(nattrs * sizeof(double));

	foreach(l, root->append_rel_list)
	{
		AppendRelInfo *appinfo = (AppendRelInfo *) lfirst(l);
		int			childRTindex;
		RangeTblEntry *childRTE;
		RelOptInfo *childrel;
		List	   *childquals;
		Node	   *childqual;
		ListCell   *parentvars;
		ListCell   *childvars;

		/* append_rel_list contains all append rels; ignore others */
		if (appinfo->parent_relid != parentRTindex)
			continue;

		childRTindex = appinfo->child_relid;
		childRTE = root->simple_rte_array[childRTindex];

		/*
		 * The child rel's RelOptInfo was already created during
		 * add_base_rels_to_query.
		 */
		childrel = find_base_rel(root, childRTindex);
		Assert(childrel->reloptkind == RELOPT_OTHER_MEMBER_REL);

		/*
		 * We have to copy the parent's targetlist and quals to the child,
		 * with appropriate substitution of variables.	However, only the
		 * baserestrictinfo quals are needed before we can check for
		 * constraint exclusion; so do that first and then check to see if we
		 * can disregard this child.
		 *
		 * As of 8.4, the child rel's targetlist might contain non-Var
		 * expressions, which means that substitution into the quals could
		 * produce opportunities for const-simplification, and perhaps even
		 * pseudoconstant quals.  To deal with this, we strip the RestrictInfo
		 * nodes, do the substitution, do const-simplification, and then
		 * reconstitute the RestrictInfo layer.
		 */
		childquals = get_all_actual_clauses(rel->baserestrictinfo);
		childquals = (List *) adjust_appendrel_attrs(root,
													 (Node *) childquals,
													 appinfo);
		childqual = eval_const_expressions(root, (Node *)
										   make_ands_explicit(childquals));
		if (childqual && IsA(childqual, Const) &&
			(((Const *) childqual)->constisnull ||
			 !DatumGetBool(((Const *) childqual)->constvalue)))
		{
			/*
			 * Restriction reduces to constant FALSE or constant NULL after
			 * substitution, so this child need not be scanned.
			 */
			set_dummy_rel_pathlist(root, childrel);
			continue;
		}
		childquals = make_ands_implicit((Expr *) childqual);
		childquals = make_restrictinfos_from_actual_clauses(root,
															childquals);
		childrel->baserestrictinfo = childquals;

		if (relation_excluded_by_constraints(root, childrel, childRTE))
		{
			/*
			 * This child need not be scanned, so we can omit it from the
			 * appendrel.
			 */
			set_dummy_rel_pathlist(root, childrel);
			continue;
		}

		/*
		 * CE failed, so finish copying/modifying targetlist and join quals.
		 *
		 * Note: the resulting childrel->reltargetlist may contain arbitrary
		 * expressions, which normally would not occur in a reltargetlist.
		 * That is okay because nothing outside of this routine will look at
		 * the child rel's reltargetlist.  We do have to cope with the case
		 * while constructing attr_widths estimates below, though.
		 */
		childrel->joininfo = (List *)
			adjust_appendrel_attrs(root,
								   (Node *) rel->joininfo,
								   appinfo);
		childrel->reltargetlist = (List *)
			adjust_appendrel_attrs(root,
								   (Node *) rel->reltargetlist,
								   appinfo);

		/*
		 * We have to make child entries in the EquivalenceClass data
		 * structures as well.	This is needed either if the parent
		 * participates in some eclass joins (because we will want to consider
		 * inner-indexscan joins on the individual children) or if the parent
		 * has useful pathkeys (because we should try to build MergeAppend
		 * paths that produce those sort orderings).
		 */
		if (rel->has_eclass_joins || has_useful_pathkeys(root, rel))
			add_child_rel_equivalences(root, appinfo, rel, childrel);
		childrel->has_eclass_joins = rel->has_eclass_joins;

		/*
		 * Note: we could compute appropriate attr_needed data for the child's
		 * variables, by transforming the parent's attr_needed through the
		 * translated_vars mapping.  However, currently there's no need
		 * because attr_needed is only examined for base relations not
		 * otherrels.  So we just leave the child's attr_needed empty.
		 */

		/*
		 * Compute the child's size.
		 */
		set_rel_size(root, childrel, childRTindex, childRTE);

		/*
		 * It is possible that constraint exclusion detected a contradiction
		 * within a child subquery, even though we didn't prove one above. If
		 * so, we can skip this child.
		 */
		if (IS_DUMMY_REL(childrel))
			continue;

		/*
		 * Accumulate size information from each live child.
		 */

		if (childrel->rows > 0)
		{
			/*
			 * GPDB_92_MERGE_FIXME:
			 * The path for childrel hasn't been created by here.
			 */
			parent_rows += childrel->rows;
			parent_size += childrel->width * childrel->rows;

			/*
			 * Accumulate per-column estimates too.  We need not do anything
			 * for PlaceHolderVars in the parent list.	If child expression
			 * isn't a Var, or we didn't record a width estimate for it, we
			 * have to fall back on a datatype-based estimate.
			 *
			 * By construction, child's reltargetlist is 1-to-1 with parent's.
			 */
			forboth(parentvars, rel->reltargetlist,
					childvars, childrel->reltargetlist)
			{
				Var		   *parentvar = (Var *) lfirst(parentvars);
				Node	   *childvar = (Node *) lfirst(childvars);

				if (IsA(parentvar, Var))
				{
					int			pndx = parentvar->varattno - rel->min_attr;
					int32		child_width = 0;

					if (IsA(childvar, Var))
					{
						int			cndx = ((Var *) childvar)->varattno - childrel->min_attr;

						child_width = childrel->attr_widths[cndx];
					}
					if (child_width <= 0)
						child_width = get_typavgwidth(exprType(childvar),
													  exprTypmod(childvar));
					Assert(child_width > 0);
					parent_attrsizes[pndx] += child_width * childrel->rows;
				}
			}
		}
	}

	/*
	 * Save the finished size estimates.
	 */
	rel->rows = parent_rows;
	if (parent_rows > 0)
	{
		int			i;

		rel->width = rint(width_avg / parent_rows);
		for (i = 0; i < nattrs; i++)
			rel->attr_widths[i] = rint(parent_attrsizes[i] / parent_rows);
	}
	else
		rel->width = 0;			/* attr_widths should be zero already */

	/*
	 * Set "raw tuples" count equal to "rows" for the appendrel; needed
	 * because some places assume rel->tuples is valid for any baserel.
	 */
	rel->tuples = parent_rows;

	pfree(parent_attrsizes);
}

/*
 * set_append_rel_pathlist
 *	  Build access paths for an "append relation"
 */
static void
set_append_rel_pathlist(PlannerInfo *root, RelOptInfo *rel,
						Index rti, RangeTblEntry *rte)
{
	int			parentRTindex = rti;
	List	   *live_childrels = NIL;
	List	   *subpaths = NIL;
	List	   *all_child_pathkeys = NIL;
	List	   *all_child_outers = NIL;
	ListCell   *l;

	/*
	 * Generate access paths for each member relation, and remember the
	 * cheapest path for each one.	Also, identify all pathkeys (orderings)
	 * and parameterizations (required_outer sets) available for the member
	 * relations.
	 */
	foreach(l, root->append_rel_list)
	{
		AppendRelInfo *appinfo = (AppendRelInfo *) lfirst(l);
		int			childRTindex;
		RangeTblEntry *childRTE;
		RelOptInfo *childrel;
		ListCell   *lcp;

		/* append_rel_list contains all append rels; ignore others */
		if (appinfo->parent_relid != parentRTindex)
			continue;

		/* Re-locate the child RTE and RelOptInfo */
		childRTindex = appinfo->child_relid;
		childRTE = root->simple_rte_array[childRTindex];
		childrel = root->simple_rel_array[childRTindex];

		/*
		 * Compute the child's access paths.
		 */
		set_rel_pathlist(root, childrel, childRTindex, childRTE);

		/*
		 * If child is dummy, ignore it.
		 */
		if (IS_DUMMY_REL(childrel))
			continue;

		/*
		 * Child is live, so add its cheapest access path to the Append path
		 * we are constructing for the parent.
		 */
		subpaths = accumulate_append_subpath(subpaths,
											 childrel->cheapest_total_path);

		/* Remember which childrels are live, for logic below */
		live_childrels = lappend(live_childrels, childrel);

		/*
		 * Collect lists of all the available path orderings and
		 * parameterizations for all the children.	We use these as a
		 * heuristic to indicate which sort orderings and parameterizations we
		 * should build Append and MergeAppend paths for.
		 */
		foreach(lcp, childrel->pathlist)
		{
			Path	   *childpath = (Path *) lfirst(lcp);
			List	   *childkeys = childpath->pathkeys;
			Relids		childouter = PATH_REQ_OUTER(childpath);

			/* Unsorted paths don't contribute to pathkey list */
			if (childkeys != NIL)
			{
				ListCell   *lpk;
				bool		found = false;

				/* Have we already seen this ordering? */
				foreach(lpk, all_child_pathkeys)
				{
					List	   *existing_pathkeys = (List *) lfirst(lpk);

					if (compare_pathkeys(existing_pathkeys,
										 childkeys) == PATHKEYS_EQUAL)
					{
						found = true;
						break;
					}
				}
				if (!found)
				{
					/* No, so add it to all_child_pathkeys */
					all_child_pathkeys = lappend(all_child_pathkeys,
												 childkeys);
				}
			}

			/* Unparameterized paths don't contribute to param-set list */
			if (childouter)
			{
				ListCell   *lco;
				bool		found = false;

				/* Have we already seen this param set? */
				foreach(lco, all_child_outers)
				{
					Relids		existing_outers = (Relids) lfirst(lco);

					if (bms_equal(existing_outers, childouter))
					{
						found = true;
						break;
					}
				}
				if (!found)
				{
					/* No, so add it to all_child_outers */
					all_child_outers = lappend(all_child_outers,
											   childouter);
				}
			}
		}
	}

	/* CDB: Just one child (or none)?  Set flag if result is at most 1 row. */
	if (!subpaths)
		rel->onerow = true;
	else if (list_length(subpaths) == 1)
		rel->onerow = ((Path *) linitial(subpaths))->parent->onerow;

	/*
	 * Next, build an unordered, unparameterized Append path for the rel.
	 * (Note: this is correct even if we have zero or one live subpath due to
	 * constraint exclusion.)
	 */
	add_path(root, rel, (Path *) create_append_path(root, rel, subpaths, NULL));

	/*
	 * Build unparameterized MergeAppend paths based on the collected list of
	 * child pathkeys.
	 */
	generate_mergeappend_paths(root, rel, live_childrels, all_child_pathkeys);

	/*
	 * Build Append paths for each parameterization seen among the child rels.
	 * (This may look pretty expensive, but in most cases of practical
	 * interest, the child rels will expose mostly the same parameterizations,
	 * so that not that many cases actually get considered here.)
	 *
	 * The Append node itself cannot enforce quals, so all qual checking must
	 * be done in the child paths.	This means that to have a parameterized
	 * Append path, we must have the exact same parameterization for each
	 * child path; otherwise some children might be failing to check the
	 * moved-down quals.  To make them match up, we can try to increase the
	 * parameterization of lesser-parameterized paths.
	 */
	foreach(l, all_child_outers)
	{
		Relids		required_outer = (Relids) lfirst(l);
		bool		ok = true;
		ListCell   *lcr;

		/* Select the child paths for an Append with this parameterization */
		subpaths = NIL;
		foreach(lcr, live_childrels)
		{
			RelOptInfo *childrel = (RelOptInfo *) lfirst(lcr);
			Path	   *cheapest_total;

			cheapest_total =
				get_cheapest_path_for_pathkeys(childrel->pathlist,
											   NIL,
											   required_outer,
											   TOTAL_COST);
			Assert(cheapest_total != NULL);

			/* Children must have exactly the desired parameterization */
			if (!bms_equal(PATH_REQ_OUTER(cheapest_total), required_outer))
			{
				cheapest_total = reparameterize_path(root, cheapest_total,
													 required_outer, 1.0);
				if (cheapest_total == NULL)
				{
					ok = false;
					break;
				}
			}

			subpaths = accumulate_append_subpath(subpaths, cheapest_total);
		}

		if (ok)
			add_path(root, rel, (Path *)
					 create_append_path(root, rel, subpaths, required_outer));
	}

	/* Select cheapest paths */
	set_cheapest(root, rel);
}

/*
 * generate_mergeappend_paths
 *		Generate MergeAppend paths for an append relation
 *
 * Generate a path for each ordering (pathkey list) appearing in
 * all_child_pathkeys.
 *
 * We consider both cheapest-startup and cheapest-total cases, ie, for each
 * interesting ordering, collect all the cheapest startup subpaths and all the
 * cheapest total paths, and build a MergeAppend path for each case.
 *
 * We don't currently generate any parameterized MergeAppend paths.  While
 * it would not take much more code here to do so, it's very unclear that it
 * is worth the planning cycles to investigate such paths: there's little
 * use for an ordered path on the inside of a nestloop.  In fact, it's likely
 * that the current coding of add_path would reject such paths out of hand,
 * because add_path gives no credit for sort ordering of parameterized paths,
 * and a parameterized MergeAppend is going to be more expensive than the
 * corresponding parameterized Append path.  If we ever try harder to support
 * parameterized mergejoin plans, it might be worth adding support for
 * parameterized MergeAppends to feed such joins.  (See notes in
 * optimizer/README for why that might not ever happen, though.)
 */
static void
generate_mergeappend_paths(PlannerInfo *root, RelOptInfo *rel,
						   List *live_childrels,
						   List *all_child_pathkeys)
{
	ListCell   *lcp;

	foreach(lcp, all_child_pathkeys)
	{
		List	   *pathkeys = (List *) lfirst(lcp);
		List	   *startup_subpaths = NIL;
		List	   *total_subpaths = NIL;
		bool		startup_neq_total = false;
		ListCell   *lcr;

		/* Select the child paths for this ordering... */
		foreach(lcr, live_childrels)
		{
			RelOptInfo *childrel = (RelOptInfo *) lfirst(lcr);
			Path	   *cheapest_startup,
					   *cheapest_total;

			/* Locate the right paths, if they are available. */
			cheapest_startup =
				get_cheapest_path_for_pathkeys(childrel->pathlist,
											   pathkeys,
											   NULL,
											   STARTUP_COST);
			cheapest_total =
				get_cheapest_path_for_pathkeys(childrel->pathlist,
											   pathkeys,
											   NULL,
											   TOTAL_COST);

			/*
			 * If we can't find any paths with the right order just use the
			 * cheapest-total path; we'll have to sort it later.
			 */
			if (cheapest_startup == NULL || cheapest_total == NULL)
			{
				cheapest_startup = cheapest_total =
					childrel->cheapest_total_path;
				Assert(cheapest_total != NULL);
			}

			/*
			 * Notice whether we actually have different paths for the
			 * "cheapest" and "total" cases; frequently there will be no point
			 * in two create_merge_append_path() calls.
			 */
			if (cheapest_startup != cheapest_total)
				startup_neq_total = true;

			startup_subpaths =
				accumulate_append_subpath(startup_subpaths, cheapest_startup);
			total_subpaths =
				accumulate_append_subpath(total_subpaths, cheapest_total);
		}

		/* ... and build the MergeAppend paths */
		add_path(root, rel, (Path *) create_merge_append_path(root,
														rel,
														startup_subpaths,
														pathkeys,
														NULL));
		if (startup_neq_total)
			add_path(root, rel, (Path *) create_merge_append_path(root,
															rel,
															total_subpaths,
															pathkeys,
															NULL));
	}
}

/*
 * accumulate_append_subpath
 *		Add a subpath to the list being built for an Append or MergeAppend
 *
 * It's possible that the child is itself an Append path, in which case
 * we can "cut out the middleman" and just add its child paths to our
 * own list.  (We don't try to do this earlier because we need to
 * apply both levels of transformation to the quals.)
 */
static List *
accumulate_append_subpath(List *subpaths, Path *path)
{
	if (IsA(path, AppendPath))
	{
		AppendPath *apath = (AppendPath *) path;

		/* list_copy is important here to avoid sharing list substructure */
		return list_concat(subpaths, list_copy(apath->subpaths));
	}
	else
		return lappend(subpaths, path);
}

/*
 * set_dummy_rel_pathlist
 *	  Build a dummy path for a relation that's been excluded by constraints
 *
 * Rather than inventing a special "dummy" path type, we represent this as an
 * AppendPath with no members (see also IS_DUMMY_PATH/IS_DUMMY_REL macros).
 */
static void
set_dummy_rel_pathlist(PlannerInfo *root, RelOptInfo *rel)
{
	/* Set dummy size estimates --- we leave attr_widths[] as zeroes */
	rel->rows = 0;
	rel->width = 0;

	/* Discard any pre-existing paths; no further need for them */
	rel->pathlist = NIL;

	add_path(root, rel, (Path *) create_append_path(root, rel, NIL, NULL));

	/* Select cheapest path (pretty easy in this case...) */
	set_cheapest(root, rel);
}

/* quick-and-dirty test to see if any joining is needed */
static bool
has_multiple_baserels(PlannerInfo *root)
{
	int			num_base_rels = 0;
	Index		rti;

	for (rti = 1; rti < root->simple_rel_array_size; rti++)
	{
		RelOptInfo *brel = root->simple_rel_array[rti];

		if (brel == NULL)
			continue;

		/* ignore RTEs that are "other rels" */
		if (brel->reloptkind == RELOPT_BASEREL)
			if (++num_base_rels > 1)
				return true;
	}
	return false;
}

/*
 * set_subquery_pathlist
 *		Build the (single) access path for a subquery RTE
 *
 * There's no need for a separate set_subquery_size phase, since we don't
 * support parameterized paths for subqueries.
 */
static void
set_subquery_pathlist(PlannerInfo *root, RelOptInfo *rel,
					  Index rti, RangeTblEntry *rte)
{
	Query	   *subquery = rte->subquery;
	double		tuple_fraction;
	PlannerInfo *subroot;
	List	   *pathkeys;
	bool		forceDistRand;
	Path	   *subquery_path;
	PlannerConfig *config;

	/*
	 * Must copy the Query so that planning doesn't mess up the RTE contents
	 * (really really need to fix the planner to not scribble on its input,
	 * someday).
	 */
	subquery = copyObject(subquery);

	forceDistRand = rte->forceDistRandom;

	/* CDB: Could be a preplanned subquery from window_planner. */
	if (rte->subquery_plan == NULL)
	{
		/*
		 * push down quals if possible. Note subquery might be
		 * different pointer from original one.
		 */
		subquery = push_down_restrict(root, rel, rte, rti, subquery);

		/*
		 * CDB: Does the subquery return at most one row?
		 */
		rel->onerow = false;

		/* Set-returning function in tlist could give any number of rows. */
		if (expression_returns_set((Node *)subquery->targetList))
		{}

		/* Always one row if aggregate function without GROUP BY. */
		else if (!subquery->groupClause &&
				 (subquery->hasAggs || subquery->havingQual))
			rel->onerow = true;

		/* LIMIT 1 or less? */
		else if (subquery->limitCount &&
				 IsA(subquery->limitCount, Const) &&
				 !((Const *) subquery->limitCount)->constisnull)
		{
			Const	   *cnst = (Const *) subquery->limitCount;

			if (cnst->consttype == INT8OID &&
				DatumGetInt64(cnst->constvalue) <= 1)
				rel->onerow = true;
		}

		/*
		 * We can safely pass the outer tuple_fraction down to the subquery if the
		 * outer level has no joining, aggregation, or sorting to do. Otherwise
		 * we'd better tell the subquery to plan for full retrieval. (XXX This
		 * could probably be made more intelligent ...)
		 */
		if (subquery->hasAggs ||
			subquery->groupClause ||
			subquery->havingQual ||
			subquery->distinctClause ||
			subquery->sortClause ||
			has_multiple_baserels(root))
			tuple_fraction = 0.0;	/* default case */
		else
			tuple_fraction = root->tuple_fraction;

		/* Generate the plan for the subquery */
		config = CopyPlannerConfig(root->config);
		config->honor_order_by = false;		/* partial order is enough */

		rel->subplan = subquery_planner(root->glob, subquery,
									root,
									false, tuple_fraction,
									&subroot,
									config);
	}
	else
	{
		/* This is a preplanned sub-query RTE. */
		rel->subplan = rte->subquery_plan;
		subroot = root;
		/* XXX rel->onerow = ??? */
	}

	rel->subroot = subroot;

	/*
	 * It's possible that constraint exclusion proved the subquery empty. If
	 * so, it's convenient to turn it back into a dummy path so that we will
	 * recognize appropriate optimizations at this level.
	 */
	if (is_dummy_plan(rel->subplan))
	{
		set_dummy_rel_pathlist(root, rel);
		return;
	}

	/* Mark rel with estimated output rows, width, etc */
	set_subquery_size_estimates(root, rel);

	/* Convert subquery pathkeys to outer representation */
	pathkeys = convert_subquery_pathkeys(root, rel, subroot->query_pathkeys);

	/* Generate appropriate path */
	subquery_path = create_subqueryscan_path(root, rel, pathkeys, NULL);

	if (forceDistRand)
		CdbPathLocus_MakeStrewn(&subquery_path->locus);

	add_path(root, rel, subquery_path);

	/* Select cheapest path (pretty easy in this case...) */
	set_cheapest(root, rel);
}

/*
 * set_function_pathlist
 *		Build the (single) access path for a function RTE
 */
static void
set_function_pathlist(PlannerInfo *root, RelOptInfo *rel, RangeTblEntry *rte)
{
	/* Generate appropriate path */
	add_path(root, rel, create_functionscan_path(root, rel, rte));

	/* Select cheapest path (pretty easy in this case...) */
	set_cheapest(root, rel);
}

/*
 * set_tablefunction_pathlist
 *		Build the (single) access path for a table function RTE
 */
static void
set_tablefunction_pathlist(PlannerInfo *root, RelOptInfo *rel, RangeTblEntry *rte)
{
	PlannerConfig *config;
	PlannerInfo *subroot = NULL;
	FuncExpr   *fexpr = (FuncExpr *) rte->funcexpr;
	ListCell   *arg;

	/* Cannot be a preplanned subquery from window_planner. */
	Assert(!rte->subquery_plan);
	Assert(fexpr && IsA(fexpr, FuncExpr));

	config = CopyPlannerConfig(root->config);
	config->honor_order_by = false;		/* partial order is enough */

	/* Plan input subquery */
	rel->subplan = subquery_planner(root->glob, rte->subquery, root,
									false,
									0.0, //tuple_fraction
									& subroot,
									config);
	rel->subroot = subroot;

	/*
	 * With the subquery planned we now need to clear the subquery from the
	 * TableValueExpr nodes, otherwise preprocess_expression will trip over
	 * it.
	 */
	foreach(arg, fexpr->args)
	{
		if (IsA(arg, TableValueExpr))
		{
			TableValueExpr *tve = (TableValueExpr *) arg;

			tve->subquery = NULL;
		}
	}

	/* Could the function return more than one row? */
	rel->onerow = !expression_returns_set(rte->funcexpr);

	/* Mark rel with estimated output rows, width, etc */
	set_table_function_size_estimates(root, rel);

	/* Generate appropriate path */
	add_path(root, rel, create_tablefunction_path(root, rel, rte));

	/* Select cheapest path (pretty easy in this case...) */
	set_cheapest(root, rel);
}

/*
 * set_values_pathlist
 *		Build the (single) access path for a VALUES RTE
 */
static void
set_values_pathlist(PlannerInfo *root, RelOptInfo *rel, RangeTblEntry *rte)
{
	/* CDB: Just one row? */
	rel->onerow = (rel->tuples <= 1 &&
				   !expression_returns_set((Node *) rte->values_lists));

	/* Generate appropriate path */
	add_path(root, rel, create_valuesscan_path(root, rel, rte));

	/* Select cheapest path (pretty easy in this case...) */
	set_cheapest(root, rel);
}

/*
 * set_cte_pathlist
 *		Build the (single) access path for a non-self-reference CTE RTE
 *
 * There's no need for a separate set_cte_size phase, since we don't
 * support parameterized paths for CTEs.
 */
static void
set_cte_pathlist(PlannerInfo *root, RelOptInfo *rel, RangeTblEntry *rte)
{
	PlannerInfo *cteroot;
	Index		levelsup;
	int			ndx;
	ListCell   *lc;
	int			planinfo_id;
	CommonTableExpr *cte = NULL;
	double		tuple_fraction = 0.0;
	CtePlanInfo *cteplaninfo;
	Plan	   *subplan = NULL;
	List	   *pathkeys = NULL;
	PlannerInfo *subroot = NULL;

	/*
	 * Find the referenced CTE based on the given range table entry
	 */
	levelsup = rte->ctelevelsup;
	cteroot = root;
	while (levelsup-- > 0)
	{
		cteroot = cteroot->parent_root;
		if (!cteroot)			/* shouldn't happen */
			elog(ERROR, "bad levelsup for CTE \"%s\"", rte->ctename);
	}

	ndx = 0;
	foreach(lc, cteroot->parse->cteList)
	{
		cte = (CommonTableExpr *) lfirst(lc);

		if (strcmp(cte->ctename, rte->ctename) == 0)
			break;
		ndx++;
	}
	if (lc == NULL)				/* shouldn't happen */
		elog(ERROR, "could not find CTE \"%s\"", rte->ctename);

	Assert(IsA(cte->ctequery, Query));

	/*
	 * In PostgreSQL, we use the index to look up the plan ID in the
	 * cteroot->cte_plan_ids list. In GPDB, CTE plans work differently, and
	 * we look up the CtePlanInfo struct in the list_cteplaninfo instead.
	 */
	planinfo_id = ndx;

	/*
	 * Determine whether we need to generate a new subplan for this CTE.
	 *
	 * There are the following cases:
	 *   (1) If this subquery can be pulled up as an InitPlan, we will
	 *       generate a new subplan. In InitPlan case, the subplan can
	 *       not be shared with the main query or other InitPlans. We
	 *       do not store this subplan in cteplaninfo.
	 *   (2) If we never generate a subplan for this CTE, then we generate
	 *       one. If the reference count for this CTE is greater than 1
	 *       (excluding ones used in InitPlans), we create multiple subplans,
	 *       each of which has a SharedNode on top. We store these subplans
	 *       in cteplaninfo so that they can be used later.
	 */
	Assert(list_length(cteroot->list_cteplaninfo) > planinfo_id);
	cteplaninfo = list_nth(cteroot->list_cteplaninfo, planinfo_id);

	/*
	 * If there is exactly one reference to this CTE in the query, or plan
	 * sharing is disabled, create a new subplan for this CTE. It will
	 * become simple subquery scan.
	 *
	 * NOTE: The check for "exactly one reference" is a bit fuzzy. The
	 * references are counted in parse analysis phase, and it's possible
	 * that we duplicate a reference during query planning. So the check
	 * for number of references must be treated merely as a hint. If it
	 * turns out that there are in fact multiple references to the same
	 * CTE, even though we thought that there is only one, we might choose
	 * a sub-optimal plan because we missed the opportunity to share the
	 * subplan. That's acceptable for now.
	 *
	 * subquery tree will be modified if any qual is pushed down.
	 * There's risk that it'd be confusing if the tree is used
	 * later. At the moment InitPlan case uses the tree, but it
	 * is called earlier than this pass always, so we don't avoid it.
	 *
	 * Also, we might want to think extracting "common"
	 * qual expressions between multiple references, but
	 * so far we don't support it.
	 */
	if (!root->config->gp_cte_sharing || cte->cterefcount == 1)
	{
		PlannerConfig *config = CopyPlannerConfig(root->config);

		/*
		 * Copy query node since subquery_planner may trash it, and we need it
		 * intact in case we need to create another plan for the CTE
		 */
		Query	   *subquery = (Query *) copyObject(cte->ctequery);

		/*
		 * Having multiple SharedScans can lead to deadlocks. For now,
		 * disallow sharing of ctes at lower levels.
		 */
		config->gp_cte_sharing = false;

		config->honor_order_by = false;

		if (!cte->cterecursive)
		{
			/*
			 * Adjust the subquery so that 'root', i.e. this subquery, is the
			 * parent of the CTE subquery, even though the CTE might've been
			 * higher up syntactically. This is because some of the quals that
			 * we push down might refer to relations between the current level
			 * and the CTE's syntactical level. Such relations are not visible
			 * at the CTE's syntactical level, and SS_finalize_plan() would
			 * throw an error on them.
			 */
			IncrementVarSublevelsUp((Node *) subquery, rte->ctelevelsup, 1);

			/*
			 * Push down quals, like we do in set_subquery_pathlist()
			 */
			subquery = push_down_restrict(root, rel, rte, rel->relid, subquery);
		}

		subplan = subquery_planner(cteroot->glob, subquery, root, cte->cterecursive,
								   tuple_fraction, &subroot, config);

		/*
		 * Do not store the subplan in cteplaninfo, since we will not share
		 * this plan.
		 */
	}
	else
	{
		/*
		 * If we haven't created a subplan for this CTE yet, do it now. This
		 * subplan will not be used by InitPlans, so that they can be shared
		 * if this CTE is referenced multiple times (excluding in InitPlans).
		 */
		if (cteplaninfo->shared_plan == NULL)
		{
			PlannerConfig *config = CopyPlannerConfig(root->config);

			/*
			 * Copy query node since subquery_planner may trash it and we need
			 * it intact in case we need to create another plan for the CTE
			 */
			Query	   *subquery = (Query *) copyObject(cte->ctequery);

			/*
			 * Having multiple SharedScans can lead to deadlocks. For now,
			 * disallow sharing of ctes at lower levels.
			 */
			config->gp_cte_sharing = false;

			config->honor_order_by = false;

			subplan = subquery_planner(cteroot->glob, subquery, cteroot, cte->cterecursive,
									   tuple_fraction, &subroot, config);

			cteplaninfo->shared_plan = prepare_plan_for_sharing(cteroot, subplan);
			cteplaninfo->subroot = subroot;
		}

		/*
		 * Create another ShareInputScan to reference the already-created
		 * subplan.
		 */
		subplan = share_prepared_plan(cteroot, cteplaninfo->shared_plan);
		subroot = cteplaninfo->subroot;
	}

	pathkeys = subroot->query_pathkeys;

	rel->subplan = subplan;
	rel->subroot = subroot;

	/* Mark rel with estimated output rows, width, etc */
	set_cte_size_estimates(root, rel, rel->subplan);

	/* Convert subquery pathkeys to outer representation */
	pathkeys = convert_subquery_pathkeys(root, rel, pathkeys);

	/* Generate appropriate path */
	add_path(root, rel, create_ctescan_path(root, rel, pathkeys));

	/* Select cheapest path (pretty easy in this case...) */
	set_cheapest(root, rel);
}

/*
 * set_worktable_pathlist
 *		Build the (single) access path for a self-reference CTE RTE
 *
 * There's no need for a separate set_worktable_size phase, since we don't
 * support parameterized paths for CTEs.
 */
static void
set_worktable_pathlist(PlannerInfo *root, RelOptInfo *rel, RangeTblEntry *rte)
{
	Plan	   *cteplan;
	PlannerInfo *cteroot;
	Index		levelsup;
	CdbLocusType ctelocus;

	/*
	 * We need to find the non-recursive term's plan, which is in the plan
	 * level that's processing the recursive UNION, which is one level *below*
	 * where the CTE comes from.
	 */
	levelsup = rte->ctelevelsup;
	if (levelsup == 0)			/* shouldn't happen */
		elog(ERROR, "bad levelsup for CTE \"%s\"", rte->ctename);
	levelsup--;
	cteroot = root;
	while (levelsup-- > 0)
	{
		cteroot = cteroot->parent_root;
		if (!cteroot)			/* shouldn't happen */
			elog(ERROR, "bad levelsup for CTE \"%s\"", rte->ctename);
	}
	cteplan = cteroot->non_recursive_plan;
	if (!cteplan)				/* shouldn't happen */
		elog(ERROR, "could not find plan for CTE \"%s\"", rte->ctename);

	/* Mark rel with estimated output rows, width, etc */
	set_cte_size_estimates(root, rel, cteplan);

	ctelocus = cteplan->flow->locustype;
	/* Generate appropriate path */
	add_path(root, rel, create_worktablescan_path(root, rel, ctelocus));

	/* Select cheapest path (pretty easy in this case...) */
	set_cheapest(root, rel);
}

/*
 * make_rel_from_joinlist
 *	  Build access paths using a "joinlist" to guide the join path search.
 *
 * See comments for deconstruct_jointree() for definition of the joinlist
 * data structure.
 */
static RelOptInfo *
make_rel_from_joinlist(PlannerInfo *root, List *joinlist)
{
	int			levels_needed;
	List	   *initial_rels;
	ListCell   *jl;

	/*
	 * Count the number of child joinlist nodes.  This is the depth of the
	 * dynamic-programming algorithm we must employ to consider all ways of
	 * joining the child nodes.
	 */
	levels_needed = list_length(joinlist);

	if (levels_needed <= 0)
		return NULL;			/* nothing to do? */

	/*
	 * Construct a list of rels corresponding to the child joinlist nodes.
	 * This may contain both base rels and rels constructed according to
	 * sub-joinlists.
	 */
	initial_rels = NIL;
	foreach(jl, joinlist)
	{
		Node	   *jlnode = (Node *) lfirst(jl);
		RelOptInfo *thisrel;

		if (IsA(jlnode, RangeTblRef))
		{
			int			varno = ((RangeTblRef *) jlnode)->rtindex;

			thisrel = find_base_rel(root, varno);
		}
		else if (IsA(jlnode, List))
		{
			/* Recurse to handle subproblem */
			thisrel = make_rel_from_joinlist(root, (List *) jlnode);
		}
		else
		{
			elog(ERROR, "unrecognized joinlist node type: %d",
				 (int) nodeTag(jlnode));
			thisrel = NULL;		/* keep compiler quiet */
		}

		initial_rels = lappend(initial_rels, thisrel);
	}

	if (levels_needed == 1)
	{
		/*
		 * Single joinlist node, so we're done.
		 */
		return (RelOptInfo *) linitial(initial_rels);
	}
	else
	{
		/*
		 * Consider the different orders in which we could join the rels,
		 * using a plugin, GEQO, or the regular join search code.
		 *
		 * We put the initial_rels list into a PlannerInfo field because
		 * has_legal_joinclause() needs to look at it (ugly :-().
		 */
		root->initial_rels = initial_rels;

		if (join_search_hook)
			return (*join_search_hook) (root, levels_needed, initial_rels);
		else
			return standard_join_search(root, levels_needed, initial_rels);
	}
}

/*
 * standard_join_search
 *	  Find possible joinpaths for a query by successively finding ways
 *	  to join component relations into join relations.
 *
 * 'levels_needed' is the number of iterations needed, ie, the number of
 *		independent jointree items in the query.  This is > 1.
 *
 * 'initial_rels' is a list of RelOptInfo nodes for each independent
 *		jointree item.	These are the components to be joined together.
 *		Note that levels_needed == list_length(initial_rels).
 *
 * Returns the final level of join relations, i.e., the relation that is
 * the result of joining all the original relations together.
 * At least one implementation path must be provided for this relation and
 * all required sub-relations.
 *
 * To support loadable plugins that modify planner behavior by changing the
 * join searching algorithm, we provide a hook variable that lets a plugin
 * replace or supplement this function.  Any such hook must return the same
 * final join relation as the standard code would, but it might have a
 * different set of implementation paths attached, and only the sub-joinrels
 * needed for these paths need have been instantiated.
 *
 * Note to plugin authors: the functions invoked during standard_join_search()
 * modify root->join_rel_list and root->join_rel_hash.	If you want to do more
 * than one join-order search, you'll probably need to save and restore the
 * original states of those data structures.  See geqo_eval() for an example.
 */
RelOptInfo *
standard_join_search(PlannerInfo *root, int levels_needed, List *initial_rels)
{
	int			lev;
	RelOptInfo *rel;

	/*
	 * This function cannot be invoked recursively within any one planning
	 * problem, so join_rel_level[] can't be in use already.
	 */
	Assert(root->join_rel_level == NULL);

	/*
	 * We employ a simple "dynamic programming" algorithm: we first find all
	 * ways to build joins of two jointree items, then all ways to build joins
	 * of three items (from two-item joins and single items), then four-item
	 * joins, and so on until we have considered all ways to join all the
	 * items into one rel.
	 *
	 * root->join_rel_level[j] is a list of all the j-item rels.  Initially we
	 * set root->join_rel_level[1] to represent all the single-jointree-item
	 * relations.
	 */
	root->join_rel_level = (List **) palloc0((levels_needed + 1) * sizeof(List *));

	root->join_rel_level[1] = initial_rels;

	for (lev = 2; lev <= levels_needed; lev++)
	{
		ListCell   *lc;

		/*
		 * Determine all possible pairs of relations to be joined at this
		 * level, and build paths for making each one from every available
		 * pair of lower-level relations.
		 */
		join_search_one_level(root, lev);

		/*
		 * Do cleanup work on each just-processed rel.
		 */
		foreach(lc, root->join_rel_level[lev])
		{
			rel = (RelOptInfo *) lfirst(lc);

			/* Find and save the cheapest paths for this rel */
			set_cheapest(root, rel);

#ifdef OPTIMIZER_DEBUG
			debug_print_rel(root, rel);
#endif
		}
	}

	/*
	 * We should have a single rel at the final level.
	 */
	if (root->join_rel_level[levels_needed] == NIL)
		return NULL;
	Assert(list_length(root->join_rel_level[levels_needed]) == 1);

	rel = (RelOptInfo *) linitial(root->join_rel_level[levels_needed]);

	root->join_rel_level = NULL;

	return rel;
}

/*****************************************************************************
 *			PUSHING QUALS DOWN INTO SUBQUERIES
 *****************************************************************************/

/*
 * push_down_restrict
 *   push down restrictinfo to subquery if any.
 *
 * If there are any restriction clauses that have been attached to the
 * subquery relation, consider pushing them down to become WHERE or HAVING
 * quals of the subquery itself.  This transformation is useful because it
 * may allow us to generate a better plan for the subquery than evaluating
 * all the subquery output rows and then filtering them.
 *
 * There are several cases where we cannot push down clauses. Restrictions
 * involving the subquery are checked by subquery_is_pushdown_safe().
 * Restrictions on individual clauses are checked by
 * qual_is_pushdown_safe().  Also, we don't want to push down
 * pseudoconstant clauses; better to have the gating node above the
 * subquery.
 *
 * Non-pushed-down clauses will get evaluated as qpquals of the
 * SubqueryScan node.
 *
 * XXX Are there any cases where we want to make a policy decision not to
 * push down a pushable qual, because it'd result in a worse plan?
 */
static Query *
push_down_restrict(PlannerInfo *root, RelOptInfo *rel,
				   RangeTblEntry *rte, Index rti, Query *subquery)
{
	bool	   *differentTypes;

	/* Nothing to do here if it doesn't have qual at all */
	if (rel->baserestrictinfo == NIL)
		return subquery;

	/* We need a workspace for keeping track of set-op type coercions */
	differentTypes = (bool *)
		palloc0((list_length(subquery->targetList) + 1) * sizeof(bool));

	if (subquery_is_pushdown_safe(subquery, subquery, differentTypes))
	{
		/* OK to consider pushing down individual quals */
		List	   *upperrestrictlist = NIL;
		ListCell   *l;

		foreach(l, rel->baserestrictinfo)
		{
			RestrictInfo *rinfo = (RestrictInfo *) lfirst(l);
			Node	   *clause = (Node *) rinfo->clause;

			if (!rinfo->pseudoconstant &&
				(!rte->security_barrier ||
				 !contain_leaky_functions(clause)) &&
				qual_is_pushdown_safe(subquery, rte, rti, clause, differentTypes))
			{
				/* Push it down */
				subquery_push_qual(subquery, rte, rti, clause);
			}
			else
			{
				/* Keep it in the upper query */
				upperrestrictlist = lappend(upperrestrictlist, rinfo);
			}
		}
		rel->baserestrictinfo = upperrestrictlist;
	}

	pfree(differentTypes);

	return subquery;
}

/*
 * subquery_is_pushdown_safe - is a subquery safe for pushing down quals?
 *
 * subquery is the particular component query being checked.  topquery
 * is the top component of a set-operations tree (the same Query if no
 * set-op is involved).
 *
 * Conditions checked here:
 *
 * 1. If the subquery has a LIMIT clause, we must not push down any quals,
 * since that could change the set of rows returned.
 *
 * 2. If the subquery contains any window functions, we can't push quals
 * into it, because that could change the results.
 *
 * 3. If the subquery contains EXCEPT or EXCEPT ALL set ops we cannot push
 * quals into it, because that could change the results.
 *
 * 4. For subqueries using UNION/UNION ALL/INTERSECT/INTERSECT ALL, we can
 * push quals into each component query, but the quals can only reference
 * subquery columns that suffer no type coercions in the set operation.
 * Otherwise there are possible semantic gotchas.  So, we check the
 * component queries to see if any of them have different output types;
 * differentTypes[k] is set true if column k has different type in any
 * component.
 *
 * 5. Do not push down quals if the subquery is a grouping extension
 * query, since this may change the meaning of the query.
 */
static bool
subquery_is_pushdown_safe(Query *subquery, Query *topquery,
						  bool *differentTypes)
{
	SetOperationStmt *topop;

	/* Check point 1 */
	if (subquery->limitOffset != NULL || subquery->limitCount != NULL)
		return false;

	/* Targetlist must not contain SRF */
	if (expression_returns_set((Node *) subquery->targetList))
		return false;

	/* See point 5. */
	if (subquery->groupClause != NULL &&
		contain_extended_grouping(subquery->groupClause))
		return false;

	/* Are we at top level, or looking at a setop component? */
	if (subquery == topquery)
	{
		/* Top level, so check any component queries */
		if (subquery->setOperations != NULL)
			if (!recurse_pushdown_safe(subquery->setOperations, topquery,
									   differentTypes))
				return false;
	}
	else
	{
		/* Setop component must not have more components (too weird) */
		if (subquery->setOperations != NULL)
			return false;
		/* Check whether setop component output types match top level */
		topop = (SetOperationStmt *) topquery->setOperations;
		Assert(topop && IsA(topop, SetOperationStmt));
		compare_tlist_datatypes(subquery->targetList,
								topop->colTypes,
								differentTypes);
	}
	return true;
}

/*
 * Helper routine to recurse through setOperations tree
 */
static bool
recurse_pushdown_safe(Node *setOp, Query *topquery,
					  bool *differentTypes)
{
	if (IsA(setOp, RangeTblRef))
	{
		RangeTblRef *rtr = (RangeTblRef *) setOp;
		RangeTblEntry *rte = rt_fetch(rtr->rtindex, topquery->rtable);
		Query	   *subquery = rte->subquery;

		Assert(subquery != NULL);
		return subquery_is_pushdown_safe(subquery, topquery, differentTypes);
	}
	else if (IsA(setOp, SetOperationStmt))
	{
		SetOperationStmt *op = (SetOperationStmt *) setOp;

		/* EXCEPT is no good */
		if (op->op == SETOP_EXCEPT)
			return false;
		/* Else recurse */
		if (!recurse_pushdown_safe(op->larg, topquery, differentTypes))
			return false;
		if (!recurse_pushdown_safe(op->rarg, topquery, differentTypes))
			return false;
	}
	else
	{
		elog(ERROR, "unrecognized node type: %d",
			 (int) nodeTag(setOp));
	}
	return true;
}

/*
 * Compare tlist's datatypes against the list of set-operation result types.
 * For any items that are different, mark the appropriate element of
 * differentTypes[] to show that this column will have type conversions.
 *
 * We don't have to care about typmods here: the only allowed difference
 * between set-op input and output typmods is input is a specific typmod
 * and output is -1, and that does not require a coercion.
 */
static void
compare_tlist_datatypes(List *tlist, List *colTypes,
						bool *differentTypes)
{
	ListCell   *l;
	ListCell   *colType = list_head(colTypes);

	foreach(l, tlist)
	{
		TargetEntry *tle = (TargetEntry *) lfirst(l);

		if (tle->resjunk)
			continue;			/* ignore resjunk columns */
		if (colType == NULL)
			elog(ERROR, "wrong number of tlist entries");
		if (exprType((Node *) tle->expr) != lfirst_oid(colType))
			differentTypes[tle->resno] = true;
		colType = lnext(colType);
	}
	if (colType != NULL)
		elog(ERROR, "wrong number of tlist entries");
}

/*
 * does qual include a reference to window function node?
 */
static bool
qual_contains_window_function(Query *subquery, RangeTblEntry *rte, Index rti, Node *qual)
{
	bool result = false;
	if (NULL != subquery && NIL != subquery->windowClause)
	{
		/*
		 * qual needs to be resolved first to map qual columns
		 * to the underlying set of produced columns,
		 * e.g., if we work on a setop child
		 */
		Node *qualNew = ResolveNew(qual, rti, 0, rte,
								   subquery->targetList,
								   CMD_SELECT, 0, NULL);

		result = contain_window_function(qualNew);
		pfree(qualNew);
	}

	return result;
}


/*
 * is a particular qual safe to push down under set operation?
 * if the qual contains references to windowref node, its not
 * safe to push it down.
 */
static bool
qual_is_pushdown_safe_set_operation(Query *query, RangeTblEntry *rte, Index rti, Node *qual)
{

	Query *subquery = NULL;
	/*
	 * In case of CTE, cte->query is passed in as query, so the vars
	 * should be resolved via the input query
	 */
	if (rte->rtekind == RTE_CTE)
		subquery = query;
	else
		subquery = rte->subquery;
	Assert(subquery);

	SetOperationStmt *setop = (SetOperationStmt *)subquery->setOperations;
	Assert(setop);

	/*
	 * for queries of the form:
	 *   SELECT * from (SELECT max(i) over () as w from X Union Select 1 as w) as foo where w > 0
	 * the qual (w > 0) is not push_down_safe since it uses a window ref
	 *
	 * we check if this is the case for either left or right set operation inputs.
	 * The check for window function is only at the top level of the set
	 * operation inputs. It does not recurse deep inside the set operation
	 * child for resolving the qual reference for queries of the form:
	 *  SELECT w FROM ( (SELECT w FROM Y, Z, (SELECT max(i) over () as w from X) AS bar) UNION SELECT 1 AS w) AS foo WHERE w > 0;
	 *
	 */
	RangeTblEntry *rteLeft = rt_fetch(((RangeTblRef *)setop->larg)->rtindex, subquery->rtable);
	RangeTblEntry *rteRight = rt_fetch(((RangeTblRef *)setop->rarg)->rtindex, subquery->rtable);
	if (qual_contains_window_function(rteLeft->subquery, rte, rti, qual) ||
		qual_contains_window_function(rteRight->subquery, rte, rti, qual))
	{
		return false;
	}

	return true;
}



/*
 * qual_is_pushdown_safe - is a particular qual safe to push down?
 *
 * qual is a restriction clause applying to the given subquery (whose RTE
 * has index rti in the parent query).
 *
 * Conditions checked here:
 *
 * 1. The qual must not contain any subselects (mainly because I'm not sure
 * it will work correctly: sublinks will already have been transformed into
 * subplans in the qual, but not in the subquery).
 *
 * 2. The qual must not refer to the whole-row output of the subquery
 * (since there is no easy way to name that within the subquery itself).
 *
 * 3. The qual must not refer to any subquery output columns that were
 * found to have inconsistent types across a set operation tree by
 * subquery_is_pushdown_safe().
 *
 * 4. If the subquery uses DISTINCT ON, we must not push down any quals that
 * refer to non-DISTINCT output columns, because that could change the set
 * of rows returned.  (This condition is vacuous for DISTINCT, because then
 * there are no non-DISTINCT output columns, so we needn't check.  But note
 * we are assuming that the qual can't distinguish values that the DISTINCT
 * operator sees as equal.	This is a bit shaky but we have no way to test
 * for the case, and it's unlikely enough that we shouldn't refuse the
 * optimization just because it could theoretically happen.)
 *
 * 5. We must not push down any quals that refer to subselect outputs that
 * return sets, else we'd introduce functions-returning-sets into the
 * subquery's WHERE/HAVING quals.
 *
 * 6. We must not push down any quals that refer to subselect outputs that
 * contain volatile functions, for fear of introducing strange results due
 * to multiple evaluation of a volatile function.
 */
static bool
qual_is_pushdown_safe(Query *subquery, RangeTblEntry *rte, Index rti, Node *qual,
					  bool *differentTypes)
{
	bool		safe = true;
	List	   *vars;
	ListCell   *vl;
	Bitmapset  *tested = NULL;

	/* Refuse subselects (point 1) */
	if (contain_subplans(qual))
		return false;

	/*
	 * It would be unsafe to push down window function calls, but at least for
	 * the moment we could never see any in a qual anyhow.	(The same applies
	 * to aggregates, which we check for in pull_var_clause below.)
	 */
	if (NULL != subquery->setOperations &&
		!qual_is_pushdown_safe_set_operation(subquery, rte, rti, qual))
	{
		return false;
	}

	/*
	 * Examine all Vars used in clause; since it's a restriction clause, all
	 * such Vars must refer to subselect output columns.
	 */
	vars = pull_var_clause(qual,
						   PVC_REJECT_AGGREGATES,
						   PVC_INCLUDE_PLACEHOLDERS);
	foreach(vl, vars)
	{
		Var		   *var = (Var *) lfirst(vl);
		TargetEntry *tle;

		/*
		 * XXX Punt if we find any PlaceHolderVars in the restriction clause.
		 * It's not clear whether a PHV could safely be pushed down, and even
		 * less clear whether such a situation could arise in any cases of
		 * practical interest anyway.  So for the moment, just refuse to push
		 * down.
		 */
		if (!IsA(var, Var))
		{
			safe = false;
			break;
		}

		Assert(var->varno == rti);

		/* Check point 2 */
		if (var->varattno == 0)
		{
			safe = false;
			break;
		}

		/*
		 * We use a bitmapset to avoid testing the same attno more than once.
		 * (NB: this only works because subquery outputs can't have negative
		 * attnos.)
		 */
		if (bms_is_member(var->varattno, tested))
			continue;
		tested = bms_add_member(tested, var->varattno);

		/* Check point 3 */
		if (differentTypes[var->varattno])
		{
			safe = false;
			break;
		}

		/* Must find the tlist element referenced by the Var */
		tle = get_tle_by_resno(subquery->targetList, var->varattno);
		Assert(tle != NULL);
		Assert(!tle->resjunk);

		/* If subquery uses DISTINCT ON, check point 4 */
		if (subquery->hasDistinctOn &&
			!targetIsInSortList(tle, InvalidOid, subquery->distinctClause))
		{
			/* non-DISTINCT column, so fail */
			safe = false;
			break;
		}

		/* Refuse functions returning sets (point 5) */
		if (expression_returns_set((Node *) tle->expr))
		{
			safe = false;
			break;
		}

		/* Refuse volatile functions (point 6) */
		if (contain_volatile_functions((Node *) tle->expr))
		{
			safe = false;
			break;
		}

		/* Refuse subplans */
		if (contain_subplans((Node *) tle->expr))
		{
			safe = false;
			break;
		}

		/* MPP-19244:
		 * if subquery has WINDOW clause, it is safe to push-down quals that
		 * use columns included in in the Partition-By clauses of every OVER
		 * clause in the subquery
		 * */
		if (subquery->windowClause != NIL)
		{
			ListCell   *lc;

			foreach(lc, subquery->windowClause)
			{
				WindowClause *wc = (WindowClause *) lfirst(lc);

				if (!targetIsInSortList(tle, InvalidOid, wc->partitionClause))
				{
					/*
					 * qual's columns are not included in Partition-By clause,
					 * so fail
					 */
					safe = false;
					break;
				}
			}
		}

	}

	list_free(vars);
	bms_free(tested);

	return safe;
}

/*
 * subquery_push_qual - push down a qual that we have determined is safe
 */
static void
subquery_push_qual(Query *subquery, RangeTblEntry *rte, Index rti, Node *qual)
{
	if (subquery->setOperations != NULL)
	{
		/* Recurse to push it separately to each component query */
		recurse_push_qual(subquery->setOperations, subquery,
						  rte, rti, qual);
	}
	else
	{
		/*
		 * We need to replace Vars in the qual (which must refer to outputs of
		 * the subquery) with copies of the subquery's targetlist expressions.
		 * Note that at this point, any uplevel Vars in the qual should have
		 * been replaced with Params, so they need no work.
		 *
		 * This step also ensures that when we are pushing into a setop tree,
		 * each component query gets its own copy of the qual.
		 */
		qual = ResolveNew(qual, rti, 0, rte,
						  subquery->targetList,
						  CMD_SELECT, 0,
						  &subquery->hasSubLinks);

		/*
		 * Now attach the qual to the proper place: normally WHERE, but if the
		 * subquery uses grouping or aggregation, put it in HAVING (since the
		 * qual really refers to the group-result rows).
		 */
		if (subquery->hasAggs || subquery->groupClause || subquery->havingQual)
			subquery->havingQual = make_and_qual(subquery->havingQual, qual);
		else
			subquery->jointree->quals =
				make_and_qual(subquery->jointree->quals, qual);

		/*
		 * We need not change the subquery's hasAggs or hasSublinks flags,
		 * since we can't be pushing down any aggregates that weren't there
		 * before, and we don't push down subselects at all.
		 */
	}
}

/*
 * Helper routine to recurse through setOperations tree
 */
static void
recurse_push_qual(Node *setOp, Query *topquery,
				  RangeTblEntry *rte, Index rti, Node *qual)
{
	if (IsA(setOp, RangeTblRef))
	{
		RangeTblRef *rtr = (RangeTblRef *) setOp;
		RangeTblEntry *subrte = rt_fetch(rtr->rtindex, topquery->rtable);
		Query	   *subquery = subrte->subquery;

		Assert(subquery != NULL);
		subquery_push_qual(subquery, rte, rti, qual);
	}
	else if (IsA(setOp, SetOperationStmt))
	{
		SetOperationStmt *op = (SetOperationStmt *) setOp;

		recurse_push_qual(op->larg, topquery, rte, rti, qual);
		recurse_push_qual(op->rarg, topquery, rte, rti, qual);
	}
	else
	{
		elog(ERROR, "unrecognized node type: %d",
			 (int) nodeTag(setOp));
	}
}



/*****************************************************************************
 *			DEBUG SUPPORT
 *****************************************************************************/

#ifdef OPTIMIZER_DEBUG

static void
print_relids(Relids relids)
{
	Relids		tmprelids;
	int			x;
	bool		first = true;

	tmprelids = bms_copy(relids);
	while ((x = bms_first_member(tmprelids)) >= 0)
	{
		if (!first)
			printf(" ");
		printf("%d", x);
		first = false;
	}
	bms_free(tmprelids);
}

static void
print_restrictclauses(PlannerInfo *root, List *clauses)
{
	ListCell   *l;

	foreach(l, clauses)
	{
		RestrictInfo *c = lfirst(l);

		print_expr((Node *) c->clause, root->parse->rtable);
		if (lnext(l))
			printf(", ");
	}
}

static void
print_path(PlannerInfo *root, Path *path, int indent)
{
	const char *ptype;
	bool		join = false;
	Path	   *subpath = NULL;
	int			i;

	switch (nodeTag(path))
	{
		case T_Path:
			ptype = "SeqScan";
			break;
		case T_IndexPath:
			ptype = "IdxScan";
			break;
		case T_BitmapHeapPath:
			ptype = "BitmapHeapScan";
			break;
		case T_BitmapAppendOnlyPath:
			if (((BitmapAppendOnlyPath *) path)->isAORow)
				ptype = "BitmapAppendOnlyScan Row-oriented";
			else
				ptype = "BitmapAppendOnlyScan Column-oriented";
			break;
		case T_BitmapAndPath:
			ptype = "BitmapAndPath";
			break;
		case T_BitmapOrPath:
			ptype = "BitmapOrPath";
			break;
		case T_TidPath:
			ptype = "TidScan";
			break;
		case T_ForeignPath:
			ptype = "ForeignScan";
			break;
		case T_AppendPath:
			ptype = "Append";
			break;
		case T_MergeAppendPath:
			ptype = "MergeAppend";
			break;
		case T_ResultPath:
			ptype = "Result";
			subpath = ((ResultPath *) path)->subpath;
			break;
		case T_MaterialPath:
			ptype = "Material";
			subpath = ((MaterialPath *) path)->subpath;
			break;
		case T_UniquePath:
			ptype = "Unique";
			subpath = ((UniquePath *) path)->subpath;
			break;
		case T_NestPath:
			ptype = "NestLoop";
			join = true;
			break;
		case T_MergePath:
			ptype = "MergeJoin";
			join = true;
			break;
		case T_HashPath:
			ptype = "HashJoin";
			join = true;
			break;
		default:
			ptype = "???Path";
			break;
	}

	for (i = 0; i < indent; i++)
		printf("\t");
	printf("%s", ptype);

	if (path->parent)
	{
		printf("(");
		print_relids(path->parent->relids);
		printf(") rows=%.0f", path->parent->rows);
	}
	printf(" cost=%.2f..%.2f\n", path->startup_cost, path->total_cost);

	if (path->pathkeys)
	{
		for (i = 0; i < indent; i++)
			printf("\t");
		printf("  pathkeys: ");
		print_pathkeys(path->pathkeys, root->parse->rtable);
	}

	if (join)
	{
		JoinPath   *jp = (JoinPath *) path;

		for (i = 0; i < indent; i++)
			printf("\t");
		printf("  clauses: ");
		print_restrictclauses(root, jp->joinrestrictinfo);
		printf("\n");

		if (IsA(path, MergePath))
		{
			MergePath  *mp = (MergePath *) path;

			for (i = 0; i < indent; i++)
				printf("\t");
			printf("  sortouter=%d sortinner=%d materializeinner=%d\n",
				   ((mp->outersortkeys) ? 1 : 0),
				   ((mp->innersortkeys) ? 1 : 0),
				   ((mp->materialize_inner) ? 1 : 0));
		}

		print_path(root, jp->outerjoinpath, indent + 1);
		print_path(root, jp->innerjoinpath, indent + 1);
	}

	if (subpath)
		print_path(root, subpath, indent + 1);
}

void
debug_print_rel(PlannerInfo *root, RelOptInfo *rel)
{
	ListCell   *l;

	printf("RELOPTINFO (");
	print_relids(rel->relids);
	printf("): rows=%.0f width=%d\n", rel->rows, rel->width);

	if (rel->baserestrictinfo)
	{
		printf("\tbaserestrictinfo: ");
		print_restrictclauses(root, rel->baserestrictinfo);
		printf("\n");
	}

	if (rel->joininfo)
	{
		printf("\tjoininfo: ");
		print_restrictclauses(root, rel->joininfo);
		printf("\n");
	}

	printf("\tpath list:\n");
	foreach(l, rel->pathlist)
		print_path(root, lfirst(l), 1);
	printf("\n\tcheapest startup path:\n");
	print_path(root, rel->cheapest_startup_path, 1);
	printf("\n\tcheapest total path:\n");
	print_path(root, rel->cheapest_total_path, 1);
	printf("\n");
	fflush(stdout);
}

#endif   /* OPTIMIZER_DEBUG */<|MERGE_RESOLUTION|>--- conflicted
+++ resolved
@@ -370,24 +370,6 @@
 static void
 set_plain_rel_size(PlannerInfo *root, RelOptInfo *rel, RangeTblEntry *rte)
 {
-<<<<<<< HEAD
-=======
-	Path	   *seqpath = NULL;
-
-	/*
-	 * If we can prove we don't need to scan the rel via constraint exclusion,
-	 * set up a single dummy path for it.  We only need to check for regular
-	 * baserels; if it's an otherrel, CE was already checked in
-	 * set_append_rel_pathlist().
-	 */
-	if (rel->reloptkind == RELOPT_BASEREL &&
-		relation_excluded_by_constraints(root, rel, rte))
-	{
-		set_dummy_rel_pathlist(root, rel);
-		return;
-	}
-
->>>>>>> 4d29b4a7
 	/*
 	 * Test any partial indexes of rel for applicability.  We must do this
 	 * first since partial unique indexes can affect size estimates.
