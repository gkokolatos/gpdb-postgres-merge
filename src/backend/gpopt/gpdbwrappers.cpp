//---------------------------------------------------------------------------
//	Greenplum Database
//	Copyright (C) 2012 EMC Corp.
//
//	@filename:
//		gpdbwrappers.cpp
//
//	@doc:
//		Implementation of GPDB function wrappers. Note that we should never
// 		return directly from inside the PG_TRY() block, in order to restore
//		the long jump stack. That is why we save the return value of the GPDB
//		function to a local variable and return it after the PG_END_TRY().
//		./README file contains the sources (caches and catalog tables) of metadata
//		requested by the optimizer and retrieved using GPDB function wrappers. Any
//		change to optimizer's requested metadata should also be recorded in ./README file.
//
//
//	@test:
//
//
//---------------------------------------------------------------------------

#include "gpopt/utils/gpdbdefs.h"

#include "gpos/base.h"
#include "gpos/error/CException.h"
#include "gpos/error/CAutoExceptionStack.h"

#include "naucrates/exception.h"

#include "gpopt/gpdbwrappers.h"
#include "catalog/pg_collation.h"

#include "utils/ext_alloc.h"

#define GP_WRAP_START	\
	sigjmp_buf local_sigjmp_buf;	\
	{	\
		CAutoExceptionStack aes((void **) &PG_exception_stack, (void**) &error_context_stack);	\
		if (0 == sigsetjmp(local_sigjmp_buf, 0))	\
		{	\
			aes.SetLocalJmp(&local_sigjmp_buf)

#define GP_WRAP_END	\
		}	\
		else \
		{ \
			GPOS_RAISE(gpdxl::ExmaGPDB, gpdxl::ExmiGPDBError); \
		} \
	}	\

using namespace gpos;

bool
gpdb::BoolFromDatum
	(
	Datum d
	)
{
	GP_WRAP_START;
	{
		return DatumGetBool(d);
	}
	GP_WRAP_END;
	return false;
}

Datum
gpdb::DatumFromBool
	(
	bool b
	)
{
	GP_WRAP_START;
	{
		return BoolGetDatum(b);
	}
	GP_WRAP_END;
	return 0;
}

char
gpdb::CharFromDatum
	(
	Datum d
	)
{
	GP_WRAP_START;
	{
		return DatumGetChar(d);
	}
	GP_WRAP_END;
	return '\0';
}

Datum
gpdb::DatumFromChar
	(
	char c
	)
{
	GP_WRAP_START;
	{
		return CharGetDatum(c);
	}
	GP_WRAP_END;
	return 0;
}

int8
gpdb::Int8FromDatum
	(
	Datum d
	)
{
	GP_WRAP_START;
	{
		return DatumGetInt8(d);
	}
	GP_WRAP_END;
	return 0;
}

Datum
gpdb::DatumFromInt8
	(
	int8 i8
	)
{
	GP_WRAP_START;
	{
		return Int8GetDatum(i8);
	}
	GP_WRAP_END;
	return 0;
}

uint8
gpdb::Uint8FromDatum
	(
	Datum d
	)
{
	GP_WRAP_START;
	{
		return DatumGetUInt8(d);
	}
	GP_WRAP_END;
	return 0;
}

Datum
gpdb::DatumFromUint8
	(
	uint8 ui8
	)
{
	GP_WRAP_START;
	{
		return UInt8GetDatum(ui8);
	}
	GP_WRAP_END;
	return 0;
}

int16
gpdb::Int16FromDatum
	(
	Datum d
	)
{
	GP_WRAP_START;
	{
		return DatumGetInt16(d);
	}
	GP_WRAP_END;
	return 0;
}

Datum
gpdb::DatumFromInt16
	(
	int16 i16
	)
{
	GP_WRAP_START;
	{
		return Int16GetDatum(i16);
	}
	GP_WRAP_END;
	return 0;
}

uint16
gpdb::Uint16FromDatum
	(
	Datum d
	)
{
	GP_WRAP_START;
	{
		return DatumGetUInt16(d);
	}
	GP_WRAP_END;
	return 0;
}

Datum
gpdb::DatumFromUint16
	(
	uint16 ui16
	)
{
	GP_WRAP_START;
	{
		return UInt16GetDatum(ui16);
	}
	GP_WRAP_END;
	return 0;
}

int32
gpdb::Int32FromDatum
	(
	Datum d
	)
{
	GP_WRAP_START;
	{
		return DatumGetInt32(d);
	}
	GP_WRAP_END;
	return 0;
}

Datum
gpdb::DatumFromInt32
	(
	int32 i32
	)
{
	GP_WRAP_START;
	{
		return Int32GetDatum(i32);
	}
	GP_WRAP_END;
	return 0;
}

uint32
gpdb::lUint32FromDatum
	(
	Datum d
	)
{
	GP_WRAP_START;
	{
		return DatumGetUInt32(d);
	}
	GP_WRAP_END;
	return 0;
}

Datum
gpdb::DatumFromUint32
	(
	uint32 ui32
	)
{
	GP_WRAP_START;
	{
		return UInt32GetDatum(ui32);
	}
	GP_WRAP_END;
	return 0;
}

int64
gpdb::Int64FromDatum
	(
	Datum d
	)
{
	Datum d2 = d;
	GP_WRAP_START;
	{
		return DatumGetInt64(d2);
	}
	GP_WRAP_END;
	return 0;
}

Datum
gpdb::DatumFromInt64
	(
	int64 i64
	)
{
	int64 ii64 = i64;
	GP_WRAP_START;
	{
		return Int64GetDatum(ii64);
	}
	GP_WRAP_END;
	return 0;
}

uint64
gpdb::Uint64FromDatum
	(
	Datum d
	)
{
	GP_WRAP_START;
	{
		return DatumGetUInt64(d);
	}
	GP_WRAP_END;
	return 0;
}

Datum
gpdb::DatumFromUint64
	(
	uint64 ui64
	)
{
	GP_WRAP_START;
	{
		return UInt64GetDatum(ui64);
	}
	GP_WRAP_END;
	return 0;
}

Oid
gpdb::OidFromDatum
	(
	Datum d
	)
{
	GP_WRAP_START;
	{
		return DatumGetObjectId(d);
	}
	GP_WRAP_END;
	return 0;
}

void *
gpdb::PointerFromDatum
	(
	Datum d
	)
{
	GP_WRAP_START;
	{
		return DatumGetPointer(d);
	}
	GP_WRAP_END;
	return NULL;
}

float4
gpdb::Float4FromDatum
	(
	Datum d
	)
{
	GP_WRAP_START;
	{
		return DatumGetFloat4(d);
	}
	GP_WRAP_END;
	return 0;
}

float8
gpdb::Float8FromDatum
	(
	Datum d
	)
{
	GP_WRAP_START;
	{
		return DatumGetFloat8(d);
	}
	GP_WRAP_END;
	return 0;
}

Datum
gpdb::DatumFromPointer
	(
	const void *p
	)
{
	GP_WRAP_START;
	{
		return PointerGetDatum(p);
	}
	GP_WRAP_END;
	return 0;
}

bool
gpdb::AggregateExists
	(
	Oid oid
	)
{
	GP_WRAP_START;
	{
		return aggregate_exists(oid);
	}
	GP_WRAP_END;
	return false;
}

Bitmapset *
gpdb::BmsAddMember
	(
	Bitmapset *a,
	int x
	)
{
	GP_WRAP_START;
	{
		return bms_add_member(a, x);
	}
	GP_WRAP_END;
	return NULL;
}

void *
gpdb::CopyObject
	(
	void *from
	)
{
	GP_WRAP_START;
	{
		return copyObject(from);
	}
	GP_WRAP_END;
	return NULL;
}

Size
gpdb::DatumSize
	(
	Datum value,
	bool type_by_val,
	int iTypLen
	)
{
	GP_WRAP_START;
	{
		return datumGetSize(value, type_by_val, iTypLen);
	}
	GP_WRAP_END;
	return 0;
}

Node *
gpdb::MutateExpressionTree
	(
	Node *node,
	Node *(*mutator) (),
	void *context
	)
{
	GP_WRAP_START;
	{
		return expression_tree_mutator(node, mutator, context);
	}
	GP_WRAP_END;
	return NULL;
}

bool
gpdb::WalkExpressionTree
	(
	Node *node,
	bool (*walker) (),
	void *context
	)
{
	GP_WRAP_START;
	{
		return expression_tree_walker(node, walker, context);
	}
	GP_WRAP_END;
	return false;
}

Oid
gpdb::ExprType
	(
	Node *expr
	)
{
	GP_WRAP_START;
	{
		return exprType(expr);
	}
	GP_WRAP_END;
	return 0;
}

int32
gpdb::ExprTypeMod
	(
	Node *expr
	)
{
	GP_WRAP_START;
	{
		return exprTypmod(expr);
	}
	GP_WRAP_END;
	return 0;
}

Oid
gpdb::ExprCollation
	(
	Node *expr
	)
{
	GP_WRAP_START;
	{
		if (expr && IsA(expr, List))
		{
			// GPDB_91_MERGE_FIXME: collation
			List *exprlist = (List *) expr;
			ListCell   *lc;

			Oid collation = InvalidOid;
			foreach(lc, exprlist)
			{
				Node *expr = (Node *) lfirst(lc);
				if ((collation = exprCollation(expr)) != InvalidOid)
				{
					break;
				}
			}
			return collation;
		}
		else
		{
			return exprCollation(expr);
		}
	}
	GP_WRAP_END;
	return 0;
}

Oid
gpdb::TypeCollation
(
 Oid type
 )
{
	GP_WRAP_START;
	{
		Oid collation = InvalidOid;
		if (type_is_collatable(type))
		{
			collation = DEFAULT_COLLATION_OID;
		}
		return collation;
	}
	GP_WRAP_END;
	return 0;
}


List *
gpdb::ExtractNodesPlan
	(
	Plan *pl,
	int node_tag,
	bool descend_into_subqueries
	)
{
	GP_WRAP_START;
	{
		return extract_nodes_plan(pl, node_tag, descend_into_subqueries);
	}
	GP_WRAP_END;
	return NIL;
}

List *
gpdb::ExtractNodesExpression
	(
	Node *node,
	int node_tag,
	bool descend_into_subqueries
	)
{
	GP_WRAP_START;
	{
		return extract_nodes_expression(node, node_tag, descend_into_subqueries);
	}
	GP_WRAP_END;
	return NIL;
}

void
gpdb::FreeAttrStatsSlot
	(
	AttStatsSlot *sslot
	)
{
	GP_WRAP_START;
	{
		free_attstatsslot(sslot);
		return;
	}
	GP_WRAP_END;
}

bool
gpdb::FuncStrict
	(
	Oid funcid
	)
{
	GP_WRAP_START;
	{
		/* catalog tables: pg_proc */
		return func_strict(funcid);
	}
	GP_WRAP_END;
	return false;
}

char
gpdb::FuncStability
	(
	Oid funcid
	)
{
	GP_WRAP_START;
	{
		/* catalog tables: pg_proc */
		return func_volatile(funcid);
	}
	GP_WRAP_END;
	return '\0';
}

char
gpdb::FuncDataAccess
	(
	Oid funcid
	)
{
	GP_WRAP_START;
	{
		/* catalog tables: pg_proc */
		return func_data_access(funcid);
	}
	GP_WRAP_END;
	return '\0';
}

char
gpdb::FuncExecLocation
	(
	Oid funcid
	)
{
	GP_WRAP_START;
	{
		/* catalog tables: pg_proc */
		return func_exec_location(funcid);
	}
	GP_WRAP_END;
	return '\0';
}

bool
gpdb::FunctionExists
	(
	Oid oid
	)
{
	GP_WRAP_START;
	{
		/* catalog tables: pg_proc */
		return function_exists(oid);
	}
	GP_WRAP_END;
	return false;
}

Oid
gpdb::GetAggIntermediateResultType
	(
	Oid aggid
	)
{
	GP_WRAP_START;
	{
		/* catalog tables: pg_aggregate */
		return get_agg_transtype(aggid);
	}
	GP_WRAP_END;
	return 0;
}

Query *
gpdb::FlattenJoinAliasVar
	(
	Query *query,
	gpos::ULONG query_level
	)
{
	GP_WRAP_START;
	{
		return flatten_join_alias_var_optimizer(query, query_level);
	}
	GP_WRAP_END;

	return NULL;
}

bool
gpdb::IsOrderedAgg
	(
	Oid aggid
	)
{
	GP_WRAP_START;
	{
		/* catalog tables: pg_aggregate */
		return is_agg_ordered(aggid);
	}
	GP_WRAP_END;
	return false;
}

bool
gpdb::IsAggPartialCapable
	(
	Oid aggid
	)
{
	GP_WRAP_START;
	{
		/* catalog tables: pg_aggregate */
		return is_agg_partial_capable(aggid);
	}
	GP_WRAP_END;
	return false;
}

Oid
gpdb::GetAggregate
	(
	const char *agg,
	Oid type_oid
	)
{
	GP_WRAP_START;
	{
		/* catalog tables: pg_aggregate */
		return get_aggregate(agg, type_oid);
	}
	GP_WRAP_END;
	return 0;
}

Oid
gpdb::GetArrayType
	(
	Oid typid
	)
{
	GP_WRAP_START;
	{
		/* catalog tables: pg_type */
		return get_array_type(typid);
	}
	GP_WRAP_END;
	return 0;
}

bool
gpdb::GetAttrStatsSlot
	(
	AttStatsSlot *sslot,
	HeapTuple statstuple,
	int reqkind,
	Oid reqop,
	int flags
	)
{
	GP_WRAP_START;
	{
		return get_attstatsslot(sslot, statstuple, reqkind, reqop, flags);
	}
	GP_WRAP_END;
	return false;
}

HeapTuple
gpdb::GetAttStats
	(
	Oid relid,
	AttrNumber attnum
	)
{
	GP_WRAP_START;
	{
		/* catalog tables: pg_statistic */
		return get_att_stats(relid, attnum);
	}
	GP_WRAP_END;
	return NULL;
}

Oid
gpdb::GetCommutatorOp
	(
	Oid opno
	)
{
	GP_WRAP_START;
	{
		/* catalog tables: pg_operator */
		return get_commutator(opno);
	}
	GP_WRAP_END;
	return 0;
}

char *
gpdb::GetTriggerName
	(
	Oid triggerid
	)
{
	GP_WRAP_START;
	{
		/* catalog tables: pg_trigger */
		return get_trigger_name(triggerid);
	}
	GP_WRAP_END;
	return NULL;
}

Oid
gpdb::GetTriggerRelid
	(
	Oid triggerid
	)
{
	GP_WRAP_START;
	{
		/* catalog tables: pg_trigger */
		return get_trigger_relid(triggerid);
	}
	GP_WRAP_END;
	return 0;
}

Oid
gpdb::GetTriggerFuncid
	(
	Oid triggerid
	)
{
	GP_WRAP_START;
	{
		/* catalog tables: pg_trigger */
		return get_trigger_funcid(triggerid);
	}
	GP_WRAP_END;
	return 0;
}

int32
gpdb::GetTriggerType
	(
	Oid triggerid
	)
{
	GP_WRAP_START;
	{
		/* catalog tables: pg_trigger */
		return get_trigger_type(triggerid);
	}
	GP_WRAP_END;
	return 0;
}

bool
gpdb::IsTriggerEnabled
	(
	Oid triggerid
	)
{
	GP_WRAP_START;
	{
		/* catalog tables: pg_trigger */
		return trigger_enabled(triggerid);
	}
	GP_WRAP_END;
	return false;
}

bool
gpdb::TriggerExists
	(
	Oid oid
	)
{
	GP_WRAP_START;
	{
		/* catalog tables: pg_trigger */
		return trigger_exists(oid);
	}
	GP_WRAP_END;
	return false;
}

bool
gpdb::CheckConstraintExists
	(
	Oid check_constraint_oid
	)
{
	GP_WRAP_START;
	{
		/* catalog tables: pg_constraint */
		return check_constraint_exists(check_constraint_oid);
	}
	GP_WRAP_END;
	return false;
}

char *
gpdb::GetCheckConstraintName
	(
	Oid check_constraint_oid
	)
{
	GP_WRAP_START;
	{
		/* catalog tables: pg_constraint */
		return get_check_constraint_name(check_constraint_oid);
	}
	GP_WRAP_END;
	return NULL;
}

Oid
gpdb::GetCheckConstraintRelid
	(
	Oid check_constraint_oid
	)
{
	GP_WRAP_START;
	{
		/* catalog tables: pg_constraint */
		return get_check_constraint_relid(check_constraint_oid);
	}
	GP_WRAP_END;
	return 0;
}

Node *
gpdb::PnodeCheckConstraint
	(
	Oid check_constraint_oid
	)
{
	GP_WRAP_START;
	{
		/* catalog tables: pg_constraint */
		return get_check_constraint_expr_tree(check_constraint_oid);
	}
	GP_WRAP_END;
	return NULL;
}

List *
gpdb::GetCheckConstraintOids
	(
	Oid rel_oid
	)
{
	GP_WRAP_START;
	{
		/* catalog tables: pg_constraint */
		return get_check_constraint_oids(rel_oid);
	}
	GP_WRAP_END;
	return NULL;
}

Node *
gpdb::GetRelationPartContraints
	(
	Oid rel_oid,
	List **default_levels
	)
{
	GP_WRAP_START;
	{
		/* catalog tables: pg_partition, pg_partition_rule, pg_constraint */
		return get_relation_part_constraints(rel_oid, default_levels);
	}
	GP_WRAP_END;
	return NULL;
}

bool
gpdb::HasExternalPartition
	(
	Oid oid
	)
{
	GP_WRAP_START;
	{
		/* catalog tables: pg_partition, pg_partition_rule */
		return rel_has_external_partition(oid);
	}
	GP_WRAP_END;
	return false;
}


bool
gpdb::IsLeafPartition
	(
	Oid oid
	)
{
	GP_WRAP_START;
	{
		/* catalog tables: pg_partition, pg_partition_rule */
		return rel_is_leaf_partition(oid);
	}
	GP_WRAP_END;
	return false;
}

Oid
gpdb::GetRootPartition
	(
	Oid oid
	)
{
	GP_WRAP_START;
	{
		/* catalog tables: pg_partition, pg_partition_rule */
		return rel_partition_get_master(oid);
	}
	GP_WRAP_END;
	return InvalidOid;
}

bool
gpdb::GetCastFunc
	(
	Oid src_oid,
	Oid dest_oid,
	bool *is_binary_coercible,
	Oid *cast_fn_oid,
	CoercionPathType *pathtype
	)
{
	GP_WRAP_START;
	{
		/* catalog tables: pg_cast */
		return get_cast_func(src_oid, dest_oid, is_binary_coercible, cast_fn_oid, pathtype);
	}
	GP_WRAP_END;
	return false;
}

unsigned int
gpdb::GetComparisonType
	(
	Oid op_oid
	)
{
	GP_WRAP_START;
	{
		/* catalog tables: pg_amop */
		return get_comparison_type(op_oid);
	}
	GP_WRAP_END;
	return CmptOther;
}

Oid
gpdb::GetComparisonOperator
	(
	Oid left_oid,
	Oid right_oid,
	unsigned int cmpt
	)
{
	GP_WRAP_START;
	{
		/* catalog tables: pg_amop */
		return get_comparison_operator(left_oid, right_oid, (CmpType) cmpt);
	}
	GP_WRAP_END;
	return InvalidOid;
}

Oid
gpdb::GetEqualityOp
	(
	Oid type_oid
	)
{
	GP_WRAP_START;
	{
		/* catalog tables: pg_type */
		Oid eq_opr;

		get_sort_group_operators(type_oid,
					 false, true, false,
					 NULL, &eq_opr, NULL, NULL);

		return eq_opr;
	}
	GP_WRAP_END;
	return InvalidOid;
}

Oid
gpdb::GetEqualityOpForOrderingOp
	(
	Oid opno,
	bool *reverse
	)
{
	GP_WRAP_START;
	{
		/* catalog tables: pg_amop */
		return get_equality_op_for_ordering_op(opno, reverse);
	}
	GP_WRAP_END;
	return InvalidOid;
}

Oid
gpdb::GetOrderingOpForEqualityOp
(
	Oid opno,
	bool *reverse
	)
{
	GP_WRAP_START;
	{
		/* catalog tables: pg_amop */
		return get_ordering_op_for_equality_op(opno, reverse);
	}
	GP_WRAP_END;
	return InvalidOid;
}

char *
gpdb::GetFuncName
	(
	Oid funcid
	)
{
	GP_WRAP_START;
	{
		/* catalog tables: pg_proc */
		return get_func_name(funcid);
	}
	GP_WRAP_END;
	return NULL;
}

List *
gpdb::GetFuncOutputArgTypes
	(
	Oid funcid
	)
{
	GP_WRAP_START;
	{
		/* catalog tables: pg_proc */
		return get_func_output_arg_types(funcid);
	}
	GP_WRAP_END;
	return NIL;
}

List *
gpdb::GetFuncArgTypes
	(
	Oid funcid
	)
{
	GP_WRAP_START;
	{
		/* catalog tables: pg_proc */
		return get_func_arg_types(funcid);
	}
	GP_WRAP_END;
	return NIL;
}

bool
gpdb::GetFuncRetset
	(
	Oid funcid
	)
{
	GP_WRAP_START;
	{
		/* catalog tables: pg_proc */
		return get_func_retset(funcid);
	}
	GP_WRAP_END;
	return false;
}

Oid
gpdb::GetFuncRetType
	(
	Oid funcid
	)
{
	GP_WRAP_START;
	{
		/* catalog tables: pg_proc */
		return get_func_rettype(funcid);
	}
	GP_WRAP_END;
	return 0;
}

Oid
gpdb::GetInverseOp
	(
	Oid opno
	)
{
	GP_WRAP_START;
	{
		/* catalog tables: pg_operator */
		return get_negator(opno);
	}
	GP_WRAP_END;
	return 0;
}

RegProcedure
gpdb::GetOpFunc
	(
	Oid opno
	)
{
	GP_WRAP_START;
	{
		/* catalog tables: pg_operator */
		return get_opcode(opno);
	}
	GP_WRAP_END;
	return 0;
}

char *
gpdb::GetOpName
	(
	Oid opno
	)
{
	GP_WRAP_START;
	{
		/* catalog tables: pg_operator */
		return get_opname(opno);
	}
	GP_WRAP_END;
	return NULL;
}

List *
gpdb::GetPartitionAttrs
	(
	Oid oid
	)
{
	GP_WRAP_START;
	{
		// return unique partition level attributes
		/* catalog tables: pg_partition */
		return rel_partition_keys_ordered(oid);
	}
	GP_WRAP_END;
	return NIL;
}

void
gpdb::GetOrderedPartKeysAndKinds
	(
	Oid oid,
	List **pkeys,
	List **pkinds
	)
{
	GP_WRAP_START;
	{
		/* catalog tables: pg_partition */
		rel_partition_keys_kinds_ordered(oid, pkeys, pkinds);
	}
	GP_WRAP_END;
}

PartitionNode *
gpdb::GetParts
	(
	Oid relid,
	int16 level,
	Oid parent,
	bool inctemplate,
	bool includesubparts
	)
{
	GP_WRAP_START;
	{
		/* catalog tables: pg_partition, pg_partition_rule */
		return get_parts(relid, level, parent, inctemplate, includesubparts);
	}
	GP_WRAP_END;
	return NULL;
}

List *
gpdb::GetRelationKeys
	(
	Oid relid
	)
{
	GP_WRAP_START;
	{
		/* catalog tables: pg_constraint */
		return get_relation_keys(relid);
	}
	GP_WRAP_END;
	return NIL;
}

Oid
gpdb::GetTypeRelid
	(
	Oid typid
	)
{
	GP_WRAP_START;
	{
		/* catalog tables: pg_type */
		return get_typ_typrelid(typid);
	}
	GP_WRAP_END;
	return 0;
}

char *
gpdb::GetTypeName
	(
	Oid typid
	)
{
	GP_WRAP_START;
	{
		/* catalog tables: pg_type */
		return get_type_name(typid);
	}
	GP_WRAP_END;
	return NULL;
}

int
gpdb::GetGPSegmentCount(void)
{
	GP_WRAP_START;
	{
		return getgpsegmentCount();
	}
	GP_WRAP_END;
	return 0;
}

bool
gpdb::HeapAttIsNull
	(
	HeapTuple tup,
	int attno
	)
{
	GP_WRAP_START;
	{
		return heap_attisnull(tup, attno);
	}
	GP_WRAP_END;
	return false;
}

void
gpdb::FreeHeapTuple
	(
	HeapTuple htup
	)
{
	GP_WRAP_START;
	{
		heap_freetuple(htup);
		return;
	}
	GP_WRAP_END;
}

bool
gpdb::IndexExists
	(
	Oid oid
	)
{
	GP_WRAP_START;
	{
		/* catalog tables: pg_index */
		return index_exists(oid);
	}
	GP_WRAP_END;
	return false;
}

bool
gpdb::IsGreenplumDbHashable
	(
	Oid typid
	)
{
	GP_WRAP_START;
	{
		/* catalog tables: pg_type */
		return isGreenplumDbHashable(typid);
	}
	GP_WRAP_END;
	return false;
}

List *
gpdb::LAppend
	(
	List *list,
	void *datum
	)
{
	GP_WRAP_START;
	{
		return lappend(list, datum);
	}
	GP_WRAP_END;
	return NIL;
}

List *
gpdb::LAppendInt
	(
	List *list,
	int iDatum
	)
{
	GP_WRAP_START;
	{
		return lappend_int(list, iDatum);
	}
	GP_WRAP_END;
	return NIL;
}

List *
gpdb::LAppendOid
	(
	List *list,
	Oid datum
	)
{
	GP_WRAP_START;
	{
		return lappend_oid(list, datum);
	}
	GP_WRAP_END;
	return NIL;
}

List *
gpdb::LPrepend
	(
	void *datum,
	List *list
	)
{
	GP_WRAP_START;
	{
		return lcons(datum, list);
	}
	GP_WRAP_END;
	return NIL;
}

List *
gpdb::LPrependInt
	(
	int datum,
	List *list
	)
{
	GP_WRAP_START;
	{
		return lcons_int(datum, list);
	}
	GP_WRAP_END;
	return NIL;
}

List *
gpdb::LPrependOid
	(
	Oid datum,
	List *list
	)
{
	GP_WRAP_START;
	{
		return lcons_oid(datum, list);
	}
	GP_WRAP_END;
	return NIL;
}

List *
gpdb::ListConcat
	(
	List *list1,
	List *list2
	)
{
	GP_WRAP_START;
	{
		return list_concat(list1, list2);
	}
	GP_WRAP_END;
	return NIL;
}

List *
gpdb::ListCopy
	(
	List *list
	)
{
	GP_WRAP_START;
	{
		return list_copy(list);
	}
	GP_WRAP_END;
	return NIL;
}

ListCell *
gpdb::ListHead
	(
	List *l
	)
{
	GP_WRAP_START;
	{
		return list_head(l);
	}
	GP_WRAP_END;
	return NULL;
}

ListCell *
gpdb::ListTail
	(
	List *l
	)
{
	GP_WRAP_START;
	{
		return list_tail(l);
	}
	GP_WRAP_END;
	return NULL;
}

uint32
gpdb::ListLength
	(
	List *l
	)
{
	GP_WRAP_START;
	{
		return list_length(l);
	}
	GP_WRAP_END;
	return 0;
}

void *
gpdb::ListNth
	(
	List *list,
	int n
	)
{
	GP_WRAP_START;
	{
		return list_nth(list, n);
	}
	GP_WRAP_END;
	return NULL;
}

int
gpdb::ListNthInt
	(
	List *list,
	int n
	)
{
	GP_WRAP_START;
	{
		return list_nth_int(list, n);
	}
	GP_WRAP_END;
	return 0;
}

Oid
gpdb::ListNthOid
	(
	List *list,
	int n
	)
{
	GP_WRAP_START;
	{
		return list_nth_oid(list, n);
	}
	GP_WRAP_END;
	return 0;
}

bool
gpdb::ListMemberOid
	(
	List *list,
	Oid oid
	)
{
	GP_WRAP_START;
	{
		return list_member_oid(list, oid);
	}
	GP_WRAP_END;
	return false;
}

void
gpdb::ListFree
	(
	List *list
	)
{
	GP_WRAP_START;
	{
		list_free(list);
		return;
	}
	GP_WRAP_END;
}

void
gpdb::ListFreeDeep
	(
	List *list
	)
{
	GP_WRAP_START;
	{
		list_free_deep(list);
		return;
	}
	GP_WRAP_END;
}

bool
gpdb::IsMotionGather
	(
	const Motion *motion
	)
{
	GP_WRAP_START;
	{
		return isMotionGather(motion);
	}
	GP_WRAP_END;
	return false;
}

bool
gpdb::IsAppendOnlyPartitionTable
	(
	Oid root_oid
	)
{
	GP_WRAP_START;
	{
		return rel_has_appendonly_partition(root_oid);
	}
	GP_WRAP_END;
	return false;
}

bool
gpdb::IsMultilevelPartitionUniform
	(
	Oid root_oid
	)
{
	GP_WRAP_START;
	{
		/* catalog tables: pg_partition, pg_partition_rule, pg_constraint */
		return rel_partitioning_is_uniform(root_oid);
	}
	GP_WRAP_END;
	return false;
}

TypeCacheEntry *
gpdb::LookupTypeCache
	(
	Oid type_id,
	int flags
	)
{
	GP_WRAP_START;
	{
		/* catalog tables: pg_type, pg_operator, pg_opclass, pg_opfamily, pg_amop */
		return lookup_type_cache(type_id, flags);
	}
	GP_WRAP_END;
	return NULL;
}

Value *
gpdb::MakeStringValue
	(
	char *str
	)
{
	GP_WRAP_START;
	{
		return makeString(str);
	}
	GP_WRAP_END;
	return NULL;
}

Value *
gpdb::MakeIntegerValue
	(
	long i
	)
{
	GP_WRAP_START;
	{
		return makeInteger(i);
	}
	GP_WRAP_END;
	return NULL;
}

Node *
gpdb::MakeBoolConst
	(
	bool value,
	bool isnull
	)
{
	GP_WRAP_START;
	{
		return makeBoolConst(value, isnull);
	}
	GP_WRAP_END;
	return NULL;
}

Node *
gpdb::MakeNULLConst
	(
	Oid type_oid
	)
{
	GP_WRAP_START;
	{
		return (Node *) makeNullConst(type_oid, -1 /*consttypmod*/, InvalidOid);
	}
	GP_WRAP_END;
	return NULL;
}

Node *
gpdb::MakeSegmentFilterExpr(int segid)
{
	GP_WRAP_START;
	{
	  return (Node *) makeSegmentFilterExpr(segid);
	}
	GP_WRAP_END;
}

TargetEntry *
gpdb::MakeTargetEntry
	(
	Expr *expr,
	AttrNumber resno,
	char *resname,
	bool resjunk
	)
{
	GP_WRAP_START;
	{
		return makeTargetEntry(expr, resno, resname, resjunk);
	}
	GP_WRAP_END;
	return NULL;
}

Var *
gpdb::MakeVar
	(
	Index varno,
	AttrNumber varattno,
	Oid vartype,
	int32 vartypmod,
	Index varlevelsup
	)
{
	GP_WRAP_START;
	{
		// GPDB_91_MERGE_FIXME: collation
		Oid collation = TypeCollation(vartype);
		return makeVar(varno, varattno, vartype, vartypmod, collation, varlevelsup);
	}
	GP_WRAP_END;
	return NULL;
}

void *
gpdb::MemCtxtAllocZeroAligned
	(
	MemoryContext context,
	Size size
	)
{
	GP_WRAP_START;
	{
		return MemoryContextAllocZeroAligned(context, size);
	}
	GP_WRAP_END;
	return NULL;
}

void *
gpdb::MemCtxtAllocZero
	(
	MemoryContext context,
	Size size
	)
{
	GP_WRAP_START;
	{
		return MemoryContextAllocZero(context, size);
	}
	GP_WRAP_END;
	return NULL;
}

void *
gpdb::MemCtxtRealloc
	(
	void *pointer,
	Size size
	)
{
	GP_WRAP_START;
	{
		return repalloc(pointer, size);
	}
	GP_WRAP_END;
	return NULL;
}

char *
gpdb::MemCtxtStrdup
	(
	MemoryContext context,
	const char *string
	)
{
	GP_WRAP_START;
	{
		return MemoryContextStrdup(context, string);
	}
	GP_WRAP_END;
	return NULL;
}

// Helper function to throw an error with errcode, message and hint, like you
// would with ereport(...) in the backend. This could be extended for other
// fields, but this is all we need at the moment.
void
gpdb::GpdbEreportImpl
	(
	int xerrcode,
	int severitylevel,
	const char *xerrmsg,
	const char *xerrhint,
	const char *filename,
	int lineno,
	const char *funcname
	)
{
	GP_WRAP_START;
	{
		// We cannot use the ereport() macro here, because we want to pass on
		// the caller's filename and line number. This is essentially an
		// expanded version of ereport(). It will be caught by the
		// GP_WRAP_END, and propagated up as a C++ exception, to be
		// re-thrown as a Postgres error once we leave the C++ land.
		if (errstart(severitylevel, filename, lineno, funcname, TEXTDOMAIN))
			errfinish (errcode(xerrcode),
					   errmsg("%s", xerrmsg),
					   xerrhint ? errhint("%s", xerrhint) : 0);
	}
	GP_WRAP_END;
}

char *
gpdb::NodeToString
	(
	void *obj
	)
{
	GP_WRAP_START;
	{
		return nodeToString(obj);
	}
	GP_WRAP_END;
	return NULL;
}

Node *
gpdb::StringToNode
	(
	char *string
	)
{
	GP_WRAP_START;
	{
		return (Node*) stringToNode(string);
	}
	GP_WRAP_END;
	return NULL;
}


Node *
gpdb::GetTypeDefault
	(
	Oid typid
	)
{
	GP_WRAP_START;
	{
		/* catalog tables: pg_type */
		return get_typdefault(typid);
	}
	GP_WRAP_END;
	return NULL;
}


double
gpdb::NumericToDoubleNoOverflow
	(
	Numeric num
	)
{
	GP_WRAP_START;
	{
		return numeric_to_double_no_overflow(num);
	}
	GP_WRAP_END;
	return 0.0;
}

bool
gpdb::NumericIsNan
	(
	Numeric num
	)
{
	GP_WRAP_START;
	{
		return numeric_is_nan(num);
	}
	GP_WRAP_END;
	return false;
}

double
gpdb::ConvertTimeValueToScalar
	(
	Datum datum,
	Oid typid
	)
{
	bool failure = false;
	GP_WRAP_START;
	{
		return convert_timevalue_to_scalar(datum, typid, &failure);
	}
	GP_WRAP_END;
	return 0.0;
}

double
gpdb::ConvertNetworkToScalar
	(
	Datum datum,
	Oid typid
	)
{
	bool failure = false;
	GP_WRAP_START;
	{
		return convert_network_to_scalar(datum, typid, &failure);
	}
	GP_WRAP_END;
	return 0.0;
}

bool
gpdb::IsOpHashJoinable
	(
	Oid opno,
	Oid inputtype
	)
{
	GP_WRAP_START;
	{
		/* catalog tables: pg_operator */
		return op_hashjoinable(opno, inputtype);
	}
	GP_WRAP_END;
	return false;
}

bool
gpdb::IsOpStrict
	(
	Oid opno
	)
{
	GP_WRAP_START;
	{
		/* catalog tables: pg_operator, pg_proc */
		return op_strict(opno);
	}
	GP_WRAP_END;
	return false;
}

void
gpdb::GetOpInputTypes
	(
	Oid opno,
	Oid *lefttype,
	Oid *righttype
	)
{
	GP_WRAP_START;
	{
		/* catalog tables: pg_operator */
		op_input_types(opno, lefttype, righttype);
		return;
	}
	GP_WRAP_END;
}

bool
gpdb::OperatorExists
	(
	Oid oid
	)
{
	GP_WRAP_START;
	{
		/* catalog tables: pg_operator */
		return operator_exists(oid);
	}
	GP_WRAP_END;
	return false;
}

void *
gpdb::GPDBAlloc
	(
	Size size
	)
{
	GP_WRAP_START;
	{
		return palloc(size);
	}
	GP_WRAP_END;
	return NULL;
}

void
gpdb::GPDBFree
	(
	void *ptr
	)
{
	GP_WRAP_START;
	{
		pfree(ptr);
		return;
	}
	GP_WRAP_END;
}

bool
gpdb::WalkQueryOrExpressionTree
	(
	Node *node,
	bool (*walker) (),
	void *context,
	int flags
	)
{
	GP_WRAP_START;
	{
		return query_or_expression_tree_walker(node, walker, context, flags);
	}
	GP_WRAP_END;
	return false;
}

Node *
gpdb::MutateQueryOrExpressionTree
	(
	Node *node,
	Node *(*mutator) (),
	void *context,
	int flags
	)
{
	GP_WRAP_START;
	{
		return query_or_expression_tree_mutator(node, mutator, context, flags);
	}
	GP_WRAP_END;
	return NULL;
}

Query *
gpdb::MutateQueryTree
	(
	Query *query,
	Node *(*mutator) (),
	void *context,
	int flags
	)
{
	GP_WRAP_START;
	{
		return query_tree_mutator(query, mutator, context, flags);
	}
	GP_WRAP_END;
	return NULL;
}

List *
gpdb::MutateRangeTable
	(
	List *rtable,
	Node *(*mutator) (),
	void *context,
	int flags
	)
{
	GP_WRAP_START;
	{
		return range_table_mutator(rtable, mutator, context, flags);
	}
	GP_WRAP_END;
	return NIL;
}

bool
gpdb::RelPartIsRoot
	(
	Oid relid
	)
{
	GP_WRAP_START;
	{
		return PART_STATUS_ROOT == rel_part_status(relid);
	}
	GP_WRAP_END;
	return false;
}

bool
gpdb::RelPartIsInterior
	(
	Oid relid
	)
{
	GP_WRAP_START;
	{
		return PART_STATUS_INTERIOR == rel_part_status(relid);
	}
	GP_WRAP_END;
	return false;
}

bool
gpdb::RelPartIsNone
	(
	Oid relid
	)
{
	GP_WRAP_START;
	{
		return PART_STATUS_NONE == rel_part_status(relid);
	}
	GP_WRAP_END;
	return false;
}

bool
gpdb::HasSubclassSlow
	(
	Oid rel_oid
	)
{
	GP_WRAP_START;
	{
		/* catalog tables: pg_inherits */
		return has_subclass_slow(rel_oid);
	}
	GP_WRAP_END;
	return false;
}


bool
gpdb::HasParquetChildren
	(
	Oid rel_oid
	)
{
	GP_WRAP_START;
	{
		/* catalog tables: pg_inherits, pg_class */
		return has_parquet_children(rel_oid);
	}
	GP_WRAP_END;
	return false;
}

GpPolicy *
gpdb::GetDistributionPolicy
	(
	Relation rel
	)
{
    GP_WRAP_START;
    {
        /* catalog tables: pg_class */
    	return relation_policy(rel);
    }
    GP_WRAP_END;
    return NULL;
}

gpos::BOOL
gpdb::IsChildPartDistributionMismatched
	(
	Relation rel
	)
{
    GP_WRAP_START;
    {
    	/* catalog tables: pg_class, pg_inherits */
    	return child_distribution_mismatch(rel);
    }
    GP_WRAP_END;
    return false;
}

gpos::BOOL
gpdb::ChildPartHasTriggers
	(
	Oid oid,
	int trigger_type
	)
{
    GP_WRAP_START;
    {
		/* catalog tables: pg_inherits, pg_trigger */
    	return child_triggers(oid, trigger_type);
    }
    GP_WRAP_END;
    return false;
}

bool
gpdb::RelationExists
	(
	Oid oid
	)
{
	GP_WRAP_START;
	{
		/* catalog tables: pg_class */
		return relation_exists(oid);
	}
	GP_WRAP_END;
	return false;
}

void
gpdb::CdbEstimateRelationSize
	(
	RelOptInfo   *relOptInfo,
	Relation rel,
	int32 *attr_widths,
	BlockNumber *pages,
	double *tuples,
	double *allvisfrac
	)
{
	GP_WRAP_START;
	{
		cdb_estimate_rel_size(relOptInfo, rel, attr_widths, pages, tuples, allvisfrac);
		return;
	}
	GP_WRAP_END;
}

double
gpdb::CdbEstimatePartitionedNumTuples
	(
	Relation rel,
	bool *stats_missing_p
	)
{
	GP_WRAP_START;
	{
		return cdb_estimate_partitioned_numtuples(rel, stats_missing_p);
	}
	GP_WRAP_END;
}

void
gpdb::CloseRelation
	(
	Relation rel
	)
{
	GP_WRAP_START;
	{
		RelationClose(rel);
		return;
	}
	GP_WRAP_END;
}

List *
gpdb::GetRelationIndexes
	(
	Relation relation
	)
{
	GP_WRAP_START;
	{
		/* catalog tables: from relcache */
		return RelationGetIndexList(relation);
	}
	GP_WRAP_END;
	return NIL;
}

LogicalIndexes *
gpdb::GetLogicalPartIndexes
	(
	Oid oid
	)
{
	GP_WRAP_START;
	{
		/* catalog tables: pg_partition, pg_partition_rule, pg_index */
		return BuildLogicalIndexInfo(oid);
	}
	GP_WRAP_END;
	return NULL;
}

LogicalIndexInfo *
gpdb::GetLogicalIndexInfo
	(
	Oid root_oid,
	Oid index_oid
	)
{
	GP_WRAP_START;
	{
		/* catalog tables: pg_index */
		return logicalIndexInfoForIndexOid(root_oid, index_oid);
	}
	GP_WRAP_END;
	return NULL;
}

void
gpdb::BuildRelationTriggers
	(
	Relation rel
	)
{
	GP_WRAP_START;
	{
		/* catalog tables: pg_trigger */
		RelationBuildTriggers(rel);
		return;
	}
	GP_WRAP_END;
}

Relation
gpdb::GetRelation
	(
	Oid rel_oid
	)
{
	GP_WRAP_START;
	{
		/* catalog tables: relcache */
		return RelationIdGetRelation(rel_oid);
	}
	GP_WRAP_END;
	return NULL;
}

ExtTableEntry *
gpdb::GetExternalTableEntry
	(
	Oid rel_oid
	)
{
	GP_WRAP_START;
	{
		/* catalog tables: pg_exttable */
		return GetExtTableEntry(rel_oid);
	}
	GP_WRAP_END;
	return NULL;
}

List *
gpdb::GetExternalScanUriList
	(
	ExtTableEntry *ext,
	bool *ismasteronlyp
	)
{
	GP_WRAP_START;
	{
		return create_external_scan_uri_list(ext, ismasteronlyp);
	}
	GP_WRAP_END;
	return NULL;
}

TargetEntry *
gpdb::FindFirstMatchingMemberInTargetList
	(
	Node *node,
	List *targetlist
	)
{
	GP_WRAP_START;
	{
		return tlist_member(node, targetlist);
	}
	GP_WRAP_END;
	return NULL;
}

List *
gpdb::FindMatchingMembersInTargetList
	(
	Node *node,
	List *targetlist
	)
{
	GP_WRAP_START;
	{
		return tlist_members(node, targetlist);
	}
	GP_WRAP_END;

	return NIL;
}

bool
gpdb::Equals
	(
	void *p1,
	void *p2
	)
{
	GP_WRAP_START;
	{
		return equal(p1, p2);
	}
	GP_WRAP_END;
	return false;
}

bool
gpdb::TypeExists
	(
	Oid oid
	)
{
	GP_WRAP_START;
	{
		/* catalog tables: pg_type */
		return type_exists(oid);
	}
	GP_WRAP_END;
	return false;
}

bool
gpdb::IsCompositeType
	(
	Oid typid
	)
{
	GP_WRAP_START;
	{
		/* catalog tables: pg_type */
		return type_is_rowtype(typid);
	}
	GP_WRAP_END;
	return false;
}

int
gpdb::GetIntFromValue
	(
	Node *node
	)
{
	GP_WRAP_START;
	{
		return intVal(node);
	}
	GP_WRAP_END;
	return 0;
}

Uri *
gpdb::ParseExternalTableUri
	(
	const char *uri
	)
{
	GP_WRAP_START;
	{
		return ParseExternalTableUri(uri);
	}
	GP_WRAP_END;
	return NULL;
}

CdbComponentDatabases *
gpdb::GetComponentDatabases(void)
{
	GP_WRAP_START;
	{
		/* catalog tables: gp_segment_config */
		return cdbcomponent_getCdbComponents(true);
	}
	GP_WRAP_END;
	return NULL;
}

int
gpdb::StrCmpIgnoreCase
	(
	const char *s1,
	const char *s2
	)
{
	GP_WRAP_START;
	{
		return pg_strcasecmp(s1, s2);
	}
	GP_WRAP_END;
	return 0;
}

bool *
gpdb::ConstructRandomSegMap
	(
	int total_primaries,
	int total_to_skip
	)
{
	GP_WRAP_START;
	{
		return makeRandomSegMap(total_primaries, total_to_skip);
	}
	GP_WRAP_END;
	return NULL;
}

StringInfo
gpdb::MakeStringInfo(void)
{
	GP_WRAP_START;
	{
		return makeStringInfo();
	}
	GP_WRAP_END;
	return NULL;
}

void
gpdb::AppendStringInfo
	(
	StringInfo str,
	const char *str1,
	const char *str2
	)
{
	GP_WRAP_START;
	{
		appendStringInfo(str, "%s%s", str1, str2);
		return;
	}
	GP_WRAP_END;
}

int
gpdb::FindNodes
	(
	Node *node,
	List *nodeTags
	)
{
	GP_WRAP_START;
	{
		return find_nodes(node, nodeTags);
	}
	GP_WRAP_END;
	return -1;
}

int
gpdb::CheckCollation
	(
	Node *node
	)
{
	GP_WRAP_START;
	{
		return check_collation(node);
	}
	GP_WRAP_END;
	return -1;
}

Node *
gpdb::CoerceToCommonType
	(
	ParseState *pstate,
	Node *node,
	Oid target_type,
	const char *context
	)
{
	GP_WRAP_START;
	{
		/* catalog tables: pg_type, pg_cast */
		return coerce_to_common_type
					(
					pstate,
					node,
					target_type,
					context
					);
	}
	GP_WRAP_END;
	return NULL;
}

bool
gpdb::ResolvePolymorphicArgType
	(
	int numargs,
	Oid *argtypes,
	char *argmodes,
	FuncExpr *call_expr
	)
{
	GP_WRAP_START;
	{
		/* catalog tables: pg_proc */
		return resolve_polymorphic_argtypes(numargs, argtypes, argmodes, (Node *)call_expr);
	}
	GP_WRAP_END;
	return false;
}

// hash a list of const values with GPDB's hash function
int32 
gpdb::CdbHashConstList
	(
	List *constants,
	int num_segments
	)
{
	GP_WRAP_START;
	{
<<<<<<< HEAD
		CdbHash    *pcdbhash = makeCdbHash(num_segments, 0, NULL);

		cdbhashinit(pcdbhash);

		cdbhashnokey(pcdbhash);

		return cdbhashreduce(pcdbhash);
=======
		return cdbhash_const_list(constants, num_segments);
>>>>>>> d1df28c1
	}
	GP_WRAP_END;
	return 0;
}

unsigned int
gpdb::CdbHashRandomSeg
	(
	int num_segments
	)
{
	GP_WRAP_START;
	{
		return cdbhashrandomseg(num_segments);
	}
	GP_WRAP_END;
	return 0;
}

// check permissions on range table
void
gpdb::CheckRTPermissions
	(
	List *rtable
	)
{
	GP_WRAP_START;
	{
		ExecCheckRTPerms(rtable, true);
		return;
	}
	GP_WRAP_END;
}

// get index op family properties
void
gpdb::IndexOpProperties
	(
	Oid opno,
	Oid opfamily,
	int *strategy,
	Oid *subtype
	)
{
	GP_WRAP_START;
	{
		/* catalog tables: pg_amop */

		// Only the right type is returned to the caller, the left
		// type is simply ignored.
		Oid	lefttype;

		get_op_opfamily_properties(opno, opfamily, false, strategy, &lefttype, subtype);
		return;
	}
	GP_WRAP_END;
}

// get oids of opfamilies for the index keys
List *
gpdb::GetIndexOpFamilies
	(
	Oid index_oid
	)
{
	GP_WRAP_START;
	{
		/* catalog tables: pg_index */

		// We return the operator families of the index keys.
		return get_index_opfamilies(index_oid);
	}
	GP_WRAP_END;
	
	return NIL;
}

// get oids of families this operator belongs to
List *
gpdb::GetOpFamiliesForScOp
	(
	Oid opno
	)
{
	GP_WRAP_START;
	{
		/* catalog tables: pg_amop */

		// We return the operator families this operator
		// belongs to.
		return get_operator_opfamilies(opno);
	}
	GP_WRAP_END;
	
	return NIL;
}



// Evaluates 'expr' and returns the result as an Expr.
// Caller keeps ownership of 'expr' and takes ownership of the result
Expr *
gpdb::EvaluateExpr
	(
	Expr *expr,
	Oid result_type,
	int32 typmod
	)
{
	GP_WRAP_START;
	{
		// GPDB_91_MERGE_FIXME: collation
		return evaluate_expr(expr, result_type, typmod, InvalidOid);
	}
	GP_WRAP_END;
	return NULL;
}

// interpret the value of "With oids" option from a list of defelems
bool
gpdb::InterpretOidsOption
	(
	List *options,
	bool allowOids
	)
{
	GP_WRAP_START;
	{
		return interpretOidsOption(options, allowOids);
	}
	GP_WRAP_END;
	return false;
}

char *
gpdb::DefGetString
	(
	DefElem *defelem
	)
{
	GP_WRAP_START;
	{
		return defGetString(defelem);
	}
	GP_WRAP_END;
	return NULL;
}

Expr *
gpdb::TransformArrayConstToArrayExpr
	(
	Const *c
	)
{
	GP_WRAP_START;
	{
		return transform_array_Const_to_ArrayExpr(c);
	}
	GP_WRAP_END;
	return NULL;
}

Node *
gpdb::EvalConstExpressions
	(
	Node *node
	)
{
	GP_WRAP_START;
	{
		return eval_const_expressions(NULL, node);
	}
	GP_WRAP_END;
	return NULL;
}

SelectedParts *
gpdb::RunStaticPartitionSelection
	(
	PartitionSelector *ps
	)
{
	GP_WRAP_START;
	{
		return static_part_selection(ps);
	}
	GP_WRAP_END;
	return NULL;
}

FaultInjectorType_e
gpdb::InjectFaultInOptTasks
	(
	FaultInjectorIdentifier_e identifier
	)
{
	// use gpfaultinjector to activate
	// e.g. gpfaultinjector -f opt_task_allocate_string_buffer -y <fault_type> --seg_dbid 1
	// use 'reset' as <fault_type> to clear injected fault
	GP_WRAP_START;
	{
		return FaultInjector_InjectFaultIfSet(identifier, DDLNotSpecified, "", "");
	}
	GP_WRAP_END;
	return FaultInjectorTypeNotSpecified;
}

gpos::ULONG
gpdb::CountLeafPartTables
       (
       Oid rel_oid
       )
{
	GP_WRAP_START;
	{
		/* catalog tables: pg_partition, pg_partition_rules */
		return countLeafPartTables(rel_oid);
	}
	GP_WRAP_END;

	return 0;
}

/*
 * To detect changes to catalog tables that require resetting the Metadata
 * Cache, we use the normal PostgreSQL catalog cache invalidation mechanism.
 * We register a callback to a cache on all the catalog tables that contain
 * information that's contained in the ORCA metadata cache.

 * There is no fine-grained mechanism in the metadata cache for invalidating
 * individual entries ATM, so we just blow the whole cache whenever anything
 * changes. The callback simply increments a counter. Whenever we start
 * planning a query, we check the counter to see if it has changed since the
 * last planned query, and reset the whole cache if it has.
 *
 * To make sure we've covered all catalog tables that contain information
 * that's stored in the metadata cache, there are "catalog tables: xxx"
 * comments in all the calls to backend functions in this file. They indicate
 * which catalog tables each function uses. We conservatively assume that
 * anything fetched via the wrapper functions in this file can end up in the
 * metadata cache and hence need to have an invalidation callback registered.
 */
static bool mdcache_invalidation_counter_registered = false;
static int64 mdcache_invalidation_counter = 0;
static int64 last_mdcache_invalidation_counter = 0;

static void
mdsyscache_invalidation_counter_callback(Datum arg, int cacheid, uint32 hashvalue)
{
	mdcache_invalidation_counter++;
}

static void
mdrelcache_invalidation_counter_callback(Datum arg, Oid relid)
{
	mdcache_invalidation_counter++;
}

static void
register_mdcache_invalidation_callbacks(void)
{
	/* These are all the catalog tables that we care about. */
	int			metadata_caches[] = {
		AGGFNOID,			/* pg_aggregate */
		AMOPOPID,			/* pg_amop */
		CASTSOURCETARGET,	/* pg_cast */
		CONSTROID,			/* pg_constraint */
		OPEROID,			/* pg_operator */
		OPFAMILYOID,		/* pg_opfamily */
		PARTOID,			/* pg_partition */
		PARTRULEOID,		/* pg_partition_rule */
		STATRELATTINH,			/* pg_statistics */
		TYPEOID,			/* pg_type */
		PROCOID,			/* pg_proc */

		/*
		 * lookup_type_cache() will also access pg_opclass, via GetDefaultOpClass(),
		 * but there is no syscache for it. Postgres doesn't seem to worry about
		 * invalidating the type cache on updates to pg_opclass, so we don't
		 * worry about that either.
		 */
		/* pg_opclass */

		/*
		 * Information from the following catalogs are included in the
		 * relcache, and any updates will generate relcache invalidation
		 * event. We'll catch the relcache invalidation event and don't need
		 * to register a catcache callback for them.
		 */
		/* pg_class */
		/* pg_index */
		/* pg_trigger */

		/*
		 * pg_exttable is only updated when a new external table is dropped/created,
		 * which will trigger a relcache invalidation event.
		 */
		/* pg_exttable */

		/*
		 * XXX: no syscache on pg_inherits. Is that OK? For any partitioning
		 * changes, I think there will also be updates on pg_partition and/or
		 * pg_partition_rules.
		 */
		/* pg_inherits */

		/*
		 * We assume that gp_segment_config will not change on the fly in a way that
		 * would affect ORCA
		 */
		/* gp_segment_config */
	};
	unsigned int i;

	for (i = 0; i < lengthof(metadata_caches); i++)
	{
		CacheRegisterSyscacheCallback(metadata_caches[i],
									  &mdsyscache_invalidation_counter_callback,
									  (Datum) 0);
	}

	/* also register the relcache callback */
	CacheRegisterRelcacheCallback(&mdrelcache_invalidation_counter_callback,
								  (Datum) 0);
}

// Has there been any catalog changes since last call?
bool
gpdb::MDCacheNeedsReset
		(
			void
		)
{
	GP_WRAP_START;
	{
		if (!mdcache_invalidation_counter_registered)
		{
			register_mdcache_invalidation_callbacks();
			mdcache_invalidation_counter_registered = true;
		}
		if (last_mdcache_invalidation_counter == mdcache_invalidation_counter)
			return false;
		else
		{
			last_mdcache_invalidation_counter = mdcache_invalidation_counter;
			return true;
		}
	}
	GP_WRAP_END;

	return true;
}

// Functions for ORCA's memory consumption to be tracked by GPDB
void *
gpdb::OptimizerAlloc
		(
			size_t size
		)
{
	GP_WRAP_START;
	{
		return Ext_OptimizerAlloc(size);
	}
	GP_WRAP_END;

	return NULL;
}

void
gpdb::OptimizerFree
		(
			void *ptr
		)
{
	GP_WRAP_START;
	{
		Ext_OptimizerFree(ptr);
	}
	GP_WRAP_END;
}

// returns true if a query cancel is requested in GPDB
bool
gpdb::IsAbortRequested
	(
	void
	)
{
	// No GP_WRAP_START/END needed here. We just check these global flags,
	// it cannot throw an ereport().
	return (QueryCancelPending || ProcDiePending);
}

GpPolicy *
gpdb::MakeGpPolicy
		(
			GpPolicyType ptype,
			int nattrs,
			int numsegments
		)
{
	GP_WRAP_START;
	{
		/*
		 * FIXME_TABLE_EXPAND: it used by ORCA, help...
		 */
		return makeGpPolicy(ptype, nattrs, numsegments);
	}
	GP_WRAP_END;
}
// EOF<|MERGE_RESOLUTION|>--- conflicted
+++ resolved
@@ -2762,17 +2762,7 @@
 {
 	GP_WRAP_START;
 	{
-<<<<<<< HEAD
-		CdbHash    *pcdbhash = makeCdbHash(num_segments, 0, NULL);
-
-		cdbhashinit(pcdbhash);
-
-		cdbhashnokey(pcdbhash);
-
-		return cdbhashreduce(pcdbhash);
-=======
 		return cdbhash_const_list(constants, num_segments);
->>>>>>> d1df28c1
 	}
 	GP_WRAP_END;
 	return 0;
