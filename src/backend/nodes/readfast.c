--- conflicted
+++ resolved
@@ -2484,7 +2484,6 @@
 	READ_DONE();
 }
 
-<<<<<<< HEAD
 static AlterTableSpaceMoveStmt *
 _readAlterTableSpaceMoveStmt(void)
 {
@@ -2498,7 +2497,8 @@
 	READ_BOOL_FIELD(nowait);
 
 	READ_DONE();
-=======
+}
+
 static AlterTableSpaceOptionsStmt *
 _readAlterTableSpaceOptionsStmt(void)
 {
@@ -2509,8 +2509,6 @@
 	READ_BOOL_FIELD(isReset);
 
 	READ_DONE();
-
->>>>>>> ce76ab94
 }
 
 static DropTableSpaceStmt *
