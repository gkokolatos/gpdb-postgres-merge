/*-------------------------------------------------------------------------
 *
 * readfast.c
 *	  Binary Reader functions for Postgres tree nodes.
 *
 * Portions Copyright (c) 2005-2010, Greenplum inc
 * Portions Copyright (c) 2012-Present Pivotal Software, Inc.
 * Portions Copyright (c) 1996-2008, PostgreSQL Global Development Group
 * Portions Copyright (c) 1994, Regents of the University of California
 *
 * These routines must be exactly the inverse of the routines in
 * outfast.c.
 *
 * For most node types, these routines are identical to the text reader
 * functions, in readfuncs.c. To avoid code duplication and merge hazards
 * (readfast.c is a Greenplum addon), most read routines borrow the source
 * definition from readfuncs.c, we just compile it with different READ_*
 * macros.
 *
 * The way that works is that readfast.c defines all the necessary macros,
 * as well as COMPILING_BINARY_FUNCS, and then #includes readfuncs.c. For
 * those node types where the binary and text functions are different,
 * the function in readfuncs.c is put in a #ifndef COMPILING_BINARY_FUNCS
 * block, and readfast.c provides the binary version of the function.
 * outfast.c and outfuncs.c have a similar relationship.
 *
 *-------------------------------------------------------------------------
 */
#include "postgres.h"

#include <math.h>

#include "nodes/parsenodes.h"
#include "nodes/plannodes.h"
#include "nodes/readfuncs.h"
#include "nodes/relation.h"
#include "catalog/aocatalog.h"
#include "catalog/pg_class.h"
#include "catalog/heap.h"
#include "cdb/cdbgang.h"

static Bitmapset *bitmapsetRead(void);

/*
 * Macros to simplify reading of different kinds of fields.  Use these
 * wherever possible to reduce the chance for silly typos.
 */


#define READ_LOCALS(nodeTypeName) \
	nodeTypeName *local_node = makeNode(nodeTypeName)

/*
 * no difference between READ_LOCALS and READ_LOCALS_NO_FIELDS in readfast.c,
 * but define both for compatibility.
 */
#define READ_LOCALS_NO_FIELDS(nodeTypeName) \
	READ_LOCALS(nodeTypeName)

/* Allocate non-node variable */
#define ALLOCATE_LOCAL(local, typeName, size) \
	local = (typeName *)palloc0(sizeof(typeName) * size)

/* Read an integer field  */
#define READ_INT_FIELD(fldname) \
	memcpy(&local_node->fldname, read_str_ptr, sizeof(int));  read_str_ptr+=sizeof(int)

/* Read an int8 field  */
#define READ_INT8_FIELD(fldname) \
	memcpy(&local_node->fldname, read_str_ptr, sizeof(int8));  read_str_ptr+=sizeof(int8)

/* Read an int16 field  */
#define READ_INT16_FIELD(fldname) \
	memcpy(&local_node->fldname, read_str_ptr, sizeof(int16));  read_str_ptr+=sizeof(int16)

/* Read an unsigned integer field) */
#define READ_UINT_FIELD(fldname) \
	memcpy(&local_node->fldname, read_str_ptr, sizeof(int)); read_str_ptr+=sizeof(int)

/* Read an uint64 field) */
#define READ_UINT64_FIELD(fldname) \
	memcpy(&local_node->fldname, read_str_ptr, sizeof(uint64)); read_str_ptr+=sizeof(uint64)

/* Read an OID field (don't hard-wire assumption that OID is same as uint) */
#define READ_OID_FIELD(fldname) \
	memcpy(&local_node->fldname, read_str_ptr, sizeof(Oid)); read_str_ptr+=sizeof(Oid)

/* Read a long-integer field  */
#define READ_LONG_FIELD(fldname) \
	memcpy(&local_node->fldname, read_str_ptr, sizeof(long)); read_str_ptr+=sizeof(long)

/* Read a char field (ie, one ascii character) */
#define READ_CHAR_FIELD(fldname) \
	memcpy(&local_node->fldname, read_str_ptr, 1); read_str_ptr++

/* Read an enumerated-type field that was written as a short integer code */
#define READ_ENUM_FIELD(fldname, enumtype) \
	{ int16 ent; memcpy(&ent, read_str_ptr, sizeof(int16));  read_str_ptr+=sizeof(int16);local_node->fldname = (enumtype) ent; }

/* Read a float field */
#define READ_FLOAT_FIELD(fldname) \
	memcpy(&local_node->fldname, read_str_ptr, sizeof(double)); read_str_ptr+=sizeof(double)

/* Read a boolean field */
#define READ_BOOL_FIELD(fldname) \
	local_node->fldname = read_str_ptr[0] != 0;  Assert(read_str_ptr[0]==1 || read_str_ptr[0]==0); read_str_ptr++

/* Read a character-string field */
#define READ_STRING_FIELD(fldname) \
	{ int slen; char * nn = NULL; \
		memcpy(&slen, read_str_ptr, sizeof(int)); \
		read_str_ptr+=sizeof(int); \
		if (slen>0) { \
		    nn = palloc(slen+1); \
		    memcpy(nn,read_str_ptr,slen); \
		    read_str_ptr+=(slen); nn[slen]='\0'; \
		} \
		local_node->fldname = nn;  }

/* Read a parse location field (and throw away the value, per notes above) */
#define READ_LOCATION_FIELD(fldname) READ_INT_FIELD(fldname)

/* Read a Node field */
#define READ_NODE_FIELD(fldname) \
	local_node->fldname = readNodeBinary()

/* Read a bitmapset field */
#define READ_BITMAPSET_FIELD(fldname) \
	 local_node->fldname = bitmapsetRead()

/* Read in a binary field */
#define READ_BINARY_FIELD(fldname, sz) \
	memcpy(&local_node->fldname, read_str_ptr, (sz)); read_str_ptr += (sz)

/* Read a bytea field */
#define READ_BYTEA_FIELD(fldname) \
	local_node->fldname = (bytea *) DatumGetPointer(readDatum(false))

/* Read a dummy field */
#define READ_DUMMY_FIELD(fldname,fldvalue) \
	{ local_node->fldname = (0); /*read_str_ptr += sizeof(int*);*/ }

/* Routine exit */
#define READ_DONE() \
	return local_node

/* Read an integer array  */
#define READ_INT_ARRAY(fldname, count, Type) \
	if ( count > 0 ) \
	{ \
		int i; \
		local_node->fldname = (Type *)palloc(count * sizeof(Type)); \
		for(i = 0; i < count; i++) \
		{ \
			memcpy(&local_node->fldname[i], read_str_ptr, sizeof(Type)); read_str_ptr+=sizeof(Type); \
		} \
	}

/* Read a bool array  */
#define READ_BOOL_ARRAY(fldname, count) \
	if ( count > 0 ) \
	{ \
		int i; \
		local_node->fldname = (bool *) palloc(count * sizeof(bool)); \
		for(i = 0; i < count; i++) \
		{ \
			local_node->fldname[i] = *read_str_ptr ? true : false; \
			read_str_ptr++; \
		} \
	}

/* Read an Trasnaction ID array  */
#define READ_XID_ARRAY(fldname, count) \
	if ( count > 0 ) \
	{ \
		int i; \
		local_node->fldname = (TransactionId *)palloc(count * sizeof(TransactionId)); \
		for(i = 0; i < count; i++) \
		{ \
			memcpy(&local_node->fldname[i], read_str_ptr, sizeof(TransactionId)); read_str_ptr+=sizeof(TransactionId); \
		} \
	}



/* Read an Oid array  */
#define READ_OID_ARRAY(fldname, count) \
	if ( count > 0 ) \
	{ \
		int i; \
		local_node->fldname = (Oid *)palloc(count * sizeof(Oid)); \
		for(i = 0; i < count; i++) \
		{ \
			memcpy(&local_node->fldname[i], read_str_ptr, sizeof(Oid)); read_str_ptr+=sizeof(Oid); \
		} \
	}


static void *readNodeBinary(void);

static Datum readDatum(bool typbyval);

/*
 * Current position in the message that we are processing. We can keep
 * this in a global variable because readNodeFromBinaryString() is not
 * re-entrant. This is similar to the current position that pg_strtok()
 * keeps, used by the normal stringToNode() function.
 */
static const char *read_str_ptr;

/*
 * For most structs, we reuse the definitions from readfuncs.c. See comment
 * in readfuncs.c.
 */
#define COMPILING_BINARY_FUNCS
#include "readfuncs.c"

/*
 * For some structs, we have to provide a read functions because it differs
 * from the text version (or the text version doesn't exist at all).
 */

/*
 * _readQuery
 */
static Query *
_readQuery(void)
{
	READ_LOCALS(Query);

	READ_ENUM_FIELD(commandType, CmdType); Assert(local_node->commandType <= CMD_NOTHING);
	READ_ENUM_FIELD(querySource, QuerySource); 	Assert(local_node->querySource <= QSRC_PLANNER);
	READ_BOOL_FIELD(canSetTag);
	READ_NODE_FIELD(utilityStmt);
	READ_INT_FIELD(resultRelation);
	READ_BOOL_FIELD(hasAggs);
	READ_BOOL_FIELD(hasWindowFuncs);
	READ_BOOL_FIELD(hasSubLinks);
	READ_BOOL_FIELD(hasDynamicFunctions);
	READ_BOOL_FIELD(hasFuncsWithExecRestrictions);
	READ_BOOL_FIELD(hasDistinctOn);
	READ_BOOL_FIELD(hasRecursive);
	READ_BOOL_FIELD(hasModifyingCTE);
	READ_BOOL_FIELD(hasForUpdate);
	READ_BOOL_FIELD(hasRowSecurity);
	READ_NODE_FIELD(cteList);
	READ_NODE_FIELD(rtable);
	READ_NODE_FIELD(jointree);
	READ_NODE_FIELD(targetList);
	READ_NODE_FIELD(withCheckOptions);
	READ_NODE_FIELD(onConflict);
	READ_NODE_FIELD(returningList);
	READ_NODE_FIELD(groupClause);
	READ_NODE_FIELD(groupingSets);
	READ_NODE_FIELD(havingQual);
	READ_NODE_FIELD(windowClause);
	READ_NODE_FIELD(distinctClause);
	READ_NODE_FIELD(sortClause);
	READ_NODE_FIELD(scatterClause);
	READ_BOOL_FIELD(isTableValueSelect);
	READ_NODE_FIELD(limitOffset);
	READ_NODE_FIELD(limitCount);
	READ_NODE_FIELD(rowMarks);
	READ_NODE_FIELD(setOperations);
	READ_NODE_FIELD(constraintDeps);
	READ_BOOL_FIELD(parentStmtType);

	/* policy not serialized */

	READ_DONE();
}

/*
 * _readCurrentOfExpr
 */
static CurrentOfExpr *
_readCurrentOfExpr(void)
{
	READ_LOCALS(CurrentOfExpr);

	READ_UINT_FIELD(cvarno);
	READ_STRING_FIELD(cursor_name);
	READ_INT_FIELD(cursor_param);
	READ_OID_FIELD(target_relid);

	READ_DONE();
}

static DMLActionExpr *
_readDMLActionExpr(void)
{
	READ_LOCALS(DMLActionExpr);

	READ_DONE();
}

static PartSelectedExpr *
_readPartSelectedExpr(void)
{
	READ_LOCALS(PartSelectedExpr);

	READ_INT_FIELD(dynamicScanId);
	READ_OID_FIELD(partOid);

	READ_DONE();
}

static PartDefaultExpr *
_readPartDefaultExpr(void)
{
	READ_LOCALS(PartDefaultExpr);

	READ_INT_FIELD(level);

	READ_DONE();
}

static PartBoundExpr *
_readPartBoundExpr(void)
{
	READ_LOCALS(PartBoundExpr);

	READ_INT_FIELD(level);
	READ_OID_FIELD(boundType);
	READ_BOOL_FIELD(isLowerBound);

	READ_DONE();
}

static PartBoundInclusionExpr *
_readPartBoundInclusionExpr(void)
{
	READ_LOCALS(PartBoundInclusionExpr);

	READ_INT_FIELD(level);
	READ_BOOL_FIELD(isLowerBound);

	READ_DONE();
}

static PartBoundOpenExpr *
_readPartBoundOpenExpr(void)
{
	READ_LOCALS(PartBoundOpenExpr);

	READ_INT_FIELD(level);
	READ_BOOL_FIELD(isLowerBound);

	READ_DONE();
}

static PartListRuleExpr *
_readPartListRuleExpr(void)
{
	READ_LOCALS(PartListRuleExpr);

	READ_INT_FIELD(level);
	READ_OID_FIELD(resulttype);
	READ_OID_FIELD(elementtype);

	READ_DONE();
}

static PartListNullTestExpr *
_readPartListNullTestExpr(void)
{
	READ_LOCALS(PartListNullTestExpr);

	READ_INT_FIELD(level);
	READ_ENUM_FIELD(nulltesttype, NullTestType);

	READ_DONE();
}

/*
 *	Stuff from primnodes.h.
 */

static RangeVar *
_readRangeVar(void)
{
	READ_LOCALS(RangeVar);

	local_node->catalogname = NULL;		/* not currently saved in output
										 * format */

	READ_STRING_FIELD(catalogname);
	READ_STRING_FIELD(schemaname);
	READ_STRING_FIELD(relname);
	READ_ENUM_FIELD(inhOpt, InhOption); Assert(local_node->inhOpt <= INH_DEFAULT);
	READ_CHAR_FIELD(relpersistence);
	READ_NODE_FIELD(alias);
	READ_LOCATION_FIELD(location);

	READ_DONE();
}

/*
 * _readConst
 */
static Const *
_readConst(void)
{
	READ_LOCALS(Const);

	READ_OID_FIELD(consttype);
	READ_INT_FIELD(consttypmod);
	READ_OID_FIELD(constcollid);
	READ_INT_FIELD(constlen);
	READ_BOOL_FIELD(constbyval);
	READ_BOOL_FIELD(constisnull);
	READ_LOCATION_FIELD(location);

	if (local_node->constisnull)
		local_node->constvalue = 0;
	else
		local_node->constvalue = readDatum(local_node->constbyval);

	READ_DONE();
}

static ResTarget *
_readResTarget(void)
{
	READ_LOCALS(ResTarget);

	READ_STRING_FIELD(name);
	READ_NODE_FIELD(indirection);
	READ_NODE_FIELD(val);
	READ_LOCATION_FIELD(location);

	READ_DONE();
}

static MultiAssignRef *
_readMultiAssignRef(void)
{
	READ_LOCALS(MultiAssignRef);

	READ_NODE_FIELD(source);
	READ_INT_FIELD(colno);
	READ_INT_FIELD(ncolumns);

	READ_DONE();
}
/*
 * _readConstraint
 */
static Constraint *
_readConstraint(void)
{
	READ_LOCALS(Constraint);

	READ_STRING_FIELD(conname);			/* name, or NULL if unnamed */
	READ_BOOL_FIELD(deferrable);
	READ_BOOL_FIELD(initdeferred);
	READ_LOCATION_FIELD(location);

	READ_ENUM_FIELD(contype,ConstrType);
	Assert(local_node->contype <= CONSTR_ATTR_IMMEDIATE);

	switch (local_node->contype)
	{
		case CONSTR_PRIMARY:
		case CONSTR_UNIQUE:
			READ_NODE_FIELD(keys);
			READ_NODE_FIELD(options);
			READ_STRING_FIELD(indexspace);
			/* access_method and where_clause not currently used */
		break;

		case CONSTR_CHECK:
			/*
			 * GPDB: need dispatch skip_validation and is_no_inherit for statement like:
			 * ALTER DOMAIN things ADD CONSTRAINT meow CHECK (VALUE < 11) NOT VALID;
			 * ALTER TABLE constraint_rename_test ADD CONSTRAINT con2 CHECK NO INHERIT (b > 0);
			 */
			READ_BOOL_FIELD(skip_validation);
			READ_BOOL_FIELD(is_no_inherit);
		case CONSTR_DEFAULT:
			READ_NODE_FIELD(raw_expr);
			READ_STRING_FIELD(cooked_expr);
		break;

		case CONSTR_EXCLUSION:
			READ_NODE_FIELD(exclusions);
			READ_NODE_FIELD(options);
			READ_STRING_FIELD(indexspace);
			READ_STRING_FIELD(access_method);
			READ_NODE_FIELD(where_clause);
			break;

		case CONSTR_FOREIGN:
			READ_NODE_FIELD(pktable);
			READ_NODE_FIELD(fk_attrs);
			READ_NODE_FIELD(pk_attrs);
			READ_CHAR_FIELD(fk_matchtype);
			READ_CHAR_FIELD(fk_upd_action);
			READ_CHAR_FIELD(fk_del_action);
			READ_BOOL_FIELD(skip_validation);
			READ_BOOL_FIELD(initially_valid);
			READ_OID_FIELD(trig1Oid);
			READ_OID_FIELD(trig2Oid);
			READ_OID_FIELD(trig3Oid);
			READ_OID_FIELD(trig4Oid);
			break;

		case CONSTR_NULL:
		case CONSTR_NOTNULL:
		case CONSTR_ATTR_DEFERRABLE:
		case CONSTR_ATTR_NOT_DEFERRABLE:
		case CONSTR_ATTR_DEFERRED:
		case CONSTR_ATTR_IMMEDIATE:
		break;

		default:
			elog(WARNING,"Can't deserialize constraint %d",(int)local_node->contype);
			break;
	}

	READ_DONE();
}

static ReindexStmt *
_readReindexStmt(void)
{
	READ_LOCALS(ReindexStmt);

	READ_ENUM_FIELD(kind,ObjectType);
	READ_NODE_FIELD(relation);
	READ_STRING_FIELD(name);
	READ_OID_FIELD(relid);

	READ_DONE();
}

static DropStmt *
_readDropStmt(void)
{
	READ_LOCALS(DropStmt);

	READ_NODE_FIELD(objects);
	READ_NODE_FIELD(arguments);
	READ_ENUM_FIELD(removeType,ObjectType);
	READ_ENUM_FIELD(behavior, DropBehavior); Assert(local_node->behavior <= DROP_CASCADE);
	READ_BOOL_FIELD(missing_ok);
	READ_BOOL_FIELD(bAllowPartn);
	READ_BOOL_FIELD(concurrent);

	READ_DONE();
}

static DropOwnedStmt *
_readDropOwnedStmt(void)
{
	READ_LOCALS(DropOwnedStmt);

	READ_NODE_FIELD(roles);
	READ_ENUM_FIELD(behavior, DropBehavior);

	READ_DONE();
}

static ReassignOwnedStmt *
_readReassignOwnedStmt(void)
{
	READ_LOCALS(ReassignOwnedStmt);

	READ_NODE_FIELD(roles);
	READ_NODE_FIELD(newrole);

	READ_DONE();
}

static TruncateStmt *
_readTruncateStmt(void)
{
	READ_LOCALS(TruncateStmt);

	READ_NODE_FIELD(relations);
	READ_ENUM_FIELD(behavior, DropBehavior);
	Assert(local_node->behavior <= DROP_CASCADE);

	READ_DONE();
}

static AlterTableCmd *
_readAlterTableCmd(void)
{
	READ_LOCALS(AlterTableCmd);

	READ_ENUM_FIELD(subtype, AlterTableType);
	READ_STRING_FIELD(name);
	READ_NODE_FIELD(newowner);
	READ_NODE_FIELD(def);
	READ_NODE_FIELD(transform);
	READ_ENUM_FIELD(behavior, DropBehavior); Assert(local_node->behavior <= DROP_CASCADE);
	READ_BOOL_FIELD(part_expanded);
	READ_NODE_FIELD(partoids);
	READ_BOOL_FIELD(missing_ok);

	READ_DONE();
}

static SetDistributionCmd *
_readSetDistributionCmd(void)
{
	READ_LOCALS(SetDistributionCmd);

	READ_INT_FIELD(backendId);
	READ_NODE_FIELD(relids);

	READ_DONE();
}

static AlterPartitionCmd *
_readAlterPartitionCmd(void)
{
	READ_LOCALS(AlterPartitionCmd);

	READ_NODE_FIELD(partid);
	READ_NODE_FIELD(arg1);
	READ_NODE_FIELD(arg2);

	READ_DONE();
}

static AlterObjectSchemaStmt *
_readAlterObjectSchemaStmt(void)
{
	READ_LOCALS(AlterObjectSchemaStmt);

	READ_NODE_FIELD(relation);
	READ_NODE_FIELD(object);
	READ_NODE_FIELD(objarg);
	READ_STRING_FIELD(newschema);
	READ_BOOL_FIELD(missing_ok);
	READ_ENUM_FIELD(objectType,ObjectType); Assert(local_node->objectType <= OBJECT_VIEW);

	READ_DONE();
}

static AlterOwnerStmt *
_readAlterOwnerStmt(void)
{
	READ_LOCALS(AlterOwnerStmt);

	READ_ENUM_FIELD(objectType,ObjectType); Assert(local_node->objectType <= OBJECT_VIEW);
	READ_NODE_FIELD(relation);
	READ_NODE_FIELD(object);
	READ_NODE_FIELD(objarg);
	READ_NODE_FIELD(newowner);

	READ_DONE();
}

static SelectStmt *
_readSelectStmt(void)
{
	READ_LOCALS(SelectStmt);

	READ_NODE_FIELD(distinctClause);
	READ_NODE_FIELD(intoClause);
	READ_NODE_FIELD(targetList);
	READ_NODE_FIELD(fromClause);
	READ_NODE_FIELD(whereClause);
	READ_NODE_FIELD(groupClause);
	READ_NODE_FIELD(havingClause);
	READ_NODE_FIELD(windowClause);
	READ_NODE_FIELD(valuesLists);
	READ_NODE_FIELD(sortClause);
	READ_NODE_FIELD(scatterClause);
	READ_NODE_FIELD(limitOffset);
	READ_NODE_FIELD(limitCount);
	READ_NODE_FIELD(lockingClause);
	READ_NODE_FIELD(withClause);
	READ_ENUM_FIELD(op, SetOperation);
	READ_BOOL_FIELD(all);
	READ_NODE_FIELD(larg);
	READ_NODE_FIELD(rarg);
	READ_DONE();
}

static InsertStmt *
_readInsertStmt(void)
{
	READ_LOCALS(InsertStmt);

	READ_NODE_FIELD(relation);
	READ_NODE_FIELD(cols);
	READ_NODE_FIELD(selectStmt);
	READ_NODE_FIELD(returningList);
	READ_NODE_FIELD(withClause);
	READ_DONE();
}

static DeleteStmt *
_readDeleteStmt(void)
{
	READ_LOCALS(DeleteStmt);

	READ_NODE_FIELD(relation);
	READ_NODE_FIELD(usingClause);
	READ_NODE_FIELD(whereClause);
	READ_NODE_FIELD(returningList);
	READ_NODE_FIELD(withClause);
	READ_DONE();
}

static UpdateStmt *
_readUpdateStmt(void)
{
	READ_LOCALS(UpdateStmt);

	READ_NODE_FIELD(relation);
	READ_NODE_FIELD(targetList);
	READ_NODE_FIELD(whereClause);
	READ_NODE_FIELD(fromClause);
	READ_NODE_FIELD(returningList);
	READ_NODE_FIELD(withClause);
	READ_DONE();
}

static A_Const *
_readAConst(void)
{
	READ_LOCALS(A_Const);

	READ_ENUM_FIELD(val.type, NodeTag);

	switch (local_node->val.type)
	{
		case T_Integer:
			memcpy(&local_node->val.val.ival, read_str_ptr, sizeof(long)); read_str_ptr+=sizeof(long);
			break;
		case T_Float:
		case T_String:
		case T_BitString:
		{
			int slen; char * nn;
			memcpy(&slen, read_str_ptr, sizeof(int));
			read_str_ptr+=sizeof(int);
			nn = palloc(slen+1);
			memcpy(nn,read_str_ptr,slen);
			nn[slen] = '\0';
			local_node->val.val.str = nn; read_str_ptr+=slen;
		}
			break;
	 	case T_Null:
	 	default:
	 		break;
	}

    READ_LOCATION_FIELD(location);   /*CDB*/
	READ_DONE();
}

static A_Star *
_readA_Star(void)
{
	READ_LOCALS(A_Star);
	READ_DONE();
}


static A_Indices *
_readA_Indices(void)
{
	READ_LOCALS(A_Indices);
	READ_NODE_FIELD(lidx);
	READ_NODE_FIELD(uidx);
	READ_DONE();
}

static A_Indirection *
_readA_Indirection(void)
{
	READ_LOCALS(A_Indirection);
	READ_NODE_FIELD(arg);
	READ_NODE_FIELD(indirection);
	READ_DONE();
}

static RoleSpec *
_readRoleSpec(void)
{
	READ_LOCALS(RoleSpec);

	READ_ENUM_FIELD(roletype, RoleSpecType);
	READ_STRING_FIELD(rolename);
	READ_LOCATION_FIELD(location);

	READ_DONE();
}

static A_Expr *
_readAExpr(void)
{
	READ_LOCALS(A_Expr);

	READ_ENUM_FIELD(kind, A_Expr_Kind);

	Assert(local_node->kind <= AEXPR_PAREN);

	switch (local_node->kind)
	{
		case AEXPR_OP:

			READ_NODE_FIELD(name);
			break;
		case AEXPR_OP_ANY:

			READ_NODE_FIELD(name);

			break;
		case AEXPR_OP_ALL:

			READ_NODE_FIELD(name);

			break;
		case AEXPR_DISTINCT:

			READ_NODE_FIELD(name);
			break;
		case AEXPR_NULLIF:

			READ_NODE_FIELD(name);
			break;
		case AEXPR_OF:

			READ_NODE_FIELD(name);
			break;
		case AEXPR_IN:

			READ_NODE_FIELD(name);
			break;
		case AEXPR_LIKE:

			READ_NODE_FIELD(name);
			break;
		case AEXPR_ILIKE:

			READ_NODE_FIELD(name);
			break;
		case AEXPR_SIMILAR:

			READ_NODE_FIELD(name);
			break;
		case AEXPR_BETWEEN:

			READ_NODE_FIELD(name);
			break;
		case AEXPR_NOT_BETWEEN:

			READ_NODE_FIELD(name);
			break;
		case AEXPR_BETWEEN_SYM:

			READ_NODE_FIELD(name);
			break;
		case AEXPR_NOT_BETWEEN_SYM:

			READ_NODE_FIELD(name);
			break;
		case AEXPR_PAREN:

			READ_NODE_FIELD(name);
			break;
		default:
			elog(ERROR,"Unable to understand A_Expr node ");
			break;
	}

	READ_NODE_FIELD(lexpr);
	READ_NODE_FIELD(rexpr);
	READ_LOCATION_FIELD(location);

	READ_DONE();
}

/*
 * _readOpExpr
 */
static OpExpr *
_readOpExpr(void)
{
	READ_LOCALS(OpExpr);

	READ_OID_FIELD(opno);
	READ_OID_FIELD(opfuncid);

	/*
	 * The opfuncid is stored in the textual format primarily for debugging
	 * and documentation reasons.  We want to always read it as zero to force
	 * it to be re-looked-up in the pg_operator entry.	This ensures that
	 * stored rules don't have hidden dependencies on operators' functions.
	 * (We don't currently support an ALTER OPERATOR command, but might
	 * someday.)
	 */
/*	local_node->opfuncid = InvalidOid; */

	READ_OID_FIELD(opresulttype);
	READ_BOOL_FIELD(opretset);
	READ_OID_FIELD(opcollid);
	READ_OID_FIELD(inputcollid);
	READ_NODE_FIELD(args);
	READ_LOCATION_FIELD(location);

	READ_DONE();
}

/*
 * _readDistinctExpr
 */
static DistinctExpr *
_readDistinctExpr(void)
{
	READ_LOCALS(DistinctExpr);

	READ_OID_FIELD(opno);
	READ_OID_FIELD(opfuncid);

	READ_OID_FIELD(opresulttype);
	READ_BOOL_FIELD(opretset);
	READ_OID_FIELD(opcollid);
	READ_OID_FIELD(inputcollid);
	READ_NODE_FIELD(args);
	READ_LOCATION_FIELD(location);

	READ_DONE();
}

/*
 * _readScalarArrayOpExpr
 */
static ScalarArrayOpExpr *
_readScalarArrayOpExpr(void)
{
	READ_LOCALS(ScalarArrayOpExpr);

	READ_OID_FIELD(opno);
	READ_OID_FIELD(opfuncid);
	READ_BOOL_FIELD(useOr);
	READ_OID_FIELD(inputcollid);
	READ_NODE_FIELD(args);
	READ_LOCATION_FIELD(location);

	READ_DONE();
}

/*
 * _readBoolExpr
 */
static BoolExpr *
_readBoolExpr(void)
{
	READ_LOCALS(BoolExpr);

	READ_ENUM_FIELD(boolop, BoolExprType);

	READ_NODE_FIELD(args);
	READ_LOCATION_FIELD(location);

	READ_DONE();
}

/*
 * _readSubPlan
 */
static SubPlan *
_readSubPlan(void)
{
	READ_LOCALS(SubPlan);

    READ_INT_FIELD(qDispSliceId);   /*CDB*/
	READ_ENUM_FIELD(subLinkType, SubLinkType);
	READ_NODE_FIELD(testexpr);
	READ_NODE_FIELD(paramIds);
	READ_INT_FIELD(plan_id);
	READ_STRING_FIELD(plan_name);
	READ_OID_FIELD(firstColType);
	READ_INT_FIELD(firstColTypmod);
	READ_OID_FIELD(firstColCollation);
	READ_BOOL_FIELD(useHashTable);
	READ_BOOL_FIELD(unknownEqFalse);
	READ_BOOL_FIELD(is_initplan); /*CDB*/
	READ_BOOL_FIELD(is_multirow); /*CDB*/
	READ_NODE_FIELD(setParam);
	READ_NODE_FIELD(parParam);
	READ_NODE_FIELD(args);
	READ_NODE_FIELD(extParam);
	READ_FLOAT_FIELD(startup_cost);
	READ_FLOAT_FIELD(per_call_cost);
	READ_BOOL_FIELD(initPlanParallel); /*CDB*/

	READ_DONE();
}


/*
 * _readAlternativeSubPlan
 */
static AlternativeSubPlan *
_readAlternativeSubPlan(void)
{
	READ_LOCALS(AlternativeSubPlan);

	READ_NODE_FIELD(subplans);

	READ_DONE();
}

/*
 * _readNullIfExpr
 */
static NullIfExpr *
_readNullIfExpr(void)
{
	READ_LOCALS(NullIfExpr);

	READ_OID_FIELD(opno);
	READ_OID_FIELD(opfuncid);

	READ_OID_FIELD(opresulttype);
	READ_BOOL_FIELD(opretset);
	READ_OID_FIELD(opcollid);
	READ_OID_FIELD(inputcollid);
	READ_NODE_FIELD(args);
	READ_LOCATION_FIELD(location);

	READ_DONE();
}

/*
 * _readJoinExpr
 */
static JoinExpr *
_readJoinExpr(void)
{
	READ_LOCALS(JoinExpr);

	READ_ENUM_FIELD(jointype, JoinType);
	READ_BOOL_FIELD(isNatural);
	READ_NODE_FIELD(larg);
	READ_NODE_FIELD(rarg);
	READ_NODE_FIELD(usingClause);
	READ_NODE_FIELD(quals);
	READ_NODE_FIELD(alias);
	READ_INT_FIELD(rtindex);

	READ_DONE();
}

/*
 *	Stuff from parsenodes.h.
 */


/*
 * _readCollateClause
 */
static CollateClause *
_readCollateClause(void)
{
	READ_LOCALS(CollateClause);

	READ_NODE_FIELD(arg);
	READ_NODE_FIELD(collname);
	READ_INT_FIELD(location);

	READ_DONE();
}

/*
 * Greenplum Database additions for serialization support
 */
#include "nodes/plannodes.h"

static void readPlanInfo(Plan *local_node);
static void readScanInfo(Scan *local_node);
static void readJoinInfo(Join *local_node);


static CreateExtensionStmt *
_readCreateExtensionStmt(void)
{
	READ_LOCALS(CreateExtensionStmt);
	READ_STRING_FIELD(extname);
	READ_BOOL_FIELD(if_not_exists);
	READ_NODE_FIELD(options);
	READ_ENUM_FIELD(create_ext_state, CreateExtensionState);

	READ_DONE();
}

static void
_readCreateStmt_common(CreateStmt *local_node)
{
	READ_NODE_FIELD(relation);
	READ_NODE_FIELD(tableElts);
	READ_NODE_FIELD(inhRelations);
	READ_NODE_FIELD(inhOids);
	READ_INT_FIELD(parentOidCount);
	READ_NODE_FIELD(ofTypename);
	READ_NODE_FIELD(constraints);

	READ_NODE_FIELD(options);
	READ_ENUM_FIELD(oncommit,OnCommitAction);
	READ_STRING_FIELD(tablespacename);
	READ_BOOL_FIELD(if_not_exists);

	READ_NODE_FIELD(distributedBy);
	READ_CHAR_FIELD(relKind);
	READ_CHAR_FIELD(relStorage);
	/* postCreate - for analysis, QD only */
	/* deferredStmts - for analysis, QD only */
	READ_BOOL_FIELD(is_part_child);
	READ_BOOL_FIELD(is_part_parent);
	READ_BOOL_FIELD(is_add_part);
	READ_BOOL_FIELD(is_split_part);
	READ_OID_FIELD(ownerid);
	READ_BOOL_FIELD(buildAoBlkdir);
	READ_NODE_FIELD(attr_encodings);

	/*
	 * Some extra checks to make sure we didn't get lost
	 * during serialization/deserialization
	 */
	Assert(local_node->relKind == RELKIND_RELATION ||
		   local_node->relKind == RELKIND_INDEX ||
		   local_node->relKind == RELKIND_SEQUENCE ||
		   local_node->relKind == RELKIND_TOASTVALUE ||
		   local_node->relKind == RELKIND_VIEW ||
		   local_node->relKind == RELKIND_COMPOSITE_TYPE ||
		   local_node->relKind == RELKIND_FOREIGN_TABLE ||
		   local_node->relKind == RELKIND_UNCATALOGED ||
		   IsAppendonlyMetadataRelkind(local_node->relKind));
	Assert(local_node->oncommit <= ONCOMMIT_DROP);
}

static CreateStmt *
_readCreateStmt(void)
{
	READ_LOCALS(CreateStmt);

	_readCreateStmt_common(local_node);

	READ_DONE();
}

static CreateRangeStmt *
_readCreateRangeStmt(void)
{
	READ_LOCALS(CreateRangeStmt);

	READ_NODE_FIELD(typeName);
	READ_NODE_FIELD(params);

	READ_DONE();
}

static CreateForeignTableStmt *
_readCreateForeignTableStmt(void)
{
	READ_LOCALS(CreateForeignTableStmt);

	_readCreateStmt_common(&local_node->base);

	READ_STRING_FIELD(servername);
	READ_NODE_FIELD(options);

	READ_DONE();
}

static ColumnReferenceStorageDirective *
_readColumnReferenceStorageDirective(void)
{
	READ_LOCALS(ColumnReferenceStorageDirective);

	READ_STRING_FIELD(column);
	READ_BOOL_FIELD(deflt);
	READ_NODE_FIELD(encoding);

	READ_DONE();
}


static PartitionBy *
_readPartitionBy(void)
{
	READ_LOCALS(PartitionBy);

	READ_ENUM_FIELD(partType, PartitionByType);
	READ_NODE_FIELD(keys);
	READ_NODE_FIELD(keyopclass);
	READ_NODE_FIELD(subPart);
	READ_NODE_FIELD(partSpec);
	READ_INT_FIELD(partDepth);
	READ_INT_FIELD(partQuiet);
	READ_LOCATION_FIELD(location);

	READ_DONE();
}

static PartitionSpec *
_readPartitionSpec(void)
{
	READ_LOCALS(PartitionSpec);

	READ_NODE_FIELD(partElem);
	READ_NODE_FIELD(subSpec);
	READ_BOOL_FIELD(istemplate);
	READ_LOCATION_FIELD(location);
	READ_NODE_FIELD(enc_clauses);

	READ_DONE();
}

static PartitionElem *
_readPartitionElem(void)
{
	READ_LOCALS(PartitionElem);

	READ_STRING_FIELD(partName);
	READ_NODE_FIELD(boundSpec);
	READ_NODE_FIELD(subSpec);
	READ_BOOL_FIELD(isDefault);
	READ_NODE_FIELD(storeAttr);
	READ_INT_FIELD(partno);
	READ_LONG_FIELD(rrand);
	READ_NODE_FIELD(colencs);
	READ_LOCATION_FIELD(location);

	READ_DONE();
}

static PartitionRangeItem *
_readPartitionRangeItem(void)
{
	READ_LOCALS(PartitionRangeItem);

	READ_NODE_FIELD(partRangeVal);
	READ_ENUM_FIELD(partedge, PartitionEdgeBounding);
	READ_LOCATION_FIELD(location);

	READ_DONE();
}

static PartitionBoundSpec *
_readPartitionBoundSpec(void)
{
	READ_LOCALS(PartitionBoundSpec);

	READ_NODE_FIELD(partStart);
	READ_NODE_FIELD(partEnd);
	READ_NODE_FIELD(partEvery);
	READ_LOCATION_FIELD(location);

	READ_DONE();
}

static PartitionValuesSpec *
_readPartitionValuesSpec(void)
{
	READ_LOCALS(PartitionValuesSpec);

	READ_NODE_FIELD(partValues);
	READ_LOCATION_FIELD(location);

	READ_DONE();
}

static ExpandStmtSpec *
_readExpandStmtSpec(void)
{
	READ_LOCALS(ExpandStmtSpec);

	READ_OID_FIELD(backendId);

	READ_DONE();
}

static Partition *
_readPartition(void)
{
	READ_LOCALS(Partition);

	READ_OID_FIELD(partid);
	READ_OID_FIELD(parrelid);
	READ_CHAR_FIELD(parkind);
	READ_INT_FIELD(parlevel);
	READ_BOOL_FIELD(paristemplate);
	READ_BINARY_FIELD(parnatts, sizeof(int16));
	READ_INT_ARRAY(paratts, local_node->parnatts, int16);
	READ_OID_ARRAY(parclass, local_node->parnatts);

	READ_DONE();
}

static PartitionRule *
_readPartitionRule(void)
{
	READ_LOCALS(PartitionRule);

	READ_OID_FIELD(parruleid);
	READ_OID_FIELD(paroid);
	READ_OID_FIELD(parchildrelid);
	READ_OID_FIELD(parparentoid);
	READ_BOOL_FIELD(parisdefault);
	READ_STRING_FIELD(parname);
	READ_NODE_FIELD(parrangestart);
	READ_BOOL_FIELD(parrangestartincl);
	READ_NODE_FIELD(parrangeend);
	READ_BOOL_FIELD(parrangeendincl);
	READ_NODE_FIELD(parrangeevery);
	READ_NODE_FIELD(parlistvalues);
	READ_BINARY_FIELD(parruleord, sizeof(int16));
	READ_NODE_FIELD(parreloptions);
	READ_OID_FIELD(partemplatespaceId);
	READ_NODE_FIELD(children);

	READ_DONE();
}

static PartitionNode *
_readPartitionNode(void)
{
	READ_LOCALS(PartitionNode);

	READ_NODE_FIELD(part);
	READ_NODE_FIELD(default_part);
	READ_NODE_FIELD(rules);

	READ_DONE();
}

static CreateExternalStmt *
_readCreateExternalStmt(void)
{
	READ_LOCALS(CreateExternalStmt);

	READ_NODE_FIELD(relation);
	READ_NODE_FIELD(tableElts);
	READ_NODE_FIELD(exttypedesc);
	READ_STRING_FIELD(format);
	READ_NODE_FIELD(formatOpts);
	READ_BOOL_FIELD(isweb);
	READ_BOOL_FIELD(iswritable);
	READ_NODE_FIELD(sreh);
	READ_NODE_FIELD(extOptions);
	READ_NODE_FIELD(encoding);
	READ_NODE_FIELD(distributedBy);

	READ_DONE();
}

static AlterDomainStmt *
_readAlterDomainStmt(void)
{
	READ_LOCALS(AlterDomainStmt);

	READ_CHAR_FIELD(subtype);
	READ_NODE_FIELD(typeName);
	READ_STRING_FIELD(name);
	READ_NODE_FIELD(def);
	READ_ENUM_FIELD(behavior, DropBehavior); Assert(local_node->behavior <= DROP_CASCADE);
	READ_BOOL_FIELD(missing_ok);

	READ_DONE();
}

static AlterDefaultPrivilegesStmt *
_readAlterDefaultPrivilegesStmt(void)
{
	READ_LOCALS(AlterDefaultPrivilegesStmt);

	READ_NODE_FIELD(options);
	READ_NODE_FIELD(action);

	READ_DONE();
}

static DefineStmt *
_readDefineStmt(void)
{
	READ_LOCALS(DefineStmt);
	READ_ENUM_FIELD(kind, ObjectType); Assert(local_node->kind <= OBJECT_VIEW);
	READ_BOOL_FIELD(oldstyle);
	READ_NODE_FIELD(defnames);
	READ_NODE_FIELD(args);
	READ_NODE_FIELD(definition);
	READ_BOOL_FIELD(trusted);   /* CDB */

	READ_DONE();

}

static CopyStmt *
_readCopyStmt(void)
{
	READ_LOCALS(CopyStmt);

	READ_NODE_FIELD(relation);
	READ_NODE_FIELD(attlist);
	READ_BOOL_FIELD(is_from);
	READ_BOOL_FIELD(is_program);
	READ_BOOL_FIELD(skip_ext_partition);
	READ_STRING_FIELD(filename);
	READ_NODE_FIELD(options);
	READ_NODE_FIELD(sreh);
	READ_NODE_FIELD(partitions);
	READ_NODE_FIELD(ao_segnos);

	READ_DONE();

}

static GrantRoleStmt *
_readGrantRoleStmt(void)
{
	READ_LOCALS(GrantRoleStmt);
	READ_NODE_FIELD(granted_roles);
	READ_NODE_FIELD(grantee_roles);
	READ_BOOL_FIELD(is_grant);
	READ_BOOL_FIELD(admin_opt);
	READ_NODE_FIELD(grantor);
	READ_ENUM_FIELD(behavior, DropBehavior); Assert(local_node->behavior <= DROP_CASCADE);

	READ_DONE();
}

static PlannerParamItem *
_readPlannerParamItem(void)
{
	READ_LOCALS(PlannerParamItem);
	READ_NODE_FIELD(item);
	READ_INT_FIELD(paramId);

	READ_DONE();
}

/*
 * _readPlannedStmt
 */
static PlannedStmt *
_readPlannedStmt(void)
{
	READ_LOCALS(PlannedStmt);

	READ_ENUM_FIELD(commandType, CmdType);
	READ_ENUM_FIELD(planGen, PlanGenerator);
	READ_BOOL_FIELD(hasReturning);
	READ_BOOL_FIELD(hasModifyingCTE);
	READ_BOOL_FIELD(canSetTag);
	READ_BOOL_FIELD(transientPlan);
	READ_BOOL_FIELD(oneoffPlan);
	READ_BOOL_FIELD(simplyUpdatable);
	READ_NODE_FIELD(planTree);
	READ_NODE_FIELD(rtable);
	READ_NODE_FIELD(resultRelations);
	READ_NODE_FIELD(utilityStmt);
	READ_NODE_FIELD(subplans);
	READ_BITMAPSET_FIELD(rewindPlanIDs);

	READ_NODE_FIELD(result_partitions);
	READ_NODE_FIELD(result_aosegnos);
	READ_NODE_FIELD(queryPartOids);
	READ_NODE_FIELD(queryPartsMetadata);
	READ_NODE_FIELD(numSelectorsPerScanId);
	READ_NODE_FIELD(rowMarks);
	READ_NODE_FIELD(relationOids);
	/* invalItems not serialized in outfast.c */
	READ_INT_FIELD(nParamExec);
	READ_BOOL_FIELD(hasRowSecurity);
	READ_INT_FIELD(nMotionNodes);
	READ_INT_FIELD(nInitPlans);

	READ_NODE_FIELD(intoPolicy);

	READ_UINT64_FIELD(query_mem);
	READ_NODE_FIELD(intoClause);
	READ_NODE_FIELD(copyIntoClause);
	READ_INT8_FIELD(metricsQueryType);
	READ_DONE();
}

static QueryDispatchDesc *
_readQueryDispatchDesc(void)
{
	READ_LOCALS(QueryDispatchDesc);

	READ_STRING_FIELD(intoTableSpaceName);
	READ_NODE_FIELD(oidAssignments);
	READ_NODE_FIELD(sliceTable);
	READ_NODE_FIELD(cursorPositions);
	READ_BOOL_FIELD(useChangedAOOpts);
	READ_DONE();
}

static OidAssignment *
_readOidAssignment(void)
{
	READ_LOCALS(OidAssignment);

	READ_OID_FIELD(catalog);
	READ_STRING_FIELD(objname);
	READ_OID_FIELD(namespaceOid);
	READ_OID_FIELD(keyOid1);
	READ_OID_FIELD(keyOid2);
	READ_OID_FIELD(oid);
	READ_DONE();
}

/*
 * _readPlan
 */
static Plan *
_readPlan(void)
{
	READ_LOCALS(Plan);

	readPlanInfo(local_node);

	READ_DONE();
}

/*
 * _readResult
 */
static Result *
_readResult(void)
{
	READ_LOCALS(Result);

	readPlanInfo((Plan *)local_node);

	READ_NODE_FIELD(resconstantqual);

	READ_INT_FIELD(numHashFilterCols);
	READ_INT_ARRAY(hashFilterColIdx, local_node->numHashFilterCols, AttrNumber);
	READ_OID_ARRAY(hashFilterFuncs, local_node->numHashFilterCols);

	READ_DONE();
}

/*
 * _readRepeat
 */
static Repeat *
_readRepeat(void)
{
	READ_LOCALS(Repeat);

	readPlanInfo((Plan *)local_node);

	READ_NODE_FIELD(repeatCountExpr);
	READ_UINT64_FIELD(grouping);

	READ_DONE();
}

/*
 * _readAppend
 */
static Append *
_readAppend(void)
{
	READ_LOCALS(Append);

	readPlanInfo((Plan *)local_node);

	READ_NODE_FIELD(appendplans);

	READ_DONE();
}

/*
 * _readMergeAppend
 */
static MergeAppend *
_readMergeAppend(void)
{
	READ_LOCALS(MergeAppend);

	readPlanInfo((Plan *)local_node);

	READ_NODE_FIELD(mergeplans);
	READ_INT_FIELD(numCols);
	READ_INT_ARRAY(sortColIdx, local_node->numCols, AttrNumber);
	READ_OID_ARRAY(sortOperators, local_node->numCols);
	READ_OID_ARRAY(collations, local_node->numCols);
	READ_BOOL_ARRAY(nullsFirst, local_node->numCols);

	READ_DONE();
}

static Sequence *
_readSequence(void)
{
	READ_LOCALS(Sequence);
	readPlanInfo((Plan *)local_node);
	READ_NODE_FIELD(subplans);
	READ_DONE();
}

static RecursiveUnion *
_readRecursiveUnion(void)
{
	READ_LOCALS(RecursiveUnion);

	readPlanInfo((Plan *)local_node);

	READ_INT_FIELD(wtParam);
	READ_INT_FIELD(numCols);
	READ_INT_ARRAY(dupColIdx, local_node->numCols, AttrNumber);
	READ_OID_ARRAY(dupOperators, local_node->numCols);
	READ_LONG_FIELD(numGroups);

	READ_DONE();
}

/*
 * _readBitmapAnd, _readBitmapOr
 */
static BitmapAnd *
_readBitmapAnd(void)
{
	READ_LOCALS(BitmapAnd);

	readPlanInfo((Plan *)local_node);

	READ_NODE_FIELD(bitmapplans);

	READ_DONE();
}

static BitmapOr *
_readBitmapOr(void)
{
    READ_LOCALS(BitmapOr);

    readPlanInfo((Plan *)local_node);

    READ_NODE_FIELD(bitmapplans);

    READ_DONE();
}


/*
 * _readScan
 */
static Scan *
_readScan(void)
{
	READ_LOCALS(Scan);

	readScanInfo(local_node);

	READ_DONE();
}

/*
 * _readSeqScan
 */
static SeqScan *
_readSeqScan(void)
{
	READ_LOCALS(SeqScan);

	readScanInfo((Scan *)local_node);

	READ_DONE();
}

static DynamicSeqScan *
_readDynamicSeqScan(void)
{
	READ_LOCALS(DynamicSeqScan);

	readScanInfo((Scan *)local_node);
	READ_INT_FIELD(partIndex);
	READ_INT_FIELD(partIndexPrintable);

	READ_DONE();
}

/*
 * _readExternalScan
 */
static ExternalScan *
_readExternalScan(void)
{
	READ_LOCALS(ExternalScan);

	readScanInfo((Scan *)local_node);

	READ_NODE_FIELD(uriList);
	READ_STRING_FIELD(fmtOptString);
	READ_CHAR_FIELD(fmtType);
	READ_BOOL_FIELD(isMasterOnly);
	READ_INT_FIELD(rejLimit);
	READ_BOOL_FIELD(rejLimitInRows);
	READ_BOOL_FIELD(logErrors);
	READ_INT_FIELD(encoding);
	READ_INT_FIELD(scancounter);

	READ_DONE();
}

static ForeignScan *
_readForeignScan(void)
{
	READ_LOCALS(ForeignScan);

	readScanInfo((Scan *)local_node);

	READ_NODE_FIELD(fdw_exprs);
	READ_NODE_FIELD(fdw_private);
	READ_NODE_FIELD(fdw_private);
	READ_NODE_FIELD(fdw_scan_tlist);
	READ_BITMAPSET_FIELD(fs_relids);
	READ_DONE();
}

static LogicalIndexInfo *
readLogicalIndexInfo(void)
{
	LogicalIndexInfo *local_node = palloc(sizeof(LogicalIndexInfo));

	READ_OID_FIELD(logicalIndexOid);
	READ_INT_FIELD(nColumns);
	READ_INT_ARRAY(indexKeys, local_node->nColumns, AttrNumber);
	READ_NODE_FIELD(indPred);
	READ_NODE_FIELD(indExprs);
	READ_BOOL_FIELD(indIsUnique);
	READ_ENUM_FIELD(indType, LogicalIndexType);
	READ_NODE_FIELD(partCons);
	READ_NODE_FIELD(defaultLevels);

	/* No READ_DONE, this is "embedded" in other structs */

	return local_node;
}

static void
readIndexScanFields(IndexScan *local_node)
{
	readScanInfo((Scan *)local_node);

	READ_OID_FIELD(indexid);
	READ_NODE_FIELD(indexqual);
	READ_NODE_FIELD(indexqualorig);
	READ_NODE_FIELD(indexorderby);
	READ_NODE_FIELD(indexorderbyorig);
	READ_NODE_FIELD(indexorderbyops);
	READ_ENUM_FIELD(indexorderdir, ScanDirection);
}

static void
readIndexOnlyScanFields(IndexOnlyScan *local_node)
{
	readScanInfo((Scan *)local_node);

	READ_OID_FIELD(indexid);
	READ_NODE_FIELD(indexqual);
	READ_NODE_FIELD(indexorderby);
	READ_NODE_FIELD(indextlist);
	READ_ENUM_FIELD(indexorderdir, ScanDirection);
}

/*
 * _readIndexScan
 */
static IndexScan *
_readIndexScan(void)
{
	READ_LOCALS(IndexScan);

	readIndexScanFields(local_node);

	READ_DONE();
}

static IndexOnlyScan *
_readIndexOnlyScan(void)
{
	READ_LOCALS(IndexOnlyScan);

	readIndexOnlyScanFields(local_node);

	READ_DONE();
}

static DynamicIndexScan *
_readDynamicIndexScan(void)
{
	READ_LOCALS(DynamicIndexScan);

	/* DynamicIndexScan has some content from IndexScan. */
	readIndexScanFields(&local_node->indexscan);
	READ_INT_FIELD(partIndex);
	READ_INT_FIELD(partIndexPrintable);
	local_node->logicalIndexInfo = readLogicalIndexInfo();

	READ_DONE();
}

static void
readBitmapIndexScanFields(BitmapIndexScan *local_node)
{
	readScanInfo((Scan *)local_node);

	READ_OID_FIELD(indexid);
	READ_NODE_FIELD(indexqual);
	READ_NODE_FIELD(indexqualorig);
}

static BitmapIndexScan *
_readBitmapIndexScan(void)
{
	READ_LOCALS(BitmapIndexScan);

	readBitmapIndexScanFields(local_node);

	READ_DONE();
}

static DynamicBitmapIndexScan *
_readDynamicBitmapIndexScan(void)
{
	READ_LOCALS(DynamicBitmapIndexScan);

	/* DynamicBitmapIndexScan has some content from BitmapIndexScan. */
	readBitmapIndexScanFields(&local_node->biscan);
	READ_INT_FIELD(partIndex);
	READ_INT_FIELD(partIndexPrintable);
	local_node->logicalIndexInfo = readLogicalIndexInfo();

	READ_DONE();
}

static void
readBitmapHeapScanFields(BitmapHeapScan *local_node)
{
	readScanInfo((Scan *) local_node);

	READ_NODE_FIELD(bitmapqualorig);
}

static BitmapHeapScan *
_readBitmapHeapScan(void)
{
	READ_LOCALS(BitmapHeapScan);

	readBitmapHeapScanFields(local_node);

	READ_DONE();
}

static DynamicBitmapHeapScan *
_readDynamicBitmapHeapScan(void)
{
	READ_LOCALS(DynamicBitmapHeapScan);

	/* DynamicBitmapHeapScan has some content from BitmapHeapScan. */
	readBitmapHeapScanFields(&local_node->bitmapheapscan);
	READ_INT_FIELD(partIndex);
	READ_INT_FIELD(partIndexPrintable);

	READ_DONE();
}

static WorkTableScan *
_readWorkTableScan(void)
{
	READ_LOCALS(WorkTableScan);

	readScanInfo((Scan *)local_node);

	READ_INT_FIELD(wtParam);

	READ_DONE();
}

static CustomScan *
_readCustomScan(void)
{
	READ_LOCALS(CustomScan);

	readScanInfo((Scan *)local_node);

	READ_UINT_FIELD(flags);
	READ_NODE_FIELD(custom_plans);
	READ_NODE_FIELD(custom_exprs);
	READ_NODE_FIELD(custom_private);
	READ_NODE_FIELD(custom_scan_tlist);
	READ_BITMAPSET_FIELD(custom_relids);

	READ_DONE();
}

static SampleScan *
_readSampleScan(void)
{
	READ_LOCALS(SampleScan);

	readScanInfo((Scan *)local_node);

	READ_DONE();
}

/*
 * _readTidScan
 */
static TidScan *
_readTidScan(void)
{
	READ_LOCALS(TidScan);

	readScanInfo((Scan *)local_node);

	READ_NODE_FIELD(tidquals);

	READ_DONE();
}

/*
 * _readSubqueryScan
 */
static SubqueryScan *
_readSubqueryScan(void)
{
	READ_LOCALS(SubqueryScan);

	readScanInfo((Scan *)local_node);

	READ_NODE_FIELD(subplan);

	READ_DONE();
}

/*
 * _readFunctionScan
 */
static FunctionScan *
_readFunctionScan(void)
{
	READ_LOCALS(FunctionScan);

	readScanInfo((Scan *)local_node);

	READ_NODE_FIELD(functions);
	READ_BOOL_FIELD(funcordinality);

	READ_DONE();
}

/*
 * _readTableFunctionScan
 */
static TableFunctionScan *
_readTableFunctionScan(void)
{
	READ_LOCALS(TableFunctionScan);

	readScanInfo((Scan *)local_node);

	READ_NODE_FIELD(function);

	READ_DONE();
}

/*
 * _readValuesScan
 */
static ValuesScan *
_readValuesScan(void)
{
	READ_LOCALS(ValuesScan);

	readScanInfo((Scan *)local_node);

	READ_NODE_FIELD(values_lists);

	READ_DONE();
}

/*
 * _readJoin
 */
static Join *
_readJoin(void)
{
	READ_LOCALS(Join);

	readJoinInfo((Join *)local_node);

	READ_DONE();
}

/*
 * _readNestLoop
 */
static NestLoop *
_readNestLoop(void)
{
	READ_LOCALS(NestLoop);

	readJoinInfo((Join *)local_node);

	READ_NODE_FIELD(nestParams);

	READ_BOOL_FIELD(shared_outer);
	READ_BOOL_FIELD(singleton_outer); /*CDB-OLAP*/

    READ_DONE();
}

/*
 * _readMergeJoin
 */
static MergeJoin *
_readMergeJoin(void)
{
	int		numCols;
	READ_LOCALS(MergeJoin);

	readJoinInfo((Join *)local_node);

	READ_NODE_FIELD(mergeclauses);
	numCols = list_length(local_node->mergeclauses);
	READ_OID_ARRAY(mergeFamilies, numCols);
	READ_OID_ARRAY(mergeCollations, numCols);
	READ_INT_ARRAY(mergeStrategies, numCols, int);
	READ_BOOL_ARRAY(mergeNullsFirst, numCols);
	READ_BOOL_FIELD(unique_outer);

	READ_DONE();
}

/*
 * _readHashJoin
 */
static HashJoin *
_readHashJoin(void)
{
	READ_LOCALS(HashJoin);

	readJoinInfo((Join *)local_node);

	READ_NODE_FIELD(hashclauses);
	READ_NODE_FIELD(hashqualclauses);

	READ_DONE();
}

/*
 * _readAgg
 */
static Agg *
_readAgg(void)
{
	READ_LOCALS(Agg);

	readPlanInfo((Plan *)local_node);

	READ_ENUM_FIELD(aggstrategy, AggStrategy);
	READ_INT_FIELD(numCols);
	READ_INT_ARRAY(grpColIdx, local_node->numCols, AttrNumber);
	READ_OID_ARRAY(grpOperators, local_node->numCols);
	READ_LONG_FIELD(numGroups);
	READ_NODE_FIELD(groupingSets);
	READ_NODE_FIELD(chain);
	READ_BOOL_FIELD(streaming);

	READ_DONE();
}

/*
 * _readWindowAgg
 */
static WindowAgg *
_readWindowAgg(void)
{
	READ_LOCALS(WindowAgg);

	readPlanInfo((Plan *)local_node);

	READ_UINT_FIELD(winref);
	READ_INT_FIELD(partNumCols);
	READ_INT_ARRAY(partColIdx, local_node->partNumCols, AttrNumber);
	READ_OID_ARRAY(partOperators, local_node->partNumCols);

	READ_INT_FIELD(ordNumCols);
	READ_INT_ARRAY(ordColIdx, local_node->ordNumCols, AttrNumber);
	READ_OID_ARRAY(ordOperators, local_node->ordNumCols);
	READ_INT_FIELD(firstOrderCol);
	READ_OID_FIELD(firstOrderCmpOperator);
	READ_BOOL_FIELD(firstOrderNullsFirst);
	READ_INT_FIELD(frameOptions);
	READ_NODE_FIELD(startOffset);
	READ_NODE_FIELD(endOffset);

	READ_DONE();
}

/*
 * _readMaterial
 */
static Material *
_readMaterial(void)
{
	READ_LOCALS(Material);

	READ_BOOL_FIELD(cdb_strict);
	READ_BOOL_FIELD(cdb_shield_child_from_rescans);

	READ_ENUM_FIELD(share_type, ShareType);
	READ_INT_FIELD(share_id);
	READ_INT_FIELD(driver_slice);
	READ_INT_FIELD(nsharer);
	READ_INT_FIELD(nsharer_xslice);

    readPlanInfo((Plan *)local_node);

	READ_DONE();
}

/*
 * _readShareInputScan
 */
static ShareInputScan *
_readShareInputScan(void)
{
	READ_LOCALS(ShareInputScan);

	READ_ENUM_FIELD(share_type, ShareType);
	READ_INT_FIELD(share_id);
	READ_INT_FIELD(driver_slice);

	readPlanInfo((Plan *)local_node);

	READ_DONE();
}


/*
 * _readSort
 */
static Sort *
_readSort(void)
{

	READ_LOCALS(Sort);

	readPlanInfo((Plan *)local_node);

	READ_INT_FIELD(numCols);
	READ_INT_ARRAY(sortColIdx, local_node->numCols, AttrNumber);
	READ_OID_ARRAY(sortOperators, local_node->numCols);
	READ_OID_ARRAY(collations, local_node->numCols);
	READ_BOOL_ARRAY(nullsFirst, local_node->numCols);

    /* CDB */
	READ_BOOL_FIELD(noduplicates);

	READ_ENUM_FIELD(share_type, ShareType);
	READ_INT_FIELD(share_id);
	READ_INT_FIELD(driver_slice);
	READ_INT_FIELD(nsharer);
	READ_INT_FIELD(nsharer_xslice);

	READ_DONE();
}

/*
 * _readUnique
 */
static Unique *
_readUnique(void)
{
	READ_LOCALS(Unique);

	readPlanInfo((Plan *)local_node);

	READ_INT_FIELD(numCols);
	READ_INT_ARRAY(uniqColIdx, local_node->numCols, AttrNumber);
	READ_OID_ARRAY(uniqOperators, local_node->numCols);

	READ_DONE();
}

/*
 * _readSetOp
 */
static SetOp *
_readSetOp(void)
{
	READ_LOCALS(SetOp);

	readPlanInfo((Plan *)local_node);

	READ_ENUM_FIELD(cmd, SetOpCmd);
	READ_ENUM_FIELD(strategy, SetOpStrategy);
	READ_INT_FIELD(numCols);
	READ_INT_ARRAY(dupColIdx, local_node->numCols, AttrNumber);
	READ_OID_ARRAY(dupOperators, local_node->numCols);

	READ_INT_FIELD(flagColIdx);
	READ_INT_FIELD(firstFlag);
	READ_LONG_FIELD(numGroups);

	READ_DONE();
}

/*
 * _readLimit
 */
static Limit *
_readLimit(void)
{
	READ_LOCALS(Limit);

	readPlanInfo((Plan *)local_node);

	READ_NODE_FIELD(limitOffset);
	READ_NODE_FIELD(limitCount);

	READ_DONE();
}

/*
 * _readNestLoopParam
 */
static NestLoopParam *
_readNestLoopParam(void)
{
	READ_LOCALS(NestLoopParam);

	READ_INT_FIELD(paramno);
	READ_NODE_FIELD(paramval);

	READ_DONE();
}

/*
 * _readPlanRowMark
 */
static PlanRowMark *
_readPlanRowMark(void)
{
	READ_LOCALS(PlanRowMark);

	READ_UINT_FIELD(rti);
	READ_UINT_FIELD(prti);
	READ_UINT_FIELD(rowmarkId);
	READ_ENUM_FIELD(markType, RowMarkType);
	READ_INT_FIELD(allMarkTypes);
	READ_ENUM_FIELD(strength, LockClauseStrength);
	READ_ENUM_FIELD(waitPolicy, LockWaitPolicy);
	READ_BOOL_FIELD(isParent);

	READ_DONE();
}

/*
 * _readHash
 */
static Hash *
_readHash(void)
{
	READ_LOCALS(Hash);

	readPlanInfo((Plan *)local_node);

	READ_OID_FIELD(skewTable);
	READ_INT_FIELD(skewColumn);
	READ_BOOL_FIELD(skewInherit);
	READ_OID_FIELD(skewColType);
	READ_INT_FIELD(skewColTypmod);

    READ_BOOL_FIELD(rescannable);           /*CDB*/

	READ_DONE();
}

/*
 * _readFlow
 */
static Flow *
_readFlow(void)
{
	READ_LOCALS(Flow);

	READ_ENUM_FIELD(flotype, FlowType);
	READ_ENUM_FIELD(req_move, Movement);
	READ_ENUM_FIELD(locustype, CdbLocusType);
	READ_INT_FIELD(segindex);
	READ_INT_FIELD(numsegments);

	READ_NODE_FIELD(hashExprs);
	READ_NODE_FIELD(hashOpfamilies);
	READ_NODE_FIELD(flow_before_req_move);

	READ_DONE();
}

/*
 * _readMotion
 */
static Motion *
_readMotion(void)
{
	READ_LOCALS(Motion);

	READ_INT_FIELD(motionID);
	READ_ENUM_FIELD(motionType, MotionType);

	Assert(local_node->motionType == MOTIONTYPE_FIXED || local_node->motionType == MOTIONTYPE_HASH || local_node->motionType == MOTIONTYPE_EXPLICIT);

	READ_BOOL_FIELD(sendSorted);

	READ_NODE_FIELD(hashExprs);
	READ_OID_ARRAY(hashFuncs, list_length(local_node->hashExprs));

	READ_INT_FIELD(isBroadcast);

	READ_INT_FIELD(numSortCols);
	READ_INT_ARRAY(sortColIdx, local_node->numSortCols, AttrNumber);
	READ_OID_ARRAY(sortOperators, local_node->numSortCols);
	READ_OID_ARRAY(collations, local_node->numSortCols);
	READ_BOOL_ARRAY(nullsFirst, local_node->numSortCols);

	READ_INT_FIELD(segidColIdx);

	readPlanInfo((Plan *)local_node);

	READ_DONE();
}

/*
 * _readDML
 */
static DML *
_readDML(void)
{
	READ_LOCALS(DML);

	READ_UINT_FIELD(scanrelid);
	READ_INT_FIELD(actionColIdx);
	READ_INT_FIELD(ctidColIdx);
	READ_INT_FIELD(tupleoidColIdx);

	readPlanInfo((Plan *)local_node);

	READ_DONE();
}

/*
 * _readSplitUpdate
 */
static SplitUpdate *
_readSplitUpdate(void)
{
	READ_LOCALS(SplitUpdate);

	READ_INT_FIELD(actionColIdx);
	READ_INT_FIELD(ctidColIdx);
	READ_INT_FIELD(tupleoidColIdx);
	READ_NODE_FIELD(insertColIdx);
	READ_NODE_FIELD(deleteColIdx);

	readPlanInfo((Plan *)local_node);

	READ_DONE();
}

/*
 * _readRowTrigger
 */
static RowTrigger *
_readRowTrigger(void)
{
	READ_LOCALS(RowTrigger);

	READ_INT_FIELD(relid);
	READ_INT_FIELD(eventFlags);
	READ_NODE_FIELD(oldValuesColIdx);
	READ_NODE_FIELD(newValuesColIdx);

	readPlanInfo((Plan *)local_node);

	READ_DONE();
}

/*
 * _readAssertOp
 */
static AssertOp *
_readAssertOp(void)
{
	READ_LOCALS(AssertOp);

	READ_NODE_FIELD(errmessage);
	READ_INT_FIELD(errcode);

	readPlanInfo((Plan *)local_node);

	READ_DONE();
}

/*
 * _readPartitionSelector
 */
static PartitionSelector *
_readPartitionSelector(void)
{
	READ_LOCALS(PartitionSelector);

	READ_INT_FIELD(relid);
	READ_INT_FIELD(nLevels);
	READ_INT_FIELD(scanId);
	READ_INT_FIELD(selectorId);
	READ_NODE_FIELD(levelEqExpressions);
	READ_NODE_FIELD(levelExpressions);
	READ_NODE_FIELD(residualPredicate);
	READ_NODE_FIELD(propagationExpression);
	READ_NODE_FIELD(printablePredicate);
	READ_BOOL_FIELD(staticSelection);
	READ_NODE_FIELD(staticPartOids);
	READ_NODE_FIELD(staticScanIds);
	READ_NODE_FIELD(partTabTargetlist);

	readPlanInfo((Plan *)local_node);

	READ_DONE();
}

static Slice *
_readSlice(void)
{
	READ_LOCALS(Slice);

	READ_INT_FIELD(sliceIndex);
	READ_INT_FIELD(rootIndex);
	READ_INT_FIELD(parentIndex);
	READ_NODE_FIELD(children); /* List of int index */
	READ_ENUM_FIELD(gangType, GangType);
	Assert(local_node->gangType <= GANGTYPE_PRIMARY_WRITER);
	READ_INT_FIELD(gangSize);
	READ_BOOL_FIELD(directDispatch.isDirectDispatch);
	READ_NODE_FIELD(directDispatch.contentIds); /* List of int index */
	READ_DUMMY_FIELD(primaryGang, NULL);
	READ_NODE_FIELD(primaryProcesses); /* List of (CDBProcess *) */
	READ_BITMAPSET_FIELD(processesMap);

	READ_DONE();
}

void readScanInfo(Scan *local_node)
{
	readPlanInfo((Plan *)local_node);

	READ_UINT_FIELD(scanrelid);
}

void readPlanInfo(Plan *local_node)
{
	READ_INT_FIELD(plan_node_id);

	READ_FLOAT_FIELD(startup_cost);
	READ_FLOAT_FIELD(total_cost);
	READ_FLOAT_FIELD(plan_rows);
	READ_INT_FIELD(plan_width);

	READ_NODE_FIELD(targetlist);
	READ_NODE_FIELD(qual);

	READ_BITMAPSET_FIELD(extParam);
	READ_BITMAPSET_FIELD(allParam);

	READ_NODE_FIELD(flow);
	READ_INT_FIELD(dispatch);
	READ_BOOL_FIELD(directDispatch.isDirectDispatch);
	READ_NODE_FIELD(directDispatch.contentIds);

	READ_INT_FIELD(nMotionNodes);
	READ_INT_FIELD(nInitPlans);

	READ_NODE_FIELD(sliceTable);

    READ_NODE_FIELD(lefttree);
    READ_NODE_FIELD(righttree);
    READ_NODE_FIELD(initPlan);

    READ_UINT64_FIELD(operatorMemKB);
}

void readJoinInfo(Join *local_node)
{
	readPlanInfo((Plan *) local_node);

	READ_BOOL_FIELD(prefetch_inner);
	READ_BOOL_FIELD(prefetch_joinqual);

	READ_ENUM_FIELD(jointype, JoinType);
	READ_NODE_FIELD(joinqual);
}

Bitmapset  *
bitmapsetRead(void)
{


	Bitmapset *bms = NULL;
	int nwords;
	int i;

	memcpy(&nwords, read_str_ptr, sizeof(int)); read_str_ptr+=sizeof(int);
	if (nwords==0)
		return bms;

	bms = palloc(sizeof(int)+nwords*sizeof(bitmapword));
	bms->nwords = nwords;
	for (i = 0; i < nwords; i++)
	{
		memcpy(&bms->words[i], read_str_ptr, sizeof(bitmapword)); read_str_ptr+=sizeof(bitmapword);
	}




	return bms;
}

static CreateTrigStmt *
_readCreateTrigStmt(void)
{
	READ_LOCALS(CreateTrigStmt);

	READ_STRING_FIELD(trigname);
	READ_NODE_FIELD(relation);
	READ_NODE_FIELD(funcname);
	READ_NODE_FIELD(args);
	READ_BOOL_FIELD(row);
	READ_INT_FIELD(timing);
	READ_INT_FIELD(events);
	READ_NODE_FIELD(columns);
	READ_NODE_FIELD(whenClause);
	READ_BOOL_FIELD(isconstraint);
	READ_BOOL_FIELD(deferrable);
	READ_BOOL_FIELD(initdeferred);
	READ_NODE_FIELD(constrrel);
	READ_OID_FIELD(trigOid);

	READ_DONE();

}

static CreateTableSpaceStmt *
_readCreateTableSpaceStmt(void)
{
	READ_LOCALS(CreateTableSpaceStmt);

	READ_STRING_FIELD(tablespacename);
	READ_NODE_FIELD(owner);
	READ_STRING_FIELD(location);
	READ_NODE_FIELD(options);

	READ_DONE();
}

static AlterTableMoveAllStmt *
_readAlterTableMoveAllStmt(void)
{
	READ_LOCALS(AlterTableMoveAllStmt);

	READ_STRING_FIELD(orig_tablespacename);
	READ_ENUM_FIELD(objtype, ObjectType);
	READ_NODE_FIELD(roles);
	READ_STRING_FIELD(new_tablespacename);
	READ_BOOL_FIELD(nowait);

	READ_DONE();
}

static AlterTableSpaceOptionsStmt *
_readAlterTableSpaceOptionsStmt(void)
{
	READ_LOCALS(AlterTableSpaceOptionsStmt);

	READ_STRING_FIELD(tablespacename);
	READ_NODE_FIELD(options);
	READ_BOOL_FIELD(isReset);

	READ_DONE();
}

static DropTableSpaceStmt *
_readDropTableSpaceStmt(void)
{
	READ_LOCALS(DropTableSpaceStmt);

	READ_STRING_FIELD(tablespacename);
	READ_BOOL_FIELD(missing_ok);

	READ_DONE();
}


static CreateQueueStmt *
_readCreateQueueStmt(void)
{
	READ_LOCALS(CreateQueueStmt);

	READ_STRING_FIELD(queue);
	READ_NODE_FIELD(options);

	READ_DONE();
}
static AlterQueueStmt *
_readAlterQueueStmt(void)
{
	READ_LOCALS(AlterQueueStmt);

	READ_STRING_FIELD(queue);
	READ_NODE_FIELD(options);

	READ_DONE();
}
static DropQueueStmt *
_readDropQueueStmt(void)
{
	READ_LOCALS(DropQueueStmt);

	READ_STRING_FIELD(queue);

	READ_DONE();
}

static CreateResourceGroupStmt *
_readCreateResourceGroupStmt(void)
{
	READ_LOCALS(CreateResourceGroupStmt);

	READ_STRING_FIELD(name);
	READ_NODE_FIELD(options);

	READ_DONE();
}

static DropResourceGroupStmt *
_readDropResourceGroupStmt(void)
{
	READ_LOCALS(DropResourceGroupStmt);

	READ_STRING_FIELD(name);

	READ_DONE();
}

static AlterResourceGroupStmt *
_readAlterResourceGroupStmt(void)
{
	READ_LOCALS(AlterResourceGroupStmt);

	READ_STRING_FIELD(name);
	READ_NODE_FIELD(options);

	READ_DONE();
}

static CommentStmt *
_readCommentStmt(void)
{
	READ_LOCALS(CommentStmt);

	READ_ENUM_FIELD(objtype, ObjectType);
	READ_NODE_FIELD(objname);
	READ_NODE_FIELD(objargs);
	READ_STRING_FIELD(comment);

	READ_DONE();
}

static TupleDescNode *
_readTupleDescNode(void)
{
	READ_LOCALS(TupleDescNode);

	READ_INT_FIELD(natts);

	local_node->tuple = CreateTemplateTupleDesc(local_node->natts, false);

	READ_INT_FIELD(tuple->natts);
	if (local_node->tuple->natts > 0)
	{
		int i = 0;
		for (; i < local_node->tuple->natts; i++)
		{
			memcpy(local_node->tuple->attrs[i], read_str_ptr, ATTRIBUTE_FIXED_PART_SIZE);
			read_str_ptr+=ATTRIBUTE_FIXED_PART_SIZE;
		}
	}

	READ_OID_FIELD(tuple->tdtypeid);
	READ_INT_FIELD(tuple->tdtypmod);
	READ_BOOL_FIELD(tuple->tdhasoid);
	READ_INT_FIELD(tuple->tdrefcount);

	// Transient type don't have constraint.
	local_node->tuple->constr = NULL;

	Assert(local_node->tuple->tdtypeid == RECORDOID);

	READ_DONE();
}

static SerializedParamExternData *
_readSerializedParamExternData(void)
{
	READ_LOCALS(SerializedParamExternData);

	READ_BOOL_FIELD(isnull);
	READ_INT16_FIELD(pflags);
	READ_OID_FIELD(ptype);
	READ_INT16_FIELD(plen);
	READ_BOOL_FIELD(pbyval);

	if (!local_node->isnull)
		local_node->value = readDatum(local_node->pbyval);

	READ_DONE();
}

static AlterExtensionStmt *
_readAlterExtensionStmt(void)
{
	READ_LOCALS(AlterExtensionStmt);
	READ_STRING_FIELD(extname);
	READ_NODE_FIELD(options);

	READ_DONE();
}

static AlterExtensionContentsStmt *
_readAlterExtensionContentsStmt(void)
{
	READ_LOCALS(AlterExtensionContentsStmt);

	READ_STRING_FIELD(extname);
	READ_INT_FIELD(action);
	READ_ENUM_FIELD(objtype, ObjectType);
	READ_NODE_FIELD(objname);
	READ_NODE_FIELD(objargs);

	READ_DONE();
}

static AlterTSConfigurationStmt *
_readAlterTSConfigurationStmt(void)
{
	READ_LOCALS(AlterTSConfigurationStmt);

	READ_NODE_FIELD(cfgname);
	READ_NODE_FIELD(tokentype);
	READ_NODE_FIELD(dicts);
	READ_BOOL_FIELD(override);
	READ_BOOL_FIELD(replace);
	READ_BOOL_FIELD(missing_ok);

	READ_DONE();
}

static AlterTSDictionaryStmt *
_readAlterTSDictionaryStmt(void)
{
	READ_LOCALS(AlterTSDictionaryStmt);

	READ_NODE_FIELD(dictname);
	READ_NODE_FIELD(options);

	READ_DONE();
}

static PlaceHolderVar *
_readPlaceHolderVar(void)
{
	READ_LOCALS(PlaceHolderVar);

	READ_NODE_FIELD(phexpr);
	READ_BITMAPSET_FIELD(phrels);
	READ_INT_FIELD(phid);
	READ_INT_FIELD(phlevelsup);

	READ_DONE();
}

static PlaceHolderInfo *
_readPlaceHolderInfo(void)
{
	READ_LOCALS(PlaceHolderInfo);

	READ_INT_FIELD(phid);
	READ_NODE_FIELD(ph_var);
	READ_BITMAPSET_FIELD(ph_eval_at);
	READ_BITMAPSET_FIELD(ph_lateral);
	READ_BITMAPSET_FIELD(ph_needed);
	READ_INT_FIELD(ph_width);

	READ_DONE();
}

static CookedConstraint *
_readCookedConstraint(void)
{
	READ_LOCALS(CookedConstraint);

	READ_ENUM_FIELD(contype,ConstrType);
	READ_STRING_FIELD(name);
	READ_INT_FIELD(attnum);
	READ_NODE_FIELD(expr);
	READ_BOOL_FIELD(is_local);
	READ_INT_FIELD(inhcount);

	READ_DONE();
}

static AlterEnumStmt *
_readAlterEnumStmt(void)
{
	READ_LOCALS(AlterEnumStmt);

	READ_NODE_FIELD(typeName);
	READ_STRING_FIELD(newVal);
	READ_STRING_FIELD(newValNeighbor);
	READ_BOOL_FIELD(newValIsAfter);
	READ_BOOL_FIELD(skipIfExists);

	READ_DONE();
}

static CreateFdwStmt *
_readCreateFdwStmt(void)
{
	READ_LOCALS(CreateFdwStmt);

	READ_STRING_FIELD(fdwname);
	READ_NODE_FIELD(func_options);
	READ_NODE_FIELD(options);

	READ_DONE();
}

static DistributedBy*
_readDistributedBy(void)
{
	READ_LOCALS(DistributedBy);

	READ_ENUM_FIELD(ptype, GpPolicyType);
	READ_INT_FIELD(numsegments);
	READ_NODE_FIELD(keyCols);

	READ_DONE();
}

static ImportForeignSchemaStmt*
_readImportForeignSchemaStmt(void)
{
	READ_LOCALS(ImportForeignSchemaStmt);

	READ_STRING_FIELD(server_name);
	READ_STRING_FIELD(remote_schema);
	READ_STRING_FIELD(local_schema);
	READ_ENUM_FIELD(list_type, ImportForeignSchemaType);
	READ_NODE_FIELD(table_list);
	READ_NODE_FIELD(options);

	READ_DONE();
}

static AlterFdwStmt *
_readAlterFdwStmt(void)
{
	READ_LOCALS(AlterFdwStmt);

	READ_STRING_FIELD(fdwname);
	READ_NODE_FIELD(func_options);
	READ_NODE_FIELD(options);

	READ_DONE();
}

static CreateForeignServerStmt *
_readCreateForeignServerStmt(void)
{
	READ_LOCALS(CreateForeignServerStmt);

	READ_STRING_FIELD(servername);
	READ_STRING_FIELD(servertype);
	READ_STRING_FIELD(version);
	READ_STRING_FIELD(fdwname);
	READ_NODE_FIELD(options);

	READ_DONE();
}

static AlterForeignServerStmt *
_readAlterForeignServerStmt(void)
{
	READ_LOCALS(AlterForeignServerStmt);

	READ_STRING_FIELD(servername);
	READ_STRING_FIELD(version);
	READ_NODE_FIELD(options);
	READ_BOOL_FIELD(has_version);

	READ_DONE();
}

static CreateUserMappingStmt *
_readCreateUserMappingStmt(void)
{
	READ_LOCALS(CreateUserMappingStmt);

	READ_NODE_FIELD(user);
	READ_STRING_FIELD(servername);
	READ_NODE_FIELD(options);

	READ_DONE();
}

static AlterUserMappingStmt *
_readAlterUserMappingStmt(void)
{
	READ_LOCALS(AlterUserMappingStmt);

	READ_NODE_FIELD(user);
	READ_STRING_FIELD(servername);
	READ_NODE_FIELD(options);

	READ_DONE();
}

static DropUserMappingStmt *
_readDropUserMappingStmt(void)
{
	READ_LOCALS(DropUserMappingStmt);

	READ_NODE_FIELD(user);
	READ_STRING_FIELD(servername);
	READ_BOOL_FIELD(missing_ok);

	READ_DONE();
}

static AccessPriv *
_readAccessPriv(void)
{
	READ_LOCALS(AccessPriv);

	READ_STRING_FIELD(priv_name);
	READ_NODE_FIELD(cols);

	READ_DONE();
}

static ModifyTable *
_readModifyTable(void)
{
	READ_LOCALS(ModifyTable);

	readPlanInfo((Plan *)local_node);
	READ_ENUM_FIELD(operation, CmdType);
	READ_BOOL_FIELD(canSetTag);
	READ_UINT_FIELD(nominalRelation);
	READ_NODE_FIELD(resultRelations);
	READ_INT_FIELD(resultRelIndex);
	READ_NODE_FIELD(plans);
	READ_NODE_FIELD(withCheckOptionLists);
	READ_NODE_FIELD(returningLists);
	READ_NODE_FIELD(fdwPrivLists);
	READ_NODE_FIELD(rowMarks);
	READ_INT_FIELD(epqParam);
	READ_ENUM_FIELD(onConflictAction, OnConflictAction);
	READ_NODE_FIELD(arbiterIndexes);
	READ_NODE_FIELD(onConflictSet);
	READ_NODE_FIELD(onConflictWhere);
	READ_INT_FIELD(exclRelRTI);
	READ_NODE_FIELD(exclRelTlist);
	READ_NODE_FIELD(action_col_idxes);
	READ_NODE_FIELD(ctid_col_idxes);
	READ_NODE_FIELD(oid_col_idxes);

	READ_DONE();
}

static LockRows *
_readLockRows(void)
{
	READ_LOCALS(LockRows);

	readPlanInfo((Plan *) local_node);

	READ_NODE_FIELD(rowMarks);
	READ_INT_FIELD(epqParam);

	READ_DONE();
}

static LockingClause *
_readLockingClause(void)
{
	READ_LOCALS(LockingClause);

	READ_NODE_FIELD(lockedRels);
	READ_ENUM_FIELD(strength, LockClauseStrength);
	READ_BOOL_FIELD(noWait);

	READ_DONE();
}

static Node *
_readValue(NodeTag nt)
{
	Node * result = NULL;
	if (nt == T_Integer)
	{
		long ival;
		memcpy(&ival, read_str_ptr, sizeof(long)); read_str_ptr+=sizeof(long);
		result = (Node *) makeInteger(ival);
	}
	else if (nt == T_Null)
	{
		Value *val = makeNode(Value);
		val->type = T_Null;
		result = (Node *)val;
	}
	else
	{
		int slen;
		char * nn = NULL;
		memcpy(&slen, read_str_ptr, sizeof(int));
		read_str_ptr+=sizeof(int);

		/*
		 * For the String case we want to create an empty string if slen is
		 * equal to zero, since otherwise we'll set the string to NULL, which
		 * has a different meaning and the NULL case is handed above.
		 */
		if (slen > 0 || nt == T_String)
		{
		    nn = palloc(slen + 1);

			if (slen > 0)
			    memcpy(nn, read_str_ptr, slen);

		    read_str_ptr += (slen);
			nn[slen] = '\0';
		}

		if (nt == T_Float)
			result = (Node *) makeFloat(nn);
		else if (nt == T_String)
			result = (Node *) makeString(nn);
		else if (nt == T_BitString)
			result = (Node *) makeBitString(nn);
		else
			elog(ERROR, "unknown Value node type %i", nt);
	}

	return result;

}

/*
 * _readGpPolicy
 */
static GpPolicy *
_readGpPolicy(void)
{
	READ_LOCALS(GpPolicy);

	READ_ENUM_FIELD(ptype, GpPolicyType);

	READ_INT_FIELD(numsegments);

	READ_INT_FIELD(nattrs);
	READ_INT_ARRAY(attrs, local_node->nattrs, AttrNumber);
	READ_INT_ARRAY(opclasses, local_node->nattrs, Oid);

	READ_DONE();
}


static void *
readNodeBinary(void)
{
	void	   *return_value;
	NodeTag 	nt;
	int16       ntt;

	memcpy(&ntt, read_str_ptr,sizeof(int16));
	read_str_ptr+=sizeof(int16);
	nt = (NodeTag) ntt;

	if (nt==0)
		return NULL;

	if (nt == T_List || nt == T_IntList || nt == T_OidList)
	{
		List	   *l = NIL;
		int listsize = 0;
		int i;

		memcpy(&listsize,read_str_ptr,sizeof(int));
		read_str_ptr+=sizeof(int);

		if (nt == T_IntList)
		{
			int val;
			for (i = 0; i < listsize; i++)
			{
				memcpy(&val,read_str_ptr,sizeof(int));
				read_str_ptr+=sizeof(int);
				l = lappend_int(l, val);
			}
		}
		else if (nt == T_OidList)
		{
			Oid val;
			for (i = 0; i < listsize; i++)
			{
				memcpy(&val,read_str_ptr,sizeof(Oid));
				read_str_ptr+=sizeof(Oid);
				l = lappend_oid(l, val);
			}
		}
		else
		{

			for (i = 0; i < listsize; i++)
			{
				l = lappend(l, readNodeBinary());
			}
		}
		Assert(l->length==listsize);

		return l;
	}

	if (nt == T_Integer || nt == T_Float || nt == T_String ||
	   	nt == T_BitString || nt == T_Null)
	{
		return _readValue(nt);
	}

	switch(nt)
	{
			case T_PlannedStmt:
				return_value = _readPlannedStmt();
				break;
			case T_QueryDispatchDesc:
				return_value = _readQueryDispatchDesc();
				break;
			case T_OidAssignment:
				return_value = _readOidAssignment();
				break;
			case T_Plan:
					return_value = _readPlan();
					break;
			case T_PlannerParamItem:
				return_value = _readPlannerParamItem();
				break;
			case T_Result:
				return_value = _readResult();
				break;
			case T_Repeat:
				return_value = _readRepeat();
				break;
			case T_Append:
				return_value = _readAppend();
				break;
			case T_MergeAppend:
				return_value = _readMergeAppend();
				break;
			case T_Sequence:
				return_value = _readSequence();
				break;
			case T_RecursiveUnion:
				return_value = _readRecursiveUnion();
				break;
			case T_BitmapAnd:
				return_value = _readBitmapAnd();
				break;
			case T_BitmapOr:
				return_value = _readBitmapOr();
				break;
			case T_Scan:
				return_value = _readScan();
				break;
			case T_SeqScan:
				return_value = _readSeqScan();
				break;
			case T_DynamicSeqScan:
				return_value = _readDynamicSeqScan();
				break;
			case T_ExternalScan:
				return_value = _readExternalScan();
				break;
			case T_IndexScan:
				return_value = _readIndexScan();
				break;
			case T_IndexOnlyScan:
				return_value = _readIndexOnlyScan();
				break;
			case T_DynamicIndexScan:
				return_value = _readDynamicIndexScan();
				break;
			case T_BitmapIndexScan:
				return_value = _readBitmapIndexScan();
				break;
			case T_DynamicBitmapIndexScan:
				return_value = _readDynamicBitmapIndexScan();
				break;
			case T_BitmapHeapScan:
				return_value = _readBitmapHeapScan();
				break;
			case T_DynamicBitmapHeapScan:
				return_value = _readDynamicBitmapHeapScan();
				break;
			case T_WorkTableScan:
				return_value = _readWorkTableScan();
				break;
			case T_TidScan:
				return_value = _readTidScan();
				break;
			case T_SubqueryScan:
				return_value = _readSubqueryScan();
				break;
			case T_FunctionScan:
				return_value = _readFunctionScan();
				break;
			case T_ValuesScan:
				return_value = _readValuesScan();
				break;
			case T_ForeignScan:
				return_value = _readForeignScan();
				break;
			case T_CustomScan:
				return_value = _readCustomScan();
				break;
			case T_SampleScan:
				return_value = _readSampleScan();
				break;
			case T_Join:
				return_value = _readJoin();
				break;
			case T_NestLoop:
				return_value = _readNestLoop();
				break;
			case T_MergeJoin:
				return_value = _readMergeJoin();
				break;
			case T_HashJoin:
				return_value = _readHashJoin();
				break;
			case T_Agg:
				return_value = _readAgg();
				break;
			case T_WindowAgg:
				return_value = _readWindowAgg();
				break;
			case T_TableFunctionScan:
				return_value = _readTableFunctionScan();
				break;
			case T_Material:
				return_value = _readMaterial();
				break;
			case T_ShareInputScan:
				return_value = _readShareInputScan();
				break;
			case T_Sort:
				return_value = _readSort();
				break;
			case T_Unique:
				return_value = _readUnique();
				break;
			case T_SetOp:
				return_value = _readSetOp();
				break;
			case T_Limit:
				return_value = _readLimit();
				break;
			case T_NestLoopParam:
				return_value = _readNestLoopParam();
				break;
			case T_PlanRowMark:
				return_value = _readPlanRowMark();
				break;
			case T_Hash:
				return_value = _readHash();
				break;
			case T_Motion:
				return_value = _readMotion();
				break;
			case T_DML:
				return_value = _readDML();
				break;
			case T_SplitUpdate:
				return_value = _readSplitUpdate();
				break;
			case T_RowTrigger:
				return_value = _readRowTrigger();
				break;
			case T_AssertOp:
				return_value = _readAssertOp();
				break;
			case T_PartitionSelector:
				return_value = _readPartitionSelector();
				break;
			case T_Alias:
				return_value = _readAlias();
				break;
			case T_RangeVar:
				return_value = _readRangeVar();
				break;
			case T_IntoClause:
				return_value = _readIntoClause();
				break;
			case T_CopyIntoClause:
				return_value = _readCopyIntoClause();
				break;
			case T_Var:
				return_value = _readVar();
				break;
			case T_Const:
				return_value = _readConst();
				break;
			case T_Param:
				return_value = _readParam();
				break;
			case T_Aggref:
				return_value = _readAggref();
				break;
			case T_GroupingFunc:
				return_value = _readGroupingFunc();
				break;
			case T_GroupId:
				return_value = _readGroupId();
				break;
			case T_WindowFunc:
				return_value = _readWindowFunc();
				break;
			case T_ArrayRef:
				return_value = _readArrayRef();
				break;
			case T_FuncExpr:
				return_value = _readFuncExpr();
				break;
			case T_NamedArgExpr:
				return_value = _readNamedArgExpr();
				break;
			case T_OpExpr:
				return_value = _readOpExpr();
				break;
			case T_DistinctExpr:
				return_value = _readDistinctExpr();
				break;
			case T_ScalarArrayOpExpr:
				return_value = _readScalarArrayOpExpr();
				break;
			case T_BoolExpr:
				return_value = _readBoolExpr();
				break;
			case T_SubLink:
				return_value = _readSubLink();
				break;
			case T_SubPlan:
				return_value = _readSubPlan();
				break;
			case T_AlternativeSubPlan:
				return_value = _readAlternativeSubPlan();
				break;
			case T_FieldSelect:
				return_value = _readFieldSelect();
				break;
			case T_FieldStore:
				return_value = _readFieldStore();
				break;
			case T_RelabelType:
				return_value = _readRelabelType();
				break;
			case T_CoerceViaIO:
				return_value = _readCoerceViaIO();
				break;
			case T_ArrayCoerceExpr:
				return_value = _readArrayCoerceExpr();
				break;
			case T_ConvertRowtypeExpr:
				return_value = _readConvertRowtypeExpr();
				break;
			case T_CollateExpr:
				return_value = _readCollateExpr();
				break;
			case T_CaseExpr:
				return_value = _readCaseExpr();
				break;
			case T_CaseWhen:
				return_value = _readCaseWhen();
				break;
			case T_CaseTestExpr:
				return_value = _readCaseTestExpr();
				break;
			case T_ArrayExpr:
				return_value = _readArrayExpr();
				break;
			case T_A_ArrayExpr:
				return_value = _readA_ArrayExpr();
				break;
			case T_RowExpr:
				return_value = _readRowExpr();
				break;
			case T_RowCompareExpr:
				return_value = _readRowCompareExpr();
				break;
			case T_CoalesceExpr:
				return_value = _readCoalesceExpr();
				break;
			case T_MinMaxExpr:
				return_value = _readMinMaxExpr();
				break;
			case T_NullIfExpr:
				return_value = _readNullIfExpr();
				break;
			case T_NullTest:
				return_value = _readNullTest();
				break;
			case T_BooleanTest:
				return_value = _readBooleanTest();
				break;
			case T_XmlExpr:
				return_value = _readXmlExpr();
				break;
			case T_CoerceToDomain:
				return_value = _readCoerceToDomain();
				break;
			case T_CoerceToDomainValue:
				return_value = _readCoerceToDomainValue();
				break;
			case T_SetToDefault:
				return_value = _readSetToDefault();
				break;
			case T_CurrentOfExpr:
				return_value = _readCurrentOfExpr();
				break;
			case T_InferenceElem:
				return_value = _readInferenceElem();
				break;
			case T_TargetEntry:
				return_value = _readTargetEntry();
				break;
			case T_RangeTblRef:
				return_value = _readRangeTblRef();
				break;
			case T_RangeTblFunction:
				return_value = _readRangeTblFunction();
				break;
			case T_JoinExpr:
				return_value = _readJoinExpr();
				break;
			case T_FromExpr:
				return_value = _readFromExpr();
				break;
			case T_OnConflictExpr:
				return_value = _readOnConflictExpr();
				break;
			case T_Flow:
				return_value = _readFlow();
				break;
			case T_GrantStmt:
				return_value = _readGrantStmt();
				break;
			case T_AccessPriv:
				return_value = _readAccessPriv();
				break;
			case T_FuncWithArgs:
				return_value = _readFuncWithArgs();
				break;
			case T_GrantRoleStmt:
				return_value = _readGrantRoleStmt();
				break;
			case T_LockStmt:
				return_value = _readLockStmt();
				break;

			case T_CreateStmt:
				return_value = _readCreateStmt();
				break;
			case T_CreateForeignTableStmt:
				return_value = _readCreateForeignTableStmt();
				break;
			case T_ColumnReferenceStorageDirective:
				return_value = _readColumnReferenceStorageDirective();
				break;
			case T_PartitionBy:
				return_value = _readPartitionBy();
				break;
			case T_PartitionElem:
				return_value = _readPartitionElem();
				break;
			case T_PartitionRangeItem:
				return_value = _readPartitionRangeItem();
				break;
			case T_PartitionBoundSpec:
				return_value = _readPartitionBoundSpec();
				break;
			case T_PartitionSpec:
				return_value = _readPartitionSpec();
				break;
			case T_PartitionValuesSpec:
				return_value = _readPartitionValuesSpec();
				break;
			case T_ExpandStmtSpec:
				return_value = _readExpandStmtSpec();
				break;
			case T_Partition:
				return_value = _readPartition();
				break;
			case T_PartitionNode:
				return_value = _readPartitionNode();
				break;
			case T_PgPartRule:
				return_value = _readPgPartRule();
				break;
			case T_PartitionRule:
				return_value = _readPartitionRule();
				break;
			case T_SegfileMapNode:
				return_value = _readSegfileMapNode();
				break;
			case T_ExtTableTypeDesc:
				return_value = _readExtTableTypeDesc();
				break;
			case T_CreateExternalStmt:
				return_value = _readCreateExternalStmt();
				break;
			case T_CreateExtensionStmt:
				return_value = _readCreateExtensionStmt();
				break;
			case T_IndexStmt:
				return_value = _readIndexStmt();
				break;
			case T_ReindexStmt:
				return_value = _readReindexStmt();
				break;

			case T_ConstraintsSetStmt:
				return_value = _readConstraintsSetStmt();
				break;

			case T_CreateFunctionStmt:
				return_value = _readCreateFunctionStmt();
				break;
			case T_FunctionParameter:
				return_value = _readFunctionParameter();
				break;
			case T_AlterFunctionStmt:
				return_value = _readAlterFunctionStmt();
				break;

			case T_DefineStmt:
				return_value = _readDefineStmt();
				break;

			case T_CompositeTypeStmt:
				return_value = _readCompositeTypeStmt();
				break;
			case T_CreateEnumStmt:
				return_value = _readCreateEnumStmt();
				break;
			case T_CreateRangeStmt:
				return_value = _readCreateRangeStmt();
				break;
			case T_AlterEnumStmt:
				return_value = _readAlterEnumStmt();
				break;
			case T_CreateCastStmt:
				return_value = _readCreateCastStmt();
				break;
			case T_CreateOpClassStmt:
				return_value = _readCreateOpClassStmt();
				break;
			case T_CreateOpClassItem:
				return_value = _readCreateOpClassItem();
				break;
			case T_CreateOpFamilyStmt:
				return_value = _readCreateOpFamilyStmt();
				break;
			case T_AlterOpFamilyStmt:
				return_value = _readAlterOpFamilyStmt();
				break;
			case T_CreateConversionStmt:
				return_value = _readCreateConversionStmt();
				break;
			case T_ViewStmt:
				return_value = _readViewStmt();
				break;
			case T_RuleStmt:
				return_value = _readRuleStmt();
				break;
			case T_DropStmt:
				return_value = _readDropStmt();
				break;

			case T_DropOwnedStmt:
				return_value = _readDropOwnedStmt();
				break;
			case T_ReassignOwnedStmt:
				return_value = _readReassignOwnedStmt();
				break;

			case T_TruncateStmt:
				return_value = _readTruncateStmt();
				break;

			case T_ReplicaIdentityStmt:
				return_value = _readReplicaIdentityStmt();
				break;
			case T_AlterTableStmt:
				return_value = _readAlterTableStmt();
				break;
			case T_AlterTableCmd:
				return_value = _readAlterTableCmd();
				break;
			case T_SetDistributionCmd:
				return_value = _readSetDistributionCmd();
				break;
			case T_InheritPartitionCmd:
				return_value = _readInheritPartitionCmd();
				break;
			case T_AlterPartitionCmd:
				return_value = _readAlterPartitionCmd();
				break;
			case T_AlterPartitionId:
				return_value = _readAlterPartitionId();
				break;

			case T_CreateRoleStmt:
				return_value = _readCreateRoleStmt();
				break;
			case T_DropRoleStmt:
				return_value = _readDropRoleStmt();
				break;
			case T_AlterRoleStmt:
				return_value = _readAlterRoleStmt();
				break;
			case T_AlterRoleSetStmt:
				return_value = _readAlterRoleSetStmt();
				break;

			case T_AlterObjectSchemaStmt:
				return_value = _readAlterObjectSchemaStmt();
				break;

			case T_AlterOwnerStmt:
				return_value = _readAlterOwnerStmt();
				break;

			case T_RenameStmt:
				return_value = _readRenameStmt();
				break;

			case T_CreateSeqStmt:
				return_value = _readCreateSeqStmt();
				break;
			case T_AlterSeqStmt:
				return_value = _readAlterSeqStmt();
				break;
			case T_ClusterStmt:
				return_value = _readClusterStmt();
				break;
			case T_CreatedbStmt:
				return_value = _readCreatedbStmt();
				break;
			case T_DropdbStmt:
				return_value = _readDropdbStmt();
				break;
			case T_CreateDomainStmt:
				return_value = _readCreateDomainStmt();
				break;
			case T_AlterDomainStmt:
				return_value = _readAlterDomainStmt();
				break;
			case T_AlterDefaultPrivilegesStmt:
				return_value = _readAlterDefaultPrivilegesStmt();
				break;

			case T_NotifyStmt:
				return_value = _readNotifyStmt();
				break;
			case T_DeclareCursorStmt:
				return_value = _readDeclareCursorStmt();
				break;

			case T_SingleRowErrorDesc:
				return_value = _readSingleRowErrorDesc();
				break;
			case T_CopyStmt:
				return_value = _readCopyStmt();
				break;
			case T_SelectStmt:
				return_value = _readSelectStmt();
				break;
			case T_InsertStmt:
				return_value = _readInsertStmt();
				break;
			case T_DeleteStmt:
				return_value = _readDeleteStmt();
				break;
			case T_UpdateStmt:
				return_value = _readUpdateStmt();
				break;
			case T_ColumnDef:
				return_value = _readColumnDef();
				break;
			case T_TypeName:
				return_value = _readTypeName();
				break;
			case T_SortBy:
				return_value = _readSortBy();
				break;
			case T_TypeCast:
				return_value = _readTypeCast();
				break;
			case T_CollateClause:
				return_value = _readCollateClause();
				break;
			case T_IndexElem:
				return_value = _readIndexElem();
				break;
			case T_Query:
				return_value = _readQuery();
				break;
			case T_WithCheckOption:
				return_value = _readWithCheckOption();
				break;
			case T_SortGroupClause:
				return_value = _readSortGroupClause();
				break;
			case T_DMLActionExpr:
				return_value = _readDMLActionExpr();
				break;
			case T_PartSelectedExpr:
				return_value = _readPartSelectedExpr();
				break;
			case T_PartDefaultExpr:
				return_value = _readPartDefaultExpr();
				break;
			case T_PartBoundExpr:
				return_value = _readPartBoundExpr();
				break;
			case T_PartBoundInclusionExpr:
				return_value = _readPartBoundInclusionExpr();
				break;
			case T_PartBoundOpenExpr:
				return_value = _readPartBoundOpenExpr();
				break;
			case T_PartListRuleExpr:
				return_value = _readPartListRuleExpr();
				break;
			case T_PartListNullTestExpr:
				return_value = _readPartListNullTestExpr();
				break;
			case T_GroupingSet:
				return_value = _readGroupingSet();
				break;
			case T_WindowClause:
				return_value = _readWindowClause();
				break;
			case T_RowMarkClause:
				return_value = _readRowMarkClause();
				break;
			case T_WithClause:
				return_value = _readWithClause();
				break;
			case T_CommonTableExpr:
				return_value = _readCommonTableExpr();
				break;
			case T_RoleSpec:
				return_value = _readRoleSpec();
				break;
			case T_RangeTableSample:
				return_value = _readRangeTableSample();
				break;
			case T_TableSampleClause:
				return_value = _readTableSampleClause();
				break;
			case T_SetOperationStmt:
				return_value = _readSetOperationStmt();
				break;
			case T_RangeTblEntry:
				return_value = _readRangeTblEntry();
				break;
			case T_A_Expr:
				return_value = _readAExpr();
				break;
			case T_ColumnRef:
				return_value = _readColumnRef();
				break;
			case T_A_Const:
				return_value = _readAConst();
				break;
			case T_A_Star:
				return_value = _readA_Star();
				break;
			case T_A_Indices:
				return_value = _readA_Indices();
				break;
			case T_A_Indirection:
				return_value = _readA_Indirection();
				break;
			case T_ResTarget:
				return_value = _readResTarget();
				break;
			case T_MultiAssignRef:
				return_value = _readMultiAssignRef();
				break;
			case T_Constraint:
				return_value = _readConstraint();
				break;
			case T_FuncCall:
				return_value = _readFuncCall();
				break;
			case T_DefElem:
				return_value = _readDefElem();
				break;
			case T_CreateSchemaStmt:
				return_value = _readCreateSchemaStmt();
				break;
			case T_CreatePLangStmt:
				return_value = _readCreatePLangStmt();
				break;
			case T_VacuumStmt:
				return_value = _readVacuumStmt();
				break;
			case T_AOVacuumPhaseConfig:
				return_value = _readAOVacuumPhaseConfig();
				break;
			case T_CdbProcess:
				return_value = _readCdbProcess();
				break;
			case T_Slice:
				return_value = _readSlice();
				break;
			case T_SliceTable:
				return_value = _readSliceTable();
				break;
			case T_CursorPosInfo:
				return_value = _readCursorPosInfo();
				break;
			case T_VariableSetStmt:
				return_value = _readVariableSetStmt();
				break;
			case T_CreateTrigStmt:
				return_value = _readCreateTrigStmt();
				break;

			case T_CreateTableSpaceStmt:
				return_value = _readCreateTableSpaceStmt();
				break;
			case T_AlterTableSpaceOptionsStmt:
				return_value = _readAlterTableSpaceOptionsStmt();
				break;
			case T_DropTableSpaceStmt:
				return_value = _readDropTableSpaceStmt();
				break;

			case T_CreateQueueStmt:
				return_value = _readCreateQueueStmt();
				break;
			case T_AlterQueueStmt:
				return_value = _readAlterQueueStmt();
				break;
			case T_DropQueueStmt:
				return_value = _readDropQueueStmt();
				break;

			case T_CreateResourceGroupStmt:
				return_value = _readCreateResourceGroupStmt();
				break;
			case T_DropResourceGroupStmt:
				return_value = _readDropResourceGroupStmt();
				break;
			case T_AlterResourceGroupStmt:
				return_value = _readAlterResourceGroupStmt();
				break;

			case T_CommentStmt:
				return_value = _readCommentStmt();
				break;
			case T_DenyLoginInterval:
				return_value = _readDenyLoginInterval();
				break;
			case T_DenyLoginPoint:
				return_value = _readDenyLoginPoint();
				break;

			case T_TableValueExpr:
				return_value = _readTableValueExpr();
				break;

			case T_AlterTypeStmt:
				return_value = _readAlterTypeStmt();
				break;
			case T_AlterExtensionStmt:
				return_value = _readAlterExtensionStmt();
				break;
			case T_AlterExtensionContentsStmt:
				return_value = _readAlterExtensionContentsStmt();
				break;

			case T_TupleDescNode:
				return_value = _readTupleDescNode();
				break;
			case T_SerializedParamExternData:
				return_value = _readSerializedParamExternData();
				break;

			case T_AlterTSConfigurationStmt:
				return_value = _readAlterTSConfigurationStmt();
				break;
			case T_AlterTSDictionaryStmt:
				return_value = _readAlterTSDictionaryStmt();
				break;
			case T_PlaceHolderVar:
				return_value = _readPlaceHolderVar();
				break;
			case T_PlaceHolderInfo:
				return_value = _readPlaceHolderInfo();
				break;

			case T_CookedConstraint:
				return_value = _readCookedConstraint();
				break;

			case T_DropUserMappingStmt:
				return_value = _readDropUserMappingStmt();
				break;
			case T_AlterUserMappingStmt:
				return_value = _readAlterUserMappingStmt();
				break;
			case T_CreateUserMappingStmt:
				return_value = _readCreateUserMappingStmt();
				break;
			case T_AlterForeignServerStmt:
				return_value = _readAlterForeignServerStmt();
				break;
			case T_CreateForeignServerStmt:
				return_value = _readCreateForeignServerStmt();
				break;
			case T_AlterFdwStmt:
				return_value = _readAlterFdwStmt();
				break;
			case T_CreateFdwStmt:
				return_value = _readCreateFdwStmt();
				break;
			case T_ModifyTable:
				return_value = _readModifyTable();
				break;
			case T_LockRows:
				return_value = _readLockRows();
				break;
			case T_GpPolicy:
				return_value = _readGpPolicy();
				break;
			case T_DistributedBy:
				return_value = _readDistributedBy();
				break;
			case T_ImportForeignSchemaStmt:
				return_value = _readImportForeignSchemaStmt();
				break;
			case T_AlterTableMoveAllStmt:
				return_value = _readAlterTableMoveAllStmt();
				break;
<<<<<<< HEAD

			case T_CreatePolicyStmt:
				return_value = _readCreatePolicyStmt();
				break;
			case T_AlterPolicyStmt:
				return_value = _readAlterPolicyStmt();
				break;
			case T_CreateTransformStmt:
				return_value = _readCreateTransformStmt();
				break;

=======
			case T_LockingClause:
				return_value = _readLockingClause();
				break;
>>>>>>> 8283d532
			default:
				return_value = NULL; /* keep the compiler silent */
				elog(ERROR, "could not deserialize unrecognized node type: %d",
						 (int) nt);
				break;
	}

	return (Node *)return_value;
}

Node *
readNodeFromBinaryString(const char *str_arg, int len __attribute__((unused)))
{
	Node	   *node;
	int16		tg;

	read_str_ptr = str_arg;

	node = readNodeBinary();

	memcpy(&tg, read_str_ptr, sizeof(int16));
	if (tg != (int16)0xDEAD)
		elog(ERROR,"Deserialization lost sync.");

	return node;

}
/*
 * readDatum
 *
 * Given a binary string representation of a constant, recreate the appropriate
 * Datum.  The string representation embeds length info, but not byValue,
 * so we must be told that.
 */
static Datum
readDatum(bool typbyval)
{
	Size		length;

	Datum		res;
	char	   *s;

	if (typbyval)
	{
		memcpy(&res, read_str_ptr, sizeof(Datum)); read_str_ptr+=sizeof(Datum);
	}
	else
	{
		memcpy(&length, read_str_ptr, sizeof(Size)); read_str_ptr+=sizeof(Size);
	  	if (length <= 0)
			res = 0;
		else
		{
			s = (char *) palloc(length+1);
			memcpy(s, read_str_ptr, length); read_str_ptr+=length;
			s[length]='\0';
			res = PointerGetDatum(s);
		}

	}

	return res;
}<|MERGE_RESOLUTION|>--- conflicted
+++ resolved
@@ -3016,7 +3016,6 @@
 
 	READ_NODE_FIELD(lockedRels);
 	READ_ENUM_FIELD(strength, LockClauseStrength);
-	READ_BOOL_FIELD(noWait);
 
 	READ_DONE();
 }
@@ -3984,7 +3983,6 @@
 			case T_AlterTableMoveAllStmt:
 				return_value = _readAlterTableMoveAllStmt();
 				break;
-<<<<<<< HEAD
 
 			case T_CreatePolicyStmt:
 				return_value = _readCreatePolicyStmt();
@@ -3996,11 +3994,10 @@
 				return_value = _readCreateTransformStmt();
 				break;
 
-=======
 			case T_LockingClause:
 				return_value = _readLockingClause();
 				break;
->>>>>>> 8283d532
+
 			default:
 				return_value = NULL; /* keep the compiler silent */
 				elog(ERROR, "could not deserialize unrecognized node type: %d",
