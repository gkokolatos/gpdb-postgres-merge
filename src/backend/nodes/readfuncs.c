--- conflicted
+++ resolved
@@ -2429,24 +2429,7 @@
 		READ_NODE_FIELD(slices[i].directDispatch.contentIds);
 	}
 
-<<<<<<< HEAD
-=======
 	READ_BITMAPSET_FIELD(rewindPlanIDs);
-	READ_NODE_FIELD(result_partitions);
-	READ_NODE_FIELD(queryPartOids);
-	READ_NODE_FIELD(queryPartsMetadata);
-	READ_NODE_FIELD(numSelectorsPerScanId);
-	READ_NODE_FIELD(rowMarks);
-	READ_NODE_FIELD(relationOids);
-
-	/* invalItems not serialized in outfast.c */
-#ifndef COMPILING_BINARY_FUNCS
-	READ_NODE_FIELD(invalItems);
-#endif /* COMPILING_BINARY_FUNCS */
-	READ_INT_FIELD(nParamExec);
-
->>>>>>> 4f0a5ced
-	READ_NODE_FIELD(intoPolicy);
 
 	READ_UINT64_FIELD(query_mem);
 	READ_NODE_FIELD(intoClause);
@@ -4007,7 +3990,6 @@
 	READ_OID_FIELD(oid);
 	READ_NODE_FIELD(va_cols);
 
-<<<<<<< HEAD
 	READ_DONE();
 }
 
@@ -4021,8 +4003,6 @@
 	READ_NODE_FIELD(tables);
 	READ_BOOL_FIELD(for_all_tables);
 
-=======
->>>>>>> 4f0a5ced
 	READ_DONE();
 }
 
@@ -4670,13 +4650,8 @@
 		return_value = _readTypeName();
 	else if (MATCHX("VACUUMSTMT"))
 		return_value = _readVacuumStmt();
-<<<<<<< HEAD
 	else if (MATCHX("VACUUMRELATION"))
 		return_value = _readVacuumRelation();
-	else if (MATCHX("AOVACUUMPHASECONFIG"))
-		return_value = _readAOVacuumPhaseConfig();
-=======
->>>>>>> 4f0a5ced
 	else if (MATCHX("VARIABLESETSTMT"))
 		return_value = _readVariableSetStmt();
 	else if (MATCHX("VIEWSTMT"))
