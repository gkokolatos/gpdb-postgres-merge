/*-------------------------------------------------------------------------
 *
 * bitmapset.c
 *	  PostgreSQL generic bitmap set package
 *
 * A bitmap set can represent any set of nonnegative integers, although
 * it is mainly intended for sets where the maximum value is not large,
 * say at most a few hundred.  By convention, a NULL pointer is always
 * accepted by all operations to represent the empty set.  (But beware
 * that this is not the only representation of the empty set.  Use
 * bms_is_empty() in preference to testing for NULL.)
 *
 *
 * Copyright (c) 2003-2014, PostgreSQL Global Development Group
 *
 * IDENTIFICATION
 *	  src/backend/nodes/bitmapset.c
 *
 *-------------------------------------------------------------------------
 */
#include "postgres.h"

#include "access/hash.h"


#define WORDNUM(x)	((x) / BITS_PER_BITMAPWORD)
#define BITNUM(x)	((x) % BITS_PER_BITMAPWORD)

#define BITMAPSET_SIZE(nwords)	\
	(offsetof(Bitmapset, words) + (nwords) * sizeof(bitmapword))

/*----------
 * This is a well-known cute trick for isolating the rightmost one-bit
 * in a word.  It assumes two's complement arithmetic.  Consider any
 * nonzero value, and focus attention on the rightmost one.  The value is
 * then something like
 *				xxxxxx10000
 * where x's are unspecified bits.  The two's complement negative is formed
 * by inverting all the bits and adding one.  Inversion gives
 *				yyyyyy01111
 * where each y is the inverse of the corresponding x.  Incrementing gives
 *				yyyyyy10000
 * and then ANDing with the original value gives
 *				00000010000
 * This works for all cases except original value = zero, where of course
 * we get zero.
 *----------
 */
#define RIGHTMOST_ONE(x) ((signedbitmapword) (x) & -((signedbitmapword) (x)))

#define HAS_MULTIPLE_ONES(x)	((bitmapword) RIGHTMOST_ONE(x) != (x))


/*
 * Lookup tables to avoid need for bit-by-bit groveling
 *
 * rightmost_one_pos[x] gives the bit number (0-7) of the rightmost one bit
 * in a nonzero byte value x.  The entry for x=0 is never used.
 *
 * number_of_ones[x] gives the number of one-bits (0-8) in a byte value x.
 *
 * We could make these tables larger and reduce the number of iterations
 * in the functions that use them, but bytewise shifts and masks are
 * especially fast on many machines, so working a byte at a time seems best.
 */

static const uint8 rightmost_one_pos[256] = {
	0, 0, 1, 0, 2, 0, 1, 0, 3, 0, 1, 0, 2, 0, 1, 0,
	4, 0, 1, 0, 2, 0, 1, 0, 3, 0, 1, 0, 2, 0, 1, 0,
	5, 0, 1, 0, 2, 0, 1, 0, 3, 0, 1, 0, 2, 0, 1, 0,
	4, 0, 1, 0, 2, 0, 1, 0, 3, 0, 1, 0, 2, 0, 1, 0,
	6, 0, 1, 0, 2, 0, 1, 0, 3, 0, 1, 0, 2, 0, 1, 0,
	4, 0, 1, 0, 2, 0, 1, 0, 3, 0, 1, 0, 2, 0, 1, 0,
	5, 0, 1, 0, 2, 0, 1, 0, 3, 0, 1, 0, 2, 0, 1, 0,
	4, 0, 1, 0, 2, 0, 1, 0, 3, 0, 1, 0, 2, 0, 1, 0,
	7, 0, 1, 0, 2, 0, 1, 0, 3, 0, 1, 0, 2, 0, 1, 0,
	4, 0, 1, 0, 2, 0, 1, 0, 3, 0, 1, 0, 2, 0, 1, 0,
	5, 0, 1, 0, 2, 0, 1, 0, 3, 0, 1, 0, 2, 0, 1, 0,
	4, 0, 1, 0, 2, 0, 1, 0, 3, 0, 1, 0, 2, 0, 1, 0,
	6, 0, 1, 0, 2, 0, 1, 0, 3, 0, 1, 0, 2, 0, 1, 0,
	4, 0, 1, 0, 2, 0, 1, 0, 3, 0, 1, 0, 2, 0, 1, 0,
	5, 0, 1, 0, 2, 0, 1, 0, 3, 0, 1, 0, 2, 0, 1, 0,
	4, 0, 1, 0, 2, 0, 1, 0, 3, 0, 1, 0, 2, 0, 1, 0
};

static const uint8 number_of_ones[256] = {
	0, 1, 1, 2, 1, 2, 2, 3, 1, 2, 2, 3, 2, 3, 3, 4,
	1, 2, 2, 3, 2, 3, 3, 4, 2, 3, 3, 4, 3, 4, 4, 5,
	1, 2, 2, 3, 2, 3, 3, 4, 2, 3, 3, 4, 3, 4, 4, 5,
	2, 3, 3, 4, 3, 4, 4, 5, 3, 4, 4, 5, 4, 5, 5, 6,
	1, 2, 2, 3, 2, 3, 3, 4, 2, 3, 3, 4, 3, 4, 4, 5,
	2, 3, 3, 4, 3, 4, 4, 5, 3, 4, 4, 5, 4, 5, 5, 6,
	2, 3, 3, 4, 3, 4, 4, 5, 3, 4, 4, 5, 4, 5, 5, 6,
	3, 4, 4, 5, 4, 5, 5, 6, 4, 5, 5, 6, 5, 6, 6, 7,
	1, 2, 2, 3, 2, 3, 3, 4, 2, 3, 3, 4, 3, 4, 4, 5,
	2, 3, 3, 4, 3, 4, 4, 5, 3, 4, 4, 5, 4, 5, 5, 6,
	2, 3, 3, 4, 3, 4, 4, 5, 3, 4, 4, 5, 4, 5, 5, 6,
	3, 4, 4, 5, 4, 5, 5, 6, 4, 5, 5, 6, 5, 6, 6, 7,
	2, 3, 3, 4, 3, 4, 4, 5, 3, 4, 4, 5, 4, 5, 5, 6,
	3, 4, 4, 5, 4, 5, 5, 6, 4, 5, 5, 6, 5, 6, 6, 7,
	3, 4, 4, 5, 4, 5, 5, 6, 4, 5, 5, 6, 5, 6, 6, 7,
	4, 5, 5, 6, 5, 6, 6, 7, 5, 6, 6, 7, 6, 7, 7, 8
};


/*
 * bms_copy - make a palloc'd copy of a bitmapset
 */
Bitmapset *
bms_copy(const Bitmapset *a)
{
	Bitmapset  *result;
	size_t		size;

	if (a == NULL)
		return NULL;
	size = BITMAPSET_SIZE(a->nwords);
	result = (Bitmapset *) palloc(size);
	memcpy(result, a, size);
	return result;
}

/*
 * bms_equal - are two bitmapsets equal?
 *
 * This is logical not physical equality; in particular, a NULL pointer will
 * be reported as equal to a palloc'd value containing no members.
 */
bool
bms_equal(const Bitmapset *a, const Bitmapset *b)
{
	const Bitmapset *shorter;
	const Bitmapset *longer;
	int			shortlen;
	int			longlen;
	int			i;

	/* Handle cases where either input is NULL */
	if (a == NULL)
	{
		if (b == NULL)
			return true;
		return bms_is_empty(b);
	}
	else if (b == NULL)
		return bms_is_empty(a);
	/* Identify shorter and longer input */
	if (a->nwords <= b->nwords)
	{
		shorter = a;
		longer = b;
	}
	else
	{
		shorter = b;
		longer = a;
	}
	/* And process */
	shortlen = shorter->nwords;
	for (i = 0; i < shortlen; i++)
	{
		if (shorter->words[i] != longer->words[i])
			return false;
	}
	longlen = longer->nwords;
	for (; i < longlen; i++)
	{
		if (longer->words[i] != 0)
			return false;
	}
	return true;
}


/*
 * bms_compare -- for sort to find groups of equal bitmapsets.
 *
 * See bms_equal for note on logical vs physical.  Note that the
 * arguments are pointers to Bitmapset -- a variable length structure,
 * thus this function is not directly usable by, e.g, qsort.
 */
int
bms_compare(const Bitmapset *a, const Bitmapset *b)
{
	const Bitmapset *longer;
	int			shortlen;
	int			longlen;
	int			sign;
	int			i;

	/* Handle cases where either input is NULL */
	if (a == NULL)
	{
		if (b == NULL || bms_is_empty(b))
			return 0;
		return -1;
	}
	else if (b == NULL)
	{
		if (bms_is_empty(a))
			return 0;
		else
			return 1;
	}

	/* Identify shorter and longer input */
	if (a->nwords <= b->nwords)
	{
		shortlen = a->nwords;
		longlen = b->nwords;
		longer = b;
		sign = -1;
	}
	else
	{
		shortlen = b->nwords;
		longlen = a->nwords;
		longer = a;
		sign = 1;
	}
	/* And process */
	for (i = 0; i < shortlen; i++)
	{
		if (a->words[i] < b->words[i])
			return -1;
		else if (a->words[i] > b->words[i])
			return 1;
	}
	for (; i < longlen; i++)
	{
		if (longer->words[i] != 0)
			return sign;
	}
	return 0;
}

/*
 * bms_make_singleton - build a bitmapset containing a single member
 */
Bitmapset *
bms_make_singleton(int x)
{
	Bitmapset  *result;
	int			wordnum,
				bitnum;

	if (x < 0)
		elog(ERROR, "negative bitmapset member not allowed");
	wordnum = WORDNUM(x);
	bitnum = BITNUM(x);
	result = (Bitmapset *) palloc0(BITMAPSET_SIZE(wordnum + 1));
	result->nwords = wordnum + 1;
	result->words[wordnum] = ((bitmapword) 1 << bitnum);
	return result;
}

/*
 * bms_free - free a bitmapset
 *
 * Same as pfree except for allowing NULL input
 */
void
bms_free(Bitmapset *a)
{
	if (a)
		pfree(a);
}


/*
 * These operations all make a freshly palloc'd result,
 * leaving their inputs untouched
 */


/*
 * bms_union - set union
 */
Bitmapset *
bms_union(const Bitmapset *a, const Bitmapset *b)
{
	Bitmapset  *result;
	const Bitmapset *other;
	int			otherlen;
	int			i;

	/* Handle cases where either input is NULL */
	if (a == NULL)
		return bms_copy(b);
	if (b == NULL)
		return bms_copy(a);
	/* Identify shorter and longer input; copy the longer one */
	if (a->nwords <= b->nwords)
	{
		result = bms_copy(b);
		other = a;
	}
	else
	{
		result = bms_copy(a);
		other = b;
	}
	/* And union the shorter input into the result */
	otherlen = other->nwords;
	for (i = 0; i < otherlen; i++)
		result->words[i] |= other->words[i];
	return result;
}

/*
 * bms_intersect - set intersection
 */
Bitmapset *
bms_intersect(const Bitmapset *a, const Bitmapset *b)
{
	Bitmapset  *result;
	const Bitmapset *other;
	int			resultlen;
	int			i;

	/* Handle cases where either input is NULL */
	if (a == NULL || b == NULL)
		return NULL;
	/* Identify shorter and longer input; copy the shorter one */
	if (a->nwords <= b->nwords)
	{
		result = bms_copy(a);
		other = b;
	}
	else
	{
		result = bms_copy(b);
		other = a;
	}
	/* And intersect the longer input with the result */
	resultlen = result->nwords;
	for (i = 0; i < resultlen; i++)
		result->words[i] &= other->words[i];
	return result;
}

/*
 * bms_difference - set difference (ie, A without members of B)
 */
Bitmapset *
bms_difference(const Bitmapset *a, const Bitmapset *b)
{
	Bitmapset  *result;
	int			shortlen;
	int			i;

	/* Handle cases where either input is NULL */
	if (a == NULL)
		return NULL;
	if (b == NULL)
		return bms_copy(a);
	/* Copy the left input */
	result = bms_copy(a);
	/* And remove b's bits from result */
	shortlen = Min(a->nwords, b->nwords);
	for (i = 0; i < shortlen; i++)
		result->words[i] &= ~b->words[i];
	return result;
}

/*
 * bms_is_subset - is A a subset of B?
 */
bool
bms_is_subset(const Bitmapset *a, const Bitmapset *b)
{
	int			shortlen;
	int			longlen;
	int			i;

	/* Handle cases where either input is NULL */
	if (a == NULL)
		return true;			/* empty set is a subset of anything */
	if (b == NULL)
		return bms_is_empty(a);
	/* Check common words */
	shortlen = Min(a->nwords, b->nwords);
	for (i = 0; i < shortlen; i++)
	{
		if ((a->words[i] & ~b->words[i]) != 0)
			return false;
	}
	/* Check extra words */
	if (a->nwords > b->nwords)
	{
		longlen = a->nwords;
		for (; i < longlen; i++)
		{
			if (a->words[i] != 0)
				return false;
		}
	}
	return true;
}

/*
 * bms_subset_compare - compare A and B for equality/subset relationships
 *
 * This is more efficient than testing bms_is_subset in both directions.
 */
BMS_Comparison
bms_subset_compare(const Bitmapset *a, const Bitmapset *b)
{
	BMS_Comparison result;
	int			shortlen;
	int			longlen;
	int			i;

	/* Handle cases where either input is NULL */
	if (a == NULL)
	{
		if (b == NULL)
			return BMS_EQUAL;
		return bms_is_empty(b) ? BMS_EQUAL : BMS_SUBSET1;
	}
	if (b == NULL)
		return bms_is_empty(a) ? BMS_EQUAL : BMS_SUBSET2;
	/* Check common words */
	result = BMS_EQUAL;			/* status so far */
	shortlen = Min(a->nwords, b->nwords);
	for (i = 0; i < shortlen; i++)
	{
		bitmapword	aword = a->words[i];
		bitmapword	bword = b->words[i];

		if ((aword & ~bword) != 0)
		{
			/* a is not a subset of b */
			if (result == BMS_SUBSET1)
				return BMS_DIFFERENT;
			result = BMS_SUBSET2;
		}
		if ((bword & ~aword) != 0)
		{
			/* b is not a subset of a */
			if (result == BMS_SUBSET2)
				return BMS_DIFFERENT;
			result = BMS_SUBSET1;
		}
	}
	/* Check extra words */
	if (a->nwords > b->nwords)
	{
		longlen = a->nwords;
		for (; i < longlen; i++)
		{
			if (a->words[i] != 0)
			{
				/* a is not a subset of b */
				if (result == BMS_SUBSET1)
					return BMS_DIFFERENT;
				result = BMS_SUBSET2;
			}
		}
	}
	else if (a->nwords < b->nwords)
	{
		longlen = b->nwords;
		for (; i < longlen; i++)
		{
			if (b->words[i] != 0)
			{
				/* b is not a subset of a */
				if (result == BMS_SUBSET2)
					return BMS_DIFFERENT;
				result = BMS_SUBSET1;
			}
		}
	}
	return result;
}

/*
 * bms_is_member - is X a member of A?
 */
bool
bms_is_member(int x, const Bitmapset *a)
{
	int			wordnum,
				bitnum;

	/* XXX better to just return false for x<0 ? */
	if (x < 0)
		elog(ERROR, "negative bitmapset member not allowed");
	if (a == NULL)
		return false;
	wordnum = WORDNUM(x);
	bitnum = BITNUM(x);
	if (wordnum >= a->nwords)
		return false;
	if ((a->words[wordnum] & ((bitmapword) 1 << bitnum)) != 0)
		return true;
	return false;
}

/*
 * bms_overlap - do sets overlap (ie, have a nonempty intersection)?
 */
bool
bms_overlap(const Bitmapset *a, const Bitmapset *b)
{
	int			shortlen;
	int			i;

	/* Handle cases where either input is NULL */
	if (a == NULL || b == NULL)
		return false;
	/* Check words in common */
	shortlen = Min(a->nwords, b->nwords);
	for (i = 0; i < shortlen; i++)
	{
		if ((a->words[i] & b->words[i]) != 0)
			return true;
	}
	return false;
}

/*
 * bms_nonempty_difference - do sets have a nonempty difference?
 */
bool
bms_nonempty_difference(const Bitmapset *a, const Bitmapset *b)
{
	int			shortlen;
	int			i;

	/* Handle cases where either input is NULL */
	if (a == NULL)
		return false;
	if (b == NULL)
		return !bms_is_empty(a);
	/* Check words in common */
	shortlen = Min(a->nwords, b->nwords);
	for (i = 0; i < shortlen; i++)
	{
		if ((a->words[i] & ~b->words[i]) != 0)
			return true;
	}
	/* Check extra words in a */
	for (; i < a->nwords; i++)
	{
		if (a->words[i] != 0)
			return true;
	}
	return false;
}

/*
 * bms_singleton_member - return the sole integer member of set
 *
 * Raises error if |a| is not 1.
 */
int
bms_singleton_member(const Bitmapset *a)
{
	int			result = -1;
	int			nwords;
	int			wordnum;

	if (a == NULL)
		elog(ERROR, "bitmapset is empty");
	nwords = a->nwords;
	for (wordnum = 0; wordnum < nwords; wordnum++)
	{
		bitmapword	w = a->words[wordnum];

		if (w != 0)
		{
			if (result >= 0 || HAS_MULTIPLE_ONES(w))
				elog(ERROR, "bitmapset has multiple members");
			result = wordnum * BITS_PER_BITMAPWORD;
			while ((w & 255) == 0)
			{
				w >>= 8;
				result += 8;
			}
			result += rightmost_one_pos[w & 255];
		}
	}
	if (result < 0)
		elog(ERROR, "bitmapset is empty");
	return result;
}

/*
 * bms_num_members - count members of set
 */
int
bms_num_members(const Bitmapset *a)
{
	int			result = 0;
	int			nwords;
	int			wordnum;

	if (a == NULL)
		return 0;
	nwords = a->nwords;
	for (wordnum = 0; wordnum < nwords; wordnum++)
	{
		bitmapword	w = a->words[wordnum];

		/* we assume here that bitmapword is an unsigned type */
		while (w != 0)
		{
			result += number_of_ones[w & 255];
			w >>= 8;
		}
	}
	return result;
}

/*
 * bms_membership - does a set have zero, one, or multiple members?
 *
 * This is faster than making an exact count with bms_num_members().
 */
BMS_Membership
bms_membership(const Bitmapset *a)
{
	BMS_Membership result = BMS_EMPTY_SET;
	int			nwords;
	int			wordnum;

	if (a == NULL)
		return BMS_EMPTY_SET;
	nwords = a->nwords;
	for (wordnum = 0; wordnum < nwords; wordnum++)
	{
		bitmapword	w = a->words[wordnum];

		if (w != 0)
		{
			if (result != BMS_EMPTY_SET || HAS_MULTIPLE_ONES(w))
				return BMS_MULTIPLE;
			result = BMS_SINGLETON;
		}
	}
	return result;
}

/*
 * bms_is_empty - is a set empty?
 *
 * This is even faster than bms_membership().
 */
bool
bms_is_empty(const Bitmapset *a)
{
	int			nwords;
	int			wordnum;

	if (a == NULL)
		return true;
	nwords = a->nwords;
	for (wordnum = 0; wordnum < nwords; wordnum++)
	{
		bitmapword	w = a->words[wordnum];

		if (w != 0)
			return false;
	}
	return true;
}


/*
 * These operations all "recycle" their non-const inputs, ie, either
 * return the modified input or pfree it if it can't hold the result.
 *
 * These should generally be used in the style
 *
 *		foo = bms_add_member(foo, x);
 */


/*
 * bms_add_member - add a specified member to set
 *
 * Input set is modified or recycled!
 */
Bitmapset *
bms_add_member(Bitmapset *a, int x)
{
	int			wordnum,
				bitnum;

	if (x < 0)
		elog(ERROR, "negative bitmapset member not allowed");
	if (a == NULL)
		return bms_make_singleton(x);
	wordnum = WORDNUM(x);
	bitnum = BITNUM(x);

	/* enlarge the set if necessary */
	if (wordnum >= a->nwords)
	{
		int			oldnwords = a->nwords;
		int			i;

		a = (Bitmapset *) repalloc(a, BITMAPSET_SIZE(wordnum + 1));
		a->nwords = wordnum + 1;
		/* zero out the enlarged portion */
		for (i = oldnwords; i < a->nwords; i++)
			a->words[i] = 0;
	}

	a->words[wordnum] |= ((bitmapword) 1 << bitnum);
	return a;
}

bool
bms_covers_member(const Bitmapset *a, int x)
{
	int			wordnum;

	if (x < 0)
		elog(ERROR, "negative bitmapset member not allowed");
	if (a == NULL)
		return false;
	wordnum = WORDNUM(x);
	return (wordnum < a->nwords);
}

Bitmapset *
bms_resize(Bitmapset *a, int wc)
{
	Bitmapset  *result;

	if (a && a->nwords >= wc)
		return a;

	if (a)
	{
		result = (Bitmapset *) repalloc(a, BITMAPSET_SIZE(wc));
		/* do not access a again */
		MemSet(result->words + result->nwords, 0,
			   (wc - result->nwords) * sizeof(bitmapword));
		result->nwords = wc;
	}
	else
	{
		result = palloc0(BITMAPSET_SIZE(wc));
		result->nwords = wc;
	}
	return result;
}

/*
 * bms_del_member - remove a specified member from set
 *
 * No error if x is not currently a member of set
 *
 * Input set is modified in-place!
 */
Bitmapset *
bms_del_member(Bitmapset *a, int x)
{
	int			wordnum,
				bitnum;

	if (x < 0)
		elog(ERROR, "negative bitmapset member not allowed");
	if (a == NULL)
		return NULL;
	wordnum = WORDNUM(x);
	bitnum = BITNUM(x);
	if (wordnum < a->nwords)
		a->words[wordnum] &= ~((bitmapword) 1 << bitnum);
	return a;
}

/*
 * bms_add_members - like bms_union, but left input is recycled
 */
Bitmapset *
bms_add_members(Bitmapset *a, const Bitmapset *b)
{
	Bitmapset  *result;
	const Bitmapset *other;
	int			otherlen;
	int			i;

	/* Handle cases where either input is NULL */
	if (a == NULL)
		return bms_copy(b);
	if (b == NULL)
		return a;
	/* Identify shorter and longer input; copy the longer one if needed */
	if (a->nwords < b->nwords)
	{
		result = bms_copy(b);
		other = a;
	}
	else
	{
		result = a;
		other = b;
	}
	/* And union the shorter input into the result */
	otherlen = other->nwords;
	for (i = 0; i < otherlen; i++)
		result->words[i] |= other->words[i];
	if (result != a)
		pfree(a);
	return result;
}

/*
 * bms_int_members - like bms_intersect, but left input is recycled
 */
Bitmapset *
bms_int_members(Bitmapset *a, const Bitmapset *b)
{
	int			shortlen;
	int			i;

	/* Handle cases where either input is NULL */
	if (a == NULL)
		return NULL;
	if (b == NULL)
	{
		pfree(a);
		return NULL;
	}
	/* Intersect b into a; we need never copy */
	shortlen = Min(a->nwords, b->nwords);
	for (i = 0; i < shortlen; i++)
		a->words[i] &= b->words[i];
	for (; i < a->nwords; i++)
		a->words[i] = 0;
	return a;
}

/*
 * bms_del_members - like bms_difference, but left input is recycled
 */
Bitmapset *
bms_del_members(Bitmapset *a, const Bitmapset *b)
{
	int			shortlen;
	int			i;

	/* Handle cases where either input is NULL */
	if (a == NULL)
		return NULL;
	if (b == NULL)
		return a;
	/* Remove b's bits from a; we need never copy */
	shortlen = Min(a->nwords, b->nwords);
	for (i = 0; i < shortlen; i++)
		a->words[i] &= ~b->words[i];
	return a;
}

/*
 * bms_join - like bms_union, but *both* inputs are recycled
 */
Bitmapset *
bms_join(Bitmapset *a, Bitmapset *b)
{
	Bitmapset  *result;
	Bitmapset  *other;
	int			otherlen;
	int			i;

	/* Handle cases where either input is NULL */
	if (a == NULL)
		return b;
	if (b == NULL)
		return a;
	/* Identify shorter and longer input; use longer one as result */
	if (a->nwords < b->nwords)
	{
		result = b;
		other = a;
	}
	else
	{
		result = a;
		other = b;
	}
	/* And union the shorter input into the result */
	otherlen = other->nwords;
	for (i = 0; i < otherlen; i++)
		result->words[i] |= other->words[i];
	if (other != result)		/* pure paranoia */
		pfree(other);
	return result;
}

/*
 * bms_first_member - find and remove first member of a set
 *
 * Returns -1 if set is empty.  NB: set is destructively modified!
 *
 * This is intended as support for iterating through the members of a set.
 * The typical pattern is
 *
 *			while ((x = bms_first_member(inputset)) >= 0)
 *				process member x;
 *
 * CAUTION: this destroys the content of "inputset".  If the set must
 * not be modified, use bms_next_member instead.
 */
int
bms_first_member(Bitmapset *a)
{
	int			nwords;
	int			wordnum;

	if (a == NULL)
		return -1;
	nwords = a->nwords;
	for (wordnum = 0; wordnum < nwords; wordnum++)
	{
		bitmapword	w = a->words[wordnum];

		if (w != 0)
		{
			int			result;

			w = RIGHTMOST_ONE(w);
			a->words[wordnum] &= ~w;

			result = wordnum * BITS_PER_BITMAPWORD;
			while ((w & 255) == 0)
			{
				w >>= 8;
				result += 8;
			}
			result += rightmost_one_pos[w & 255];
			return result;
		}
	}
	return -1;
}

/*
<<<<<<< HEAD
 * bms_first_member - find and remove first member of a set
=======
 * bms_next_member - find next member of a set
>>>>>>> 1d091eed
 *
 * Returns smallest member greater than "prevbit", or -2 if there is none.
 * "prevbit" must NOT be less than -1, or the behavior is unpredictable.
 *
 * This is intended as support for iterating through the members of a set.
 * The typical pattern is
 *
<<<<<<< HEAD
 *			while ((x = bms_first_member(inputset)) >= 0)
 *				process member x;
 *
 * CAUTION: this destroys the content of "inputset".  If the set must
 * not be modified, use bms_next_member instead.
=======
 *			x = -1;
 *			while ((x = bms_next_member(inputset, x)) >= 0)
 *				process member x;
 *
 * Notice that when there are no more members, we return -2, not -1 as you
 * might expect.  The rationale for that is to allow distinguishing the
 * loop-not-started state (x == -1) from the loop-completed state (x == -2).
 * It makes no difference in simple loop usage, but complex iteration logic
 * might need such an ability.
>>>>>>> 1d091eed
 */
int
bms_next_member(const Bitmapset *a, int prevbit)
{
	int			nwords;
	int			wordnum;
	bitmapword	mask;

	if (a == NULL)
		return -2;
	nwords = a->nwords;
	prevbit++;
	mask = (~(bitmapword) 0) << BITNUM(prevbit);
	for (wordnum = WORDNUM(prevbit); wordnum < nwords; wordnum++)
	{
		bitmapword	w = a->words[wordnum];

		/* ignore bits before prevbit */
		w &= mask;

		if (w != 0)
		{
			int			result;

			result = wordnum * BITS_PER_BITMAPWORD;
			while ((w & 255) == 0)
			{
				w >>= 8;
				result += 8;
			}
			result += rightmost_one_pos[w & 255];
			return result;
		}

		/* in subsequent words, consider all bits */
		mask = (~(bitmapword) 0);
	}
	return -2;
}

/*
 * bms_next_member - find next member of a set
 *
 * Returns smallest member greater than "prevbit", or -2 if there is none.
 * "prevbit" must NOT be less than -1, or the behavior is unpredictable.
 *
 * This is intended as support for iterating through the members of a set.
 * The typical pattern is
 *
 *			x = -1;
 *			while ((x = bms_next_member(inputset, x)) >= 0)
 *				process member x;
 *
 * Notice that when there are no more members, we return -2, not -1 as you
 * might expect.  The rationale for that is to allow distinguishing the
 * loop-not-started state (x == -1) from the loop-completed state (x == -2).
 * It makes no difference in simple loop usage, but complex iteration logic
 * might need such an ability.
 */
int
bms_next_member(const Bitmapset *a, int prevbit)
{
	int			nwords;
	int			wordnum;
	bitmapword	mask;

	if (a == NULL)
		return -2;
	nwords = a->nwords;
	prevbit++;
	mask = (~(bitmapword) 0) << BITNUM(prevbit);
	for (wordnum = WORDNUM(prevbit); wordnum < nwords; wordnum++)
	{
		bitmapword	w = a->words[wordnum];

		/* ignore bits before prevbit */
		w &= mask;

		if (w != 0)
		{
			int			result;

			/* GPDB_94_MERGE_FIXME: upstream uses rightmost_one_pos[], but gp 
			 * use num_low_order_zero_bits(). Might want to profile to see
			 * which one is faster.
			 */
			result = num_low_order_zero_bits(w) + wordnum * BITS_PER_BITMAPWORD;
			return result;
		}

		/* in subsequent words, consider all bits */
		mask = (~(bitmapword) 0);
	}
	return -2;
}

/*
 * bms_hash_value - compute a hash key for a Bitmapset
 *
 * Note: we must ensure that any two bitmapsets that are bms_equal() will
 * hash to the same value; in practice this means that trailing all-zero
 * words must not affect the result.  Hence we strip those before applying
 * hash_any().
 */
uint32
bms_hash_value(const Bitmapset *a)
{
	int			lastword;

	if (a == NULL)
		return 0;				/* All empty sets hash to 0 */
	for (lastword = a->nwords; --lastword >= 0;)
	{
		if (a->words[lastword] != 0)
			break;
	}
	if (lastword < 0)
		return 0;				/* All empty sets hash to 0 */
	return DatumGetUInt32(hash_any((const unsigned char *) a->words,
								   (lastword + 1) * sizeof(bitmapword)));
}<|MERGE_RESOLUTION|>--- conflicted
+++ resolved
@@ -941,11 +941,7 @@
 }
 
 /*
-<<<<<<< HEAD
- * bms_first_member - find and remove first member of a set
-=======
  * bms_next_member - find next member of a set
->>>>>>> 1d091eed
  *
  * Returns smallest member greater than "prevbit", or -2 if there is none.
  * "prevbit" must NOT be less than -1, or the behavior is unpredictable.
@@ -953,13 +949,6 @@
  * This is intended as support for iterating through the members of a set.
  * The typical pattern is
  *
-<<<<<<< HEAD
- *			while ((x = bms_first_member(inputset)) >= 0)
- *				process member x;
- *
- * CAUTION: this destroys the content of "inputset".  If the set must
- * not be modified, use bms_next_member instead.
-=======
  *			x = -1;
  *			while ((x = bms_next_member(inputset, x)) >= 0)
  *				process member x;
@@ -969,7 +958,6 @@
  * loop-not-started state (x == -1) from the loop-completed state (x == -2).
  * It makes no difference in simple loop usage, but complex iteration logic
  * might need such an ability.
->>>>>>> 1d091eed
  */
 int
 bms_next_member(const Bitmapset *a, int prevbit)
@@ -1011,62 +999,6 @@
 }
 
 /*
- * bms_next_member - find next member of a set
- *
- * Returns smallest member greater than "prevbit", or -2 if there is none.
- * "prevbit" must NOT be less than -1, or the behavior is unpredictable.
- *
- * This is intended as support for iterating through the members of a set.
- * The typical pattern is
- *
- *			x = -1;
- *			while ((x = bms_next_member(inputset, x)) >= 0)
- *				process member x;
- *
- * Notice that when there are no more members, we return -2, not -1 as you
- * might expect.  The rationale for that is to allow distinguishing the
- * loop-not-started state (x == -1) from the loop-completed state (x == -2).
- * It makes no difference in simple loop usage, but complex iteration logic
- * might need such an ability.
- */
-int
-bms_next_member(const Bitmapset *a, int prevbit)
-{
-	int			nwords;
-	int			wordnum;
-	bitmapword	mask;
-
-	if (a == NULL)
-		return -2;
-	nwords = a->nwords;
-	prevbit++;
-	mask = (~(bitmapword) 0) << BITNUM(prevbit);
-	for (wordnum = WORDNUM(prevbit); wordnum < nwords; wordnum++)
-	{
-		bitmapword	w = a->words[wordnum];
-
-		/* ignore bits before prevbit */
-		w &= mask;
-
-		if (w != 0)
-		{
-			int			result;
-
-			/* GPDB_94_MERGE_FIXME: upstream uses rightmost_one_pos[], but gp 
-			 * use num_low_order_zero_bits(). Might want to profile to see
-			 * which one is faster.
-			 */
-			result = num_low_order_zero_bits(w) + wordnum * BITS_PER_BITMAPWORD;
-			return result;
-		}
-
-		/* in subsequent words, consider all bits */
-		mask = (~(bitmapword) 0);
-	}
-	return -2;
-}
-
-/*
  * bms_hash_value - compute a hash key for a Bitmapset
  *
  * Note: we must ensure that any two bitmapsets that are bms_equal() will
