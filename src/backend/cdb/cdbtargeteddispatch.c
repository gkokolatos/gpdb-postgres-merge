--- conflicted
+++ resolved
@@ -655,14 +655,12 @@
 					pushNewDirectDispatchInfo = true;
 					break;
 				}
-<<<<<<< HEAD
 			case T_ForeignScan:
 				DisableTargetedDispatch(&dispatchInfo); /* not sure about
 														 * foreign tables ...
 														 * so disable */
-=======
+				break;
 			case T_SplitUpdate:
->>>>>>> 2dca8766
 				break;
 			default:
 				elog(ERROR, "Invalid plan node %d", nodeTag(node));
