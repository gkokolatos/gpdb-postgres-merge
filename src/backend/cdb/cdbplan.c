--- conflicted
+++ resolved
@@ -888,7 +888,6 @@
 			}
 			break;
 
-<<<<<<< HEAD
 		case T_ForeignScan:
 			{
 				ForeignScan *fdwscan = (ForeignScan *) node;
@@ -905,7 +904,6 @@
 			}
 			break;
 
-=======
 		case T_SplitUpdate:
 			{
 				SplitUpdate	*splitUpdate = (SplitUpdate *) node;
@@ -917,8 +915,6 @@
 			}
 			break;
 
-
->>>>>>> 2dca8766
 			/*
 			 * The following cases are handled by expression_tree_mutator.	In
 			 * addition, we let expression_tree_mutator handle unrecognized
