--- conflicted
+++ resolved
@@ -190,12 +190,9 @@
 				FLATCOPY(newmt, mt, ModifyTable);
 				PLANMUTATE(newmt, mt);
 				MUTATE(newmt->plans, mt->plans, List *);
-<<<<<<< HEAD
 				MUTATE(newmt->onConflictSet, mt->onConflictSet, List *);
 				MUTATE(newmt->onConflictWhere, mt->onConflictWhere , Node *);
-=======
 				MUTATE(newmt->withCheckOptionLists, mt->withCheckOptionLists, List *);
->>>>>>> 6df9dfa3
 				return (Node *) newmt;
 			}
 			break;
