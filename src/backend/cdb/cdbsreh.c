--- conflicted
+++ resolved
@@ -269,11 +269,7 @@
  * rows, and whether rows were ignored or logged into an error log file.
  */
 void
-<<<<<<< HEAD
 ReportSrehResults(CdbSreh *cdbsreh, uint64 total_rejected)
-=======
-ReportSrehResults(CdbSreh *cdbsreh, int64 total_rejected)
->>>>>>> eab449f8
 {
 	if (total_rejected > 0)
 	{
