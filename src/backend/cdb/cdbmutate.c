--- conflicted
+++ resolved
@@ -1263,21 +1263,12 @@
 }
 
 static AttrNumber
-<<<<<<< HEAD
 find_ctid_attribute_check(List *targetList)
-=======
-find_ctid_attribute_check(List *targetList, Index resultRelationsIdx)
->>>>>>> faf0ec6b
 {
 	TargetEntry	*ctid;
 	Var			*var;
 
-<<<<<<< HEAD
 	ctid = find_junk_tle(targetList, "ctid");
-=======
-	find_junk_tle(targetList, "ctid", &ctid);
-
->>>>>>> faf0ec6b
 	if (!ctid)
 		elog(ERROR, "could not find \"ctid\" column in input to UPDATE");
 	Assert(IsA(ctid->expr, Var));
@@ -1303,33 +1294,8 @@
 
 	var = (Var *) (tle->expr);
 
-<<<<<<< HEAD
 	/* OID should follow after normal attributes */
 	Assert(var->vartype == OIDOID);
-=======
-	return ctid->resno;
-}
-
-static AttrNumber
-find_oid_attribute_check(List *targetList, Index resultRelationsIdx)
-{
-	TargetEntry	*tle;
-	Var			*var;
-
-	find_junk_tle(targetList, "oid", &tle);
-
-	if (!tle)
-		elog(ERROR, "could not find \"oid\" column in input to UPDATE");
-	Assert(IsA(tle->expr, Var));
-
-	var = (Var *) (tle->expr);
-
-	/* OID should follow after normal attributes */
-	Assert((var->varno == resultRelationsIdx &&
-			var->varattno == ObjectIdAttributeNumber) ||
-		   (var->varnoold == resultRelationsIdx &&
-			var->varoattno == ObjectIdAttributeNumber));
->>>>>>> faf0ec6b
 
 	return tle->resno;
 }
@@ -1377,13 +1343,7 @@
  * deleteColIdx which contains placeholder, and value will be corrected later
  */
 static void
-<<<<<<< HEAD
-process_targetlist_for_splitupdate(Relation resultRel,
-								   Index resultRelationsIdx,
-								   List *targetlist,
-=======
-process_targetlist_for_splitupdate(Relation resultRel, Index resultRelationsIdx, List *targetlist,
->>>>>>> faf0ec6b
+process_targetlist_for_splitupdate(Relation resultRel, List *targetlist,
 								   List **splitUpdateTargetList, List **insertColIdx, List **deleteColIdx)
 {
 	TupleDesc	resultDesc = RelationGetDescr(resultRel);
@@ -1424,10 +1384,7 @@
 									   attr->atttypmod,
 									   attr->attcollation,
 									   0);
-<<<<<<< HEAD
 			splitVar->varnoold = attrIdx;
-=======
->>>>>>> faf0ec6b
 
 			splitTargetEntry = makeTargetEntry((Expr *) splitVar, tle->resno, tle->resname, tle->resjunk);
 			*splitUpdateTargetList = lappend(*splitUpdateTargetList, splitTargetEntry);
@@ -1510,8 +1467,7 @@
  * 'result_relation' is the RTI of the UPDATE target relation.
  */
 SplitUpdate *
-make_splitupdate(PlannerInfo *root, ModifyTable *mt, Plan *subplan, RangeTblEntry *rte,
-				 Index result_relation)
+make_splitupdate(PlannerInfo *root, ModifyTable *mt, Plan *subplan, RangeTblEntry *rte)
 {
 	AttrNumber		ctidColIdx = 0;
 	List			*deleteColIdx = NIL;
@@ -1541,19 +1497,12 @@
 	 * insertColIdx and deleteColIdx.
 	 */
 	process_targetlist_for_splitupdate(resultRelation,
-									   result_relation,
 									   subplan->targetlist,
 									   &splitUpdateTargetList, &insertColIdx, &deleteColIdx);
-<<<<<<< HEAD
 	ctidColIdx = find_ctid_attribute_check(subplan->targetlist);
+
 	if (resultRelation->rd_rel->relhasoids)
 		oidColIdx = find_oid_attribute_check(subplan->targetlist);
-=======
-	ctidColIdx = find_ctid_attribute_check(subplan->targetlist, result_relation);
-
-	if (resultRelation->rd_rel->relhasoids)
-		oidColIdx = find_oid_attribute_check(subplan->targetlist, result_relation);
->>>>>>> faf0ec6b
 
 	copy_junk_attributes(subplan->targetlist, &splitUpdateTargetList, resultDesc->natts);
 
