--- conflicted
+++ resolved
@@ -55,11 +55,7 @@
 	 * BitmapAppendOnlyPath and UniquePath also?
 	 */
 	if (! IsA(subpath, BitmapHeapPath) &&
-<<<<<<< HEAD
-		! IsA(subpath, BitmapAppendOnlyPath) && 
-=======
-		! IsA(subpath, IndexPath) && 
->>>>>>> 93f4b273
+		! IsA(subpath, BitmapAppendOnlyPath) &&
 		! IsA(subpath, UniquePath) &&
 		CdbPathLocus_IsReplicated(motionpath->path.locus))
 		/* FIXME: should use other.numsegments instead of cdbpath_segments */
