--- conflicted
+++ resolved
@@ -75,15 +75,9 @@
 	{
 		distributedSnapshotCommitted =
 			DistributedSnapshotWithLocalMapping_CommittedTest(
-<<<<<<< HEAD
 				&snapshot->distribSnapshotWithLocalMapping,
 				localXid,
 				true);
-=======
-															  &SerializableSnapshot->distribSnapshotWithLocalMapping,
-															  localXid,
-															  true);
->>>>>>> decf4e54
 
 		switch (distributedSnapshotCommitted)
 		{
