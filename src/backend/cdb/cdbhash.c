--- conflicted
+++ resolved
@@ -555,15 +555,9 @@
 			len = oidvec_buf->dim1 * sizeof(Oid);
 			buf = oidvec_buf->values;
 			break;
-<<<<<<< HEAD
-			
-		case CASHOID: /* cash is stored in int64 internally */
+
+		case CASHOID:			/* cash is stored in int64 internally */
 			cash_buf = DatumGetCash(datum);
-=======
-
-		case CASHOID:			/* cash is stored in int64 internally */
-			cash_buf = (*(Cash *) DatumGetPointer(datum));
->>>>>>> decf4e54
 			len = sizeof(Cash);
 			buf = &cash_buf;
 			break;
