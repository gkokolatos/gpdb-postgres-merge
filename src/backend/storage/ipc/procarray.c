--- conflicted
+++ resolved
@@ -1574,7 +1574,6 @@
 					snapshot->curcid)));
 
 	LWLockAcquire(SharedLocalSnapshotSlot->slotLock, LW_EXCLUSIVE);
-<<<<<<< HEAD
 
 	SharedLocalSnapshotSlot->snapshot.xmin = snapshot->xmin;
 	SharedLocalSnapshotSlot->snapshot.xmax = snapshot->xmax;
@@ -1593,64 +1592,30 @@
 	
 	SharedLocalSnapshotSlot->snapshot.curcid = snapshot->curcid;
 
-=======
-
-	SharedLocalSnapshotSlot->snapshot.xmin = snapshot->xmin;
-	SharedLocalSnapshotSlot->snapshot.xmax = snapshot->xmax;
-	SharedLocalSnapshotSlot->snapshot.xcnt = snapshot->xcnt;
-
-	if (snapshot->xcnt > 0)
-	{
-		Assert(snapshot->xip != NULL);
-
-		ereport((Debug_print_full_dtm ? LOG : DEBUG5),
-				(errmsg("updateSharedLocalSnapshot count of in-doubt ids %u",
-						SharedLocalSnapshotSlot->snapshot.xcnt)));
-
-		memcpy(SharedLocalSnapshotSlot->snapshot.xip, snapshot->xip, snapshot->xcnt * sizeof(TransactionId));
-	}
-	
-	SharedLocalSnapshotSlot->snapshot.curcid = snapshot->curcid;
-
->>>>>>> a6ae448d
 	ereport((Debug_print_full_dtm ? LOG : DEBUG5),
 			(errmsg("updateSharedLocalSnapshot: segmateSync %d->%d",
 					SharedLocalSnapshotSlot->segmateSync, dtxContextInfo->segmateSync)));
 
 	SetSharedTransactionId_writer(distributedTransactionContext);
 	
-	SharedLocalSnapshotSlot->QDxid = dtxContextInfo->distributedXid;
+	SharedLocalSnapshotSlot->distributedXid = dtxContextInfo->distributedXid;
 	SharedLocalSnapshotSlot->segmateSync = dtxContextInfo->segmateSync;
 	SharedLocalSnapshotSlot->ready = true;
-<<<<<<< HEAD
 
 	ereport((Debug_print_full_dtm ? LOG : DEBUG5),
-			(errmsg("updateSharedLocalSnapshot for DistributedTransactionContext = '%s' setting shared local snapshot xid = " UINT64_FORMAT " (xmin: %u xmax: %u xcnt: %u) curcid: %d, QDxid = %u",
+			(errmsg("updateSharedLocalSnapshot for DistributedTransactionContext = '%s' setting shared local snapshot xid = " UINT64_FORMAT " (xmin: %u xmax: %u xcnt: %u) curcid: %d, distributedXid = %u",
 					DtxContextToString(distributedTransactionContext),
 					U64FromFullTransactionId(SharedLocalSnapshotSlot->fullXid),
 					SharedLocalSnapshotSlot->snapshot.xmin,
 					SharedLocalSnapshotSlot->snapshot.xmax,
 					SharedLocalSnapshotSlot->snapshot.xcnt,
 					SharedLocalSnapshotSlot->snapshot.curcid,
-					SharedLocalSnapshotSlot->QDxid)));
-
-=======
-
-	ereport((Debug_print_full_dtm ? LOG : DEBUG5),
-			(errmsg("updateSharedLocalSnapshot for DistributedTransactionContext = '%s' setting shared local snapshot xid = %u (xmin: %u xmax: %u xcnt: %u) curcid: %d, QDxid = %u",
-					DtxContextToString(distributedTransactionContext),
-					SharedLocalSnapshotSlot->xid,
-					SharedLocalSnapshotSlot->snapshot.xmin,
-					SharedLocalSnapshotSlot->snapshot.xmax,
-					SharedLocalSnapshotSlot->snapshot.xcnt,
-					SharedLocalSnapshotSlot->snapshot.curcid,
-					SharedLocalSnapshotSlot->QDxid)));
-
->>>>>>> a6ae448d
+					SharedLocalSnapshotSlot->distributedXid)));
+
 	ereport((Debug_print_snapshot_dtm ? LOG : DEBUG5),
 			(errmsg("[Distributed Snapshot #%u] *Writer Set Shared* gxid %u, (gxid = %u, slot #%d, '%s', '%s')",
 					QEDtxContextInfo.distributedSnapshot.distribSnapshotId,
-					SharedLocalSnapshotSlot->QDxid,
+					SharedLocalSnapshotSlot->distributedXid,
 					getDistributedTransactionId(),
 					SharedLocalSnapshotSlot->slotid,
 					debugCaller,
@@ -1766,16 +1731,12 @@
 		if (QEDtxContextInfo.segmateSync == SharedLocalSnapshotSlot->segmateSync &&
 			SharedLocalSnapshotSlot->ready)
 		{
-			if (QEDtxContextInfo.distributedXid != SharedLocalSnapshotSlot->QDxid)
+			if (QEDtxContextInfo.distributedXid != SharedLocalSnapshotSlot->distributedXid)
 				elog(ERROR, "transaction ID doesn't match between the reader gang "
 							"and the writer gang, expect %d but having %d",
-							QEDtxContextInfo.distributedXid, SharedLocalSnapshotSlot->QDxid);
+							QEDtxContextInfo.distributedXid, SharedLocalSnapshotSlot->distributedXid);
 			copyLocalSnapshot(snapshot);
-<<<<<<< HEAD
 			SetSharedTransactionId_reader(SharedLocalSnapshotSlot->fullXid, snapshot->curcid, distributedTransactionContext);
-=======
-			SetSharedTransactionId_reader(SharedLocalSnapshotSlot->xid, snapshot->curcid, distributedTransactionContext);
->>>>>>> a6ae448d
 			LWLockRelease(SharedLocalSnapshotSlot->slotLock);
 			return;
 		}
@@ -1792,7 +1753,7 @@
 							   "DistributedTransactionContext = %s. "
 							   " Our slotindex is: %d \n"
 							   "Dump of all sharedsnapshots in shmem: %s",
-							   QEDtxContextInfo.distributedXid, SharedLocalSnapshotSlot->QDxid,
+							   QEDtxContextInfo.distributedXid, SharedLocalSnapshotSlot->distributedXid,
 							   QEDtxContextInfo.segmateSync,
 							   SharedLocalSnapshotSlot->segmateSync, SharedLocalSnapshotSlot->ready,
 							   DtxContextToString(distributedTransactionContext),
@@ -1808,7 +1769,7 @@
 					(errmsg("[Distributed Snapshot #%u] *No Match* gxid %u = %u and segmateSync %d = %d (%s)",
 							QEDtxContextInfo.distributedSnapshot.distribSnapshotId,
 							QEDtxContextInfo.distributedXid,
-							SharedLocalSnapshotSlot->QDxid,
+							SharedLocalSnapshotSlot->distributedXid,
 							QEDtxContextInfo.segmateSync,
 							SharedLocalSnapshotSlot->segmateSync,
 							DtxContextToString(distributedTransactionContext))));
@@ -1820,7 +1781,7 @@
 							" Our slotindex is: %d \n"
 							"DistributedTransactionContext = %s.",
 							QEDtxContextInfo.distributedXid, QEDtxContextInfo.segmateSync,
-							SharedLocalSnapshotSlot->QDxid, SharedLocalSnapshotSlot->segmateSync,
+							SharedLocalSnapshotSlot->distributedXid, SharedLocalSnapshotSlot->segmateSync,
 							SharedLocalSnapshotSlot->ready,
 							SharedLocalSnapshotSlot->slotindex,
 							DtxContextToString(distributedTransactionContext))));
@@ -3177,12 +3138,12 @@
 	{
 		LWLockAcquire(SharedLocalSnapshotSlot->slotLock, LW_EXCLUSIVE);
 
-		if (SharedLocalSnapshotSlot->QDxid != QEDtxContextInfo.distributedXid)
+		if (SharedLocalSnapshotSlot->distributedXid != QEDtxContextInfo.distributedXid)
 		{
 			ereport((Debug_print_snapshot_dtm ? LOG : DEBUG5),
 					(errmsg("[Distributed Snapshot #%u] *Can't Update Serializable Command Id* QDxid = %u (gxid = %u, '%s')",
 							QEDtxContextInfo.distributedSnapshot.distribSnapshotId,
-							SharedLocalSnapshotSlot->QDxid,
+							SharedLocalSnapshotSlot->distributedXid,
 							getDistributedTransactionId(),
 							DtxContextToString(DistributedTransactionContext))));
 			LWLockRelease(SharedLocalSnapshotSlot->slotLock);
