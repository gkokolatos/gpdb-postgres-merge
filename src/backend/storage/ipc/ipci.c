/*-------------------------------------------------------------------------
 *
 * ipci.c
 *	  POSTGRES inter-process communication initialization code.
 *
 * Portions Copyright (c) 1996-2019, PostgreSQL Global Development Group
 * Portions Copyright (c) 1994, Regents of the University of California
 *
 *
 * IDENTIFICATION
 *	  src/backend/storage/ipc/ipci.c
 *
 *-------------------------------------------------------------------------
 */
#include "postgres.h"

#include <signal.h>

#include "access/clog.h"
#include "access/commit_ts.h"
#include "access/heapam.h"
#include "access/multixact.h"
#include "access/nbtree.h"
#include "access/subtrans.h"
#include "access/twophase.h"
#include "access/distributedlog.h"
#include "cdb/cdblocaldistribxact.h"
#include "cdb/cdbvars.h"
#include "commands/async.h"
#include "executor/nodeShareInputScan.h"
#include "miscadmin.h"
#include "pgstat.h"
#include "postmaster/autovacuum.h"
#include "postmaster/bgworker_internals.h"
#include "postmaster/bgwriter.h"
#include "postmaster/postmaster.h"
#include "postmaster/fts.h"
#include "replication/logicallauncher.h"
#include "replication/slot.h"
#include "replication/walreceiver.h"
#include "replication/walsender.h"
#include "replication/origin.h"
#include "storage/bufmgr.h"
#include "storage/dsm.h"
#include "storage/ipc.h"
#include "storage/pg_shmem.h"
#include "storage/pmsignal.h"
#include "storage/predicate.h"
#include "storage/proc.h"
#include "storage/procarray.h"
#include "storage/procsignal.h"
#include "storage/sinvaladt.h"
#include "storage/spin.h"
#include "utils/backend_cancel.h"
#include "utils/resource_manager.h"
#include "utils/faultinjector.h"
#include "utils/sharedsnapshot.h"
#include "utils/gpexpand.h"
#include "utils/snapmgr.h"

#include "libpq-fe.h"
#include "libpq-int.h"
#include "cdb/cdbfts.h"
#include "cdb/cdbtm.h"
#include "postmaster/backoff.h"
#include "cdb/memquota.h"
#include "executor/instrument.h"
#include "executor/spi.h"
#include "utils/workfile_mgr.h"
#include "utils/session_state.h"
#include "replication/gp_replication.h"

/* GUCs */
int			shared_memory_type = DEFAULT_SHARED_MEMORY_TYPE;

shmem_startup_hook_type shmem_startup_hook = NULL;

static Size total_addin_request = 0;
static bool addin_request_allowed = true;


/*
 * RequestAddinShmemSpace
 *		Request that extra shmem space be allocated for use by
 *		a loadable module.
 *
 * This is only useful if called from the _PG_init hook of a library that
 * is loaded into the postmaster via shared_preload_libraries.  Once
 * shared memory has been allocated, calls will be ignored.  (We could
 * raise an error, but it seems better to make it a no-op, so that
 * libraries containing such calls can be reloaded if needed.)
 */
void
RequestAddinShmemSpace(Size size)
{
	if (IsUnderPostmaster || !addin_request_allowed)
		return;					/* too late */
	total_addin_request = add_size(total_addin_request, size);
}


/*
 * CreateSharedMemoryAndSemaphores
 *		Creates and initializes shared memory and semaphores.
 *
 * This is called by the postmaster or by a standalone backend.
 * It is also called by a backend forked from the postmaster in the
 * EXEC_BACKEND case.  In the latter case, the shared memory segment
 * already exists and has been physically attached to, but we have to
 * initialize pointers in local memory that reference the shared structures,
 * because we didn't inherit the correct pointer values from the postmaster
 * as we do in the fork() scenario.  The easiest way to do that is to run
 * through the same code as before.  (Note that the called routines mostly
 * check IsUnderPostmaster, rather than EXEC_BACKEND, to detect this case.
 * This is a bit code-wasteful and could be cleaned up.)
 */
void
CreateSharedMemoryAndSemaphores(int port)
{
	PGShmemHeader *shim = NULL;

	if (!IsUnderPostmaster)
	{
		PGShmemHeader *seghdr;
		Size		size;
		int			numSemas;

		/* Compute number of semaphores we'll need */
		numSemas = ProcGlobalSemas();
		numSemas += SpinlockSemas();

        elog(DEBUG3,"reserving %d semaphores",numSemas);
		/*
		 * Size of the Postgres shared-memory block is estimated via
		 * moderately-accurate estimates for the big hogs, plus 100K for the
		 * stuff that's too small to bother with estimating.
		 *
		 * We take some care during this phase to ensure that the total size
		 * request doesn't overflow size_t.  If this gets through, we don't
		 * need to be so careful during the actual allocation phase.
		 */
		size = 150000;
		size = add_size(size, PGSemaphoreShmemSize(numSemas));
		size = add_size(size, SpinlockSemaSize());
		size = add_size(size, hash_estimate_size(SHMEM_INDEX_SIZE,
												 sizeof(ShmemIndexEnt)));
		size = add_size(size, BufferShmemSize());
		size = add_size(size, LockShmemSize());
		size = add_size(size, PredicateLockShmemSize());

		if (IsResQueueEnabled() && Gp_role == GP_ROLE_DISPATCH)
		{
			size = add_size(size, ResSchedulerShmemSize());
			size = add_size(size, ResPortalIncrementShmemSize());
		}
		else if (IsResGroupEnabled())
			size = add_size(size, ResGroupShmemSize());
		size = add_size(size, SharedSnapshotShmemSize());
		if (Gp_role == GP_ROLE_DISPATCH || Gp_role == GP_ROLE_UTILITY)
			size = add_size(size, FtsShmemSize());

		size = add_size(size, ProcGlobalShmemSize());
		size = add_size(size, XLOGShmemSize());
		size = add_size(size, DistributedLog_ShmemSize());
		size = add_size(size, CLOGShmemSize());
		size = add_size(size, CommitTsShmemSize());
		size = add_size(size, SUBTRANSShmemSize());
		size = add_size(size, TwoPhaseShmemSize());
		size = add_size(size, BackgroundWorkerShmemSize());
		size = add_size(size, MultiXactShmemSize());
		size = add_size(size, LWLockShmemSize());
		size = add_size(size, ProcArrayShmemSize());
		size = add_size(size, BackendStatusShmemSize());
		size = add_size(size, SInvalShmemSize());
		size = add_size(size, PMSignalShmemSize());
		size = add_size(size, ProcSignalShmemSize());
		size = add_size(size, CheckpointerShmemSize());
		size = add_size(size, AutoVacuumShmemSize());
		size = add_size(size, ReplicationSlotsShmemSize());
		size = add_size(size, ReplicationOriginShmemSize());
		size = add_size(size, WalSndShmemSize());
		size = add_size(size, WalRcvShmemSize());
<<<<<<< HEAD
		size = add_size(size, ApplyLauncherShmemSize());
=======
		size = add_size(size, FTSReplicationStatusShmemSize());
>>>>>>> ee2d4641
		size = add_size(size, SnapMgrShmemSize());
		size = add_size(size, BTreeShmemSize());
		size = add_size(size, SyncScanShmemSize());
		size = add_size(size, AsyncShmemSize());
#ifdef EXEC_BACKEND
		size = add_size(size, ShmemBackendArraySize());
#endif

		size = add_size(size, tmShmemSize());
		size = add_size(size, CheckpointerShmemSize());
		size = add_size(size, CancelBackendMsgShmemSize());
		size = add_size(size, WorkFileShmemSize());
		size = add_size(size, ShareInputShmemSize());

#ifdef FAULT_INJECTOR
		size = add_size(size, FaultInjector_ShmemSize());
#endif			

		/* This elog happens before we know the name of the log file we are supposed to use */
		elog(DEBUG1, "Size not including the buffer pool %lu",
			 (unsigned long) size);

		/* freeze the addin request size and include it */
		addin_request_allowed = false;
		size = add_size(size, total_addin_request);

		/* might as well round it off to a multiple of a typical page size */
		size = add_size(size, BLCKSZ - (size % BLCKSZ));

		/* Consider the size of the SessionState array */
		size = add_size(size, SessionState_ShmemSize());

		/* size of Instrumentation slots */
		size = add_size(size, InstrShmemSize());

		/* size of expand version */
		size = add_size(size, GpExpandVersionShmemSize());

		elog(DEBUG3, "invoking IpcMemoryCreate(size=%zu)", size);

		/*
		 * Create the shmem segment
		 */
		seghdr = PGSharedMemoryCreate(size, port, &shim);

		InitShmemAccess(seghdr);

		/*
		 * Create semaphores
		 */
		PGReserveSemaphores(numSemas, port);

		/*
		 * If spinlocks are disabled, initialize emulation layer (which
		 * depends on semaphores, so the order is important here).
		 */
#ifndef HAVE_SPINLOCKS
		SpinlockSemaInit();
#endif
	}
	else
	{
		/*
		 * We are reattaching to an existing shared memory segment. This
		 * should only be reached in the EXEC_BACKEND case.
		 */
#ifndef EXEC_BACKEND
		elog(PANIC, "should be attached to shared memory already");
#endif
	}

	/*
	 * Set up shared memory allocation mechanism
	 */
	if (!IsUnderPostmaster)
		InitShmemAllocation();

	/*
	 * Now initialize LWLocks, which do shared memory allocation and are
	 * needed for InitShmemIndex.
	 */
	CreateLWLocks();

	/*
	 * Set up shmem.c index hashtable
	 */
	InitShmemIndex();

	/*
	 * Set up xlog, clog, and buffers
	 */
	XLOGShmemInit();
	CLOGShmemInit();
	DistributedLog_ShmemInit();
	CommitTsShmemInit();
	SUBTRANSShmemInit();
	MultiXactShmemInit();
	if (Gp_role == GP_ROLE_DISPATCH || Gp_role == GP_ROLE_UTILITY)
		FtsShmemInit();
	tmShmemInit();
	InitBufferPool();

	/*
	 * Set up lock manager
	 */
	InitLocks();

	/*
	 * Set up predicate lock manager
	 */
	InitPredicateLocks();

	/*
	 * Set up resource manager 
	 */
	ResManagerShmemInit();

	/*
	 * Set up process table
	 */
	if (!IsUnderPostmaster)
		InitProcGlobal();

	/* Initialize SessionState shared memory array */
	SessionState_ShmemInit();
	/* Initialize vmem protection */
	GPMemoryProtect_ShmemInit();

	CreateSharedProcArray();
	CreateSharedBackendStatus();
	
	/*
	 * Set up Shared snapshot slots
	 *
	 * TODO: only need to do this if we aren't the QD. for now we are just 
	 *		 doing it all the time and wasting shemem on the QD.  This is 
	 *		 because this happens at postmaster startup time when we don't
	 *		 know who we are.  
	 */
	CreateSharedSnapshotArray();
	TwoPhaseShmemInit();
	BackgroundWorkerShmemInit();

	/*
	 * Set up shared-inval messaging
	 */
	CreateSharedInvalidationState();

	/*
	 * Set up interprocess signaling mechanisms
	 */
	PMSignalShmemInit();
	ProcSignalShmemInit();
	CheckpointerShmemInit();
	AutoVacuumShmemInit();
	ReplicationSlotsShmemInit();
	ReplicationOriginShmemInit();
	WalSndShmemInit();
	WalRcvShmemInit();
<<<<<<< HEAD
	ApplyLauncherShmemInit();
=======
	FTSReplicationStatusShmemInit();
>>>>>>> ee2d4641

#ifdef FAULT_INJECTOR
	FaultInjector_ShmemInit();
#endif

	/*
	 * Set up other modules that need some shared memory space
	 */
	SnapMgrInit();
	BTreeShmemInit();
	SyncScanShmemInit();
	AsyncShmemInit();
	BackendCancelShmemInit();
	WorkFileShmemInit();
	ShareInputShmemInit();

	/*
	 * Set up Instrumentation free list
	 */
	if (!IsUnderPostmaster)
		InstrShmemInit();

	GpExpandVersionShmemInit();

#ifdef EXEC_BACKEND

	/*
	 * Alloc the win32 shared backend array
	 */
	if (!IsUnderPostmaster)
		ShmemBackendArrayAllocation();
#endif

	if (gp_enable_resqueue_priority)
		BackoffStateInit();

	/* Initialize dynamic shared memory facilities. */
	if (!IsUnderPostmaster)
		dsm_postmaster_startup(shim);

	/*
	 * Now give loadable modules a chance to set up their shmem allocations
	 */
	if (shmem_startup_hook)
		shmem_startup_hook();
}<|MERGE_RESOLUTION|>--- conflicted
+++ resolved
@@ -180,11 +180,8 @@
 		size = add_size(size, ReplicationOriginShmemSize());
 		size = add_size(size, WalSndShmemSize());
 		size = add_size(size, WalRcvShmemSize());
-<<<<<<< HEAD
 		size = add_size(size, ApplyLauncherShmemSize());
-=======
 		size = add_size(size, FTSReplicationStatusShmemSize());
->>>>>>> ee2d4641
 		size = add_size(size, SnapMgrShmemSize());
 		size = add_size(size, BTreeShmemSize());
 		size = add_size(size, SyncScanShmemSize());
@@ -344,11 +341,8 @@
 	ReplicationOriginShmemInit();
 	WalSndShmemInit();
 	WalRcvShmemInit();
-<<<<<<< HEAD
 	ApplyLauncherShmemInit();
-=======
 	FTSReplicationStatusShmemInit();
->>>>>>> ee2d4641
 
 #ifdef FAULT_INJECTOR
 	FaultInjector_ShmemInit();
