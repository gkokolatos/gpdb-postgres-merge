/*-------------------------------------------------------------------------
 *
 * lwlock.c
 *	  Lightweight lock manager
 *
 * Lightweight locks are intended primarily to provide mutual exclusion of
 * access to shared-memory data structures.  Therefore, they offer both
 * exclusive and shared lock modes (to support read/write and read-only
 * access to a shared object).  There are few other frammishes.  User-level
 * locking should be done with the full lock manager --- which depends on
 * LWLocks to protect its shared state.
 *
 * In addition to exclusive and shared modes, lightweight locks can be used
 * to wait until a variable changes value.  The variable is initially set
 * when the lock is acquired with LWLockAcquireWithVar, and can be updated
 * without releasing the lock by calling LWLockUpdateVar.  LWLockWaitForVar
 * waits for the variable to be updated, or until the lock is free.  The
 * meaning of the variable is up to the caller, the lightweight lock code
 * just assigns and compares it.
 *
 * Portions Copyright (c) 1996-2015, PostgreSQL Global Development Group
 * Portions Copyright (c) 1994, Regents of the University of California
 *
 * IDENTIFICATION
 *	  src/backend/storage/lmgr/lwlock.c
 *
 * NOTES:
 *
 * This used to be a pretty straight forward reader-writer lock
 * implementation, in which the internal state was protected by a
 * spinlock. Unfortunately the overhead of taking the spinlock proved to be
 * too high for workloads/locks that were taken in shared mode very
 * frequently. Often we were spinning in the (obviously exclusive) spinlock,
 * while trying to acquire a shared lock that was actually free.
 *
 * Thus a new implementation was devised that provides wait-free shared lock
 * acquisition for locks that aren't exclusively locked.
 *
 * The basic idea is to have a single atomic variable 'lockcount' instead of
 * the formerly separate shared and exclusive counters and to use atomic
 * operations to acquire the lock. That's fairly easy to do for plain
 * rw-spinlocks, but a lot harder for something like LWLocks that want to wait
 * in the OS.
 *
 * For lock acquisition we use an atomic compare-and-exchange on the lockcount
 * variable. For exclusive lock we swap in a sentinel value
 * (LW_VAL_EXCLUSIVE), for shared locks we count the number of holders.
 *
 * To release the lock we use an atomic decrement to release the lock. If the
 * new value is zero (we get that atomically), we know we can/have to release
 * waiters.
 *
 * Obviously it is important that the sentinel value for exclusive locks
 * doesn't conflict with the maximum number of possible share lockers -
 * luckily MAX_BACKENDS makes that easily possible.
 *
 *
 * The attentive reader might have noticed that naively doing the above has a
 * glaring race condition: We try to lock using the atomic operations and
 * notice that we have to wait. Unfortunately by the time we have finished
 * queuing, the former locker very well might have already finished it's
 * work. That's problematic because we're now stuck waiting inside the OS.

 * To mitigate those races we use a two phased attempt at locking:
 *	 Phase 1: Try to do it atomically, if we succeed, nice
 *	 Phase 2: Add ourselves to the waitqueue of the lock
 *	 Phase 3: Try to grab the lock again, if we succeed, remove ourselves from
 *			  the queue
 *	 Phase 4: Sleep till wake-up, goto Phase 1
 *
 * This protects us against the problem from above as nobody can release too
 *	  quick, before we're queued, since after Phase 2 we're already queued.
 * -------------------------------------------------------------------------
 */
#include "postgres.h"

#include "access/clog.h"
#include "access/commit_ts.h"
#include "access/multixact.h"
#include "access/distributedlog.h"
#include "access/subtrans.h"
#include "access/twophase.h"
#include "commands/async.h"
#include "miscadmin.h"
#include "pg_trace.h"
#include "postmaster/postmaster.h"
#include "replication/slot.h"
#include "storage/barrier.h"
#include "storage/ipc.h"
#include "storage/predicate.h"
#include "storage/proc.h"
#include "storage/spin.h"
#include "utils/sharedsnapshot.h"
#include "pg_trace.h"
#include "utils/memutils.h"

#ifdef LWLOCK_STATS
#include "utils/hsearch.h"
#endif


/* We use the ShmemLock spinlock to protect LWLockAssign */
extern slock_t *ShmemLock;

#define LW_FLAG_HAS_WAITERS			((uint32) 1 << 30)
#define LW_FLAG_RELEASE_OK			((uint32) 1 << 29)

#define LW_VAL_EXCLUSIVE			((uint32) 1 << 24)
#define LW_VAL_SHARED				1

#define LW_LOCK_MASK				((uint32) ((1 << 25)-1))
/* Must be greater than MAX_BACKENDS - which is 2^23-1, so we're fine. */
#define LW_SHARED_MASK				((uint32)(1 << 23))

/*
 * This is indexed by tranche ID and stores metadata for all tranches known
 * to the current backend.
 */
static LWLockTranche **LWLockTrancheArray = NULL;
static int	LWLockTranchesAllocated = 0;

#define T_NAME(lock) \
	(LWLockTrancheArray[(lock)->tranche]->name)
#define T_ID(lock) \
	((int) ((((char *) lock) - \
		((char *) LWLockTrancheArray[(lock)->tranche]->array_base)) / \
		LWLockTrancheArray[(lock)->tranche]->array_stride))

/*
 * This points to the main array of LWLocks in shared memory.  Backends inherit
 * the pointer by fork from the postmaster (except in the EXEC_BACKEND case,
 * where we have special measures to pass it down).
 */
LWLockPadded *MainLWLockArray = NULL;
static LWLockTranche MainLWLockTranche;

/*
 * We use this structure to keep track of locked LWLocks for release
 * during error recovery.  Normally, only a few will be held at once, but
 * occasionally the number can be much higher; for example, the pg_buffercache
 * extension locks all buffer partitions simultaneously.
 */
#define MAX_SIMUL_LWLOCKS	200
#define MAX_FRAME_DEPTH  	64

/* struct representing the LWLocks we're holding */
typedef struct LWLockHandle
{
	LWLock	   *lock;
	LWLockMode	mode;
} LWLockHandle;

static int	num_held_lwlocks = 0;
static LWLockHandle held_lwlocks[MAX_SIMUL_LWLOCKS];

static int	lock_addin_request = 0;
static bool lock_addin_request_allowed = true;

static inline bool LWLockAcquireCommon(LWLock *l, LWLockMode mode,
					uint64 *valptr, uint64 val);

#ifdef LWLOCK_STATS
typedef struct lwlock_stats_key
{
	int			tranche;
	int			instance;
}	lwlock_stats_key;

typedef struct lwlock_stats
{
	lwlock_stats_key key;
	int			sh_acquire_count;
	int			ex_acquire_count;
	int			block_count;
	int			dequeue_self_count;
	int			spin_delay_count;
}	lwlock_stats;

static HTAB *lwlock_stats_htab;
static lwlock_stats lwlock_stats_dummy;
#endif

#ifdef LOCK_DEBUG
bool		Trace_lwlocks = false;

inline static void
PRINT_LWDEBUG(const char *where, LWLock *lock, LWLockMode mode)
{
	/* hide statement & context here, otherwise the log is just too verbose */
	if (Trace_lwlocks)
	{
		uint32		state = pg_atomic_read_u32(&lock->state);

		ereport(LOG,
				(errhidestmt(true),
				 errhidecontext(true),
				 errmsg("%d: %s(%s %d): excl %u shared %u haswaiters %u waiters %u rOK %d",
						MyProcPid,
						where, T_NAME(lock), T_ID(lock),
						!!(state & LW_VAL_EXCLUSIVE),
						state & LW_SHARED_MASK,
						!!(state & LW_FLAG_HAS_WAITERS),
						pg_atomic_read_u32(&lock->nwaiters),
						!!(state & LW_FLAG_RELEASE_OK))));
	}
}

inline static void
LOG_LWDEBUG(const char *where, LWLock *lock, const char *msg)
{
	/* hide statement & context here, otherwise the log is just too verbose */
	if (Trace_lwlocks)
	{
		ereport(LOG,
				(errhidestmt(true),
				 errhidecontext(true),
				 errmsg("%s(%s %d): %s", where,
						T_NAME(lock), T_ID(lock), msg)));
	}
}

#else							/* not LOCK_DEBUG */
#define PRINT_LWDEBUG(a,b,c) ((void)0)
#define LOG_LWDEBUG(a,b,c) ((void)0)
#endif   /* LOCK_DEBUG */

#ifdef LWLOCK_STATS

static void init_lwlock_stats(void);
static void print_lwlock_stats(int code, Datum arg);
static lwlock_stats *get_lwlock_stats_entry(LWLock *lockid);

static void
init_lwlock_stats(void)
{
	HASHCTL		ctl;
	static MemoryContext lwlock_stats_cxt = NULL;
	static bool exit_registered = false;

	if (lwlock_stats_cxt != NULL)
		MemoryContextDelete(lwlock_stats_cxt);

	/*
	 * The LWLock stats will be updated within a critical section, which
	 * requires allocating new hash entries. Allocations within a critical
	 * section are normally not allowed because running out of memory would
	 * lead to a PANIC, but LWLOCK_STATS is debugging code that's not normally
	 * turned on in production, so that's an acceptable risk. The hash entries
	 * are small, so the risk of running out of memory is minimal in practice.
	 */
	lwlock_stats_cxt = AllocSetContextCreate(TopMemoryContext,
											 "LWLock stats",
											 ALLOCSET_DEFAULT_MINSIZE,
											 ALLOCSET_DEFAULT_INITSIZE,
											 ALLOCSET_DEFAULT_MAXSIZE);
	MemoryContextAllowInCriticalSection(lwlock_stats_cxt, true);

	MemSet(&ctl, 0, sizeof(ctl));
	ctl.keysize = sizeof(lwlock_stats_key);
	ctl.entrysize = sizeof(lwlock_stats);
	ctl.hcxt = lwlock_stats_cxt;
	lwlock_stats_htab = hash_create("lwlock stats", 16384, &ctl,
									HASH_ELEM | HASH_BLOBS | HASH_CONTEXT);
	if (!exit_registered)
	{
		on_shmem_exit(print_lwlock_stats, 0);
		exit_registered = true;
	}
}

static void
print_lwlock_stats(int code, Datum arg)
{
	HASH_SEQ_STATUS scan;
	lwlock_stats *lwstats;

	hash_seq_init(&scan, lwlock_stats_htab);

	/* Grab an LWLock to keep different backends from mixing reports */
	LWLockAcquire(&MainLWLockArray[0].lock, LW_EXCLUSIVE);

	while ((lwstats = (lwlock_stats *) hash_seq_search(&scan)) != NULL)
	{
		fprintf(stderr,
				"PID %d lwlock %s %d: shacq %u exacq %u blk %u spindelay %u dequeue self %u\n",
				MyProcPid, LWLockTrancheArray[lwstats->key.tranche]->name,
				lwstats->key.instance, lwstats->sh_acquire_count,
				lwstats->ex_acquire_count, lwstats->block_count,
				lwstats->spin_delay_count, lwstats->dequeue_self_count);
	}

	LWLockRelease(&MainLWLockArray[0].lock);
}

static lwlock_stats *
get_lwlock_stats_entry(LWLock *lock)
{
	lwlock_stats_key key;
	lwlock_stats *lwstats;
	bool		found;

	/*
	 * During shared memory initialization, the hash table doesn't exist yet.
	 * Stats of that phase aren't very interesting, so just collect operations
	 * on all locks in a single dummy entry.
	 */
	if (lwlock_stats_htab == NULL)
		return &lwlock_stats_dummy;

	/* Fetch or create the entry. */
	key.tranche = lock->tranche;
	key.instance = T_ID(lock);
	lwstats = hash_search(lwlock_stats_htab, &key, HASH_ENTER, &found);
	if (!found)
	{
		lwstats->sh_acquire_count = 0;
		lwstats->ex_acquire_count = 0;
		lwstats->block_count = 0;
		lwstats->dequeue_self_count = 0;
		lwstats->spin_delay_count = 0;
	}
	return lwstats;
}
#endif   /* LWLOCK_STATS */


/*
 * Compute number of LWLocks to allocate in the main array.
 */
static int
NumLWLocks(void)
{
	int			numLocks;

	/*
	 * Possibly this logic should be spread out among the affected modules,
	 * the same way that shmem space estimation is done.  But for now, there
	 * are few enough users of LWLocks that we can get away with just keeping
	 * the knowledge here.
	 */

	/* Predefined LWLocks */
	numLocks = NUM_FIXED_LWLOCKS;

	/* bufmgr.c needs two for each shared buffer */
	numLocks += 2 * NBuffers;

	/* proc.c needs one for each backend or auxiliary process */
	numLocks += MaxBackends + NUM_AUXILIARY_PROCS;

	/* clog.c needs one per CLOG buffer */
	numLocks += CLOGShmemBuffers();

	/* commit_ts.c needs one per CommitTs buffer */
	numLocks += CommitTsShmemBuffers();

	/* subtrans.c needs one per SubTrans buffer */
	numLocks += NUM_SUBTRANS_BUFFERS;
    
    /* cdbtm.c needs one lock */
    numLocks++;
    
    /* cdbfts.c needs one lock */
    numLocks++;

	/* multixact.c needs two SLRU areas */
	numLocks += NUM_MXACTOFFSET_BUFFERS + NUM_MXACTMEMBER_BUFFERS;

	/* async.c needs one per Async buffer */
	numLocks += NUM_ASYNC_BUFFERS;

	/* predicate.c needs one per old serializable xid buffer */
	numLocks += NUM_OLDSERXID_BUFFERS;

	/* cdbdistributedlog.c needs one per DistributedLog buffer */
	numLocks += NUM_DISTRIBUTEDLOG_BUFFERS;

	/* sharedsnapshot.c needs one per shared snapshot slot */
	numLocks += NUM_SHARED_SNAPSHOT_SLOTS;

	/* slot.c needs one for each slot */
	numLocks += max_replication_slots;

	/*
	 * Add any requested by loadable modules; for backwards-compatibility
	 * reasons, allocate at least NUM_USER_DEFINED_LWLOCKS of them even if
	 * there are no explicit requests.
	 */
	lock_addin_request_allowed = false;
	numLocks += Max(lock_addin_request, NUM_USER_DEFINED_LWLOCKS);

	return numLocks;
}


/*
 * RequestAddinLWLocks
 *		Request that extra LWLocks be allocated for use by
 *		a loadable module.
 *
 * This is only useful if called from the _PG_init hook of a library that
 * is loaded into the postmaster via shared_preload_libraries.  Once
 * shared memory has been allocated, calls will be ignored.  (We could
 * raise an error, but it seems better to make it a no-op, so that
 * libraries containing such calls can be reloaded if needed.)
 */
void
RequestAddinLWLocks(int n)
{
	if (IsUnderPostmaster || !lock_addin_request_allowed)
		return;					/* too late */
	lock_addin_request += n;
}


/*
 * Compute shmem space needed for LWLocks.
 */
Size
LWLockShmemSize(void)
{
	Size		size;
	int			numLocks = NumLWLocks();

	/* Space for the LWLock array. */
	size = mul_size(numLocks, sizeof(LWLockPadded));

	/* Space for dynamic allocation counter, plus room for alignment. */
	size = add_size(size, 3 * sizeof(int) + LWLOCK_PADDED_SIZE);

	return size;
}


/*
 * Allocate shmem space for the main LWLock array and initialize it.  We also
 * register the main tranch here.
 */
void
CreateLWLocks(void)
{
	StaticAssertExpr(LW_VAL_EXCLUSIVE > (uint32) MAX_BACKENDS,
					 "MAX_BACKENDS too big for lwlock.c");

	if (!IsUnderPostmaster)
	{
		int			numLocks = NumLWLocks();
		Size		spaceLocks = LWLockShmemSize();
		LWLockPadded *lock;
		int		   *LWLockCounter;
		char	   *ptr;
		int			id;

		/* Allocate space */
		ptr = (char *) ShmemAlloc(spaceLocks);

		/* Leave room for dynamic allocation of locks and tranches */
		ptr += 3 * sizeof(int);

		/* Ensure desired alignment of LWLock array */
		ptr += LWLOCK_PADDED_SIZE - ((uintptr_t) ptr) % LWLOCK_PADDED_SIZE;

		MainLWLockArray = (LWLockPadded *) ptr;

		/* Initialize all LWLocks in main array */
		for (id = 0, lock = MainLWLockArray; id < numLocks; id++, lock++)
			LWLockInitialize(&lock->lock, 0);

		/*
		 * Initialize the dynamic-allocation counters, which are stored just
		 * before the first LWLock.  LWLockCounter[0] is the allocation
		 * counter for lwlocks, LWLockCounter[1] is the maximum number that
		 * can be allocated from the main array, and LWLockCounter[2] is the
		 * allocation counter for tranches.
		 */
		LWLockCounter = (int *) ((char *) MainLWLockArray - 3 * sizeof(int));
		LWLockCounter[0] = NUM_FIXED_LWLOCKS;
		LWLockCounter[1] = numLocks;
		LWLockCounter[2] = 1;	/* 0 is the main array */
	}

	if (LWLockTrancheArray == NULL)
	{
		LWLockTranchesAllocated = 16;
		LWLockTrancheArray = (LWLockTranche **)
			MemoryContextAlloc(TopMemoryContext,
						  LWLockTranchesAllocated * sizeof(LWLockTranche *));
	}

	MainLWLockTranche.name = "main";
	MainLWLockTranche.array_base = MainLWLockArray;
	MainLWLockTranche.array_stride = sizeof(LWLockPadded);
	LWLockRegisterTranche(0, &MainLWLockTranche);
}

/*
 * InitLWLockAccess - initialize backend-local state needed to hold LWLocks
 */
void
InitLWLockAccess(void)
{
#ifdef LWLOCK_STATS
	init_lwlock_stats();
#endif
}

/*
 * LWLockAssign - assign a dynamically-allocated LWLock number
 *
 * We interlock this using the same spinlock that is used to protect
 * ShmemAlloc().  Interlocking is not really necessary during postmaster
 * startup, but it is needed if any user-defined code tries to allocate
 * LWLocks after startup.
 */
LWLock *
LWLockAssign(void)
{
	LWLock	   *result;
	int		   *LWLockCounter;

	LWLockCounter = (int *) ((char *) MainLWLockArray - 3 * sizeof(int));
	SpinLockAcquire(ShmemLock);
	if (LWLockCounter[0] >= LWLockCounter[1])
	{
		SpinLockRelease(ShmemLock);
		elog(ERROR, "no more LWLocks available");
	}
	result = &MainLWLockArray[LWLockCounter[0]++].lock;
	SpinLockRelease(ShmemLock);
	return result;
}

#ifdef LOCK_DEBUG

static void
LWLockTryLockWaiting(PGPROC *proc, volatile LWLock *l)
{
	int 		milliseconds = 0;
	
	while(true)
	{
		pg_usleep(5000L);
		if (PGSemaphoreTryLock(&proc->sem))
		{
			if (milliseconds >= 750)
				elog(LOG, "Done waiting on lockid %d", T_ID(l));
			return;
		}

		milliseconds += 5;
		if (milliseconds == 750)
<<<<<<< HEAD
		{
			int l;
			int count = 0;
			char buffer[200];

			SpinLockAcquire(&lock->mutex);
			
			if (lock->exclusive > 0)
				exclusivePid = lock->exclusivePid;
			else
				exclusivePid = 0;
			
			SpinLockRelease(&lock->mutex);

			memcpy(buffer, "none", 5);
			
			for (l = 0; l < num_held_lwlocks; l++)
			{
				if (l == 0)
					count += sprintf(&buffer[count],"(");
				else
					count += sprintf(&buffer[count],", ");
				
				count += sprintf(&buffer[count],
							    "lockid %d",
							    held_lwlocks[l].lock);
			}
			if (num_held_lwlocks > 0)
				count += sprintf(&buffer[count],")");
				
			elog(LOG, "Waited .75 seconds on lockid %d with no success. Exclusive pid %d. Already held: %s", 
				 lockid, exclusivePid, buffer);

		}
=======
			elog(LOG, "Waited .75 seconds on lockid %d with no success", T_ID(l));
>>>>>>> 8283d532
	}
}

#endif

/*
 * Allocate a new tranche ID.
 */
int
LWLockNewTrancheId(void)
{
	int			result;
	int		   *LWLockCounter;

	LWLockCounter = (int *) ((char *) MainLWLockArray - 3 * sizeof(int));
	SpinLockAcquire(ShmemLock);
	result = LWLockCounter[2]++;
	SpinLockRelease(ShmemLock);

	return result;
}

/*
 * Register a tranche ID in the lookup table for the current process.  This
 * routine will save a pointer to the tranche object passed as an argument,
 * so that object should be allocated in a backend-lifetime context
 * (TopMemoryContext, static variable, or similar).
 */
void
LWLockRegisterTranche(int tranche_id, LWLockTranche *tranche)
{
	Assert(LWLockTrancheArray != NULL);

	if (tranche_id >= LWLockTranchesAllocated)
	{
		int			i = LWLockTranchesAllocated;

		while (i <= tranche_id)
			i *= 2;

		LWLockTrancheArray = (LWLockTranche **)
			repalloc(LWLockTrancheArray,
					 i * sizeof(LWLockTranche *));
		LWLockTranchesAllocated = i;
	}

	LWLockTrancheArray[tranche_id] = tranche;
}

/*
 * LWLockInitialize - initialize a new lwlock; it's initially unlocked
 */
void
LWLockInitialize(LWLock *lock, int tranche_id)
{
	SpinLockInit(&lock->mutex);
	pg_atomic_init_u32(&lock->state, LW_FLAG_RELEASE_OK);
#ifdef LOCK_DEBUG
	pg_atomic_init_u32(&lock->nwaiters, 0);
#endif
	lock->tranche = tranche_id;
	dlist_init(&lock->waiters);
}

/*
 * Internal function that tries to atomically acquire the lwlock in the passed
 * in mode.
 *
 * This function will not block waiting for a lock to become free - that's the
 * callers job.
 *
 * Returns true if the lock isn't free and we need to wait.
 */
static bool
LWLockAttemptLock(LWLock *lock, LWLockMode mode)
{
	AssertArg(mode == LW_EXCLUSIVE || mode == LW_SHARED);

	/* loop until we've determined whether we could acquire the lock or not */
	while (true)
	{
		uint32		old_state;
		uint32		expected_state;
		uint32		desired_state;
		bool		lock_free;

		old_state = pg_atomic_read_u32(&lock->state);
		expected_state = old_state;
		desired_state = expected_state;

		if (mode == LW_EXCLUSIVE)
		{
			lock_free = (expected_state & LW_LOCK_MASK) == 0;
			if (lock_free)
				desired_state += LW_VAL_EXCLUSIVE;
		}
		else
		{
			lock_free = (expected_state & LW_VAL_EXCLUSIVE) == 0;
			if (lock_free)
				desired_state += LW_VAL_SHARED;
		}

		/*
		 * Attempt to swap in the state we are expecting. If we didn't see
		 * lock to be free, that's just the old value. If we saw it as free,
		 * we'll attempt to mark it acquired. The reason that we always swap
		 * in the value is that this doubles as a memory barrier. We could try
		 * to be smarter and only swap in values if we saw the lock as free,
		 * but benchmark haven't shown it as beneficial so far.
		 *
		 * Retry if the value changed since we last looked at it.
		 */
		if (pg_atomic_compare_exchange_u32(&lock->state,
										   &expected_state, desired_state))
		{
			if (lock_free)
			{
				/* Great! Got the lock. */
#ifdef LOCK_DEBUG
				if (mode == LW_EXCLUSIVE)
					lock->owner = MyProc;
#endif
				return false;
			}
			else
				return true;	/* someobdy else has the lock */
		}
	}
	pg_unreachable();
}

/*
 * Wakeup all the lockers that currently have a chance to acquire the lock.
 */
static void
LWLockWakeup(LWLock *lock)
{
	bool		new_release_ok;
	bool		wokeup_somebody = false;
	dlist_head	wakeup;
	dlist_mutable_iter iter;
#ifdef LWLOCK_STATS
	lwlock_stats *lwstats;

	lwstats = get_lwlock_stats_entry(lock);
#endif

	dlist_init(&wakeup);

	new_release_ok = true;

	/* Acquire mutex.  Time spent holding mutex should be short! */
#ifdef LWLOCK_STATS
	lwstats->spin_delay_count += SpinLockAcquire(&lock->mutex);
#else
	SpinLockAcquire(&lock->mutex);
#endif

	dlist_foreach_modify(iter, &lock->waiters)
	{
		PGPROC	   *waiter = dlist_container(PGPROC, lwWaitLink, iter.cur);

		if (wokeup_somebody && waiter->lwWaitMode == LW_EXCLUSIVE)
			continue;

		dlist_delete(&waiter->lwWaitLink);
		dlist_push_tail(&wakeup, &waiter->lwWaitLink);

		if (waiter->lwWaitMode != LW_WAIT_UNTIL_FREE)
		{
			/*
			 * Prevent additional wakeups until retryer gets to run. Backends
			 * that are just waiting for the lock to become free don't retry
			 * automatically.
			 */
			new_release_ok = false;

			/*
			 * Don't wakeup (further) exclusive locks.
			 */
			wokeup_somebody = true;
		}

		/*
		 * Once we've woken up an exclusive lock, there's no point in waking
		 * up anybody else.
		 */
		if (waiter->lwWaitMode == LW_EXCLUSIVE)
			break;
	}

	Assert(dlist_is_empty(&wakeup) || pg_atomic_read_u32(&lock->state) & LW_FLAG_HAS_WAITERS);

	/* Unset both flags at once if required */
	if (!new_release_ok && dlist_is_empty(&wakeup))
		pg_atomic_fetch_and_u32(&lock->state,
								~(LW_FLAG_RELEASE_OK | LW_FLAG_HAS_WAITERS));
	else if (!new_release_ok)
		pg_atomic_fetch_and_u32(&lock->state, ~LW_FLAG_RELEASE_OK);
	else if (dlist_is_empty(&wakeup))
		pg_atomic_fetch_and_u32(&lock->state, ~LW_FLAG_HAS_WAITERS);
	else if (new_release_ok)
		pg_atomic_fetch_or_u32(&lock->state, LW_FLAG_RELEASE_OK);

	/* We are done updating the shared state of the lock queue. */
	SpinLockRelease(&lock->mutex);

	/* Awaken any waiters I removed from the queue. */
	dlist_foreach_modify(iter, &wakeup)
	{
		PGPROC	   *waiter = dlist_container(PGPROC, lwWaitLink, iter.cur);

		LOG_LWDEBUG("LWLockRelease", lock, "release waiter");
		dlist_delete(&waiter->lwWaitLink);

		/*
		 * Guarantee that lwWaiting being unset only becomes visible once the
		 * unlink from the link has completed. Otherwise the target backend
		 * could be woken up for other reason and enqueue for a new lock - if
		 * that happens before the list unlink happens, the list would end up
		 * being corrupted.
		 *
		 * The barrier pairs with the SpinLockAcquire() when enqueing for
		 * another lock.
		 */
		pg_write_barrier();
		waiter->lwWaiting = false;
		PGSemaphoreUnlock(&waiter->sem);
	}
}

/*
 * Add ourselves to the end of the queue.
 *
 * NB: Mode can be LW_WAIT_UNTIL_FREE here!
 */
static void
LWLockQueueSelf(LWLock *lock, LWLockMode mode)
{
#ifdef LWLOCK_STATS
	lwlock_stats *lwstats;

	lwstats = get_lwlock_stats_entry(lock);
#endif

	/*
	 * If we don't have a PGPROC structure, there's no way to wait. This
	 * should never occur, since MyProc should only be null during shared
	 * memory initialization.
	 */
	if (MyProc == NULL)
		elog(PANIC, "cannot wait without a PGPROC structure");

	if (MyProc->lwWaiting)
		elog(PANIC, "queueing for lock while waiting on another one");

#ifdef LWLOCK_STATS
	lwstats->spin_delay_count += SpinLockAcquire(&lock->mutex);
#else
	SpinLockAcquire(&lock->mutex);
#endif

	/* setting the flag is protected by the spinlock */
	pg_atomic_fetch_or_u32(&lock->state, LW_FLAG_HAS_WAITERS);

	MyProc->lwWaiting = true;
	MyProc->lwWaitMode = mode;

	/* LW_WAIT_UNTIL_FREE waiters are always at the front of the queue */
	if (mode == LW_WAIT_UNTIL_FREE)
		dlist_push_head(&lock->waiters, &MyProc->lwWaitLink);
	else
		dlist_push_tail(&lock->waiters, &MyProc->lwWaitLink);

	/* Can release the mutex now */
	SpinLockRelease(&lock->mutex);

#ifdef LOCK_DEBUG
	pg_atomic_fetch_add_u32(&lock->nwaiters, 1);
#endif

}

/*
 * Remove ourselves from the waitlist.
 *
 * This is used if we queued ourselves because we thought we needed to sleep
 * but, after further checking, we discovered that we don't actually need to
 * do so. Returns false if somebody else already has woken us up, otherwise
 * returns true.
 */
static void
LWLockDequeueSelf(LWLock *lock)
{
	bool		found = false;
	dlist_mutable_iter iter;

#ifdef LWLOCK_STATS
	lwlock_stats *lwstats;

	lwstats = get_lwlock_stats_entry(lock);

	lwstats->dequeue_self_count++;
#endif

#ifdef LWLOCK_STATS
	lwstats->spin_delay_count += SpinLockAcquire(&lock->mutex);
#else
	SpinLockAcquire(&lock->mutex);
#endif

	/*
	 * Can't just remove ourselves from the list, but we need to iterate over
	 * all entries as somebody else could have unqueued us.
	 */
	dlist_foreach_modify(iter, &lock->waiters)
	{
		PGPROC	   *proc = dlist_container(PGPROC, lwWaitLink, iter.cur);

		if (proc == MyProc)
		{
			found = true;
			dlist_delete(&proc->lwWaitLink);
			break;
		}
	}

	if (dlist_is_empty(&lock->waiters) &&
		(pg_atomic_read_u32(&lock->state) & LW_FLAG_HAS_WAITERS) != 0)
	{
		pg_atomic_fetch_and_u32(&lock->state, ~LW_FLAG_HAS_WAITERS);
	}

	SpinLockRelease(&lock->mutex);

	/* clear waiting state again, nice for debugging */
	if (found)
		MyProc->lwWaiting = false;
	else
	{
		int			extraWaits = 0;

		/*
		 * Somebody else dequeued us and has or will wake us up. Deal with the
		 * superfluous absorption of a wakeup.
		 */

		/*
		 * Reset releaseOk if somebody woke us before we removed ourselves -
		 * they'll have set it to false.
		 */
		pg_atomic_fetch_or_u32(&lock->state, LW_FLAG_RELEASE_OK);

		/*
		 * Now wait for the scheduled wakeup, otherwise our ->lwWaiting would
		 * get reset at some inconvenient point later. Most of the time this
		 * will immediately return.
		 */
		for (;;)
		{
			PGSemaphoreLock(&MyProc->sem);
			if (!MyProc->lwWaiting)
				break;
			extraWaits++;
		}

		/*
		 * Fix the process wait semaphore's count for any absorbed wakeups.
		 */
		while (extraWaits-- > 0)
			PGSemaphoreUnlock(&MyProc->sem);
	}

#ifdef LOCK_DEBUG
	{
		/* not waiting anymore */
		uint32 nwaiters PG_USED_FOR_ASSERTS_ONLY = pg_atomic_fetch_sub_u32(&lock->nwaiters, 1);

		Assert(nwaiters < MAX_BACKENDS);
	}
#endif
}

/*
 * LWLockAcquire - acquire a lightweight lock in the specified mode
 *
 * If the lock is not available, sleep until it is.  Returns true if the lock
 * was available immediately, false if we had to sleep.
 *
 * Side effect: cancel/die interrupts are held off until lock release.
 */
bool
LWLockAcquire(LWLock *l, LWLockMode mode)
{
	return LWLockAcquireCommon(l, mode, NULL, 0);
}

/*
 * LWLockAcquireWithVar - like LWLockAcquire, but also sets *valptr = val
 *
 * The lock is always acquired in exclusive mode with this function.
 */
bool
LWLockAcquireWithVar(LWLock *l, uint64 *valptr, uint64 val)
{
	return LWLockAcquireCommon(l, LW_EXCLUSIVE, valptr, val);
}

/* internal function to implement LWLockAcquire and LWLockAcquireWithVar */
static inline bool
LWLockAcquireCommon(LWLock *lock, LWLockMode mode, uint64 *valptr, uint64 val)
{
	PGPROC	   *proc = MyProc;
	bool		result = true;
	int			extraWaits = 0;
#ifdef LWLOCK_STATS
	lwlock_stats *lwstats;

	lwstats = get_lwlock_stats_entry(lock);
#endif

	AssertArg(mode == LW_SHARED || mode == LW_EXCLUSIVE);

	PRINT_LWDEBUG("LWLockAcquire", lock, mode);

#ifdef LWLOCK_STATS
	/* Count lock acquisition attempts */
	if (mode == LW_EXCLUSIVE)
		lwstats->ex_acquire_count++;
	else
		lwstats->sh_acquire_count++;
#endif   /* LWLOCK_STATS */

	/*
	 * We can't wait if we haven't got a PGPROC.  This should only occur
	 * during bootstrap or shared memory initialization.  Put an Assert here
	 * to catch unsafe coding practices.
	 */
	Assert(!(proc == NULL && IsUnderPostmaster));

	/* Ensure we will have room to remember the lock */
	if (num_held_lwlocks >= MAX_SIMUL_LWLOCKS)
		elog(ERROR, "too many LWLocks taken");

	/*
	 * Lock out cancel/die interrupts until we exit the code section protected
	 * by the LWLock.  This ensures that interrupts will not interfere with
	 * manipulations of data structures in shared memory.
	 */
	HOLD_INTERRUPTS();

	/*
	 * Loop here to try to acquire lock after each time we are signaled by
	 * LWLockRelease.
	 *
	 * NOTE: it might seem better to have LWLockRelease actually grant us the
	 * lock, rather than retrying and possibly having to go back to sleep. But
	 * in practice that is no good because it means a process swap for every
	 * lock acquisition when two or more processes are contending for the same
	 * lock.  Since LWLocks are normally used to protect not-very-long
	 * sections of computation, a process needs to be able to acquire and
	 * release the same lock many times during a single CPU time slice, even
	 * in the presence of contention.  The efficiency of being able to do that
	 * outweighs the inefficiency of sometimes wasting a process dispatch
	 * cycle because the lock is not free when a released waiter finally gets
	 * to run.  See pgsql-hackers archives for 29-Dec-01.
	 */
	for (;;)
	{
		bool		mustwait;
		int			c;

		/*
		 * Try to grab the lock the first time, we're not in the waitqueue
		 * yet/anymore.
		 */
		mustwait = LWLockAttemptLock(lock, mode);

		if (!mustwait)
		{
			LOG_LWDEBUG("LWLockAcquire", lock, "immediately acquired lock");
			break;				/* got the lock */
		}

		/*
		 * Ok, at this point we couldn't grab the lock on the first try. We
		 * cannot simply queue ourselves to the end of the list and wait to be
		 * woken up because by now the lock could long have been released.
		 * Instead add us to the queue and try to grab the lock again. If we
		 * succeed we need to revert the queuing and be happy, otherwise we
		 * recheck the lock. If we still couldn't grab it, we know that the
		 * other lock will see our queue entries when releasing since they
		 * existed before we checked for the lock.
		 */

		/* add to the queue */
		LWLockQueueSelf(lock, mode);

		/* we're now guaranteed to be woken up if necessary */
		mustwait = LWLockAttemptLock(lock, mode);

		/* ok, grabbed the lock the second time round, need to undo queueing */
		if (!mustwait)
		{
			LOG_LWDEBUG("LWLockAcquire", lock, "acquired, undoing queue");

			LWLockDequeueSelf(lock);
			break;
		}

		/*
		 * Wait until awakened.
		 *
		 * Since we share the process wait semaphore with the regular lock
		 * manager and ProcWaitForSignal, and we may need to acquire an LWLock
		 * while one of those is pending, it is possible that we get awakened
		 * for a reason other than being signaled by LWLockRelease. If so,
		 * loop back and wait again.  Once we've gotten the LWLock,
		 * re-increment the sema by the number of additional signals received,
		 * so that the lock manager or signal manager will see the received
		 * signal when it next waits.
		 */
		LOG_LWDEBUG("LWLockAcquire", lock, "waiting");

#ifdef LWLOCK_STATS
		lwstats->block_count++;
#endif

		for (c = 0; c < num_held_lwlocks; c++)
		{
			if (held_lwlocks[c].lock == lock  )
				elog(PANIC, "Waiting on lock already held!");
		}


		TRACE_POSTGRESQL_LWLOCK_WAIT_START(T_NAME(lock), T_ID(lock), mode);

		for (;;)
		{
			/* "false" means cannot accept cancel/die interrupt here. */
<<<<<<< HEAD
#ifndef LOCK_DEBUG
			PGSemaphoreLock(&proc->sem);
=======
#ifdef LOCK_DEBUG
			LWLockTryLockWaiting(proc, lock);
>>>>>>> 8283d532
#else
			PGSemaphoreLock(&proc->sem, false);
#endif
			if (!proc->lwWaiting)
				break;
			extraWaits++;
		}

		/* Retrying, allow LWLockRelease to release waiters again. */
		pg_atomic_fetch_or_u32(&lock->state, LW_FLAG_RELEASE_OK);

#ifdef LOCK_DEBUG
		{
			/* not waiting anymore */
			uint32 nwaiters PG_USED_FOR_ASSERTS_ONLY = pg_atomic_fetch_sub_u32(&lock->nwaiters, 1);

			Assert(nwaiters < MAX_BACKENDS);
		}
#endif

		TRACE_POSTGRESQL_LWLOCK_WAIT_DONE(T_NAME(lock), T_ID(lock), mode);

		LOG_LWDEBUG("LWLockAcquire", lock, "awakened");

		/* Now loop back and try to acquire lock again. */
		result = false;
	}

	/* If there's a variable associated with this lock, initialize it */
	if (valptr)
		*valptr = val;

	TRACE_POSTGRESQL_LWLOCK_ACQUIRE(T_NAME(lock), T_ID(lock), mode);

	/* Add lock to list of locks held by this backend */
	held_lwlocks[num_held_lwlocks].lock = lock;
	held_lwlocks[num_held_lwlocks++].mode = mode;

	/*
	 * Fix the process wait semaphore's count for any absorbed wakeups.
	 */
	while (extraWaits-- > 0)
		PGSemaphoreUnlock(&proc->sem);

	return result;
}

/*
 * LWLockConditionalAcquire - acquire a lightweight lock in the specified mode
 *
 * If the lock is not available, return FALSE with no side-effects.
 *
 * If successful, cancel/die interrupts are held off until lock release.
 */
bool
LWLockConditionalAcquire(LWLock *lock, LWLockMode mode)
{
	bool		mustwait;

	AssertArg(mode == LW_SHARED || mode == LW_EXCLUSIVE);

	PRINT_LWDEBUG("LWLockConditionalAcquire", lock, mode);

	/* Ensure we will have room to remember the lock */
	if (num_held_lwlocks >= MAX_SIMUL_LWLOCKS)
		elog(ERROR, "too many LWLocks taken");

	/*
	 * Lock out cancel/die interrupts until we exit the code section protected
	 * by the LWLock.  This ensures that interrupts will not interfere with
	 * manipulations of data structures in shared memory.
	 */
	HOLD_INTERRUPTS();

	/* Check for the lock */
	mustwait = LWLockAttemptLock(lock, mode);

	if (mustwait)
	{
		/* Failed to get lock, so release interrupt holdoff */
		RESUME_INTERRUPTS();

		LOG_LWDEBUG("LWLockConditionalAcquire", lock, "failed");
		TRACE_POSTGRESQL_LWLOCK_CONDACQUIRE_FAIL(T_NAME(lock), T_ID(lock), mode);
	}
	else
	{
		/* Add lock to list of locks held by this backend */
		held_lwlocks[num_held_lwlocks].lock = lock;
		held_lwlocks[num_held_lwlocks++].mode = mode;
		TRACE_POSTGRESQL_LWLOCK_CONDACQUIRE(T_NAME(lock), T_ID(lock), mode);
	}
	return !mustwait;
}

/*
 * LWLockAcquireOrWait - Acquire lock, or wait until it's free
 *
 * The semantics of this function are a bit funky.  If the lock is currently
 * free, it is acquired in the given mode, and the function returns true.  If
 * the lock isn't immediately free, the function waits until it is released
 * and returns false, but does not acquire the lock.
 *
 * This is currently used for WALWriteLock: when a backend flushes the WAL,
 * holding WALWriteLock, it can flush the commit records of many other
 * backends as a side-effect.  Those other backends need to wait until the
 * flush finishes, but don't need to acquire the lock anymore.  They can just
 * wake up, observe that their records have already been flushed, and return.
 */
bool
LWLockAcquireOrWait(LWLock *lock, LWLockMode mode)
{
	PGPROC	   *proc = MyProc;
	bool		mustwait;
	int			extraWaits = 0;
#ifdef LWLOCK_STATS
	lwlock_stats *lwstats;

	lwstats = get_lwlock_stats_entry(lock);
#endif

	Assert(mode == LW_SHARED || mode == LW_EXCLUSIVE);

	PRINT_LWDEBUG("LWLockAcquireOrWait", lock, mode);

	/* Ensure we will have room to remember the lock */
	if (num_held_lwlocks >= MAX_SIMUL_LWLOCKS)
		elog(ERROR, "too many LWLocks taken");

	/*
	 * Lock out cancel/die interrupts until we exit the code section protected
	 * by the LWLock.  This ensures that interrupts will not interfere with
	 * manipulations of data structures in shared memory.
	 */
	HOLD_INTERRUPTS();

	/*
	 * NB: We're using nearly the same twice-in-a-row lock acquisition
	 * protocol as LWLockAcquire(). Check its comments for details.
	 */
	mustwait = LWLockAttemptLock(lock, mode);

	if (mustwait)
	{
		LWLockQueueSelf(lock, LW_WAIT_UNTIL_FREE);

		mustwait = LWLockAttemptLock(lock, mode);

		if (mustwait)
		{
			/*
			 * Wait until awakened.  Like in LWLockAcquire, be prepared for
			 * bogus wakeups, because we share the semaphore with
			 * ProcWaitForSignal.
			 */
			LOG_LWDEBUG("LWLockAcquireOrWait", lock, "waiting");

#ifdef LWLOCK_STATS
			lwstats->block_count++;
#endif
			TRACE_POSTGRESQL_LWLOCK_WAIT_START(T_NAME(lock), T_ID(lock), mode);

			for (;;)
			{
				PGSemaphoreLock(&proc->sem);
				if (!proc->lwWaiting)
					break;
				extraWaits++;
			}

#ifdef LOCK_DEBUG
			{
				/* not waiting anymore */
				uint32 nwaiters PG_USED_FOR_ASSERTS_ONLY = pg_atomic_fetch_sub_u32(&lock->nwaiters, 1);

				Assert(nwaiters < MAX_BACKENDS);
			}
#endif
			TRACE_POSTGRESQL_LWLOCK_WAIT_DONE(T_NAME(lock), T_ID(lock), mode);

			LOG_LWDEBUG("LWLockAcquireOrWait", lock, "awakened");
		}
		else
		{
			LOG_LWDEBUG("LWLockAcquireOrWait", lock, "acquired, undoing queue");

			/*
			 * Got lock in the second attempt, undo queueing. We need to treat
			 * this as having successfully acquired the lock, otherwise we'd
			 * not necessarily wake up people we've prevented from acquiring
			 * the lock.
			 */
			LWLockDequeueSelf(lock);
		}
	}

	/*
	 * Fix the process wait semaphore's count for any absorbed wakeups.
	 */
	while (extraWaits-- > 0)
		PGSemaphoreUnlock(&proc->sem);

	if (mustwait)
	{
		/* Failed to get lock, so release interrupt holdoff */
		RESUME_INTERRUPTS();
		LOG_LWDEBUG("LWLockAcquireOrWait", lock, "failed");
		TRACE_POSTGRESQL_LWLOCK_ACQUIRE_OR_WAIT_FAIL(T_NAME(lock), T_ID(lock),
													 mode);
	}
	else
	{
		LOG_LWDEBUG("LWLockAcquireOrWait", lock, "succeeded");
		/* Add lock to list of locks held by this backend */
		held_lwlocks[num_held_lwlocks].lock = lock;
		held_lwlocks[num_held_lwlocks++].mode = mode;
		TRACE_POSTGRESQL_LWLOCK_ACQUIRE_OR_WAIT(T_NAME(lock), T_ID(lock), mode);
	}

	return !mustwait;
}

/*
 * LWLockWaitForVar - Wait until lock is free, or a variable is updated.
 *
 * If the lock is held and *valptr equals oldval, waits until the lock is
 * either freed, or the lock holder updates *valptr by calling
 * LWLockUpdateVar.  If the lock is free on exit (immediately or after
 * waiting), returns true.  If the lock is still held, but *valptr no longer
 * matches oldval, returns false and sets *newval to the current value in
 * *valptr.
 *
 * It's possible that the lock holder releases the lock, but another backend
 * acquires it again before we get a chance to observe that the lock was
 * momentarily released.  We wouldn't need to wait for the new lock holder,
 * but we cannot distinguish that case, so we will have to wait.
 *
 * Note: this function ignores shared lock holders; if the lock is held
 * in shared mode, returns 'true'.
 */
bool
LWLockWaitForVar(LWLock *lock, uint64 *valptr, uint64 oldval, uint64 *newval)
{
	PGPROC	   *proc = MyProc;
	int			extraWaits = 0;
	bool		result = false;
#ifdef LWLOCK_STATS
	lwlock_stats *lwstats;

	lwstats = get_lwlock_stats_entry(lock);
#endif

	PRINT_LWDEBUG("LWLockWaitForVar", lock, LW_WAIT_UNTIL_FREE);

	/*
	 * Quick test first to see if it the slot is free right now.
	 *
	 * XXX: the caller uses a spinlock before this, so we don't need a memory
	 * barrier here as far as the current usage is concerned.  But that might
	 * not be safe in general.
	 */
	if ((pg_atomic_read_u32(&lock->state) & LW_VAL_EXCLUSIVE) == 0)
		return true;

	/*
	 * Lock out cancel/die interrupts while we sleep on the lock.  There is no
	 * cleanup mechanism to remove us from the wait queue if we got
	 * interrupted.
	 */
	HOLD_INTERRUPTS();

	/*
	 * Loop here to check the lock's status after each time we are signaled.
	 */
	for (;;)
	{
		bool		mustwait;
		uint64		value;

		mustwait = (pg_atomic_read_u32(&lock->state) & LW_VAL_EXCLUSIVE) != 0;

		if (mustwait)
		{
			/*
			 * Perform comparison using spinlock as we can't rely on atomic 64
			 * bit reads/stores.
			 */
#ifdef LWLOCK_STATS
			lwstats->spin_delay_count += SpinLockAcquire(&lock->mutex);
#else
			SpinLockAcquire(&lock->mutex);
#endif

			/*
			 * XXX: We can significantly optimize this on platforms with 64bit
			 * atomics.
			 */
			value = *valptr;
			if (value != oldval)
			{
				result = false;
				mustwait = false;
				*newval = value;
			}
			else
				mustwait = true;
			SpinLockRelease(&lock->mutex);
		}
		else
			mustwait = false;

		if (!mustwait)
			break;				/* the lock was free or value didn't match */

		/*
		 * Add myself to wait queue. Note that this is racy, somebody else
		 * could wakeup before we're finished queuing. NB: We're using nearly
		 * the same twice-in-a-row lock acquisition protocol as
		 * LWLockAcquire(). Check its comments for details.
		 */
		LWLockQueueSelf(lock, LW_WAIT_UNTIL_FREE);

		/*
		 * Set RELEASE_OK flag, to make sure we get woken up as soon as the
		 * lock is released.
		 */
		pg_atomic_fetch_or_u32(&lock->state, LW_FLAG_RELEASE_OK);

		/*
		 * We're now guaranteed to be woken up if necessary. Recheck the
		 * lock's state.
		 */
		mustwait = (pg_atomic_read_u32(&lock->state) & LW_VAL_EXCLUSIVE) != 0;

		/* Ok, lock is free after we queued ourselves. Undo queueing. */
		if (!mustwait)
		{
			LOG_LWDEBUG("LWLockWaitForVar", lock, "free, undoing queue");

			LWLockDequeueSelf(lock);
			break;
		}

		/*
		 * Wait until awakened.
		 *
		 * Since we share the process wait semaphore with the regular lock
		 * manager and ProcWaitForSignal, and we may need to acquire an LWLock
		 * while one of those is pending, it is possible that we get awakened
		 * for a reason other than being signaled by LWLockRelease. If so,
		 * loop back and wait again.  Once we've gotten the LWLock,
		 * re-increment the sema by the number of additional signals received,
		 * so that the lock manager or signal manager will see the received
		 * signal when it next waits.
		 */
		LOG_LWDEBUG("LWLockWaitForVar", lock, "waiting");

#ifdef LWLOCK_STATS
		lwstats->block_count++;
#endif

		TRACE_POSTGRESQL_LWLOCK_WAIT_START(T_NAME(lock), T_ID(lock),
										   LW_EXCLUSIVE);

		for (;;)
		{
			PGSemaphoreLock(&proc->sem);
			if (!proc->lwWaiting)
				break;
			extraWaits++;
		}

#ifdef LOCK_DEBUG
		{
			/* not waiting anymore */
			uint32 nwaiters PG_USED_FOR_ASSERTS_ONLY = pg_atomic_fetch_sub_u32(&lock->nwaiters, 1);

			Assert(nwaiters < MAX_BACKENDS);
		}
#endif

		TRACE_POSTGRESQL_LWLOCK_WAIT_DONE(T_NAME(lock), T_ID(lock),
										  LW_EXCLUSIVE);

		LOG_LWDEBUG("LWLockWaitForVar", lock, "awakened");

		/* Now loop back and check the status of the lock again. */
	}

	TRACE_POSTGRESQL_LWLOCK_ACQUIRE(T_NAME(lock), T_ID(lock), LW_EXCLUSIVE);

	/*
	 * Fix the process wait semaphore's count for any absorbed wakeups.
	 */
	while (extraWaits-- > 0)
		PGSemaphoreUnlock(&proc->sem);

	/*
	 * Now okay to allow cancel/die interrupts.
	 */
	RESUME_INTERRUPTS();

	return result;
}


/*
 * LWLockUpdateVar - Update a variable and wake up waiters atomically
 *
 * Sets *valptr to 'val', and wakes up all processes waiting for us with
 * LWLockWaitForVar().  Setting the value and waking up the processes happen
 * atomically so that any process calling LWLockWaitForVar() on the same lock
 * is guaranteed to see the new value, and act accordingly.
 *
 * The caller must be holding the lock in exclusive mode.
 */
void
LWLockUpdateVar(LWLock *lock, uint64 *valptr, uint64 val)
{
	dlist_head	wakeup;
	dlist_mutable_iter iter;
#ifdef LWLOCK_STATS
	lwlock_stats *lwstats;

	lwstats = get_lwlock_stats_entry(lock);
#endif

	PRINT_LWDEBUG("LWLockUpdateVar", lock, LW_EXCLUSIVE);

	dlist_init(&wakeup);

	/* Acquire mutex.  Time spent holding mutex should be short! */
#ifdef LWLOCK_STATS
	lwstats->spin_delay_count += SpinLockAcquire(&lock->mutex);
#else
	SpinLockAcquire(&lock->mutex);
#endif

	Assert(pg_atomic_read_u32(&lock->state) & LW_VAL_EXCLUSIVE);

	/* Update the lock's value */
	*valptr = val;

	/*
	 * See if there are any LW_WAIT_UNTIL_FREE waiters that need to be woken
	 * up. They are always in the front of the queue.
	 */
	dlist_foreach_modify(iter, &lock->waiters)
	{
		PGPROC	   *waiter = dlist_container(PGPROC, lwWaitLink, iter.cur);

		if (waiter->lwWaitMode != LW_WAIT_UNTIL_FREE)
			break;

		dlist_delete(&waiter->lwWaitLink);
		dlist_push_tail(&wakeup, &waiter->lwWaitLink);
	}

	/* We are done updating shared state of the lock itself. */
	SpinLockRelease(&lock->mutex);

	/*
	 * Awaken any waiters I removed from the queue.
	 */
	dlist_foreach_modify(iter, &wakeup)
	{
		PGPROC	   *waiter = dlist_container(PGPROC, lwWaitLink, iter.cur);

		dlist_delete(&waiter->lwWaitLink);
		/* check comment in LWLockWakeup() about this barrier */
		pg_write_barrier();
		waiter->lwWaiting = false;
		PGSemaphoreUnlock(&waiter->sem);
	}
}


/*
 * LWLockRelease - release a previously acquired lock
 */
void
LWLockRelease(LWLock *lock)
{
	LWLockMode	mode;
	uint32		oldstate;
	bool		check_waiters;
	int			i;

	/*
	 * Remove lock from list of locks held.  Usually, but not always, it will
	 * be the latest-acquired lock; so search array backwards.
	 */
	for (i = num_held_lwlocks; --i >= 0;)
	{
		if (lock == held_lwlocks[i].lock)
		{
			mode = held_lwlocks[i].mode;
			break;
		}
	}
	if (i < 0)
		elog(ERROR, "lock %s %d is not held", T_NAME(lock), T_ID(lock));
	num_held_lwlocks--;
	for (; i < num_held_lwlocks; i++)
	{
		held_lwlocks[i] = held_lwlocks[i + 1];
	}

	// Clear out old last entry.
<<<<<<< HEAD
	held_lwlocks[num_held_lwlocks].lock = 0;
#ifdef USE_TEST_UTILS_X86
	held_lwlocks_depth[num_held_lwlocks] = 0;
#endif /* USE_TEST_UTILS_X86 */
=======
	held_lwlocks_exclusive[num_held_lwlocks] = false;
	held_lwlocks[num_held_lwlocks] = 0;
>>>>>>> 8283d532

	PRINT_LWDEBUG("LWLockRelease", lock, mode);

	/*
	 * Release my hold on lock, after that it can immediately be acquired by
	 * others, even if we still have to wakeup other waiters.
	 */
	if (mode == LW_EXCLUSIVE)
		oldstate = pg_atomic_sub_fetch_u32(&lock->state, LW_VAL_EXCLUSIVE);
	else
		oldstate = pg_atomic_sub_fetch_u32(&lock->state, LW_VAL_SHARED);

	/* nobody else can have that kind of lock */
	Assert(!(oldstate & LW_VAL_EXCLUSIVE));


	/*
	 * We're still waiting for backends to get scheduled, don't wake them up
	 * again.
	 */
	if ((oldstate & (LW_FLAG_HAS_WAITERS | LW_FLAG_RELEASE_OK)) ==
		(LW_FLAG_HAS_WAITERS | LW_FLAG_RELEASE_OK) &&
		(oldstate & LW_LOCK_MASK) == 0)
		check_waiters = true;
	else
		check_waiters = false;

	/*
	 * As waking up waiters requires the spinlock to be acquired, only do so
	 * if necessary.
	 */
	if (check_waiters)
	{
		/* XXX: remove before commit? */
		LOG_LWDEBUG("LWLockRelease", lock, "releasing waiters");
		LWLockWakeup(lock);
	}

	TRACE_POSTGRESQL_LWLOCK_RELEASE(T_NAME(lock), T_ID(lock));

	/*
	 * Now okay to allow cancel/die interrupts.
	 */
	RESUME_INTERRUPTS();
}


/*
 * LWLockReleaseAll - release all currently-held locks
 *
 * Used to clean up after ereport(ERROR). An important difference between this
 * function and retail LWLockRelease calls is that InterruptHoldoffCount is
 * unchanged by this operation.  This is necessary since InterruptHoldoffCount
 * has been set to an appropriate level earlier in error recovery. We could
 * decrement it below zero if we allow it to drop for each released lock!
 */
void
LWLockReleaseAll(void)
{
	while (num_held_lwlocks > 0)
	{
		HOLD_INTERRUPTS();		/* match the upcoming RESUME_INTERRUPTS */

		LWLockRelease(held_lwlocks[num_held_lwlocks - 1].lock);
	}
}


/*
 * LWLockHeldByMe - test whether my process currently holds a lock
 *
 * This is meant as debug support only.  We currently do not distinguish
 * whether the lock is held shared or exclusive.
 */
bool
LWLockHeldByMe(LWLock *l)
{
	int			i;

	for (i = 0; i < num_held_lwlocks; i++)
	{
		if (held_lwlocks[i].lock == l)
			return true;
	}
	return false;
}

/*
 * LWLockHeldByMe - test whether my process currently holds an exclusive lock
 *
 * This is meant as debug support only.  We do not distinguish whether the
 * lock is held shared or exclusive.
 */
bool
LWLockHeldExclusiveByMe(LWLockId lockid)
{
	int			i;

	for (i = 0; i < num_held_lwlocks; i++)
	{
		if (held_lwlocks[i].lock == lockid &&
			held_lwlocks[i].mode == LW_EXCLUSIVE)
			return true;
	}
	return false;
<<<<<<< HEAD
}

#ifdef USE_TEST_UTILS_X86

/*
 * Return number of locks held by my process
 */
uint32
LWLocksHeld()
{
	Assert(num_held_lwlocks >= 0);

	uint32 locks = 0, i = 0;

	for (i = 0; i < num_held_lwlocks; i++)
	{
		if (LWLOCK_IS_PREDEFINED(held_lwlocks[i].lock))
		{
			locks++;
		}
	}

	return locks;
}


/*
 * Get lock id of the most lately acquired lwlock
 */
LWLockId
LWLockHeldLatestId()
{
	Assert(num_held_lwlocks > 0);

	uint32 i = 0;

	for (i = num_held_lwlocks; i > 0; i--)
	{
		if (LWLOCK_IS_PREDEFINED(held_lwlocks[i - 1]))
		{
			return held_lwlocks[i - 1].lock;
		}
	}

	Assert(!"No predefined lwlock held");
	return MaxDynamicLWLock;
}


/*
 * Get caller address for the most lately acquired lwlock
 */
void *
LWLockHeldLatestCaller()
{
	Assert(num_held_lwlocks > 0);

	uint32 i = 0;

	for (i = num_held_lwlocks; i > 0; i--)
	{
		if (LWLOCK_IS_PREDEFINED(held_lwlocks[i - 1].lock))
		{
			return held_lwlocks_addresses[i - 1][1];
		}
	}

	return 0;
}


/*
 * Build string containing stack traces where all exclusively-held
 * locks were acquired;
 */
const char*
LWLocksHeldStackTraces()
{
	if (num_held_lwlocks == 0)
	{
		return NULL;
	}

	StringInfo append = makeStringInfo();	/* palloc'd */
	uint32 i = 0, cnt = 1;

	/* append stack trace for each held lock */
	for (i = 0; i < num_held_lwlocks; i++)
	{
		if (!LWLOCK_IS_PREDEFINED(held_lwlocks[i].lock))
		{
			continue;
		}

		appendStringInfo(append, "%d: LWLock %d:\n", cnt++, held_lwlocks[i].lock );

		char *stackTrace =
				gp_stacktrace(held_lwlocks_addresses[i], held_lwlocks_depth[i]);

		Assert(stackTrace != NULL);
		appendStringInfoString(append, stackTrace);
		pfree(stackTrace);
	}

	Assert(append->len > 0);
	return append->data;
}

#endif /* USE_TEST_UTILS_X86 */
=======
}
>>>>>>> 8283d532
<|MERGE_RESOLUTION|>--- conflicted
+++ resolved
@@ -549,44 +549,7 @@
 
 		milliseconds += 5;
 		if (milliseconds == 750)
-<<<<<<< HEAD
-		{
-			int l;
-			int count = 0;
-			char buffer[200];
-
-			SpinLockAcquire(&lock->mutex);
-			
-			if (lock->exclusive > 0)
-				exclusivePid = lock->exclusivePid;
-			else
-				exclusivePid = 0;
-			
-			SpinLockRelease(&lock->mutex);
-
-			memcpy(buffer, "none", 5);
-			
-			for (l = 0; l < num_held_lwlocks; l++)
-			{
-				if (l == 0)
-					count += sprintf(&buffer[count],"(");
-				else
-					count += sprintf(&buffer[count],", ");
-				
-				count += sprintf(&buffer[count],
-							    "lockid %d",
-							    held_lwlocks[l].lock);
-			}
-			if (num_held_lwlocks > 0)
-				count += sprintf(&buffer[count],")");
-				
-			elog(LOG, "Waited .75 seconds on lockid %d with no success. Exclusive pid %d. Already held: %s", 
-				 lockid, exclusivePid, buffer);
-
-		}
-=======
 			elog(LOG, "Waited .75 seconds on lockid %d with no success", T_ID(l));
->>>>>>> 8283d532
 	}
 }
 
@@ -1128,15 +1091,10 @@
 		for (;;)
 		{
 			/* "false" means cannot accept cancel/die interrupt here. */
-<<<<<<< HEAD
 #ifndef LOCK_DEBUG
 			PGSemaphoreLock(&proc->sem);
-=======
-#ifdef LOCK_DEBUG
+#else
 			LWLockTryLockWaiting(proc, lock);
->>>>>>> 8283d532
-#else
-			PGSemaphoreLock(&proc->sem, false);
 #endif
 			if (!proc->lwWaiting)
 				break;
@@ -1644,15 +1602,7 @@
 	}
 
 	// Clear out old last entry.
-<<<<<<< HEAD
 	held_lwlocks[num_held_lwlocks].lock = 0;
-#ifdef USE_TEST_UTILS_X86
-	held_lwlocks_depth[num_held_lwlocks] = 0;
-#endif /* USE_TEST_UTILS_X86 */
-=======
-	held_lwlocks_exclusive[num_held_lwlocks] = false;
-	held_lwlocks[num_held_lwlocks] = 0;
->>>>>>> 8283d532
 
 	PRINT_LWDEBUG("LWLockRelease", lock, mode);
 
@@ -1758,116 +1708,4 @@
 			return true;
 	}
 	return false;
-<<<<<<< HEAD
-}
-
-#ifdef USE_TEST_UTILS_X86
-
-/*
- * Return number of locks held by my process
- */
-uint32
-LWLocksHeld()
-{
-	Assert(num_held_lwlocks >= 0);
-
-	uint32 locks = 0, i = 0;
-
-	for (i = 0; i < num_held_lwlocks; i++)
-	{
-		if (LWLOCK_IS_PREDEFINED(held_lwlocks[i].lock))
-		{
-			locks++;
-		}
-	}
-
-	return locks;
-}
-
-
-/*
- * Get lock id of the most lately acquired lwlock
- */
-LWLockId
-LWLockHeldLatestId()
-{
-	Assert(num_held_lwlocks > 0);
-
-	uint32 i = 0;
-
-	for (i = num_held_lwlocks; i > 0; i--)
-	{
-		if (LWLOCK_IS_PREDEFINED(held_lwlocks[i - 1]))
-		{
-			return held_lwlocks[i - 1].lock;
-		}
-	}
-
-	Assert(!"No predefined lwlock held");
-	return MaxDynamicLWLock;
-}
-
-
-/*
- * Get caller address for the most lately acquired lwlock
- */
-void *
-LWLockHeldLatestCaller()
-{
-	Assert(num_held_lwlocks > 0);
-
-	uint32 i = 0;
-
-	for (i = num_held_lwlocks; i > 0; i--)
-	{
-		if (LWLOCK_IS_PREDEFINED(held_lwlocks[i - 1].lock))
-		{
-			return held_lwlocks_addresses[i - 1][1];
-		}
-	}
-
-	return 0;
-}
-
-
-/*
- * Build string containing stack traces where all exclusively-held
- * locks were acquired;
- */
-const char*
-LWLocksHeldStackTraces()
-{
-	if (num_held_lwlocks == 0)
-	{
-		return NULL;
-	}
-
-	StringInfo append = makeStringInfo();	/* palloc'd */
-	uint32 i = 0, cnt = 1;
-
-	/* append stack trace for each held lock */
-	for (i = 0; i < num_held_lwlocks; i++)
-	{
-		if (!LWLOCK_IS_PREDEFINED(held_lwlocks[i].lock))
-		{
-			continue;
-		}
-
-		appendStringInfo(append, "%d: LWLock %d:\n", cnt++, held_lwlocks[i].lock );
-
-		char *stackTrace =
-				gp_stacktrace(held_lwlocks_addresses[i], held_lwlocks_depth[i]);
-
-		Assert(stackTrace != NULL);
-		appendStringInfoString(append, stackTrace);
-		pfree(stackTrace);
-	}
-
-	Assert(append->len > 0);
-	return append->data;
-}
-
-#endif /* USE_TEST_UTILS_X86 */
-=======
-}
->>>>>>> 8283d532
+}