--- conflicted
+++ resolved
@@ -775,6 +775,7 @@
 		locallock->lock = NULL;
 		locallock->proclock = NULL;
 		locallock->hashcode = LockTagHashCode(&(localtag.lock));
+		locallock->istemptable = false; /* will be used later, at prepare */
 		locallock->nLocks = 0;
 		locallock->numLockOwners = 0;
 		locallock->maxLockOwners = 8;
@@ -981,14 +982,8 @@
 	locallock->lock = lock;
 
 	/*
-<<<<<<< HEAD
 	 * We shouldn't already hold the desired lock; else locallock table is
 	 * broken.
-=======
-	 * If lock requested conflicts with locks requested by waiters, must join
-	 * wait queue.  Otherwise, check for conflict with already-held locks.
-	 * (That's last because most complex check.)
->>>>>>> ab76208e
 	 */
 	if (Gp_role != GP_ROLE_UTILITY)
 	{
@@ -1048,10 +1043,9 @@
 			status = STATUS_FOUND;
 		else
 			status = LockCheckConflicts(lockMethodTable, lockmode,
-										lock, proclock, MyProc);
+										lock, proclock);
 	}
 	else
-<<<<<<< HEAD
 	{
 		/*
 		 * We are a reader, check waitMask conflict only if the writer doesn't
@@ -1083,7 +1077,7 @@
 		{
 			/* Writer holds the same lock, bypass waitMask check. */
 			status = LockCheckConflicts(lockMethodTable, lockmode,
-										lock, proclock, MyProc);
+										lock, proclock);
 		}
 		else
 		{
@@ -1099,13 +1093,9 @@
 				status = STATUS_FOUND;
 			else
 				status = LockCheckConflicts(lockMethodTable, lockmode,
-											lock, proclock, MyProc);
+											lock, proclock);
 		}
 	}
-=======
-		status = LockCheckConflicts(lockMethodTable, lockmode,
-									lock, proclock);
->>>>>>> ab76208e
 
 	if (status == STATUS_OK)
 	{
@@ -1468,6 +1458,7 @@
 	int			numLockModes = lockMethodTable->numLockModes;
 	LOCKMASK	otherLocks;
 	int			i;
+	int			mppSessionId;
 
 	/*
 	 * first check for global conflicts: If no locks conflict with my request,
@@ -1485,15 +1476,12 @@
 	}
 
 	/*
-<<<<<<< HEAD
-	 * Rats.  Something conflicts.	But it could still be our own lock. We have
-=======
 	 * Rats.  Something conflicts.  But it could still be my own lock. We have
->>>>>>> ab76208e
 	 * to construct a conflict mask that does not reflect our own locks, but
 	 * only lock types held by other sessions.
 	 */
 	otherLocks = 0;
+	mppSessionId = proclock->tag.myProc->mppSessionId;
 	for (i = 1; i <= numLockModes; i++)
 	{
 		int				ourHolding = 0;
@@ -1502,7 +1490,7 @@
 		 * If I'm not part of MPP session, consider I am only one process
 		 * in a session.
 		 */
-		if (proc->mppSessionId <= 0)
+		if (mppSessionId <= 0)
 		{
 			LOCKMASK	myLocks = proclock->holdMask;
 			if (myLocks & LOCKBIT_ON(i))
@@ -1526,7 +1514,7 @@
 				 * If processes in my session are holding the lock, mask
 				 * it out so that we won't be blocked by them.
 				 */
-				if (otherProc->mppSessionId == proc->mppSessionId &&
+				if (otherProc->mppSessionId == mppSessionId &&
 					otherProclock->holdMask & LOCKBIT_ON(i))
 					ourHolding++;
 
@@ -3258,39 +3246,40 @@
 }
 
 /*
- * AtPrepare_Locks
- *		Do the preparatory work for a PREPARE: make 2PC state file records
- *		for all locks currently held.
- *
- * Session-level locks are ignored, as are VXID locks.
- *
- * There are some special cases that we error out on: we can't be holding any
- * locks at both session and transaction level (since we must either keep or
- * give away the PROCLOCK object), and we can't be holding any locks on
- * temporary objects (since that would mess up the current backend if it tries
- * to exit before the prepared xact is committed).
+ * Prepare for prepare, while we're still in a transaction.
+ *
+ * This marks LOCALLOCK objects on temporary tables, so that we can
+ * ignore them while writing the prepare record. Figuring out which
+ * tables are temporary requires catalog access, hence we must do this
+ * before we start actually preparing.
+ *
+ * If new locks are taken after this, they will be considered as
+ * not temp.
  */
 void
-AtPrepare_Locks(void)
+PrePrepare_Locks(void)
 {
 	HASH_SEQ_STATUS status;
 	LOCALLOCK  *locallock;
 
 	/*
-	 * For the most part, we don't need to touch shared memory for this ---
-	 * all the necessary state information is in the locallock table.
-	 * Fast-path locks are an exception, however: we move any such locks to
-	 * the main table before allowing PREPARE TRANSACTION to succeed.
+	 * Scan the local locks, and set the 'istemptable' flags.
 	 */
 	hash_seq_init(&status, LockMethodLocalHash);
-
 	while ((locallock = (LOCALLOCK *) hash_seq_search(&status)) != NULL)
 	{
-		TwoPhaseLockRecord record;
 		LOCALLOCKOWNER *lockOwners = locallock->lockOwners;
 		bool		haveSessionLock;
 		bool		haveXactLock;
 		int			i;
+
+		locallock->istemptable = false;
+
+		/*
+		 * Skip locks that would be ignored by AtPrepare_Locks() anyway.
+		 *
+		 * NOTE: these conditions should be kept in sync with AtPrepare_Locks()!
+		 */
 
 		/*
 		 * Ignore VXID locks.  We don't want those to be held by prepared
@@ -3335,6 +3324,102 @@
 					(errcode(ERRCODE_FEATURE_NOT_SUPPORTED),
 					 errmsg("cannot PREPARE while holding both session-level and transaction-level locks on the same object")));
 
+		/* gp-change
+		 *
+		 * We allow 2PC commit transactions to include temp objects.
+		 * After PREPARE we WILL NOT transfer locks on the temp objects
+		 * into our 2PC record.  Instead, we will keep them with the proc which
+		 * will be released at the end of the session.
+		 *
+		 * There doesn't seem to be any reason not to do this.  Once the txn
+		 * is prepared, it will be committed or aborted regardless of the state
+		 * of the temp table.  and quite possibly, the temp table will be
+		 * destroyed at the end of the session, while the transaction will be
+		 * committed from another session.
+		 */
+		locallock->istemptable = LockTagIsTemp(&locallock->tag.lock);
+	}
+
+}
+
+/*
+ * AtPrepare_Locks
+ *		Do the preparatory work for a PREPARE: make 2PC state file records
+ *		for all locks currently held.
+ *
+ * Session-level locks are ignored, as are VXID locks.
+ *
+ * There are some special cases that we error out on: we can't be holding any
+ * locks at both session and transaction level (since we must either keep or
+ * give away the PROCLOCK object), and we can't be holding any locks on
+ * temporary objects (since that would mess up the current backend if it tries
+ * to exit before the prepared xact is committed).
+ */
+void
+AtPrepare_Locks(void)
+{
+	HASH_SEQ_STATUS status;
+	LOCALLOCK  *locallock;
+
+	/*
+	 * For the most part, we don't need to touch shared memory for this ---
+	 * all the necessary state information is in the locallock table.
+	 * Fast-path locks are an exception, however: we move any such locks to
+	 * the main table before allowing PREPARE TRANSACTION to succeed.
+	 */
+	hash_seq_init(&status, LockMethodLocalHash);
+
+	while ((locallock = (LOCALLOCK *) hash_seq_search(&status)) != NULL)
+	{
+		TwoPhaseLockRecord record;
+		LOCALLOCKOWNER *lockOwners = locallock->lockOwners;
+		bool		haveSessionLock;
+		bool		haveXactLock;
+		int			i;
+
+		/*
+		 * Ignore VXID locks.  We don't want those to be held by prepared
+		 * transactions, since they aren't meaningful after a restart.
+		 */
+		if (locallock->tag.lock.locktag_type == LOCKTAG_VIRTUALTRANSACTION)
+			continue;
+
+		/* Ignore it if we don't actually hold the lock */
+		if (locallock->nLocks <= 0)
+			continue;
+
+		/* Scan to see whether we hold it at session or transaction level */
+		haveSessionLock = haveXactLock = false;
+		for (i = locallock->numLockOwners - 1; i >= 0; i--)
+		{
+			if (lockOwners[i].owner == NULL)
+				haveSessionLock = true;
+			else
+				haveXactLock = true;
+		}
+
+		/* Ignore it if we have only session lock */
+		if (!haveXactLock)
+			continue;
+
+		/*
+		 * If we have both session- and transaction-level locks, fail.  This
+		 * should never happen with regular locks, since we only take those at
+		 * session level in some special operations like VACUUM.  It's
+		 * possible to hit this with advisory locks, though.
+		 *
+		 * It would be nice if we could keep the session hold and give away
+		 * the transactional hold to the prepared xact.  However, that would
+		 * require two PROCLOCK objects, and we cannot be sure that another
+		 * PROCLOCK will be available when it comes time for PostPrepare_Locks
+		 * to do the deed.  So for now, we error out while we can still do so
+		 * safely.
+		 */
+		if (haveSessionLock)
+			ereport(ERROR,
+					(errcode(ERRCODE_FEATURE_NOT_SUPPORTED),
+					 errmsg("cannot PREPARE while holding both session-level and transaction-level locks on the same object")));
+
 		/*
 		 * If the local lock was taken via the fast-path, we need to move it
 		 * to the primary lock table, or just get a pointer to the existing
@@ -3367,7 +3452,7 @@
 		 * destroyed at the end of the session, while the transaction will be
 		 * committed from another session.
 		 */
-		if (LockTagIsTemp(&locallock->tag.lock))
+		if (locallock->istemptable)
 			continue;
 
 		/*
@@ -3415,12 +3500,6 @@
 	 * entries, then we scan the process's proclocks and transfer them to the
 	 * target proc.
 	 *
-	 * We do this in two passes: first we find which locks we're going
-	 * to remove and mark them. then we take another pass and remove
-	 * them. We do it this way because LockTagIsTemp() potentially
-	 * acquires new locks, and depending on the ordering in the table
-	 * we don't want to remove *those* locallock entries!
-	 *
 	 * We do this separately because we may have multiple locallock entries
 	 * pointing to the same proclock, and we daren't end up with any dangling
 	 * pointers.
@@ -3433,8 +3512,6 @@
 		bool		haveSessionLock;
 		bool		haveXactLock;
 		int			i;
-
-		locallock->preparable = false;
 
 		if (locallock->proclock == NULL || locallock->lock == NULL)
 		{
@@ -3451,11 +3528,8 @@
 		if (locallock->tag.lock.locktag_type == LOCKTAG_VIRTUALTRANSACTION)
 			continue;
 
-		/* MPP change for temp objects in 2PC.  we skip over temp
-		 * objects. MPP-1094: NOTE THIS CALL MAY ADD LOCKS TO OUR
-		 * TABLE!
-		 */
-		if (LockTagIsTemp(&locallock->tag.lock))
+		/* MPP change for temp objects in 2PC.  we skip over temp objects. */
+		if (locallock->istemptable)
 			continue;
 
 		/* Scan to see whether we hold it at session or transaction level */
@@ -3478,19 +3552,6 @@
 					(errcode(ERRCODE_FEATURE_NOT_SUPPORTED),
 					 errmsg("cannot PREPARE while holding both session-level and transaction-level locks on the same object")));
 
-		/* since our temp-check may be modifying our lock table, we
-		 * just mark these as requiring more work */
-		locallock->preparable = true;
-	}
-
-	/* We've marked the entries we want to delete; now go do the real work */
-	hash_seq_init(&status, LockMethodLocalHash);
-
-	while ((locallock = (LOCALLOCK *) hash_seq_search(&status)) != NULL)
-	{
-		if (!locallock->preparable)
-			continue;
-		
 		/* Mark the proclock to show we need to release this lockmode */
 		if (locallock->nLocks > 0)
 			locallock->proclock->releaseMask |= LOCKBIT_ON(locallock->tag.mode);
@@ -3546,7 +3607,7 @@
 			 * skip over it.
 			 */
 			if (proclock->releaseMask != proclock->holdMask)
-				goto next_item;
+				continue;
 
 			/* Ignore VXID locks */
 			if (lock->tag.locktag_type == LOCKTAG_VIRTUALTRANSACTION)
