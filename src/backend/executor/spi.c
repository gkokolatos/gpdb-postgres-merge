--- conflicted
+++ resolved
@@ -1981,11 +1981,7 @@
 										plansource->query_string,
 										snap, crosscheck_snapshot,
 										dest,
-<<<<<<< HEAD
 										paramLI, 0);
-=======
-										paramLI, INSTRUMENT_NONE);
->>>>>>> 8f299db7
 
 				/* GPDB hook for collecting query info */
 				if (query_info_collect_hook)
