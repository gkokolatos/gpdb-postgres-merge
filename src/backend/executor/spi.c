/*-------------------------------------------------------------------------
 *
 * spi.c
 *				Server Programming Interface
 *
 * Portions Copyright (c) 1996-2014, PostgreSQL Global Development Group
 * Portions Copyright (c) 1994, Regents of the University of California
 *
 *
 * IDENTIFICATION
 *	  src/backend/executor/spi.c
 *
 *-------------------------------------------------------------------------
 */
#include "postgres.h"

#include "access/htup_details.h"
#include "access/printtup.h"
#include "access/sysattr.h"
#include "access/xact.h"
#include "catalog/heap.h"
#include "catalog/pg_type.h"
#include "commands/trigger.h"
#include "executor/executor.h"
#include "executor/spi_priv.h"
#include "tcop/pquery.h"
#include "tcop/utility.h"
#include "utils/builtins.h"
#include "utils/datum.h"
#include "utils/lsyscache.h"
#include "utils/memutils.h"
#include "utils/rel.h"
#include "utils/snapmgr.h"
#include "utils/syscache.h"
#include "utils/typcache.h"
#include "utils/resource_manager.h"
#include "utils/resscheduler.h"
#include "utils/faultinjector.h"
#include "utils/metrics_utils.h"

#include "cdb/cdbvars.h"
#include "miscadmin.h"
#include "postmaster/autostats.h" /* auto_stats() */
#include "catalog/namespace.h"
#include "catalog/pg_namespace.h"
#include "executor/functions.h"
#include "cdb/memquota.h"
#include "parser/analyze.h"

uint64		SPI_processed = 0;
Oid			SPI_lastoid = InvalidOid;
SPITupleTable *SPI_tuptable = NULL;
int			SPI_result;

static _SPI_connection *_SPI_stack = NULL;
static _SPI_connection *_SPI_current = NULL;
static int	_SPI_stack_depth = 0;		/* allocated size of _SPI_stack */
static int	_SPI_connected = -1;
static int	_SPI_curid = -1;

static Portal SPI_cursor_open_internal(const char *name, SPIPlanPtr plan,
						 ParamListInfo paramLI, bool read_only);

static void _SPI_prepare_plan(const char *src, SPIPlanPtr plan);

static void _SPI_prepare_oneshot_plan(const char *src, SPIPlanPtr plan);

static int _SPI_execute_plan(SPIPlanPtr plan, ParamListInfo paramLI,
				  Snapshot snapshot, Snapshot crosscheck_snapshot,
				  bool read_only, bool fire_triggers, int64 tcount);

static ParamListInfo _SPI_convert_params(int nargs, Oid *argtypes,
					Datum *Values, const char *Nulls);

static void _SPI_assign_query_mem(QueryDesc *queryDesc);

static int	_SPI_pquery(QueryDesc *queryDesc, bool fire_triggers, int64 tcount);

static void _SPI_error_callback(void *arg);

static void _SPI_cursor_operation(Portal portal,
					  FetchDirection direction, int64 count,
					  DestReceiver *dest);

static SPIPlanPtr _SPI_make_plan_non_temp(SPIPlanPtr plan);
static SPIPlanPtr _SPI_save_plan(SPIPlanPtr plan);

static int	_SPI_begin_call(bool execmem);
static int	_SPI_end_call(bool procmem);
static MemoryContext _SPI_execmem(void);
static MemoryContext _SPI_procmem(void);
static bool _SPI_checktuples(void);


/* =================== interface functions =================== */

int
SPI_connect(void)
{
	int			newdepth;

	/*
	 * When procedure called by Executor _SPI_curid expected to be equal to
	 * _SPI_connected
	 */
	if (_SPI_curid != _SPI_connected)
		return SPI_ERROR_CONNECT;

	if (_SPI_stack == NULL)
	{
		if (_SPI_connected != -1 || _SPI_stack_depth != 0)
			elog(ERROR, "SPI stack corrupted");
		newdepth = 16;
		_SPI_stack = (_SPI_connection *)
			MemoryContextAlloc(TopTransactionContext,
							   newdepth * sizeof(_SPI_connection));
		_SPI_stack_depth = newdepth;
	}
	else
	{
		if (_SPI_stack_depth <= 0 || _SPI_stack_depth <= _SPI_connected)
			elog(ERROR, "SPI stack corrupted");
		if (_SPI_stack_depth == _SPI_connected + 1)
		{
			newdepth = _SPI_stack_depth * 2;
			_SPI_stack = (_SPI_connection *)
				repalloc(_SPI_stack,
						 newdepth * sizeof(_SPI_connection));
			_SPI_stack_depth = newdepth;
		}
	}

	/*
	 * We're entering procedure where _SPI_curid == _SPI_connected - 1
	 */
	_SPI_connected++;
	Assert(_SPI_connected >= 0 && _SPI_connected < _SPI_stack_depth);

	_SPI_current = &(_SPI_stack[_SPI_connected]);
	_SPI_current->processed = 0;
	_SPI_current->lastoid = InvalidOid;
	_SPI_current->tuptable = NULL;
	slist_init(&_SPI_current->tuptables);
	_SPI_current->procCxt = NULL;		/* in case we fail to create 'em */
	_SPI_current->execCxt = NULL;
	_SPI_current->connectSubid = GetCurrentSubTransactionId();

	/*
	 * Create memory contexts for this procedure
	 *
	 * XXX it would be better to use PortalContext as the parent context, but
	 * we may not be inside a portal (consider deferred-trigger execution).
	 * Perhaps CurTransactionContext would do?	For now it doesn't matter
	 * because we clean up explicitly in AtEOSubXact_SPI().
	 */
	_SPI_current->procCxt = AllocSetContextCreate(TopTransactionContext,
												  "SPI Proc",
												  ALLOCSET_DEFAULT_MINSIZE,
												  ALLOCSET_DEFAULT_INITSIZE,
												  ALLOCSET_DEFAULT_MAXSIZE);
	_SPI_current->execCxt = AllocSetContextCreate(TopTransactionContext,
												  "SPI Exec",
												  ALLOCSET_DEFAULT_MINSIZE,
												  ALLOCSET_DEFAULT_INITSIZE,
												  ALLOCSET_DEFAULT_MAXSIZE);
	/* ... and switch to procedure's context */
	_SPI_current->savedcxt = MemoryContextSwitchTo(_SPI_current->procCxt);

	return SPI_OK_CONNECT;
}


/*
 * Note that we cannot free any connection back to the QD at SPI_finish time.
 * Our transaction may not be complete yet, so we don't yet know if the work
 * done on the QD should be committed or rolled back.
 */
int
SPI_finish(void)
{
	int			res;

	res = _SPI_begin_call(false);		/* live in procedure memory */
	if (res < 0)
		return res;

	/* Restore memory context as it was before procedure call */
	MemoryContextSwitchTo(_SPI_current->savedcxt);

	/* Release memory used in procedure call (including tuptables) */
	MemoryContextDelete(_SPI_current->execCxt);
	_SPI_current->execCxt = NULL;
	MemoryContextDelete(_SPI_current->procCxt);
	_SPI_current->procCxt = NULL;

	/*
	 * Reset result variables, especially SPI_tuptable which is probably
	 * pointing at a just-deleted tuptable
	 */
	SPI_processed = 0;
	SPI_lastoid = InvalidOid;
	SPI_tuptable = NULL;

	/*
	 * After _SPI_begin_call _SPI_connected == _SPI_curid. Now we are closing
	 * connection to SPI and returning to upper Executor and so _SPI_connected
	 * must be equal to _SPI_curid.
	 */
	_SPI_connected--;
	_SPI_curid--;
	if (_SPI_connected == -1)
		_SPI_current = NULL;
	else
		_SPI_current = &(_SPI_stack[_SPI_connected]);

	return SPI_OK_FINISH;
}

/*
 * Clean up SPI state at transaction commit or abort.
 */
void
AtEOXact_SPI(bool isCommit)
{
	/*
	 * Note that memory contexts belonging to SPI stack entries will be freed
	 * automatically, so we can ignore them here.  We just need to restore our
	 * static variables to initial state.
	 */
	if (isCommit && _SPI_connected != -1)
		ereport(WARNING,
				(errcode(ERRCODE_WARNING),
				 errmsg("transaction left non-empty SPI stack"),
				 errhint("Check for missing \"SPI_finish\" calls.")));

	_SPI_current = _SPI_stack = NULL;
	_SPI_stack_depth = 0;
	_SPI_connected = _SPI_curid = -1;
	SPI_processed = 0;
	SPI_lastoid = InvalidOid;
	SPI_tuptable = NULL;
}

/*
 * Clean up SPI state at subtransaction commit or abort.
 *
 * During commit, there shouldn't be any unclosed entries remaining from
 * the current subtransaction; we emit a warning if any are found.
 */
void
AtEOSubXact_SPI(bool isCommit, SubTransactionId mySubid)
{
	bool		found = false;

	while (_SPI_connected >= 0)
	{
		_SPI_connection *connection = &(_SPI_stack[_SPI_connected]);

		if (connection->connectSubid != mySubid)
			break;				/* couldn't be any underneath it either */

		found = true;

		/*
		 * Release procedure memory explicitly (see note in SPI_connect)
		 */
		if (connection->execCxt)
		{
			MemoryContextDelete(connection->execCxt);
			connection->execCxt = NULL;
		}
		if (connection->procCxt)
		{
			MemoryContextDelete(connection->procCxt);
			connection->procCxt = NULL;
		}

		/*
		 * Pop the stack entry and reset global variables.  Unlike
		 * SPI_finish(), we don't risk switching to memory contexts that might
		 * be already gone.
		 */
		_SPI_connected--;
		_SPI_curid = _SPI_connected;
		if (_SPI_connected == -1)
			_SPI_current = NULL;
		else
			_SPI_current = &(_SPI_stack[_SPI_connected]);
		SPI_processed = 0;
		SPI_lastoid = InvalidOid;
		SPI_tuptable = NULL;
	}

	if (found && isCommit)
		ereport(WARNING,
				(errcode(ERRCODE_WARNING),
				 errmsg("subtransaction left non-empty SPI stack"),
				 errhint("Check for missing \"SPI_finish\" calls.")));

	/*
	 * If we are aborting a subtransaction and there is an open SPI context
	 * surrounding the subxact, clean up to prevent memory leakage.
	 */
	if (_SPI_current && !isCommit)
	{
		slist_mutable_iter siter;

		/* free Executor memory the same as _SPI_end_call would do */
		MemoryContextResetAndDeleteChildren(_SPI_current->execCxt);

		/* throw away any tuple tables created within current subxact */
		slist_foreach_modify(siter, &_SPI_current->tuptables)
		{
			SPITupleTable *tuptable;

			tuptable = slist_container(SPITupleTable, next, siter.cur);
			if (tuptable->subid >= mySubid)
			{
				/*
				 * If we used SPI_freetuptable() here, its internal search of
				 * the tuptables list would make this operation O(N^2).
				 * Instead, just free the tuptable manually.  This should
				 * match what SPI_freetuptable() does.
				 */
				slist_delete_current(&siter);
				if (tuptable == _SPI_current->tuptable)
					_SPI_current->tuptable = NULL;
				if (tuptable == SPI_tuptable)
					SPI_tuptable = NULL;
				MemoryContextDelete(tuptable->tuptabcxt);
			}
		}
		/* in particular we should have gotten rid of any in-progress table */
		Assert(_SPI_current->tuptable == NULL);
	}
}


/* Pushes SPI stack to allow recursive SPI calls */
void
SPI_push(void)
{
	_SPI_curid++;
}

/* Pops SPI stack to allow recursive SPI calls */
void
SPI_pop(void)
{
	_SPI_curid--;
}

/* Conditional push: push only if we're inside a SPI procedure */
bool
SPI_push_conditional(void)
{
	bool		pushed = (_SPI_curid != _SPI_connected);

	if (pushed)
	{
		_SPI_curid++;
		/* We should now be in a state where SPI_connect would succeed */
		Assert(_SPI_curid == _SPI_connected);
	}
	return pushed;
}

/* Conditional pop: pop only if SPI_push_conditional pushed */
void
SPI_pop_conditional(bool pushed)
{
	/* We should be in a state where SPI_connect would succeed */
	Assert(_SPI_curid == _SPI_connected);
	if (pushed)
		_SPI_curid--;
}

/* Restore state of SPI stack after aborting a subtransaction */
void
SPI_restore_connection(void)
{
	Assert(_SPI_connected >= 0);
	_SPI_curid = _SPI_connected - 1;
}

/* Parse, plan, and execute a query string */
int
SPI_execute(const char *src, bool read_only, int64 tcount)
{
	_SPI_plan	plan;
	int			res;

	if (src == NULL || tcount < 0)
		return SPI_ERROR_ARGUMENT;

	res = _SPI_begin_call(true);
	if (res < 0)
		return res;

	memset(&plan, 0, sizeof(_SPI_plan));
	plan.magic = _SPI_PLAN_MAGIC;
	plan.cursor_options = 0;

	_SPI_prepare_oneshot_plan(src, &plan);

	res = _SPI_execute_plan(&plan, NULL,
							InvalidSnapshot, InvalidSnapshot,
							read_only, true, tcount);

	_SPI_end_call(true);
	return res;
}

/* Obsolete version of SPI_execute */
int
SPI_exec(const char *src, int64 tcount)
{
	return SPI_execute(src, false, tcount);
}

/* Execute a previously prepared plan */
int
SPI_execute_plan(SPIPlanPtr plan, Datum *Values, const char *Nulls,
				 bool read_only, int64 tcount)
{
	int			res;

	if (plan == NULL || plan->magic != _SPI_PLAN_MAGIC || tcount < 0)
		return SPI_ERROR_ARGUMENT;

	if (plan->nargs > 0 && Values == NULL)
		return SPI_ERROR_PARAM;

	res = _SPI_begin_call(true);
	if (res < 0)
		return res;

	res = _SPI_execute_plan(plan,
							_SPI_convert_params(plan->nargs, plan->argtypes,
												Values, Nulls),
							InvalidSnapshot, InvalidSnapshot,
							read_only, true, tcount);

	_SPI_end_call(true);
	return res;
}

/* Obsolete version of SPI_execute_plan */
int
SPI_execp(SPIPlanPtr plan, Datum *Values, const char *Nulls, int64 tcount)
{
	return SPI_execute_plan(plan, Values, Nulls, false, tcount);
}

/* Execute a previously prepared plan */
int
SPI_execute_plan_with_paramlist(SPIPlanPtr plan, ParamListInfo params,
								bool read_only, long tcount)
{
	int			res;

	if (plan == NULL || plan->magic != _SPI_PLAN_MAGIC || tcount < 0)
		return SPI_ERROR_ARGUMENT;

	res = _SPI_begin_call(true);
	if (res < 0)
		return res;

	res = _SPI_execute_plan(plan, params,
							InvalidSnapshot, InvalidSnapshot,
							read_only, true, tcount);

	_SPI_end_call(true);
	return res;
}

/*
 * SPI_execute_snapshot -- identical to SPI_execute_plan, except that we allow
 * the caller to specify exactly which snapshots to use, which will be
 * registered here.  Also, the caller may specify that AFTER triggers should be
 * queued as part of the outer query rather than being fired immediately at the
 * end of the command.
 *
 * This is currently not documented in spi.sgml because it is only intended
 * for use by RI triggers.
 *
 * Passing snapshot == InvalidSnapshot will select the normal behavior of
 * fetching a new snapshot for each query.
 */
int
SPI_execute_snapshot(SPIPlanPtr plan,
					 Datum *Values, const char *Nulls,
					 Snapshot snapshot, Snapshot crosscheck_snapshot,
					 bool read_only, bool fire_triggers, int64 tcount)
{
	int			res;

	if (plan == NULL || plan->magic != _SPI_PLAN_MAGIC || tcount < 0)
		return SPI_ERROR_ARGUMENT;

	if (plan->nargs > 0 && Values == NULL)
		return SPI_ERROR_PARAM;

	res = _SPI_begin_call(true);
	if (res < 0)
		return res;

	res = _SPI_execute_plan(plan,
							_SPI_convert_params(plan->nargs, plan->argtypes,
												Values, Nulls),
							snapshot, crosscheck_snapshot,
							read_only, fire_triggers, tcount);

	_SPI_end_call(true);
	return res;
}

/*
 * SPI_execute_with_args -- plan and execute a query with supplied arguments
 *
 * This is functionally equivalent to SPI_prepare followed by
 * SPI_execute_plan.
 */
int
SPI_execute_with_args(const char *src,
					  int nargs, Oid *argtypes,
					  Datum *Values, const char *Nulls,
					  bool read_only, int64 tcount)
{
	int			res;
	_SPI_plan	plan;
	ParamListInfo paramLI;

	if (src == NULL || nargs < 0 || tcount < 0)
		return SPI_ERROR_ARGUMENT;

	if (nargs > 0 && (argtypes == NULL || Values == NULL))
		return SPI_ERROR_PARAM;

	res = _SPI_begin_call(true);
	if (res < 0)
		return res;

	memset(&plan, 0, sizeof(_SPI_plan));
	plan.magic = _SPI_PLAN_MAGIC;
	plan.cursor_options = 0;
	plan.nargs = nargs;
	plan.argtypes = argtypes;
	plan.parserSetup = NULL;
	plan.parserSetupArg = NULL;

	/*
	 * Add this to be compatible with current version of GPDB
	 *
	 * TODO: Remove it after the related codes are backported
	 *		 from upstream, e.g. plan.query is to be assigned
	 *		 in _SPI_prepare_plan
	 */
	plan.plancxt = NULL;

	paramLI = _SPI_convert_params(nargs, argtypes,
								  Values, Nulls);

	_SPI_prepare_oneshot_plan(src, &plan);

	res = _SPI_execute_plan(&plan, paramLI,
							InvalidSnapshot, InvalidSnapshot,
							read_only, true, tcount);

	_SPI_end_call(true);
	return res;
}

SPIPlanPtr
SPI_prepare(const char *src, int nargs, Oid *argtypes)
{
	return SPI_prepare_cursor(src, nargs, argtypes, 0);
}

SPIPlanPtr
SPI_prepare_cursor(const char *src, int nargs, Oid *argtypes,
				   int cursorOptions)
{
	_SPI_plan	plan;
	SPIPlanPtr	result;

	if (src == NULL || nargs < 0 || (nargs > 0 && argtypes == NULL))
	{
		SPI_result = SPI_ERROR_ARGUMENT;
		return NULL;
	}

	SPI_result = _SPI_begin_call(true);
	if (SPI_result < 0)
		return NULL;

	memset(&plan, 0, sizeof(_SPI_plan));
	plan.magic = _SPI_PLAN_MAGIC;
	plan.cursor_options = cursorOptions;
	plan.nargs = nargs;
	plan.argtypes = argtypes;
	plan.parserSetup = NULL;
	plan.parserSetupArg = NULL;

	_SPI_prepare_plan(src, &plan);

	/* copy plan to procedure context */
	result = _SPI_make_plan_non_temp(&plan);

	_SPI_end_call(true);

	return result;
}

SPIPlanPtr
SPI_prepare_params(const char *src,
				   ParserSetupHook parserSetup,
				   void *parserSetupArg,
				   int cursorOptions)
{
	_SPI_plan	plan;
	SPIPlanPtr	result;

	if (src == NULL)
	{
		SPI_result = SPI_ERROR_ARGUMENT;
		return NULL;
	}

	SPI_result = _SPI_begin_call(true);
	if (SPI_result < 0)
		return NULL;

	memset(&plan, 0, sizeof(_SPI_plan));
	plan.magic = _SPI_PLAN_MAGIC;
	plan.cursor_options = cursorOptions;
	plan.nargs = 0;
	plan.argtypes = NULL;
	plan.parserSetup = parserSetup;
	plan.parserSetupArg = parserSetupArg;

	_SPI_prepare_plan(src, &plan);

	/* copy plan to procedure context */
	result = _SPI_make_plan_non_temp(&plan);

	_SPI_end_call(true);

	return result;
}

int
SPI_keepplan(SPIPlanPtr plan)
{
	ListCell   *lc;

	if (plan == NULL || plan->magic != _SPI_PLAN_MAGIC ||
		plan->saved || plan->oneshot)
		return SPI_ERROR_ARGUMENT;

	/*
	 * Mark it saved, reparent it under CacheMemoryContext, and mark all the
	 * component CachedPlanSources as saved.  This sequence cannot fail
	 * partway through, so there's no risk of long-term memory leakage.
	 */
	plan->saved = true;
	MemoryContextSetParent(plan->plancxt, CacheMemoryContext);

	foreach(lc, plan->plancache_list)
	{
		CachedPlanSource *plansource = (CachedPlanSource *) lfirst(lc);

		SaveCachedPlan(plansource);
	}

	return 0;
}

SPIPlanPtr
SPI_saveplan(SPIPlanPtr plan)
{
	SPIPlanPtr	newplan;

	if (plan == NULL || plan->magic != _SPI_PLAN_MAGIC)
	{
		SPI_result = SPI_ERROR_ARGUMENT;
		return NULL;
	}

	SPI_result = _SPI_begin_call(false);		/* don't change context */
	if (SPI_result < 0)
		return NULL;

	newplan = _SPI_save_plan(plan);

	SPI_result = _SPI_end_call(false);

	return newplan;
}

int
SPI_freeplan(SPIPlanPtr plan)
{
	ListCell   *lc;

	if (plan == NULL || plan->magic != _SPI_PLAN_MAGIC)
		return SPI_ERROR_ARGUMENT;

	/* Release the plancache entries */
	foreach(lc, plan->plancache_list)
	{
		CachedPlanSource *plansource = (CachedPlanSource *) lfirst(lc);

		DropCachedPlan(plansource);
	}

	/* Now get rid of the _SPI_plan and subsidiary data in its plancxt */
	MemoryContextDelete(plan->plancxt);

	return 0;
}

HeapTuple
SPI_copytuple(HeapTuple tuple)
{
	MemoryContext oldcxt = NULL;
	HeapTuple	ctuple;

	if (tuple == NULL)
	{
		SPI_result = SPI_ERROR_ARGUMENT;
		return NULL;
	}

	if (_SPI_curid + 1 == _SPI_connected)		/* connected */
	{
		if (_SPI_current != &(_SPI_stack[_SPI_curid + 1]))
			elog(ERROR, "SPI stack corrupted");
		oldcxt = MemoryContextSwitchTo(_SPI_current->savedcxt);
	}

	ctuple = heap_copytuple(tuple);

	if (oldcxt)
		MemoryContextSwitchTo(oldcxt);

	return ctuple;
}

HeapTupleHeader
SPI_returntuple(HeapTuple tuple, TupleDesc tupdesc)
{
	MemoryContext oldcxt = NULL;
	HeapTupleHeader dtup;

	if (tuple == NULL || tupdesc == NULL)
	{
		SPI_result = SPI_ERROR_ARGUMENT;
		return NULL;
	}

	/* For RECORD results, make sure a typmod has been assigned */
	if (tupdesc->tdtypeid == RECORDOID &&
		tupdesc->tdtypmod < 0)
		assign_record_type_typmod(tupdesc);

	if (_SPI_curid + 1 == _SPI_connected)		/* connected */
	{
		if (_SPI_current != &(_SPI_stack[_SPI_curid + 1]))
			elog(ERROR, "SPI stack corrupted");
		oldcxt = MemoryContextSwitchTo(_SPI_current->savedcxt);
	}

	dtup = DatumGetHeapTupleHeader(heap_copy_tuple_as_datum(tuple, tupdesc));

	if (oldcxt)
		MemoryContextSwitchTo(oldcxt);

	return dtup;
}

HeapTuple
SPI_modifytuple(Relation rel, HeapTuple tuple, int natts, int *attnum,
				Datum *Values, const char *Nulls)
{
	MemoryContext oldcxt = NULL;
	HeapTuple	mtuple;
	int			numberOfAttributes;
	Datum	   *v;
	bool	   *n;
	int			i;

	if (rel == NULL || tuple == NULL || natts < 0 || attnum == NULL || Values == NULL)
	{
		SPI_result = SPI_ERROR_ARGUMENT;
		return NULL;
	}

	if (_SPI_curid + 1 == _SPI_connected)		/* connected */
	{
		if (_SPI_current != &(_SPI_stack[_SPI_curid + 1]))
			elog(ERROR, "SPI stack corrupted");
		oldcxt = MemoryContextSwitchTo(_SPI_current->savedcxt);
	}
	SPI_result = 0;
	numberOfAttributes = rel->rd_att->natts;
	v = (Datum *) palloc(numberOfAttributes * sizeof(Datum));
	n = (bool *) palloc(numberOfAttributes * sizeof(bool));

	/* fetch old values and nulls */
	heap_deform_tuple(tuple, rel->rd_att, v, n);

	/* replace values and nulls */
	for (i = 0; i < natts; i++)
	{
		if (attnum[i] <= 0 || attnum[i] > numberOfAttributes)
			break;
		v[attnum[i] - 1] = Values[i];
		n[attnum[i] - 1] = (Nulls && Nulls[i] == 'n') ? true : false;
	}

	if (i == natts)				/* no errors in *attnum */
	{
		mtuple = heap_form_tuple(rel->rd_att, v, n);

		/*
		 * copy the identification info of the old tuple: t_ctid, t_self, and
		 * OID (if any)
		 */
		mtuple->t_data->t_ctid = tuple->t_data->t_ctid;
		mtuple->t_self = tuple->t_self;
		if (rel->rd_att->tdhasoid)
			HeapTupleSetOid(mtuple, HeapTupleGetOid(tuple));
	}
	else
	{
		mtuple = NULL;
		SPI_result = SPI_ERROR_NOATTRIBUTE;
	}

	pfree(v);
	pfree(n);

	if (oldcxt)
		MemoryContextSwitchTo(oldcxt);

	return mtuple;
}

int
SPI_fnumber(TupleDesc tupdesc, const char *fname)
{
	int			res;
	Form_pg_attribute sysatt;

	for (res = 0; res < tupdesc->natts; res++)
	{
		if (namestrcmp(&tupdesc->attrs[res]->attname, fname) == 0)
			return res + 1;
	}

	sysatt = SystemAttributeByName(fname, true /* "oid" will be accepted */ );
	if (sysatt != NULL)
		return sysatt->attnum;

	/* SPI_ERROR_NOATTRIBUTE is different from all sys column numbers */
	return SPI_ERROR_NOATTRIBUTE;
}

char *
SPI_fname(TupleDesc tupdesc, int fnumber)
{
	Form_pg_attribute att;

	SPI_result = 0;

	if (fnumber > tupdesc->natts || fnumber == 0 ||
		fnumber <= FirstLowInvalidHeapAttributeNumber)
	{
		SPI_result = SPI_ERROR_NOATTRIBUTE;
		return NULL;
	}

	if (fnumber > 0)
		att = tupdesc->attrs[fnumber - 1];
	else
		att = SystemAttributeDefinition(fnumber, true);

	return pstrdup(NameStr(att->attname));
}

char *
SPI_getvalue(HeapTuple tuple, TupleDesc tupdesc, int fnumber)
{
	Datum		val;
	bool		isnull;
	Oid			typoid,
				foutoid;
	bool		typisvarlena;

	SPI_result = 0;

	if (fnumber > tupdesc->natts || fnumber == 0 ||
		fnumber <= FirstLowInvalidHeapAttributeNumber)
	{
		SPI_result = SPI_ERROR_NOATTRIBUTE;
		return NULL;
	}

	val = heap_getattr(tuple, fnumber, tupdesc, &isnull);
	if (isnull)
		return NULL;

	if (fnumber > 0)
		typoid = tupdesc->attrs[fnumber - 1]->atttypid;
	else
		typoid = (SystemAttributeDefinition(fnumber, true))->atttypid;

	getTypeOutputInfo(typoid, &foutoid, &typisvarlena);

	return OidOutputFunctionCall(foutoid, val);
}

Datum
SPI_getbinval(HeapTuple tuple, TupleDesc tupdesc, int fnumber, bool *isnull)
{
	SPI_result = 0;

	if (fnumber > tupdesc->natts || fnumber == 0 ||
		fnumber <= FirstLowInvalidHeapAttributeNumber)
	{
		SPI_result = SPI_ERROR_NOATTRIBUTE;
		*isnull = true;
		return (Datum) 0;
	}

	return heap_getattr(tuple, fnumber, tupdesc, isnull);
}

char *
SPI_gettype(TupleDesc tupdesc, int fnumber)
{
	Oid			typoid;
	HeapTuple	typeTuple;
	char	   *result;

	SPI_result = 0;

	if (fnumber > tupdesc->natts || fnumber == 0 ||
		fnumber <= FirstLowInvalidHeapAttributeNumber)
	{
		SPI_result = SPI_ERROR_NOATTRIBUTE;
		return NULL;
	}

	if (fnumber > 0)
		typoid = tupdesc->attrs[fnumber - 1]->atttypid;
	else
		typoid = (SystemAttributeDefinition(fnumber, true))->atttypid;

	typeTuple = SearchSysCache1(TYPEOID, ObjectIdGetDatum(typoid));

	if (!HeapTupleIsValid(typeTuple))
	{
		SPI_result = SPI_ERROR_TYPUNKNOWN;
		return NULL;
	}

	result = pstrdup(NameStr(((Form_pg_type) GETSTRUCT(typeTuple))->typname));
	ReleaseSysCache(typeTuple);
	return result;
}

/*
 * Get the data type OID for a column.
 *
 * There's nothing similar for typmod and typcollation.  The rare consumers
 * thereof should inspect the TupleDesc directly.
 */
Oid
SPI_gettypeid(TupleDesc tupdesc, int fnumber)
{
	SPI_result = 0;

	if (fnumber > tupdesc->natts || fnumber == 0 ||
		fnumber <= FirstLowInvalidHeapAttributeNumber)
	{
		SPI_result = SPI_ERROR_NOATTRIBUTE;
		return InvalidOid;
	}

	if (fnumber > 0)
		return tupdesc->attrs[fnumber - 1]->atttypid;
	else
		return (SystemAttributeDefinition(fnumber, true))->atttypid;
}

char *
SPI_getrelname(Relation rel)
{
	return pstrdup(RelationGetRelationName(rel));
}

char *
SPI_getnspname(Relation rel)
{
	return get_namespace_name(RelationGetNamespace(rel));
}

void *
SPI_palloc(Size size)
{
	MemoryContext oldcxt = NULL;
	void	   *pointer;

	if (_SPI_curid + 1 == _SPI_connected)		/* connected */
	{
		if (_SPI_current != &(_SPI_stack[_SPI_curid + 1]))
			elog(ERROR, "SPI stack corrupted");
		oldcxt = MemoryContextSwitchTo(_SPI_current->savedcxt);
	}

	pointer = palloc(size);

	if (oldcxt)
		MemoryContextSwitchTo(oldcxt);

	return pointer;
}

void *
SPI_repalloc(void *pointer, Size size)
{
	/* No longer need to worry which context chunk was in... */
	return repalloc(pointer, size);
}

void
SPI_pfree(void *pointer)
{
	/* No longer need to worry which context chunk was in... */
	pfree(pointer);
}

void
SPI_freetuple(HeapTuple tuple)
{
	/* No longer need to worry which context tuple was in... */
	heap_freetuple(tuple);
}

void
SPI_freetuptable(SPITupleTable *tuptable)
{
	bool		found = false;

	/* ignore call if NULL pointer */
	if (tuptable == NULL)
		return;

	/*
	 * Since this function might be called during error recovery, it seems
	 * best not to insist that the caller be actively connected.  We just
	 * search the topmost SPI context, connected or not.
	 */
	if (_SPI_connected >= 0)
	{
		slist_mutable_iter siter;

		if (_SPI_current != &(_SPI_stack[_SPI_connected]))
			elog(ERROR, "SPI stack corrupted");

		/* find tuptable in active list, then remove it */
		slist_foreach_modify(siter, &_SPI_current->tuptables)
		{
			SPITupleTable *tt;

			tt = slist_container(SPITupleTable, next, siter.cur);
			if (tt == tuptable)
			{
				slist_delete_current(&siter);
				found = true;
				break;
			}
		}
	}

	/*
	 * Refuse the deletion if we didn't find it in the topmost SPI context.
	 * This is primarily a guard against double deletion, but might prevent
	 * other errors as well.  Since the worst consequence of not deleting a
	 * tuptable would be a transient memory leak, this is just a WARNING.
	 */
	if (!found)
	{
		elog(WARNING, "attempt to delete invalid SPITupleTable %p", tuptable);
		return;
	}

	/* for safety, reset global variables that might point at tuptable */
	if (tuptable == _SPI_current->tuptable)
		_SPI_current->tuptable = NULL;
	if (tuptable == SPI_tuptable)
		SPI_tuptable = NULL;

	/* release all memory belonging to tuptable */
	MemoryContextDelete(tuptable->tuptabcxt);
}


/*
 * SPI_cursor_open()
 *
 *	Open a prepared SPI plan as a portal
 */
Portal
SPI_cursor_open(const char *name, SPIPlanPtr plan,
				Datum *Values, const char *Nulls,
				bool read_only)
{
	Portal		portal;
	ParamListInfo paramLI;

	/* build transient ParamListInfo in caller's context */
	paramLI = _SPI_convert_params(plan->nargs, plan->argtypes,
								  Values, Nulls);

	portal = SPI_cursor_open_internal(name, plan, paramLI, read_only);

	/* done with the transient ParamListInfo */
	if (paramLI)
		pfree(paramLI);

	return portal;
}


/*
 * SPI_cursor_open_with_args()
 *
 * Parse and plan a query and open it as a portal.
 */
Portal
SPI_cursor_open_with_args(const char *name,
						  const char *src,
						  int nargs, Oid *argtypes,
						  Datum *Values, const char *Nulls,
						  bool read_only, int cursorOptions)
{
	Portal		result;
	_SPI_plan	plan;
	ParamListInfo paramLI;

	if (src == NULL || nargs < 0)
		elog(ERROR, "SPI_cursor_open_with_args called with invalid arguments");

	if (nargs > 0 && (argtypes == NULL || Values == NULL))
		elog(ERROR, "SPI_cursor_open_with_args called with missing parameters");

	SPI_result = _SPI_begin_call(true);
	if (SPI_result < 0)
		elog(ERROR, "SPI_cursor_open_with_args called while not connected");

	memset(&plan, 0, sizeof(_SPI_plan));
	plan.magic = _SPI_PLAN_MAGIC;
	plan.cursor_options = cursorOptions;
	plan.nargs = nargs;
	plan.argtypes = argtypes;
	plan.parserSetup = NULL;
	plan.parserSetupArg = NULL;

	/*
	 * Add this to be compatible with current version of GPDB
	 *
	 * TODO: Remove it after the related codes are backported
	 *		 from upstream, e.g. plan.query is to be assigned
	 *		 in _SPI_prepare_plan
	 */
	plan.plancxt = NULL;

	/* build transient ParamListInfo in executor context */
	paramLI = _SPI_convert_params(nargs, argtypes,
								  Values, Nulls);

	_SPI_prepare_plan(src, &plan);

	/* We needn't copy the plan; SPI_cursor_open_internal will do so */

	/* Adjust stack so that SPI_cursor_open_internal doesn't complain */
	_SPI_curid--;

	result = SPI_cursor_open_internal(name, &plan, paramLI, read_only);

	/* And clean up */
	_SPI_curid++;
	_SPI_end_call(true);

	return result;
}


/*
 * SPI_cursor_open_with_paramlist()
 *
 *	Same as SPI_cursor_open except that parameters (if any) are passed
 *	as a ParamListInfo, which supports dynamic parameter set determination
 */
Portal
SPI_cursor_open_with_paramlist(const char *name, SPIPlanPtr plan,
							   ParamListInfo params, bool read_only)
{
	return SPI_cursor_open_internal(name, plan, params, read_only);
}


/*
 * SPI_cursor_open_internal()
 *
 *	Common code for SPI_cursor_open variants
 */
static Portal
SPI_cursor_open_internal(const char *name, SPIPlanPtr plan,
						 ParamListInfo paramLI, bool read_only)
{
	CachedPlanSource *plansource;
	CachedPlan *cplan;
	List	   *stmt_list;
	char	   *query_string;
	Snapshot	snapshot;
	MemoryContext oldcontext;
	Portal		portal;
	ErrorContextCallback spierrcontext;

	/*
	 * Check that the plan is something the Portal code will special-case as
	 * returning one tupleset.
	 */
	if (!SPI_is_cursor_plan(plan))
	{
		/* try to give a good error message */
		if (list_length(plan->plancache_list) != 1)
			ereport(ERROR,
					(errcode(ERRCODE_INVALID_CURSOR_DEFINITION),
					 errmsg("cannot open multi-query plan as cursor")));
		plansource = (CachedPlanSource *) linitial(plan->plancache_list);
		ereport(ERROR,
				(errcode(ERRCODE_INVALID_CURSOR_DEFINITION),
		/* translator: %s is name of a SQL command, eg INSERT */
				 errmsg("cannot open %s query as cursor",
						plansource->commandTag)));
	}

	Assert(list_length(plan->plancache_list) == 1);
	plansource = (CachedPlanSource *) linitial(plan->plancache_list);

	/* Push the SPI stack */
	if (_SPI_begin_call(true) < 0)
		elog(ERROR, "SPI_cursor_open called while not connected");

	/* Reset SPI result (note we deliberately don't touch lastoid) */
	SPI_processed = 0;
	SPI_tuptable = NULL;
	_SPI_current->processed = 0;
	_SPI_current->tuptable = NULL;

	/* Create the portal */
	if (name == NULL || name[0] == '\0')
	{
		/* Use a random nonconflicting name */
		portal = CreateNewPortal();
	}
	else
	{
		/* In this path, error if portal of same name already exists */
		portal = CreatePortal(name, false, false);
	}

	/* Copy the plan's query string into the portal */
	query_string = MemoryContextStrdup(PortalGetHeapMemory(portal),
									   plansource->query_string);

	/*
	 * Setup error traceback support for ereport(), in case GetCachedPlan
	 * throws an error.
	 */
	spierrcontext.callback = _SPI_error_callback;
	spierrcontext.arg = (void *) plansource->query_string;
	spierrcontext.previous = error_context_stack;
	error_context_stack = &spierrcontext;

	/*
	 * Note: for a saved plan, we mustn't have any failure occur between
	 * GetCachedPlan and PortalDefineQuery; that would result in leaking our
	 * plancache refcount.
	 */

	/* Replan if needed, and increment plan refcount for portal */
	cplan = GetCachedPlan(plansource, paramLI, false, NULL);
	stmt_list = cplan->stmt_list;

	/* Pop the error context stack */
	error_context_stack = spierrcontext.previous;

	if (!plan->saved)
	{
		/*
		 * We don't want the portal to depend on an unsaved CachedPlanSource,
		 * so must copy the plan into the portal's context.  An error here
		 * will result in leaking our refcount on the plan, but it doesn't
		 * matter because the plan is unsaved and hence transient anyway.
		 */
		oldcontext = MemoryContextSwitchTo(PortalGetHeapMemory(portal));
		stmt_list = copyObject(stmt_list);
		MemoryContextSwitchTo(oldcontext);
		ReleaseCachedPlan(cplan, false);
		cplan = NULL;			/* portal shouldn't depend on cplan */
	}

	/*
	 * Set up the portal.
	 */
	PortalDefineQuery(portal,
					  NULL,		/* no statement name */
					  query_string,
					  T_SelectStmt,
					  plansource->commandTag,
					  stmt_list,
					  cplan);

	/*
	 * Set up options for portal.  Default SCROLL type is chosen the same way
	 * as PerformCursorOpen does it.
	 */
	portal->cursorOptions = plan->cursor_options;
	if (!(portal->cursorOptions & (CURSOR_OPT_SCROLL | CURSOR_OPT_NO_SCROLL)))
	{
		if (list_length(stmt_list) == 1 &&
			IsA((Node *) linitial(stmt_list), PlannedStmt) &&
			((PlannedStmt *) linitial(stmt_list))->rowMarks == NIL &&
			ExecSupportsBackwardScan(((PlannedStmt *) linitial(stmt_list))->planTree))
			portal->cursorOptions |= CURSOR_OPT_SCROLL;
		else
			portal->cursorOptions |= CURSOR_OPT_NO_SCROLL;
	}

	/*
<<<<<<< HEAD
	 * Greenplum Database needs this
	 */
	portal->is_extended_query = true;

	/*
	 * Disallow SCROLL with SELECT FOR UPDATE.	This is not redundant with the
=======
	 * Disallow SCROLL with SELECT FOR UPDATE.  This is not redundant with the
>>>>>>> ab76208e
	 * check in transformDeclareCursorStmt because the cursor options might
	 * not have come through there.
	 */
	if (portal->cursorOptions & CURSOR_OPT_SCROLL)
	{
		if (list_length(stmt_list) == 1 &&
			IsA((Node *) linitial(stmt_list), PlannedStmt) &&
			((PlannedStmt *) linitial(stmt_list))->rowMarks != NIL)
			ereport(ERROR,
					(errcode(ERRCODE_FEATURE_NOT_SUPPORTED),
					 errmsg("DECLARE SCROLL CURSOR ... FOR UPDATE/SHARE is not supported"),
					 errdetail("Scrollable cursors must be READ ONLY.")));
	}

	/*
	 * If told to be read-only, we'd better check for read-only queries. This
	 * can't be done earlier because we need to look at the finished, planned
	 * queries.  (In particular, we don't want to do it between GetCachedPlan
	 * and PortalDefineQuery, because throwing an error between those steps
	 * would result in leaking our plancache refcount.)
	 */
	if (read_only)
	{
		ListCell   *lc;

		foreach(lc, stmt_list)
		{
			Node	   *pstmt = (Node *) lfirst(lc);

			if (!CommandIsReadOnly(pstmt))
				ereport(ERROR,
						(errcode(ERRCODE_FEATURE_NOT_SUPPORTED),
				/* translator: %s is a SQL statement name */
					   errmsg("%s is not allowed in a non-volatile function",
							  CreateCommandTag(pstmt))));
		}
	}

	/* Set up the snapshot to use. */
	if (read_only)
		snapshot = GetActiveSnapshot();
	else
	{
		CommandCounterIncrement();
		snapshot = GetTransactionSnapshot();
	}

	/*
	 * If the plan has parameters, copy them into the portal.  Note that this
	 * must be done after revalidating the plan, because in dynamic parameter
	 * cases the set of parameters could have changed during re-parsing.
	 */
	if (paramLI)
	{
		oldcontext = MemoryContextSwitchTo(PortalGetHeapMemory(portal));
		paramLI = copyParamList(paramLI);
		MemoryContextSwitchTo(oldcontext);
	}

	/*
	 * Start portal execution.
	 */
	PortalStart(portal, paramLI, 0, snapshot, NULL);

	Assert(portal->strategy != PORTAL_MULTI_QUERY);

	/* Pop the SPI stack */
	_SPI_end_call(true);

	/* Return the created portal */
	return portal;
}


/*
 * SPI_cursor_find()
 *
 *	Find the portal of an existing open cursor
 */
Portal
SPI_cursor_find(const char *name)
{
	return GetPortalByName(name);
}


/*
 * SPI_cursor_fetch()
 *
 *	Fetch rows in a cursor
 */
void
SPI_cursor_fetch(Portal portal, bool forward, long count)
{
	_SPI_cursor_operation(portal,
						  forward ? FETCH_FORWARD : FETCH_BACKWARD, (int64) count,
						  CreateDestReceiver(DestSPI));
	/* we know that the DestSPI receiver doesn't need a destroy call */
}


/*
 * SPI_cursor_move()
 *
 *	Move in a cursor
 */
void
SPI_cursor_move(Portal portal, bool forward, long count)
{
	_SPI_cursor_operation(portal,
						  forward ? FETCH_FORWARD : FETCH_BACKWARD, (int64) count,
						  None_Receiver);
}


/*
 * SPI_scroll_cursor_fetch()
 *
 *	Fetch rows in a scrollable cursor
 */
void
SPI_scroll_cursor_fetch(Portal portal, FetchDirection direction, long count)
{
	_SPI_cursor_operation(portal,
						  direction, (int64) count,
						  CreateDestReceiver(DestSPI));
	/* we know that the DestSPI receiver doesn't need a destroy call */
}


/*
 * SPI_scroll_cursor_move()
 *
 *	Move in a scrollable cursor
 */
void
SPI_scroll_cursor_move(Portal portal, FetchDirection direction, long count)
{
	_SPI_cursor_operation(portal, direction, (int64) count, None_Receiver);
}


/*
 * SPI_cursor_close()
 *
 *	Close a cursor
 */
void
SPI_cursor_close(Portal portal)
{
	if (!PortalIsValid(portal))
		elog(ERROR, "invalid portal in SPI cursor operation");

	PortalDrop(portal, false);
}

/*
 * Returns the Oid representing the type id for argument at argIndex. First
 * parameter is at index zero.
 */
Oid
SPI_getargtypeid(SPIPlanPtr plan, int argIndex)
{
	if (plan == NULL || plan->magic != _SPI_PLAN_MAGIC ||
		argIndex < 0 || argIndex >= plan->nargs)
	{
		SPI_result = SPI_ERROR_ARGUMENT;
		return InvalidOid;
	}
	return plan->argtypes[argIndex];
}

/*
 * Returns the number of arguments for the prepared plan.
 */
int
SPI_getargcount(SPIPlanPtr plan)
{
	if (plan == NULL || plan->magic != _SPI_PLAN_MAGIC)
	{
		SPI_result = SPI_ERROR_ARGUMENT;
		return -1;
	}
	return plan->nargs;
}

/*
 * Returns true if the plan contains exactly one command
 * and that command returns tuples to the caller (eg, SELECT or
 * INSERT ... RETURNING, but not SELECT ... INTO). In essence,
 * the result indicates if the command can be used with SPI_cursor_open
 *
 * Parameters
 *	  plan: A plan previously prepared using SPI_prepare
 */
bool
SPI_is_cursor_plan(SPIPlanPtr plan)
{
	CachedPlanSource *plansource;

	if (plan == NULL || plan->magic != _SPI_PLAN_MAGIC)
	{
		SPI_result = SPI_ERROR_ARGUMENT;
		return false;
	}

	if (list_length(plan->plancache_list) != 1)
	{
		SPI_result = 0;
		return false;			/* not exactly 1 pre-rewrite command */
	}
	plansource = (CachedPlanSource *) linitial(plan->plancache_list);

	/*
	 * We used to force revalidation of the cached plan here, but that seems
	 * unnecessary: invalidation could mean a change in the rowtype of the
	 * tuples returned by a plan, but not whether it returns tuples at all.
	 */
	SPI_result = 0;

	/* Does it return tuples? */
	if (plansource->resultDesc)
		return true;

	return false;
}

/*
 * SPI_plan_is_valid --- test whether a SPI plan is currently valid
 * (that is, not marked as being in need of revalidation).
 *
 * See notes for CachedPlanIsValid before using this.
 */
bool
SPI_plan_is_valid(SPIPlanPtr plan)
{
	ListCell   *lc;

	Assert(plan->magic == _SPI_PLAN_MAGIC);

	foreach(lc, plan->plancache_list)
	{
		CachedPlanSource *plansource = (CachedPlanSource *) lfirst(lc);

		if (!CachedPlanIsValid(plansource))
			return false;
	}
	return true;
}

/*
 * SPI_result_code_string --- convert any SPI return code to a string
 *
 * This is often useful in error messages.  Most callers will probably
 * only pass negative (error-case) codes, but for generality we recognize
 * the success codes too.
 */
const char *
SPI_result_code_string(int code)
{
	static char buf[64];

	switch (code)
	{
		case SPI_ERROR_CONNECT:
			return "SPI_ERROR_CONNECT";
		case SPI_ERROR_COPY:
			return "SPI_ERROR_COPY";
		case SPI_ERROR_OPUNKNOWN:
			return "SPI_ERROR_OPUNKNOWN";
		case SPI_ERROR_UNCONNECTED:
			return "SPI_ERROR_UNCONNECTED";
		case SPI_ERROR_ARGUMENT:
			return "SPI_ERROR_ARGUMENT";
		case SPI_ERROR_PARAM:
			return "SPI_ERROR_PARAM";
		case SPI_ERROR_TRANSACTION:
			return "SPI_ERROR_TRANSACTION";
		case SPI_ERROR_NOATTRIBUTE:
			return "SPI_ERROR_NOATTRIBUTE";
		case SPI_ERROR_NOOUTFUNC:
			return "SPI_ERROR_NOOUTFUNC";
		case SPI_ERROR_TYPUNKNOWN:
			return "SPI_ERROR_TYPUNKNOWN";
		case SPI_OK_CONNECT:
			return "SPI_OK_CONNECT";
		case SPI_OK_FINISH:
			return "SPI_OK_FINISH";
		case SPI_OK_FETCH:
			return "SPI_OK_FETCH";
		case SPI_OK_UTILITY:
			return "SPI_OK_UTILITY";
		case SPI_OK_SELECT:
			return "SPI_OK_SELECT";
		case SPI_OK_SELINTO:
			return "SPI_OK_SELINTO";
		case SPI_OK_INSERT:
			return "SPI_OK_INSERT";
		case SPI_OK_DELETE:
			return "SPI_OK_DELETE";
		case SPI_OK_UPDATE:
			return "SPI_OK_UPDATE";
		case SPI_OK_CURSOR:
			return "SPI_OK_CURSOR";
		case SPI_OK_INSERT_RETURNING:
			return "SPI_OK_INSERT_RETURNING";
		case SPI_OK_DELETE_RETURNING:
			return "SPI_OK_DELETE_RETURNING";
		case SPI_OK_UPDATE_RETURNING:
			return "SPI_OK_UPDATE_RETURNING";
		case SPI_OK_REWRITTEN:
			return "SPI_OK_REWRITTEN";
	}
	/* Unrecognized code ... return something useful ... */
	sprintf(buf, "Unrecognized SPI code %d", code);
	return buf;
}

/*
 * SPI_plan_get_plan_sources --- get a SPI plan's underlying list of
 * CachedPlanSources.
 *
 * This is exported so that pl/pgsql can use it (this beats letting pl/pgsql
 * look directly into the SPIPlan for itself).  It's not documented in
 * spi.sgml because we'd just as soon not have too many places using this.
 */
List *
SPI_plan_get_plan_sources(SPIPlanPtr plan)
{
	Assert(plan->magic == _SPI_PLAN_MAGIC);
	return plan->plancache_list;
}

/*
 * SPI_plan_get_cached_plan --- get a SPI plan's generic CachedPlan,
 * if the SPI plan contains exactly one CachedPlanSource.  If not,
 * return NULL.  Caller is responsible for doing ReleaseCachedPlan().
 *
 * This is exported so that pl/pgsql can use it (this beats letting pl/pgsql
 * look directly into the SPIPlan for itself).  It's not documented in
 * spi.sgml because we'd just as soon not have too many places using this.
 */
CachedPlan *
SPI_plan_get_cached_plan(SPIPlanPtr plan)
{
	CachedPlanSource *plansource;
	CachedPlan *cplan;
	ErrorContextCallback spierrcontext;

	Assert(plan->magic == _SPI_PLAN_MAGIC);

	/* Can't support one-shot plans here */
	if (plan->oneshot)
		return NULL;

	/* Must have exactly one CachedPlanSource */
	if (list_length(plan->plancache_list) != 1)
		return NULL;
	plansource = (CachedPlanSource *) linitial(plan->plancache_list);

	/* Setup error traceback support for ereport() */
	spierrcontext.callback = _SPI_error_callback;
	spierrcontext.arg = (void *) plansource->query_string;
	spierrcontext.previous = error_context_stack;
	error_context_stack = &spierrcontext;

	/* Get the generic plan for the query */
	cplan = GetCachedPlan(plansource, NULL, plan->saved, NULL);
	Assert(cplan == plansource->gplan);

	/* Pop the error context stack */
	error_context_stack = spierrcontext.previous;

	return cplan;
}


/* =================== private functions =================== */

/*
 * spi_dest_startup
 *		Initialize to receive tuples from Executor into SPITupleTable
 *		of current SPI procedure
 */
void
spi_dest_startup(DestReceiver *self, int operation, TupleDesc typeinfo)
{
	SPITupleTable *tuptable;
	MemoryContext oldcxt;
	MemoryContext tuptabcxt;

	/*
	 * When called by Executor _SPI_curid expected to be equal to
	 * _SPI_connected
	 */
	if (_SPI_curid != _SPI_connected || _SPI_connected < 0)
		elog(ERROR, "improper call to spi_dest_startup");
	if (_SPI_current != &(_SPI_stack[_SPI_curid]))
		elog(ERROR, "SPI stack corrupted");

	if (_SPI_current->tuptable != NULL)
		elog(ERROR, "improper call to spi_dest_startup");

	/* We create the tuple table context as a child of procCxt */

	oldcxt = _SPI_procmem();	/* switch to procedure memory context */

	tuptabcxt = AllocSetContextCreate(CurrentMemoryContext,
									  "SPI TupTable",
									  ALLOCSET_DEFAULT_MINSIZE,
									  ALLOCSET_DEFAULT_INITSIZE,
									  ALLOCSET_DEFAULT_MAXSIZE);
	MemoryContextSwitchTo(tuptabcxt);

	_SPI_current->tuptable = tuptable = (SPITupleTable *)
		palloc0(sizeof(SPITupleTable));
	tuptable->tuptabcxt = tuptabcxt;
	tuptable->subid = GetCurrentSubTransactionId();

	/*
	 * The tuptable is now valid enough to be freed by AtEOSubXact_SPI, so put
	 * it onto the SPI context's tuptables list.  This will ensure it's not
	 * leaked even in the unlikely event the following few lines fail.
	 */
	slist_push_head(&_SPI_current->tuptables, &tuptable->next);

	/* set up initial allocations */
	tuptable->alloced = tuptable->free = 128;
	tuptable->vals = (HeapTuple *) palloc(tuptable->alloced * sizeof(HeapTuple));
	tuptable->tupdesc = CreateTupleDescCopy(typeinfo);

	MemoryContextSwitchTo(oldcxt);
}

/*
 * spi_printtup
 *		store tuple retrieved by Executor into SPITupleTable
 *		of current SPI procedure
 */
void
spi_printtup(TupleTableSlot *slot, DestReceiver *self)
{
	SPITupleTable *tuptable;
	MemoryContext oldcxt;

	/*
	 * When called by Executor _SPI_curid expected to be equal to
	 * _SPI_connected
	 */
	if (_SPI_curid != _SPI_connected || _SPI_connected < 0)
		elog(ERROR, "improper call to spi_printtup");
	if (_SPI_current != &(_SPI_stack[_SPI_curid]))
		elog(ERROR, "SPI stack corrupted");

	tuptable = _SPI_current->tuptable;
	if (tuptable == NULL)
		elog(ERROR, "improper call to spi_printtup");

	oldcxt = MemoryContextSwitchTo(tuptable->tuptabcxt);

	if (tuptable->free == 0)
	{
		tuptable->free = 256;
		tuptable->alloced += tuptable->free;
		/* 
		 * 74a379b984d4df91acec2436a16c51caee3526af uses repalloc_huge(),
		 * but this is not yet backported from PG
		 */
		tuptable->vals = (HeapTuple *) repalloc(tuptable->vals,
									  tuptable->alloced * sizeof(HeapTuple));
	}

	/*
	 * XXX TODO: This is extremely stupid.	Most likely we only need a
	 * memtuple. However, TONS of places, assumes heaptuple.
	 *
	 * Suggested fix: In SPITupleTable, change TupleDesc tupdesc to a slot, and
	 * access everything through slot_XXX intreface.
	 */
	tuptable->vals[tuptable->alloced - tuptable->free] =
		ExecCopySlotHeapTuple(slot);
	(tuptable->free)--;

	MemoryContextSwitchTo(oldcxt);
}

/*
 * Static functions
 */

/*
 * Parse and analyze a querystring.
 *
 * At entry, plan->argtypes and plan->nargs (or alternatively plan->parserSetup
 * and plan->parserSetupArg) must be valid, as must plan->cursor_options.
 *
 * Results are stored into *plan (specifically, plan->plancache_list).
 * Note that the result data is all in CurrentMemoryContext or child contexts
 * thereof; in practice this means it is in the SPI executor context, and
 * what we are creating is a "temporary" SPIPlan.  Cruft generated during
 * parsing is also left in CurrentMemoryContext.
 */
static void
_SPI_prepare_plan(const char *src, SPIPlanPtr plan)
{
	List	   *raw_parsetree_list;
	List	   *plancache_list;
	ListCell   *list_item;
	ErrorContextCallback spierrcontext;

	/*
	 * Setup error traceback support for ereport()
	 */
	spierrcontext.callback = _SPI_error_callback;
	spierrcontext.arg = (void *) src;
	spierrcontext.previous = error_context_stack;
	error_context_stack = &spierrcontext;

	/*
	 * Parse the request string into a list of raw parse trees.
	 */
	raw_parsetree_list = pg_parse_query(src);

	/*
	 * Do parse analysis and rule rewrite for each raw parsetree, storing the
	 * results into unsaved plancache entries.
	 */
	plancache_list = NIL;

	foreach(list_item, raw_parsetree_list)
	{
		Node	   *parsetree = (Node *) lfirst(list_item);
		List	   *stmt_list;
		CachedPlanSource *plansource;

		/*
		 * Create the CachedPlanSource before we do parse analysis, since it
		 * needs to see the unmodified raw parse tree.
		 */
		plansource = CreateCachedPlan(parsetree,
									  src,
									  CreateCommandTag(parsetree));

		/*
		 * Parameter datatypes are driven by parserSetup hook if provided,
		 * otherwise we use the fixed parameter list.
		 */
		if (parsetree == NULL)
			stmt_list = NIL;
		else if (plan->parserSetup != NULL)
		{
			Assert(plan->nargs == 0);
			stmt_list = pg_analyze_and_rewrite_params(parsetree,
													  src,
													  plan->parserSetup,
													  plan->parserSetupArg);
		}
		else
		{
			stmt_list = pg_analyze_and_rewrite(parsetree,
											   src,
											   plan->argtypes,
											   plan->nargs);
		}

		/* Check that all the queries are safe to execute on QE. */
		if (Gp_role == GP_ROLE_EXECUTE)
		{
			ListCell *lc;

			foreach (lc, stmt_list)
			{
				Query *query = (Query *) lfirst(lc);

				querytree_safe_for_qe((Node *) query);
			}
		}

		/* Finish filling in the CachedPlanSource */
		CompleteCachedPlan(plansource,
						   stmt_list,
						   NULL,
						   nodeTag(parsetree),
						   plan->argtypes,
						   plan->nargs,
						   plan->parserSetup,
						   plan->parserSetupArg,
						   plan->cursor_options,
						   false);		/* not fixed result */

		plancache_list = lappend(plancache_list, plansource);
	}

	plan->plancache_list = plancache_list;
	plan->oneshot = false;

	/*
	 * Pop the error context stack
	 */
	error_context_stack = spierrcontext.previous;
}

/*
 * Parse, but don't analyze, a querystring.
 *
 * This is a stripped-down version of _SPI_prepare_plan that only does the
 * initial raw parsing.  It creates "one shot" CachedPlanSources
 * that still require parse analysis before execution is possible.
 *
 * The advantage of using the "one shot" form of CachedPlanSource is that
 * we eliminate data copying and invalidation overhead.  Postponing parse
 * analysis also prevents issues if some of the raw parsetrees are DDL
 * commands that affect validity of later parsetrees.  Both of these
 * attributes are good things for SPI_execute() and similar cases.
 *
 * Results are stored into *plan (specifically, plan->plancache_list).
 * Note that the result data is all in CurrentMemoryContext or child contexts
 * thereof; in practice this means it is in the SPI executor context, and
 * what we are creating is a "temporary" SPIPlan.  Cruft generated during
 * parsing is also left in CurrentMemoryContext.
 */
static void
_SPI_prepare_oneshot_plan(const char *src, SPIPlanPtr plan)
{
	List	   *raw_parsetree_list;
	List	   *plancache_list;
	ListCell   *list_item;
	ErrorContextCallback spierrcontext;

	/*
	 * Setup error traceback support for ereport()
	 */
	spierrcontext.callback = _SPI_error_callback;
	spierrcontext.arg = (void *) src;
	spierrcontext.previous = error_context_stack;
	error_context_stack = &spierrcontext;

	/*
	 * Parse the request string into a list of raw parse trees.
	 */
	raw_parsetree_list = pg_parse_query(src);

	/*
	 * Construct plancache entries, but don't do parse analysis yet.
	 */
	plancache_list = NIL;

	foreach(list_item, raw_parsetree_list)
	{
		Node	   *parsetree = (Node *) lfirst(list_item);
		CachedPlanSource *plansource;

		plansource = CreateOneShotCachedPlan(parsetree,
											 src,
											 CreateCommandTag(parsetree));

		plancache_list = lappend(plancache_list, plansource);
	}

	plan->plancache_list = plancache_list;
	plan->oneshot = true;

	/*
	 * Pop the error context stack
	 */
	error_context_stack = spierrcontext.previous;
}

/*
 * Execute the given plan with the given parameter values
 *
 * snapshot: query snapshot to use, or InvalidSnapshot for the normal
 *		behavior of taking a new snapshot for each query.
 * crosscheck_snapshot: for RI use, all others pass InvalidSnapshot
 * read_only: TRUE for read-only execution (no CommandCounterIncrement)
 * fire_triggers: TRUE to fire AFTER triggers at end of query (normal case);
 *		FALSE means any AFTER triggers are postponed to end of outer query
 * tcount: execution tuple-count limit, or 0 for none
 */
static int
_SPI_execute_plan(SPIPlanPtr plan, ParamListInfo paramLI,
				  Snapshot snapshot, Snapshot crosscheck_snapshot,
				  bool read_only, bool fire_triggers, int64 tcount)
{
	int			my_res = 0;
	uint64		my_processed = 0;
	Oid			my_lastoid = InvalidOid;
	SPITupleTable *my_tuptable = NULL;
	int			res = 0;
	bool		pushed_active_snap = false;
	ErrorContextCallback spierrcontext;
	CachedPlan *cplan = NULL;
	ListCell   *lc1;

	/*
	 * Setup error traceback support for ereport()
	 */
	spierrcontext.callback = _SPI_error_callback;
	spierrcontext.arg = NULL;	/* we'll fill this below */
	spierrcontext.previous = error_context_stack;
	error_context_stack = &spierrcontext;

	/*
	 * We support four distinct snapshot management behaviors:
	 *
	 * snapshot != InvalidSnapshot, read_only = true: use exactly the given
	 * snapshot.
	 *
	 * snapshot != InvalidSnapshot, read_only = false: use the given snapshot,
	 * modified by advancing its command ID before each querytree.
	 *
	 * snapshot == InvalidSnapshot, read_only = true: use the entry-time
	 * ActiveSnapshot, if any (if there isn't one, we run with no snapshot).
	 *
	 * snapshot == InvalidSnapshot, read_only = false: take a full new
	 * snapshot for each user command, and advance its command ID before each
	 * querytree within the command.
	 *
	 * In the first two cases, we can just push the snap onto the stack once
	 * for the whole plan list.
	 */
	if (snapshot != InvalidSnapshot)
	{
		if (read_only)
		{
			PushActiveSnapshot(snapshot);
			pushed_active_snap = true;
		}
		else
		{
			/* Make sure we have a private copy of the snapshot to modify */
			PushCopiedSnapshot(snapshot);
			pushed_active_snap = true;
		}
	}

	foreach(lc1, plan->plancache_list)
	{
		CachedPlanSource *plansource = (CachedPlanSource *) lfirst(lc1);
		List	   *stmt_list;
		ListCell   *lc2;

		spierrcontext.arg = (void *) plansource->query_string;

		/*
		 * If this is a one-shot plan, we still need to do parse analysis.
		 */
		if (plan->oneshot)
		{
			Node	   *parsetree = plansource->raw_parse_tree;
			const char *src = plansource->query_string;
			List	   *stmt_list;

			/*
			 * Parameter datatypes are driven by parserSetup hook if provided,
			 * otherwise we use the fixed parameter list.
			 */
			if (plan->parserSetup != NULL)
			{
				Assert(plan->nargs == 0);
				stmt_list = pg_analyze_and_rewrite_params(parsetree,
														  src,
														  plan->parserSetup,
													   plan->parserSetupArg);
			}
			else
			{
				stmt_list = pg_analyze_and_rewrite(parsetree,
												   src,
												   plan->argtypes,
												   plan->nargs);
			}

			/* Check that all the queries are safe to execute on QE. */
			if (Gp_role == GP_ROLE_EXECUTE)
			{
				ListCell *lc;

				foreach (lc, stmt_list)
				{
					Query *query = (Query *) lfirst(lc);

					querytree_safe_for_qe((Node *) query);
				}
			}

			/* Finish filling in the CachedPlanSource */
			CompleteCachedPlan(plansource,
							   stmt_list,
							   NULL,
							   nodeTag(parsetree),
							   plan->argtypes,
							   plan->nargs,
							   plan->parserSetup,
							   plan->parserSetupArg,
							   plan->cursor_options,
							   false);	/* not fixed result */
		}

		/*
		 * Replan if needed, and increment plan refcount.  If it's a saved
		 * plan, the refcount must be backed by the CurrentResourceOwner.
		 */
		cplan = GetCachedPlan(plansource, paramLI, plan->saved, NULL);
		stmt_list = cplan->stmt_list;

		/*
		 * In the default non-read-only case, get a new snapshot, replacing
		 * any that we pushed in a previous cycle.
		 */
		if (snapshot == InvalidSnapshot && !read_only)
		{
			if (pushed_active_snap)
				PopActiveSnapshot();
			PushActiveSnapshot(GetTransactionSnapshot());
			pushed_active_snap = true;
		}

		foreach(lc2, stmt_list)
		{
			Node	   *stmt = (Node *) lfirst(lc2);
			bool		canSetTag;
			DestReceiver *dest;

			_SPI_current->processed = 0;
			_SPI_current->lastoid = InvalidOid;
			_SPI_current->tuptable = NULL;

			if (IsA(stmt, PlannedStmt))
			{
				canSetTag = ((PlannedStmt *) stmt)->canSetTag;
			}
			else
			{
				/* utilities are canSetTag if only thing in list */
				canSetTag = (list_length(stmt_list) == 1);

				if (IsA(stmt, CopyStmt))
				{
					CopyStmt   *cstmt = (CopyStmt *) stmt;

					if (cstmt->filename == NULL)
					{
						my_res = SPI_ERROR_COPY;
						goto fail;
					}
				}
				else if (IsA(stmt, TransactionStmt))
				{
					my_res = SPI_ERROR_TRANSACTION;
					goto fail;
				}
			}

			if (read_only && !CommandIsReadOnly(stmt))
				ereport(ERROR,
						(errcode(ERRCODE_FEATURE_NOT_SUPPORTED),
				/* translator: %s is a SQL statement name */
					   errmsg("%s is not allowed in a non-volatile function",
							  CreateCommandTag(stmt))));

			/*
			 * If not read-only mode, advance the command counter before each
			 * command and update the snapshot.
			 */
			if (!read_only)
			{
				CommandCounterIncrement();
				UpdateActiveSnapshotCommandId();
			}

			dest = CreateDestReceiver(canSetTag ? DestSPI : DestNone);

			if (IsA(stmt, PlannedStmt) &&
				((PlannedStmt *) stmt)->utilityStmt == NULL)
			{
				QueryDesc  *qdesc;
				Snapshot	snap;

				if (ActiveSnapshotSet())
					snap = GetActiveSnapshot();
				else
					snap = InvalidSnapshot;

				qdesc = CreateQueryDesc((PlannedStmt *) stmt,
										plansource->query_string,
										snap, crosscheck_snapshot,
										dest,
										paramLI, 0);

				/* GPDB hook for collecting query info */
				if (query_info_collect_hook)
					(*query_info_collect_hook)(METRICS_QUERY_SUBMIT, qdesc);
			
				if (gp_enable_gpperfmon 
						&& Gp_role == GP_ROLE_DISPATCH 
						&& log_min_messages < DEBUG4)
				{
					/* For log level of DEBUG4, gpmon is sent information about SPI internal queries as well */
					Assert(plansource->query_string);
					gpmon_qlog_query_submit(qdesc->gpmon_pkt);
					gpmon_qlog_query_text(qdesc->gpmon_pkt,
										  plansource->query_string,
										  application_name,
										  NULL /* resqueue name */,
										  NULL /* priority */);
				}
				else
				{
					/* Otherwise, we do not record information about internal queries */
					qdesc->gpmon_pkt = NULL;
				}

				res = _SPI_pquery(qdesc, fire_triggers,
								  canSetTag ? tcount : 0);
				FreeQueryDesc(qdesc);
			}
			else
			{
				char		completionTag[COMPLETION_TAG_BUFSIZE];

				ProcessUtility(stmt,
							   plansource->query_string,
							   PROCESS_UTILITY_QUERY,
							   paramLI,
							   dest,
							   completionTag);

				/* Update "processed" if stmt returned tuples */
				if (_SPI_current->tuptable)
					_SPI_current->processed = _SPI_current->tuptable->alloced -
						_SPI_current->tuptable->free;

				res = SPI_OK_UTILITY;

				/*
				 * Some utility statements return a row count, even though the
				 * tuples are not returned to the caller.
				 */
				if (IsA(stmt, CreateTableAsStmt))
				{
					Assert(strncmp(completionTag, "SELECT ", 7) == 0);
					_SPI_current->processed = strtoul(completionTag + 7,
													  NULL, 10);

					/*
					 * For historical reasons, if CREATE TABLE AS was spelled
					 * as SELECT INTO, return a special return code.
					 */
					if (((CreateTableAsStmt *) stmt)->is_select_into)
						res = SPI_OK_SELINTO;
				}
				else if (IsA(stmt, CopyStmt))
				{
					Assert(strncmp(completionTag, "COPY ", 5) == 0);
					_SPI_current->processed = strtoul(completionTag + 5,
													  NULL, 10);
				}
			}

			/*
			 * The last canSetTag query sets the status values returned to the
			 * caller.  Be careful to free any tuptables not returned, to
			 * avoid intratransaction memory leak.
			 */
			if (canSetTag)
			{
				my_processed = _SPI_current->processed;
				my_lastoid = _SPI_current->lastoid;
				SPI_freetuptable(my_tuptable);
				my_tuptable = _SPI_current->tuptable;
				my_res = res;
			}
			else
			{
				SPI_freetuptable(_SPI_current->tuptable);
				_SPI_current->tuptable = NULL;
			}
			/* we know that the receiver doesn't need a destroy call */
			if (res < 0)
			{
				my_res = res;
				goto fail;
			}
		}

		/* Done with this plan, so release refcount */
		ReleaseCachedPlan(cplan, plan->saved);
		cplan = NULL;

		/*
		 * If not read-only mode, advance the command counter after the last
		 * command.  This ensures that its effects are visible, in case it was
		 * DDL that would affect the next CachedPlanSource.
		 */
		if (!read_only)
			CommandCounterIncrement();
	}

fail:

	/* Pop the snapshot off the stack if we pushed one */
	if (pushed_active_snap)
		PopActiveSnapshot();

	/* We no longer need the cached plan refcount, if any */
	if (cplan)
		ReleaseCachedPlan(cplan, plan->saved);

	/*
	 * Pop the error context stack
	 */
	error_context_stack = spierrcontext.previous;

	/* Save results for caller */
	SPI_processed = my_processed;

	SPI_lastoid = my_lastoid;
	SPI_tuptable = my_tuptable;

	/* tuptable now is caller's responsibility, not SPI's */
	_SPI_current->tuptable = NULL;

	/*
	 * If none of the queries had canSetTag, return SPI_OK_REWRITTEN. Prior to
	 * 8.4, we used return the last query's result code, but not its auxiliary
	 * results, but that's confusing.
	 */
	if (my_res == 0)
		my_res = SPI_OK_REWRITTEN;

	return my_res;
}

/*
 * Convert arrays of query parameters to form wanted by planner and executor
 */
static ParamListInfo
_SPI_convert_params(int nargs, Oid *argtypes,
					Datum *Values, const char *Nulls)
{
	ParamListInfo paramLI;

	if (nargs > 0)
	{
		int			i;

		/* sizeof(ParamListInfoData) includes the first array element */
		paramLI = (ParamListInfo) palloc(sizeof(ParamListInfoData) +
									  (nargs - 1) * sizeof(ParamExternData));
		/* we have static list of params, so no hooks needed */
		paramLI->paramFetch = NULL;
		paramLI->paramFetchArg = NULL;
		paramLI->parserSetup = NULL;
		paramLI->parserSetupArg = NULL;
		paramLI->numParams = nargs;

		for (i = 0; i < nargs; i++)
		{
			ParamExternData *prm = &paramLI->params[i];

			prm->value = Values[i];
			prm->isnull = (Nulls && Nulls[i] == 'n');
			prm->pflags = PARAM_FLAG_CONST;
			prm->ptype = argtypes[i];
		}
	}
	else
		paramLI = NULL;
	return paramLI;
}

/*
 * Assign memory for a query before executing through SPI.
 * There are two possibilities:
 *   1. We're not in a function scan. We calculate the
 * 	    query's limit using the queue.
 *   2. We're inside a function scan. We use the memory
 *      allocated to the function scan operator.
 *
 */
static void
_SPI_assign_query_mem(QueryDesc * queryDesc)
{
	if (Gp_role == GP_ROLE_DISPATCH
		&& ActivePortal
		&& !IsResManagerMemoryPolicyNone())
	{
		if (!SPI_IsMemoryReserved())
		{
			queryDesc->plannedstmt->query_mem =
				ResourceManagerGetQueryMemoryLimit(queryDesc->plannedstmt);
		}
		else
		{
			queryDesc->plannedstmt->query_mem = SPI_GetMemoryReservation();
		}
		/*
		 * queryDesc->plannedstmt->query_mem(uint64) can be 0 here.
		 * And in such cases it will use work_mem to run the query.
		 * */
	}
}

static int
_SPI_pquery(QueryDesc *queryDesc, bool fire_triggers, int64 tcount)
{
	int			operation = queryDesc->operation;
	int			eflags;
	int			res;

	_SPI_assign_query_mem(queryDesc);

	switch (operation)
	{
		case CMD_SELECT:
			Assert(queryDesc->plannedstmt->utilityStmt == NULL);
			if (queryDesc->dest->mydest != DestSPI)
			{
				/* Don't return SPI_OK_SELECT if we're discarding result */
				res = SPI_OK_UTILITY;
			}
			else
				res = SPI_OK_SELECT;

			/* 
			 * Checking if we need to put this through resource queue.
			 * If the Active portal already hold a lock on the queue, we cannot
			 * acquire it again.
			 */
			if (Gp_role == GP_ROLE_DISPATCH && IsResQueueEnabled() && !superuser())
			{
				/*
				 * This is SELECT, so we should have planTree anyway.
				 */
				Assert(queryDesc->plannedstmt->planTree);

				/* 
				 * MPP-6421 - An active portal may not yet be defined if we're
				 * constant folding a stable or volatile function marked as
				 * immutable -- a hack some customers use for partition pruning.
				 *
				 * MPP-16571 - Don't warn about such an event because there are
				 * legitimate parts of the code where we evaluate stable and
				 * volatile functions without an active portal -- describe
				 * functions for table functions, for example.
				 */
				if (ActivePortal)
				{
					if (!IsResQueueLockedForPortal(ActivePortal))
					{
						/** TODO: siva - can we ever reach this point? */
						ResLockPortal(ActivePortal, queryDesc);
						ActivePortal->status = PORTAL_ACTIVE;
					} 
				}
			}

			break;
		/* TODO Find a better way to indicate "returning".  When PlannedStmt
		 * support is finished, the queryTree field will be gone.
		 */
		case CMD_INSERT:
			if (queryDesc->plannedstmt->hasReturning)
				res = SPI_OK_INSERT_RETURNING;
			else
				res = SPI_OK_INSERT;
			break;
		case CMD_DELETE:
			if (queryDesc->plannedstmt->hasReturning)
				res = SPI_OK_DELETE_RETURNING;
			else
				res = SPI_OK_DELETE;
			break;
		case CMD_UPDATE:
			if (queryDesc->plannedstmt->hasReturning)
				res = SPI_OK_UPDATE_RETURNING;
			else
				res = SPI_OK_UPDATE;
			break;
		default:
			return SPI_ERROR_OPUNKNOWN;
	}

#ifdef SPI_EXECUTOR_STATS
	if (ShowExecutorStats)
		ResetUsage();
#endif

	bool orig_gp_enable_gpperfmon = gp_enable_gpperfmon;

	/* Select execution options */
	if (fire_triggers)
		eflags = 0;				/* default run-to-completion flags */
	else
		eflags = EXEC_FLAG_SKIP_TRIGGERS;

	PG_TRY();
	{
		Oid			relationOid = InvalidOid; 	/* relation that is modified */
		AutoStatsCmdType cmdType = AUTOSTATS_CMDTYPE_SENTINEL; 	/* command type */
		bool		checkTuples;

		/*
		 * Temporarily disable gpperfmon since we don't send information for internal queries in
		 * most cases, except when the debugging level is set to DEBUG4 or DEBUG5.
		 */
		if (log_min_messages > DEBUG4)
		{
			gp_enable_gpperfmon = false;
		}

		ExecutorStart(queryDesc, 0);

		ExecutorRun(queryDesc, ForwardScanDirection, tcount);

		/*
		 * In GPDB, in a INSERT/UPDATE/DELETE ... RETURNING statement, the
		 * es_processed counter is only updated in ExecutorEnd, when we
		 * collect the results from each segment. Therefore, we cannot
		 * call _SPI_checktuples() just yet.
		 */
		if ((res == SPI_OK_SELECT || queryDesc->plannedstmt->hasReturning) &&
			queryDesc->dest->mydest == DestSPI)
		{
			checkTuples = true;
		}
		else
			checkTuples = false;

		if (Gp_role == GP_ROLE_DISPATCH)
			autostats_get_cmdtype(queryDesc, &cmdType, &relationOid);

		ExecutorFinish(queryDesc);
		ExecutorEnd(queryDesc);
		/* FreeQueryDesc is done by the caller */

		/*
		 * Now that ExecutorEnd() has run, set # of rows processed (see comment
		 * above) and call _SPI_checktuples()
		 */
		_SPI_current->processed = queryDesc->es_processed;
		_SPI_current->lastoid = queryDesc->es_lastoid;
		if (checkTuples)
		{
#ifdef FAULT_INJECTOR
			/*
			 * only check number tuples if the SPI 64 bit test is NOT running
			 */
			if (!FaultInjector_InjectFaultIfSet(ExecutorRunHighProcessed,
										   DDLNotSpecified,
										   "" /* databaseName */,
										   "" /* tableName */))
			{
#endif /* FAULT_INJECTOR */
				if (_SPI_checktuples())
					elog(ERROR, "consistency check on SPI tuple count failed");
#ifdef FAULT_INJECTOR
			}
#endif /* FAULT_INJECTOR */
		}

		gp_enable_gpperfmon = orig_gp_enable_gpperfmon;

		/* MPP-14001: Running auto_stats */
		if (Gp_role == GP_ROLE_DISPATCH)
			auto_stats(cmdType, relationOid, queryDesc->es_processed, true /* inFunction */);
	}
	PG_CATCH();
	{
		gp_enable_gpperfmon = orig_gp_enable_gpperfmon;
		PG_RE_THROW();
	}
	PG_END_TRY();

	_SPI_current->processed = queryDesc->es_processed;	/* Mpp: Dispatched
														 * queries fill in this
														 * at Executor End */
	_SPI_current->lastoid = queryDesc->es_lastoid;

#ifdef SPI_EXECUTOR_STATS
	if (ShowExecutorStats)
		ShowUsage("SPI EXECUTOR STATS");
#endif

	return res;
}

/*
 * _SPI_error_callback
 *
 * Add context information when a query invoked via SPI fails
 */
static void
_SPI_error_callback(void *arg)
{
	const char *query = (const char *) arg;
	int			syntaxerrposition;

	/*
	 * If there is a syntax error position, convert to internal syntax error;
	 * otherwise treat the query as an item of context stack
	 */
	syntaxerrposition = geterrposition();
	if (syntaxerrposition > 0)
	{
		errposition(0);
		internalerrposition(syntaxerrposition);
		internalerrquery(query);
	}
	else
		errcontext("SQL statement \"%s\"", query);
}

/*
 * _SPI_cursor_operation()
 *
 *	Do a FETCH or MOVE in a cursor
 */
static void
_SPI_cursor_operation(Portal portal, FetchDirection direction, int64 count,
					  DestReceiver *dest)
{
	uint64		nfetched;

	/* Check that the portal is valid */
	if (!PortalIsValid(portal))
		elog(ERROR, "invalid portal in SPI cursor operation");

	/* Push the SPI stack */
	if (_SPI_begin_call(true) < 0)
		elog(ERROR, "SPI cursor operation called while not connected");

	/* Reset the SPI result (note we deliberately don't touch lastoid) */
	SPI_processed = 0;
	SPI_tuptable = NULL;
	_SPI_current->processed = 0;
	_SPI_current->tuptable = NULL;

	/* Run the cursor */
	nfetched = PortalRunFetch(portal,
							  direction,
							  count,
							  dest);

	/*
	 * Think not to combine this store with the preceding function call. If
	 * the portal contains calls to functions that use SPI, then SPI_stack is
	 * likely to move around while the portal runs.  When control returns,
	 * _SPI_current will point to the correct stack entry... but the pointer
	 * may be different than it was beforehand. So we must be sure to re-fetch
	 * the pointer after the function call completes.
	 */
	_SPI_current->processed = nfetched;

	if (dest->mydest == DestSPI && _SPI_checktuples())
		elog(ERROR, "consistency check on SPI tuple count failed");

	/* Put the result into place for access by caller */
	SPI_processed = _SPI_current->processed;

	SPI_tuptable = _SPI_current->tuptable;

	/* tuptable now is caller's responsibility, not SPI's */
	_SPI_current->tuptable = NULL;

	/* Pop the SPI stack */
	_SPI_end_call(true);
}


static MemoryContext
_SPI_execmem(void)
{
	return MemoryContextSwitchTo(_SPI_current->execCxt);
}

static MemoryContext
_SPI_procmem(void)
{
	return MemoryContextSwitchTo(_SPI_current->procCxt);
}

/*
 * _SPI_begin_call: begin a SPI operation within a connected procedure
 */
static int
_SPI_begin_call(bool execmem)
{
	if (_SPI_curid + 1 != _SPI_connected)
		return SPI_ERROR_UNCONNECTED;
	_SPI_curid++;
	if (_SPI_current != &(_SPI_stack[_SPI_curid]))
		elog(ERROR, "SPI stack corrupted");

	if (execmem)				/* switch to the Executor memory context */
		_SPI_execmem();

	return 0;
}

/*
 * _SPI_end_call: end a SPI operation within a connected procedure
 *
 * Note: this currently has no failure return cases, so callers don't check
 */
static int
_SPI_end_call(bool procmem)
{
	/*
	 * We're returning to procedure where _SPI_curid == _SPI_connected - 1
	 */
	_SPI_curid--;

	if (procmem)				/* switch to the procedure memory context */
	{
		_SPI_procmem();
		/* and free Executor memory */
		MemoryContextResetAndDeleteChildren(_SPI_current->execCxt);
	}

	return 0;
}

static bool
_SPI_checktuples(void)
{
	uint64		processed = _SPI_current->processed;
	SPITupleTable *tuptable = _SPI_current->tuptable;
	bool		failed = false;

	if (tuptable == NULL)		/* spi_dest_startup was not called */
		failed = true;
	else if (processed != (tuptable->alloced - tuptable->free))
		failed = true;

	return failed;
}

/*
 * Convert a "temporary" SPIPlan into an "unsaved" plan.
 *
 * The passed _SPI_plan struct is on the stack, and all its subsidiary data
 * is in or under the current SPI executor context.  Copy the plan into the
 * SPI procedure context so it will survive _SPI_end_call().  To minimize
 * data copying, this destructively modifies the input plan, by taking the
 * plancache entries away from it and reparenting them to the new SPIPlan.
 */
static SPIPlanPtr
_SPI_make_plan_non_temp(SPIPlanPtr plan)
{
	SPIPlanPtr	newplan;
	MemoryContext parentcxt = _SPI_current->procCxt;
	MemoryContext plancxt;
	MemoryContext oldcxt;
	ListCell   *lc;

	/* Assert the input is a temporary SPIPlan */
	Assert(plan->magic == _SPI_PLAN_MAGIC);
	Assert(plan->plancxt == NULL);
	/* One-shot plans can't be saved */
	Assert(!plan->oneshot);

	/*
	 * Create a memory context for the plan, underneath the procedure context.
	 * We don't expect the plan to be very large, so use smaller-than-default
	 * alloc parameters.
	 */
	plancxt = AllocSetContextCreate(parentcxt,
									"SPI Plan",
									ALLOCSET_SMALL_MINSIZE,
									ALLOCSET_SMALL_INITSIZE,
									ALLOCSET_SMALL_MAXSIZE);
	oldcxt = MemoryContextSwitchTo(plancxt);

	/* Copy the SPI_plan struct and subsidiary data into the new context */
	newplan = (SPIPlanPtr) palloc(sizeof(_SPI_plan));
	newplan->magic = _SPI_PLAN_MAGIC;
	newplan->saved = false;
	newplan->oneshot = false;
	newplan->plancache_list = NIL;
	newplan->plancxt = plancxt;
	newplan->cursor_options = plan->cursor_options;
	newplan->nargs = plan->nargs;
	if (plan->nargs > 0)
	{
		newplan->argtypes = (Oid *) palloc(plan->nargs * sizeof(Oid));
		memcpy(newplan->argtypes, plan->argtypes, plan->nargs * sizeof(Oid));
	}
	else
		newplan->argtypes = NULL;
	newplan->parserSetup = plan->parserSetup;
	newplan->parserSetupArg = plan->parserSetupArg;

	/*
	 * Reparent all the CachedPlanSources into the procedure context.  In
	 * theory this could fail partway through due to the pallocs, but we don't
	 * care too much since both the procedure context and the executor context
	 * would go away on error.
	 */
	foreach(lc, plan->plancache_list)
	{
		CachedPlanSource *plansource = (CachedPlanSource *) lfirst(lc);

		CachedPlanSetParentContext(plansource, parentcxt);

		/* Build new list, with list cells in plancxt */
		newplan->plancache_list = lappend(newplan->plancache_list, plansource);
	}

	MemoryContextSwitchTo(oldcxt);

	/* For safety, unlink the CachedPlanSources from the temporary plan */
	plan->plancache_list = NIL;

	return newplan;
}

/*
 * Make a "saved" copy of the given plan.
 */
static SPIPlanPtr
_SPI_save_plan(SPIPlanPtr plan)
{
	SPIPlanPtr	newplan;
	MemoryContext plancxt;
	MemoryContext oldcxt;
	ListCell   *lc;

	/* One-shot plans can't be saved */
	Assert(!plan->oneshot);

	/*
	 * Create a memory context for the plan.  We don't expect the plan to be
	 * very large, so use smaller-than-default alloc parameters.  It's a
	 * transient context until we finish copying everything.
	 */
	plancxt = AllocSetContextCreate(CurrentMemoryContext,
									"SPI Plan",
									ALLOCSET_SMALL_MINSIZE,
									ALLOCSET_SMALL_INITSIZE,
									ALLOCSET_SMALL_MAXSIZE);
	oldcxt = MemoryContextSwitchTo(plancxt);

	/* Copy the SPI plan into its own context */
	newplan = (SPIPlanPtr) palloc(sizeof(_SPI_plan));
	newplan->magic = _SPI_PLAN_MAGIC;
	newplan->saved = false;
	newplan->oneshot = false;
	newplan->plancache_list = NIL;
	newplan->plancxt = plancxt;
	newplan->cursor_options = plan->cursor_options;
	newplan->nargs = plan->nargs;
	if (plan->nargs > 0)
	{
		newplan->argtypes = (Oid *) palloc(plan->nargs * sizeof(Oid));
		memcpy(newplan->argtypes, plan->argtypes, plan->nargs * sizeof(Oid));
	}
	else
		newplan->argtypes = NULL;
	newplan->parserSetup = plan->parserSetup;
	newplan->parserSetupArg = plan->parserSetupArg;

	/* Copy all the plancache entries */
	foreach(lc, plan->plancache_list)
	{
		CachedPlanSource *plansource = (CachedPlanSource *) lfirst(lc);
		CachedPlanSource *newsource;

		newsource = CopyCachedPlan(plansource);
		newplan->plancache_list = lappend(newplan->plancache_list, newsource);
	}

	MemoryContextSwitchTo(oldcxt);

	/*
	 * Mark it saved, reparent it under CacheMemoryContext, and mark all the
	 * component CachedPlanSources as saved.  This sequence cannot fail
	 * partway through, so there's no risk of long-term memory leakage.
	 */
	newplan->saved = true;
	MemoryContextSetParent(newplan->plancxt, CacheMemoryContext);

	foreach(lc, newplan->plancache_list)
	{
		CachedPlanSource *plansource = (CachedPlanSource *) lfirst(lc);

		SaveCachedPlan(plansource);
	}

	return newplan;
}

/**
 * Memory reserved for SPI cals
 */
static uint64 SPIMemReserved = 0;

/**
 * Initialize the SPI memory reservation stack. See SPI_ReserveMemory() for detailed comments on how this stack
 * is used.
 */
void SPI_InitMemoryReservation(void)
{
	Assert(!IsResManagerMemoryPolicyNone());

	if (IsResGroupEnabled())
	{
		SPIMemReserved = 0;
	}
	else
	{
		SPIMemReserved = (uint64) statement_mem * 1024L;;
	}
}

/**
 * Push memory reserved for next SPI call. It is possible for an operator to (after several levels of nesting),
 * result in execution of SQL statements via SPI e.g. a pl/pgsql function that issues queries. These queries must be sandboxed into
 * the memory limits of the operator. This stack represents the nesting of these operators and each
 * operator will push its own limit.
 */
void SPI_ReserveMemory(uint64 mem_reserved)
{
	Assert(!IsResManagerMemoryPolicyNone());
	if (mem_reserved > 0
			&& (SPIMemReserved == 0 || mem_reserved < SPIMemReserved))
	{
		SPIMemReserved = mem_reserved;
	}

	if (LogResManagerMemory())
	{
		elog(GP_RESMANAGER_MEMORY_LOG_LEVEL, "SPI memory reservation %d", (int) SPIMemReserved);
	}
}

/**
 * What was the amount of memory reserved for the last operator? See SPI_ReserveMemory()
 * for details.
 */
uint64 SPI_GetMemoryReservation(void)
{
	Assert(!IsResManagerMemoryPolicyNone());
	return SPIMemReserved;
}

/**
 * Is memory reserved stack empty?
 */
bool SPI_IsMemoryReserved(void)
{
	Assert(!IsResManagerMemoryPolicyNone());
	return (SPIMemReserved == 0);
}

/**
  * Are we in SPI context 
  */
bool
SPI_context(void)
{ 
	return (_SPI_connected != -1); 
}<|MERGE_RESOLUTION|>--- conflicted
+++ resolved
@@ -1344,16 +1344,12 @@
 	}
 
 	/*
-<<<<<<< HEAD
 	 * Greenplum Database needs this
 	 */
 	portal->is_extended_query = true;
 
 	/*
-	 * Disallow SCROLL with SELECT FOR UPDATE.	This is not redundant with the
-=======
 	 * Disallow SCROLL with SELECT FOR UPDATE.  This is not redundant with the
->>>>>>> ab76208e
 	 * check in transformDeclareCursorStmt because the cursor options might
 	 * not have come through there.
 	 */
