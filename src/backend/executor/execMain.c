--- conflicted
+++ resolved
@@ -3187,11 +3187,7 @@
 		if (resultRelInfo->ri_aocsInsertDesc == NULL)
 		{
 			ResultRelInfoSetSegno(resultRelInfo, estate->es_result_aosegnos);
-<<<<<<< HEAD
-			resultRelInfo->ri_aocsInsertDesc = aocs_insert_init(resultRelationDesc, 
-=======
 			resultRelInfo->ri_aocsInsertDesc = aocs_insert_init(resultRelationDesc,
->>>>>>> 9fce2f7a
 																resultRelInfo->ri_aosegno, false);
 		}
 	}
@@ -3267,10 +3263,7 @@
 		HeapTuple	tuple;
 
 		tuple = ExecMaterializeSlot(slot);
-<<<<<<< HEAD
-
-=======
->>>>>>> 9fce2f7a
+
 		if (resultRelationDesc->rd_rel->relhasoids)
 			HeapTupleSetOid(tuple, tuple_oid);
 
@@ -5216,11 +5209,7 @@
 		/*
 		 * force assignment of new OID (see comments in ExecInsert)
 		 */
-<<<<<<< HEAD
 		if (myState->rel->rd_rel->relhasoids)
-=======
-		if (into_rel->rd_rel->relhasoids)
->>>>>>> 9fce2f7a
 			HeapTupleSetOid(tuple, InvalidOid);
 
 		heap_insert(into_rel,
@@ -5230,11 +5219,7 @@
 					false, /* never any point in using FSM */
 					GetCurrentTransactionId());
 
-<<<<<<< HEAD
 		myState->last_heap_tid = tuple->t_self;
-=======
-		estate->es_into_relation_last_heap_tid = tuple->t_self;
->>>>>>> 9fce2f7a
 	}
 
 	/* We know this is a newly created relation, so there are no indexes */
