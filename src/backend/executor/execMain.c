/*-------------------------------------------------------------------------
 *
 * execMain.c
 *	  top level executor interface routines
 *
 * INTERFACE ROUTINES
 *	ExecutorStart()
 *	ExecutorRun()
 *	ExecutorEnd()
 *
 *	The old ExecutorMain() has been replaced by ExecutorStart(),
 *	ExecutorRun() and ExecutorEnd()
 *
 *	These three procedures are the external interfaces to the executor.
 *	In each case, the query descriptor is required as an argument.
 *
 *	ExecutorStart() must be called at the beginning of execution of any
 *	query plan and ExecutorEnd() should always be called at the end of
 *	execution of a plan.
 *
 *	ExecutorRun accepts direction and count arguments that specify whether
 *	the plan is to be executed forwards, backwards, and for how many tuples.
 *
 * Portions Copyright (c) 2005-2010, Greenplum inc
 * Portions Copyright (c) 2012-Present Pivotal Software, Inc.
 * Portions Copyright (c) 1996-2009, PostgreSQL Global Development Group
 * Portions Copyright (c) 1994, Regents of the University of California
 *
 *
 * IDENTIFICATION
 *	  $PostgreSQL: pgsql/src/backend/executor/execMain.c,v 1.338 2009/12/15 04:57:47 rhaas Exp $
 *
 *-------------------------------------------------------------------------
 */
#include "postgres.h"

#include "access/aosegfiles.h"
#include "access/appendonlywriter.h"
#include "access/fileam.h"
#include "access/reloptions.h"
#include "access/sysattr.h"
#include "access/transam.h"
#include "access/xact.h"
#include "catalog/heap.h"
#include "catalog/namespace.h"
#include "catalog/pg_tablespace.h"
#include "catalog/toasting.h"
#include "catalog/aoseg.h"
#include "catalog/aoblkdir.h"
#include "catalog/aovisimap.h"
#include "catalog/catalog.h"
#include "catalog/pg_attribute_encoding.h"
#include "catalog/pg_type.h"
#include "cdb/cdbpartition.h"
#include "commands/tablecmds.h" /* XXX: temp for get_parts() */
#include "commands/tablespace.h"
#include "commands/trigger.h"
#include "executor/execDML.h"
#include "executor/execdebug.h"
#include "executor/execUtils.h"
#include "executor/instrument.h"
#include "libpq/pqformat.h"
#include "miscadmin.h"
#include "optimizer/clauses.h"
#include "parser/parse_clause.h"
#include "parser/parsetree.h"
#include "storage/bufmgr.h"
#include "storage/lmgr.h"
#include "utils/acl.h"
#include "utils/lsyscache.h"
#include "utils/memutils.h"
#include "utils/snapmgr.h"
#include "utils/tqual.h"
#include "utils/metrics_utils.h"

#include "utils/builtins.h"
#include "utils/ps_status.h"
#include "utils/snapmgr.h"
#include "utils/typcache.h"
#include "utils/workfile_mgr.h"
#include "utils/faultinjector.h"

#include "catalog/pg_statistic.h"
#include "catalog/pg_class.h"

#include "tcop/tcopprot.h"

#include "cdb/cdbappendonlyam.h"
#include "cdb/cdbaocsam.h"
#include "cdb/cdbdisp_query.h"
#include "cdb/cdbdispatchresult.h"
#include "cdb/cdbexplain.h"             /* cdbexplain_sendExecStats() */
#include "cdb/cdbplan.h"
#include "cdb/cdbsrlz.h"
#include "cdb/cdbsubplan.h"
#include "cdb/cdbvars.h"
#include "cdb/ml_ipc.h"
#include "cdb/cdbmotion.h"
#include "cdb/cdbtm.h"
#include "cdb/cdboidsync.h"
#include "cdb/cdbllize.h"
#include "cdb/memquota.h"
#include "cdb/cdbtargeteddispatch.h"

extern bool cdbpathlocus_querysegmentcatalogs;
/* Hooks for plugins to get control in ExecutorStart/Run/End() */
ExecutorStart_hook_type ExecutorStart_hook = NULL;
ExecutorRun_hook_type ExecutorRun_hook = NULL;
ExecutorEnd_hook_type ExecutorEnd_hook = NULL;

/* decls for local routines only used within this module */
static void InitPlan(QueryDesc *queryDesc, int eflags);
static void ExecEndPlan(PlanState *planstate, EState *estate);
static void ExecutePlan(EState *estate, PlanState *planstate,
			CmdType operation,
			bool sendTuples,
			long numberTuples,
			ScanDirection direction,
			DestReceiver *dest);
static void ExecCheckXactReadOnly(PlannedStmt *plannedstmt);
static void EvalPlanQualStart(EPQState *epqstate, EState *parentestate,
							  Plan *planTree);
static void OpenIntoRel(QueryDesc *queryDesc);
static void CloseIntoRel(QueryDesc *queryDesc);
static void intorel_startup(DestReceiver *self, int operation, TupleDesc typeinfo);
static void intorel_receive(TupleTableSlot *slot, DestReceiver *self);
static void intorel_shutdown(DestReceiver *self);
static void intorel_destroy(DestReceiver *self);

static void FillSliceTable(EState *estate, PlannedStmt *stmt);

void ExecCheckRTPerms(List *rangeTable);
void ExecCheckRTEPerms(RangeTblEntry *rte);

static PartitionNode *BuildPartitionNodeFromRoot(Oid relid);
static void InitializeQueryPartsMetadata(PlannedStmt *plannedstmt, EState *estate);

/*
 * For a partitioned insert target only:  
 * This type represents an entry in the per-part hash table stored at
 * estate->es_partition_state->result_partition_hash.   The table maps 
 * part OID -> ResultRelInfo and avoids repeated calculation of the
 * result information.
 */
typedef struct ResultPartHashEntry 
{
	Oid targetid; /* OID of part relation */
	int offset; /* Index ResultRelInfo in es_result_partitions */
} ResultPartHashEntry;


typedef struct CopyDirectDispatchToSliceContext
{
	plan_tree_base_prefix	base; /* Required prefix for plan_tree_walker/mutator */
	EState					*estate; /* EState instance */
} CopyDirectDispatchToSliceContext;

static bool CopyDirectDispatchFromPlanToSliceTableWalker( Node *node, CopyDirectDispatchToSliceContext *context);

static void
CopyDirectDispatchToSlice( Plan *ddPlan, int sliceId, CopyDirectDispatchToSliceContext *context)
{
	EState	*estate = context->estate;
	Slice *slice = (Slice *)list_nth(estate->es_sliceTable->slices, sliceId);

	Assert( ! slice->directDispatch.isDirectDispatch );	/* should not have been set by some other process */
	Assert(ddPlan != NULL);

	if ( ddPlan->directDispatch.isDirectDispatch)
	{
		slice->directDispatch.isDirectDispatch = true;
		slice->directDispatch.contentIds = list_copy(ddPlan->directDispatch.contentIds);
	}
}

static bool
CopyDirectDispatchFromPlanToSliceTableWalker( Node *node, CopyDirectDispatchToSliceContext *context)
{
	int sliceId = -1;
	Plan *ddPlan = NULL;

	if (node == NULL)
		return false;

	if (IsA(node, Motion))
	{
		Motion *motion = (Motion *) node;

		ddPlan = (Plan*)node;
		sliceId = motion->motionID;
	}

	if (ddPlan != NULL)
	{
		CopyDirectDispatchToSlice(ddPlan, sliceId, context);
	}
	return plan_tree_walker(node, CopyDirectDispatchFromPlanToSliceTableWalker, context);
}

static void
CopyDirectDispatchFromPlanToSliceTable(PlannedStmt *stmt, EState *estate)
{
	CopyDirectDispatchToSliceContext context;
	exec_init_plan_tree_base(&context.base, stmt);
	context.estate = estate;
	CopyDirectDispatchToSlice( stmt->planTree, 0, &context);
	CopyDirectDispatchFromPlanToSliceTableWalker((Node *) stmt->planTree, &context);
}

/* ----------------------------------------------------------------
 *		ExecutorStart
 *
 *		This routine must be called at the beginning of any execution of any
 *		query plan
 *
 * Takes a QueryDesc previously created by CreateQueryDesc (it's not real
 * clear why we bother to separate the two functions, but...).	The tupDesc
 * field of the QueryDesc is filled in to describe the tuples that will be
 * returned, and the internal fields (estate and planstate) are set up.
 *
 * eflags contains flag bits as described in executor.h.
 *
 * NB: the CurrentMemoryContext when this is called will become the parent
 * of the per-query context used for this Executor invocation.
 *
 * We provide a function hook variable that lets loadable plugins
 * get control when ExecutorStart is called.  Such a plugin would
 * normally call standard_ExecutorStart().
 *
 * MPP: In here we take care of setting up all the necessary items that
 * will be needed to service the query, such as setting up interconnect,
 * and dispatching the query. Any other items in the future
 * must be added here.
 *
 * ----------------------------------------------------------------
 */
void
ExecutorStart(QueryDesc *queryDesc, int eflags)
{
	if (ExecutorStart_hook)
		(*ExecutorStart_hook) (queryDesc, eflags);
	else
		standard_ExecutorStart(queryDesc, eflags);
}

void
standard_ExecutorStart(QueryDesc *queryDesc, int eflags)
{
	EState	   *estate;
	MemoryContext oldcontext;
	GpExecIdentity exec_identity;
	bool		shouldDispatch;
	bool		needDtxTwoPhase;
	QueryDispatchDesc *ddesc;

	/* sanity checks: queryDesc must not be started already */
	Assert(queryDesc != NULL);
	Assert(queryDesc->estate == NULL);
	Assert(queryDesc->plannedstmt != NULL);

	PlannedStmt *plannedStmt = queryDesc->plannedstmt;

	if (MEMORY_OWNER_TYPE_Undefined == plannedStmt->memoryAccountId)
	{
		plannedStmt->memoryAccountId = MemoryAccounting_CreateAccount(0, MEMORY_OWNER_TYPE_EXECUTOR);
	}

	START_MEMORY_ACCOUNT(plannedStmt->memoryAccountId);

	Assert(queryDesc->plannedstmt->intoPolicy == NULL
		   || queryDesc->plannedstmt->intoPolicy->ptype == POLICYTYPE_PARTITIONED);

	/**
	 * Perfmon related stuff.
	 */
	if (gp_enable_gpperfmon
		&& Gp_role == GP_ROLE_DISPATCH
		&& queryDesc->gpmon_pkt)
	{
		gpmon_qlog_query_start(queryDesc->gpmon_pkt);
	}

	/* GPDB hook for collecting query info */
	if (query_info_collect_hook)
		(*query_info_collect_hook)(METRICS_QUERY_START, queryDesc);

	/**
	 * Distribute memory to operators.
	 */
	if (Gp_role == GP_ROLE_DISPATCH)
	{
		if (!IsResManagerMemoryPolicyNone() &&
			LogResManagerMemory())
		{
			elog(GP_RESMANAGER_MEMORY_LOG_LEVEL, "query requested %.0fKB of memory",
				 (double) queryDesc->plannedstmt->query_mem / 1024.0);
		}

		/**
		 * There are some statements that do not go through the resource queue, so we cannot
		 * put in a strong assert here. Someday, we should fix resource queues.
		 */
		if (queryDesc->plannedstmt->query_mem > 0)
		{
			switch(*gp_resmanager_memory_policy)
			{
				case RESMANAGER_MEMORY_POLICY_AUTO:
					PolicyAutoAssignOperatorMemoryKB(queryDesc->plannedstmt,
													 queryDesc->plannedstmt->query_mem);
					break;
				case RESMANAGER_MEMORY_POLICY_EAGER_FREE:
					PolicyEagerFreeAssignOperatorMemoryKB(queryDesc->plannedstmt,
														  queryDesc->plannedstmt->query_mem);
					break;
				default:
					Assert(IsResManagerMemoryPolicyNone());
					break;
			}
		}
	}

	/*
	 * If the transaction is read-only, we need to check if any writes are
	 * planned to non-temporary tables.  EXPLAIN is considered read-only.
	 */
	if ((XactReadOnly || Gp_role == GP_ROLE_DISPATCH) && !(eflags & EXEC_FLAG_EXPLAIN_ONLY))
		ExecCheckXactReadOnly(queryDesc->plannedstmt);

	/*
	 * Build EState, switch into per-query memory context for startup.
	 */
	estate = CreateExecutorState();
	queryDesc->estate = estate;

	oldcontext = MemoryContextSwitchTo(estate->es_query_cxt);

	/**
	 * Attached the plannedstmt from queryDesc
	 */
	estate->es_plannedstmt = queryDesc->plannedstmt;

	/*
	 * Fill in external parameters, if any, from queryDesc; and allocate
	 * workspace for internal parameters
	 */
	estate->es_param_list_info = queryDesc->params;

	if (queryDesc->plannedstmt->nParamExec > 0)
		estate->es_param_exec_vals = (ParamExecData *)
			palloc0(queryDesc->plannedstmt->nParamExec * sizeof(ParamExecData));

	/*
	 * If non-read-only query, set the command ID to mark output tuples with
	 */
	switch (queryDesc->operation)
	{
		case CMD_SELECT:
			/* SELECT INTO and SELECT FOR UPDATE/SHARE need to mark tuples */
			if (queryDesc->plannedstmt->intoClause != NULL ||
				queryDesc->plannedstmt->rowMarks != NIL)
				estate->es_output_cid = GetCurrentCommandId(true);
			break;

		case CMD_INSERT:
		case CMD_DELETE:
		case CMD_UPDATE:
			estate->es_output_cid = GetCurrentCommandId(true);
			break;

		default:
			elog(ERROR, "unrecognized operation code: %d",
				 (int) queryDesc->operation);
			break;
	}

	/*
	 * Copy other important information into the EState
	 */
	estate->es_snapshot = RegisterSnapshot(queryDesc->snapshot);
	estate->es_crosscheck_snapshot = RegisterSnapshot(queryDesc->crosscheck_snapshot);
	estate->es_instrument = queryDesc->instrument_options;
	estate->showstatctx = queryDesc->showstatctx;

	/*
	 * Shared input info is needed when ROLE_EXECUTE or sequential plan
	 */
	estate->es_sharenode = (List **) palloc0(sizeof(List *));

	/*
	 * Initialize the motion layer for this query.
	 *
	 * NOTE: need to be in estate->es_query_cxt before the call.
	 */
	initMotionLayerStructs((MotionLayerState **)&estate->motionlayer_context);

	/* Reset workfile disk full flag */
	WorkfileDiskspace_SetFull(false /* isFull */);
	/* Initialize per-query resource (diskspace) tracking */
	WorkfileQueryspace_InitEntry(gp_session_id, gp_command_count);

	/*
	 * Handling of the Slice table depends on context.
	 */
	if (Gp_role == GP_ROLE_DISPATCH && queryDesc->plannedstmt->planTree->dispatch == DISPATCH_PARALLEL)
	{
		ddesc = makeNode(QueryDispatchDesc);
		queryDesc->ddesc = ddesc;

		if (queryDesc->dest->mydest == DestIntoRel)
			queryDesc->ddesc->validate_reloptions = false;
		else
			queryDesc->ddesc->validate_reloptions = true;

		/*
		 * If this is an extended query (normally cursor or bind/exec) - before
		 * starting the portal, we need to make sure that the shared snapshot is
		 * already set by a writer gang, or the cursor query readers will
		 * timeout waiting for one that may not exist (in some cases). Therefore
		 * we insert a small hack here and dispatch a SET query that will do it
		 * for us. (This is also done in performOpenCursor() for the simple
		 * query protocol).
		 *
		 * MPP-7504/MPP-7448: We also call this down inside the dispatcher after
		 * the pre-dispatch evaluator has run.
		 */
		if (queryDesc->extended_query)
		{
			verify_shared_snapshot_ready();
		}

		/* Set up blank slice table to be filled in during InitPlan. */
		InitSliceTable(estate, queryDesc->plannedstmt->nMotionNodes, queryDesc->plannedstmt->nInitPlans);

		/**
		 * Copy direct dispatch decisions out of the plan and into the slice table.  Must be done after slice table is built.
		 * Note that this needs to happen whether or not the plan contains direct dispatch decisions. This
		 * is because the direct dispatch partially forgets some of the decisions it has taken.
		 **/
		if (gp_enable_direct_dispatch)
		{
			CopyDirectDispatchFromPlanToSliceTable(queryDesc->plannedstmt, estate );
		}

		/* Pass EXPLAIN ANALYZE flag to qExecs. */
		estate->es_sliceTable->instrument_options = queryDesc->instrument_options;

		/* set our global sliceid variable for elog. */
		currentSliceId = LocallyExecutingSliceIndex(estate);

		/* Determine OIDs for into relation, if any */
		if (queryDesc->plannedstmt->intoClause != NULL)
		{
			IntoClause *intoClause = queryDesc->plannedstmt->intoClause;
			Oid         reltablespace;

			cdb_sync_oid_to_segments();

			/* MPP-10329 - must always dispatch the tablespace */
			if (intoClause->tableSpaceName)
			{
				reltablespace = get_tablespace_oid(intoClause->tableSpaceName, false);
				ddesc->intoTableSpaceName = intoClause->tableSpaceName;
			}
			else
			{
				reltablespace = GetDefaultTablespace(intoClause->rel->istemp);

				/* Need the real tablespace id for dispatch */
				if (!OidIsValid(reltablespace))
					reltablespace = MyDatabaseTableSpace;

				ddesc->intoTableSpaceName = get_tablespace_name(reltablespace);
			}
		}
	}
	else if (Gp_role == GP_ROLE_EXECUTE)
	{
		ddesc = queryDesc->ddesc;

		/* qDisp should have sent us a slice table via MPPEXEC */
		if (ddesc && ddesc->sliceTable != NULL)
		{
			SliceTable *sliceTable;
			Slice	   *slice;

			sliceTable = queryDesc->ddesc->sliceTable;
			Assert(IsA(sliceTable, SliceTable));
			slice = (Slice *)list_nth(sliceTable->slices, sliceTable->localSlice);
			Assert(IsA(slice, Slice));

			estate->es_sliceTable = sliceTable;
			estate->es_cursorPositions = queryDesc->ddesc->cursorPositions;

			estate->currentSliceIdInPlan = slice->rootIndex;
			estate->currentExecutingSliceId = slice->rootIndex;

			/* set our global sliceid variable for elog. */
			currentSliceId = LocallyExecutingSliceIndex(estate);

			/* Should we collect statistics for EXPLAIN ANALYZE? */
			estate->es_instrument = sliceTable->instrument_options;
			queryDesc->instrument_options = sliceTable->instrument_options;
		}

		/* InitPlan() will acquire locks by walking the entire plan
		 * tree -- we'd like to avoid acquiring the locks until
		 * *after* we've set up the interconnect */
		if (queryDesc->plannedstmt->nMotionNodes > 0)
		{
			int			i;

			PG_TRY();
			{
				for (i=1; i <= queryDesc->plannedstmt->nMotionNodes; i++)
				{
					InitMotionLayerNode(estate->motionlayer_context, i);
				}

				estate->es_interconnect_is_setup = true;

				Assert(!estate->interconnect_context);
				SetupInterconnect(estate);

				SIMPLE_FAULT_INJECTOR(QEGotSnapshotAndInterconnect);
				Assert(estate->interconnect_context);
			}
			PG_CATCH();
			{
				mppExecutorCleanup(queryDesc);
				PG_RE_THROW();
			}
			PG_END_TRY();
		}
	}

	/*
	 * We don't eliminate aliens if we don't have an MPP plan
	 * or we are executing on master.
	 *
	 * TODO: eliminate aliens even on master, if not EXPLAIN ANALYZE
	 */
	estate->eliminateAliens = execute_pruned_plan && queryDesc->plannedstmt->nMotionNodes > 0 && Gp_segment != -1;

	/*
	 * Assign a Motion Node to every Plan Node. This makes it
	 * easy to identify which slice any Node belongs to
	 */
	AssignParentMotionToPlanNodes(queryDesc->plannedstmt);

	/* If the interconnect has been set up; we need to catch any
	 * errors to shut it down -- so we have to wrap InitPlan in a PG_TRY() block. */
	PG_TRY();
	{
		/*
		 * Initialize the plan state tree
		 */
		Assert(CurrentMemoryContext == estate->es_query_cxt);
		InitPlan(queryDesc, eflags);

		Assert(queryDesc->planstate);

		if (Gp_role == GP_ROLE_DISPATCH &&
			queryDesc->plannedstmt->planTree->dispatch == DISPATCH_PARALLEL)
		{
			/* Assign gang descriptions to the root slices of the slice forest. */
			InitRootSlices(queryDesc);

			if (!(eflags & EXEC_FLAG_EXPLAIN_ONLY))
			{
				/*
				 * Since we intend to execute the plan, inventory the slice tree,
				 * allocate gangs, and associate them with slices.
				 *
				 * For now, always use segment 'gp_singleton_segindex' for
				 * singleton gangs.
				 *
				 * On return, gangs have been allocated and CDBProcess lists have
				 * been filled in in the slice table.)
				 */
				AssignGangs(queryDesc);
			}
		}

#ifdef USE_ASSERT_CHECKING
		AssertSliceTableIsValid((struct SliceTable *) estate->es_sliceTable, queryDesc->plannedstmt);
#endif

		if (Debug_print_slice_table && Gp_role == GP_ROLE_DISPATCH)
			elog_node_display(DEBUG3, "slice table", estate->es_sliceTable, true);

		/*
		 * If we're running as a QE and there's a slice table in our queryDesc,
		 * then we need to finish the EState setup we prepared for back in
		 * CdbExecQuery.
		 */
		if (Gp_role == GP_ROLE_EXECUTE && estate->es_sliceTable != NULL)
		{
			MotionState *motionstate = NULL;

			/*
			 * Note that, at this point on a QE, the estate is setup (based on the
			 * slice table transmitted from the QD via MPPEXEC) so that fields
			 * es_sliceTable, cur_root_idx and es_cur_slice_idx are correct for
			 * the QE.
			 *
			 * If responsible for a non-root slice, arrange to enter the plan at the
			 * slice's sending Motion node rather than at the top.
			 */
			if (LocallyExecutingSliceIndex(estate) != RootSliceIndex(estate))
			{
				motionstate = getMotionState(queryDesc->planstate, LocallyExecutingSliceIndex(estate));
				Assert(motionstate != NULL && IsA(motionstate, MotionState));

				/* Patch Motion node so it looks like a top node. */
				motionstate->ps.plan->nMotionNodes = estate->es_sliceTable->nMotions;
			}

			if (Debug_print_slice_table)
				elog_node_display(DEBUG3, "slice table", estate->es_sliceTable, true);

			if (gp_log_interconnect >= GPVARS_VERBOSITY_DEBUG)
				elog(DEBUG1, "seg%d executing slice%d under root slice%d",
					 Gp_segment,
					 LocallyExecutingSliceIndex(estate),
					 RootSliceIndex(estate));
		}

		/*
		 * Are we going to dispatch this plan parallel?  Only if we're running as
		 * a QD and the plan is a parallel plan.
		 */
		if (Gp_role == GP_ROLE_DISPATCH &&
			queryDesc->plannedstmt->planTree->dispatch == DISPATCH_PARALLEL &&
			!(eflags & EXEC_FLAG_EXPLAIN_ONLY))
		{
			shouldDispatch = true;
		}
		else
		{
			shouldDispatch = false;
		}

		/*
		 * if in dispatch mode, time to serialize plan and query
		 * trees, and fire off cdb_exec command to each of the qexecs
		 */
		if (shouldDispatch)
		{
			/*
			 * MPP-2869: preprocess_initplans() may
			 * dispatch. (interacted with MPP-2859, which caused an
			 * initPlan to do a write which should have happened in
			 * main body of query) We need to call
			 * ExecutorSaysTransactionDoesWrites() before any dispatch
			 * work for this query.
			 */
			needDtxTwoPhase = ExecutorSaysTransactionDoesWrites();
			dtmPreCommand("ExecutorStart", "(none)", queryDesc->plannedstmt,
						  needDtxTwoPhase, true /* wantSnapshot */, queryDesc->extended_query );

			queryDesc->ddesc->sliceTable = estate->es_sliceTable;

			queryDesc->ddesc->oidAssignments = GetAssignedOidsForDispatch();

			/*
			 * First, see whether we need to pre-execute any initPlan subplans.
			 */
			if (queryDesc->plannedstmt->nParamExec > 0)
			{
				ParamListInfoData *pli = queryDesc->params;

				/*
				 * First, use paramFetch to fetch any "lazy" parameters, so that
				 * they are dispatched along with the queries. The QE nodes cannot
				 * call the callback function on their own.
				 */
				if (pli && pli->paramFetch)
				{
					int			iparam;

					for (iparam = 0; iparam < queryDesc->params->numParams; iparam++)
					{
						ParamExternData *prm = &pli->params[iparam];

						if (!OidIsValid(prm->ptype))
							(*pli->paramFetch) (pli, iparam + 1);
					}
				}

				preprocess_initplans(queryDesc);

				/*
				 * Copy the values of the preprocessed subplans to the
				 * external parameters.
				 */
				queryDesc->params = addRemoteExecParamsToParamList(queryDesc->plannedstmt,
																   queryDesc->params,
																   queryDesc->estate->es_param_exec_vals);
			}

			/*
			 * This call returns after launching the threads that send the
			 * plan to the appropriate segdbs.  It does not wait for them to
			 * finish unless an error is detected before all slices have been
			 * dispatched.
			 */
			CdbDispatchPlan(queryDesc, needDtxTwoPhase, true, estate->dispatcherState);
		}

		/*
		 * Get executor identity (who does the executor serve). we can assume
		 * Forward scan direction for now just for retrieving the identity.
		 */
		if (!(eflags & EXEC_FLAG_EXPLAIN_ONLY))
			exec_identity = getGpExecIdentity(queryDesc, ForwardScanDirection, estate);
		else
			exec_identity = GP_IGNORE;

		/* non-root on QE */
		if (exec_identity == GP_NON_ROOT_ON_QE)
		{
			MotionState *motionState = getMotionState(queryDesc->planstate, LocallyExecutingSliceIndex(estate));

			Assert(motionState);

			Assert(IsA(motionState->ps.plan, Motion));

			/* update the connection information, if needed */
			if (((PlanState *) motionState)->plan->nMotionNodes > 0)
			{
				ExecUpdateTransportState((PlanState *)motionState,
										 estate->interconnect_context);
			}
		}
		else if (exec_identity == GP_ROOT_SLICE)
		{
			/* Run a root slice. */
			if (queryDesc->planstate != NULL &&
				queryDesc->planstate->plan->nMotionNodes > 0 && !estate->es_interconnect_is_setup)
			{
				estate->es_interconnect_is_setup = true;

				Assert(!estate->interconnect_context);
				SetupInterconnect(estate);
				Assert(estate->interconnect_context);
			}
			if (estate->es_interconnect_is_setup)
			{
				ExecUpdateTransportState(queryDesc->planstate,
										 estate->interconnect_context);
			}
		}
		else if (exec_identity != GP_IGNORE)
		{
			/* should never happen */
			Assert(!"unsupported parallel execution strategy");
		}

		if(estate->es_interconnect_is_setup)
			Assert(estate->interconnect_context != NULL);

	}
	PG_CATCH();
	{
		mppExecutorCleanup(queryDesc);
		PG_RE_THROW();
	}
	PG_END_TRY();

	if (DEBUG1 >= log_min_messages)
	{
		char		msec_str[32];
		switch (check_log_duration(msec_str, false))
		{
			case 1:
			case 2:
				ereport(LOG, (errmsg("duration to ExecutorStart end: %s ms", msec_str)));
				break;
		}
	}

	END_MEMORY_ACCOUNT();

	MemoryContextSwitchTo(oldcontext);
}

/* ----------------------------------------------------------------
 *		ExecutorRun
 *
 *		This is the main routine of the executor module. It accepts
 *		the query descriptor from the traffic cop and executes the
 *		query plan.
 *
 *		ExecutorStart must have been called already.
 *
 *		If direction is NoMovementScanDirection then nothing is done
 *		except to start up/shut down the destination.  Otherwise,
 *		we retrieve up to 'count' tuples in the specified direction.
 *
 *		Note: count = 0 is interpreted as no portal limit, i.e., run to
 *		completion.
 *
 *		There is no return value, but output tuples (if any) are sent to
 *		the destination receiver specified in the QueryDesc; and the number
 *		of tuples processed at the top level can be found in
 *		estate->es_processed.
 *
 *		We provide a function hook variable that lets loadable plugins
 *		get control when ExecutorRun is called.  Such a plugin would
 *		normally call standard_ExecutorRun().
 *
 *		MPP: In here we must ensure to only run the plan and not call
 *		any setup/teardown items (unless in a CATCH block).
 *
 * ----------------------------------------------------------------
 */
void
ExecutorRun(QueryDesc *queryDesc,
			ScanDirection direction, long count)
{
	if (ExecutorRun_hook)
		(*ExecutorRun_hook) (queryDesc, direction, count);
	else
		standard_ExecutorRun(queryDesc, direction, count);
}

void
standard_ExecutorRun(QueryDesc *queryDesc,
					 ScanDirection direction, long count)
{
	EState	   *estate;
	CmdType		operation;
	DestReceiver *dest;
	bool		sendTuples;
	MemoryContext oldcontext;
	/*
	 * NOTE: Any local vars that are set in the PG_TRY block and examined in the
	 * PG_CATCH block should be declared 'volatile'. (setjmp shenanigans)
	 */
	Slice              *currentSlice;
	GpExecIdentity		exec_identity;

	/* sanity checks */
	Assert(queryDesc != NULL);

	estate = queryDesc->estate;

	Assert(estate != NULL);

	Assert(NULL != queryDesc->plannedstmt && MEMORY_OWNER_TYPE_Undefined != queryDesc->plannedstmt->memoryAccountId);

	START_MEMORY_ACCOUNT(queryDesc->plannedstmt->memoryAccountId);

	/*
	 * Switch into per-query memory context
	 */
	oldcontext = MemoryContextSwitchTo(estate->es_query_cxt);

	/* Allow instrumentation of ExecutorRun overall runtime */
	if (queryDesc->totaltime)
		InstrStartNode(queryDesc->totaltime);

	/*
     * CDB: Update global slice id for log messages.
     */
    currentSlice = getCurrentSlice(estate, LocallyExecutingSliceIndex(estate));
    if (currentSlice)
    {
        if (Gp_role == GP_ROLE_EXECUTE ||
            sliceRunsOnQD(currentSlice))
            currentSliceId = currentSlice->sliceIndex;
    }

	/*
	 * extract information from the query descriptor and the query feature.
	 */
	operation = queryDesc->operation;
	dest = queryDesc->dest;

	/*
	 * startup tuple receiver, if we will be emitting tuples
	 */
	estate->es_processed = 0;
	estate->es_lastoid = InvalidOid;

	sendTuples = (queryDesc->tupDesc != NULL &&
				  (operation == CMD_SELECT ||
				   queryDesc->plannedstmt->hasReturning));

	if (sendTuples)
		(*dest->rStartup) (dest, operation, queryDesc->tupDesc);

	/*
	 * Need a try/catch block here so that if an ereport is called from
	 * within ExecutePlan, we can clean up by calling CdbCheckDispatchResult.
	 * This cleans up the asynchronous commands running through the threads launched from
	 * CdbDispatchCommand.
	 */
	PG_TRY();
	{
		/*
		 * Run the plan locally.  There are three ways;
		 *
		 * 1. Do nothing
		 * 2. Run a root slice
		 * 3. Run a non-root slice on a QE.
		 *
		 * Here we decide what is our identity -- root slice, non-root
		 * on QE or other (in which case we do nothing), and then run
		 * the plan if required. For more information see
		 * getGpExecIdentity() in execUtils.
		 */
		exec_identity = getGpExecIdentity(queryDesc, direction, estate);

		if (exec_identity == GP_IGNORE)
		{
			/* do nothing */
			estate->es_got_eos = true;
		}
		else if (exec_identity == GP_NON_ROOT_ON_QE)
		{
			/*
			 * Run a non-root slice on a QE.
			 *
			 * Since the top Plan node is a (Sending) Motion, run the plan
			 * forward to completion. The plan won't return tuples locally
			 * (tuples go out over the interconnect), so the destination is
			 * uninteresting.  The command type should be SELECT, however, to
			 * avoid other sorts of DML processing..
			 *
			 * This is the center of slice plan activity -- here we arrange to
			 * blunder into the middle of the plan rather than entering at the
			 * root.
			 */

			MotionState *motionState = getMotionState(queryDesc->planstate, LocallyExecutingSliceIndex(estate));

			Assert(motionState);

			ExecutePlan(estate,
						(PlanState *) motionState,
						CMD_SELECT,
						sendTuples,
						0,
						ForwardScanDirection,
						dest);
		}
		else if (exec_identity == GP_ROOT_SLICE)
		{
			/*
			 * Run a root slice
			 * It corresponds to the "normal" path through the executor
			 * in that we enter the plan at the top and count on the
			 * motion nodes at the fringe of the top slice to return
			 * without ever calling nodes below them.
			 */
			ExecutePlan(estate,
						queryDesc->planstate,
						operation,
						sendTuples,
						count,
						direction,
						dest);
		}
		else
		{
			/* should never happen */
			Assert(!"undefined parallel execution strategy");
		}
    }
	PG_CATCH();
	{
        /* If EXPLAIN ANALYZE, let qExec try to return stats to qDisp. */
        if (estate->es_sliceTable &&
            estate->es_sliceTable->instrument_options &&
<<<<<<< HEAD
=======
            (estate->es_sliceTable->instrument_options & INSTRUMENT_CDB) &&
>>>>>>> 8f299db7
            Gp_role == GP_ROLE_EXECUTE)
        {
            PG_TRY();
            {
                cdbexplain_sendExecStats(queryDesc);
            }
            PG_CATCH();
            {
                /* Close down interconnect etc. */
				mppExecutorCleanup(queryDesc);
		        PG_RE_THROW();
            }
            PG_END_TRY();
        }

        /* Close down interconnect etc. */
		mppExecutorCleanup(queryDesc);
		PG_RE_THROW();
	}
	PG_END_TRY();


	/*
	 * Allow testing of very high number of processed rows, without spending
	 * hours actually processing that many rows.
	 *
	 * Somewhat arbitrarily, only trigger this if more than 10000 rows were truly
	 * processed. This screens out some internal queries that the system might
	 * issue during planning.
	 */
	if (estate->es_processed >= 10000 && estate->es_processed <= 1000000)
	//if (estate->es_processed >= 10000)
	{
		if (FaultInjector_InjectFaultIfSet(ExecutorRunHighProcessed,
										   DDLNotSpecified,
										   "" /* databaseName */,
										   "" /* tableName */))
		{
			/*
			 * For testing purposes, pretend that we have already processed
			 * almost 2^32 rows.
			 */
			estate->es_processed = UINT_MAX - 10;
		}
	}

	/*
	 * shutdown tuple receiver, if we started it
	 */
	if (sendTuples)
		(*dest->rShutdown) (dest);

	if (queryDesc->totaltime)
		InstrStopNode(queryDesc->totaltime, estate->es_processed);

	MemoryContextSwitchTo(oldcontext);
	END_MEMORY_ACCOUNT();
}

/* ----------------------------------------------------------------
 *		ExecutorEnd
 *
 *		This routine must be called at the end of execution of any
 *		query plan
 *
 *		We provide a function hook variable that lets loadable plugins
 *		get control when ExecutorEnd is called.  Such a plugin would
 *		normally call standard_ExecutorEnd().
 *
 * ----------------------------------------------------------------
 */
void
ExecutorEnd(QueryDesc *queryDesc)
{
	if (ExecutorEnd_hook)
		(*ExecutorEnd_hook) (queryDesc);
	else
		standard_ExecutorEnd(queryDesc);
}

void
standard_ExecutorEnd(QueryDesc *queryDesc)
{
	EState	   *estate;
	MemoryContext oldcontext;

	/* sanity checks */
	Assert(queryDesc != NULL);

	estate = queryDesc->estate;

	Assert(estate != NULL);

	Assert(NULL != queryDesc->plannedstmt && MEMORY_OWNER_TYPE_Undefined != queryDesc->plannedstmt->memoryAccountId);

	START_MEMORY_ACCOUNT(queryDesc->plannedstmt->memoryAccountId);

	if (DEBUG1 >= log_min_messages)
	{
		char		msec_str[32];
		switch (check_log_duration(msec_str, false))
		{
			case 1:
			case 2:
				ereport(LOG, (errmsg("duration to ExecutorEnd starting: %s ms", msec_str)));
				break;
		}
	}

	if (gp_partitioning_dynamic_selection_log &&
		estate->dynamicTableScanInfo != NULL &&
		estate->dynamicTableScanInfo->numScans > 0)
	{
		for (int scanNo = 0; scanNo < estate->dynamicTableScanInfo->numScans; scanNo++)
		{
			dumpDynamicTableScanPidIndex(estate, scanNo);
		}
	}

	/*
	 * Switch into per-query memory context to run ExecEndPlan
	 */
	oldcontext = MemoryContextSwitchTo(estate->es_query_cxt);

    /*
     * If EXPLAIN ANALYZE, qExec returns stats to qDisp now.
     */
    if (estate->es_sliceTable &&
        estate->es_sliceTable->instrument_options &&
<<<<<<< HEAD
=======
        (estate->es_sliceTable->instrument_options & INSTRUMENT_CDB) &&
>>>>>>> 8f299db7
        Gp_role == GP_ROLE_EXECUTE)
        cdbexplain_sendExecStats(queryDesc);

	/*
	 * if needed, collect mpp dispatch results and tear down
	 * all mpp specific resources (interconnect, seq server).
	 */
	PG_TRY();
	{
		mppExecutorFinishup(queryDesc);
	}
	PG_CATCH();
	{
		/*
		 * we got an error. do all the necessary cleanup.
		 */
		mppExecutorCleanup(queryDesc);

		/*
		 * Remove our own query's motion layer.
		 */
		RemoveMotionLayer(estate->motionlayer_context, true);

		/*
		 * Release EState and per-query memory context.
		 */
		FreeExecutorState(estate);

		PG_RE_THROW();
	}
	PG_END_TRY();

    /*
     * If normal termination, let each operator clean itself up.
     * Otherwise don't risk it... an error might have left some
     * structures in an inconsistent state.
     */
	ExecEndPlan(queryDesc->planstate, estate);

	WorkfileQueryspace_ReleaseEntry();

	/*
	 * Release any gangs we may have assigned.
	 */
	if (Gp_role == GP_ROLE_DISPATCH && queryDesc->plannedstmt->planTree->dispatch == DISPATCH_PARALLEL)
		ReleaseGangs(queryDesc);

	/*
	 * Remove our own query's motion layer.
	 */
	RemoveMotionLayer(estate->motionlayer_context, true);

	/*
	 * Close the SELECT INTO relation if any
	 */
	if (estate->es_select_into)
		CloseIntoRel(queryDesc);

	/* do away with our snapshots */
	UnregisterSnapshot(estate->es_snapshot);
	UnregisterSnapshot(estate->es_crosscheck_snapshot);

	/*
	 * Must switch out of context before destroying it
	 */
	MemoryContextSwitchTo(oldcontext);

	queryDesc->es_processed = estate->es_processed;
	queryDesc->es_lastoid = estate->es_lastoid;

	/*
	 * Release EState and per-query memory context
	 */
	FreeExecutorState(estate);
	
	/**
	 * Perfmon related stuff.
	 */
	if (gp_enable_gpperfmon 
			&& Gp_role == GP_ROLE_DISPATCH
			&& queryDesc->gpmon_pkt)
	{			
		gpmon_qlog_query_end(queryDesc->gpmon_pkt);
		queryDesc->gpmon_pkt = NULL;
	}

	/* GPDB hook for collecting query info */
	if (query_info_collect_hook)
		(*query_info_collect_hook)(METRICS_QUERY_DONE, queryDesc);

	/* Reset queryDesc fields that no longer point to anything */
	queryDesc->tupDesc = NULL;
	queryDesc->estate = NULL;
	queryDesc->planstate = NULL;
	queryDesc->totaltime = NULL;

	if (DEBUG1 >= log_min_messages)
	{
		char		msec_str[32];
		switch (check_log_duration(msec_str, false))
		{
			case 1:
			case 2:
				ereport(LOG, (errmsg("duration to ExecutorEnd end: %s ms", msec_str)));
				break;
		}
	}
	END_MEMORY_ACCOUNT();

	ReportOOMConsumption();
}

/* ----------------------------------------------------------------
 *		ExecutorRewind
 *
 *		This routine may be called on an open queryDesc to rewind it
 *		to the start.
 * ----------------------------------------------------------------
 */
void
ExecutorRewind(QueryDesc *queryDesc)
{
	EState	   *estate;
	MemoryContext oldcontext;

	/* sanity checks */
	Assert(queryDesc != NULL);

	estate = queryDesc->estate;

	Assert(estate != NULL);

	Assert(NULL != queryDesc->plannedstmt && MEMORY_OWNER_TYPE_Undefined != queryDesc->plannedstmt->memoryAccountId);

	START_MEMORY_ACCOUNT(queryDesc->plannedstmt->memoryAccountId);

	/* It's probably not sensible to rescan updating queries */
	Assert(queryDesc->operation == CMD_SELECT);

	/*
	 * Switch into per-query memory context
	 */
	oldcontext = MemoryContextSwitchTo(estate->es_query_cxt);

	/*
	 * rescan plan
	 */
	ExecReScan(queryDesc->planstate, NULL);

	MemoryContextSwitchTo(oldcontext);

	END_MEMORY_ACCOUNT();
}


/*
 * ExecCheckRTPerms
 *		Check access permissions for all relations listed in a range table.
 */
void
ExecCheckRTPerms(List *rangeTable)
{
	ListCell   *l;

	foreach(l, rangeTable)
	{
		ExecCheckRTEPerms((RangeTblEntry *) lfirst(l));
	}
}

/*
 * ExecCheckRTEPerms
 *		Check access permissions for a single RTE.
 */
void
ExecCheckRTEPerms(RangeTblEntry *rte)
{
	AclMode		requiredPerms;
	AclMode		relPerms;
	AclMode		remainingPerms;
	Oid			relOid;
	Oid			userid;
	Bitmapset  *tmpset;
	int			col;

	/*
	 * Only plain-relation RTEs need to be checked here.  Function RTEs are
	 * checked by init_fcache when the function is prepared for execution.
	 * Join, subquery, and special RTEs need no checks.
	 */
	if (rte->rtekind != RTE_RELATION)
		return;

	/*
	 * No work if requiredPerms is empty.
	 */
	requiredPerms = rte->requiredPerms;
	if (requiredPerms == 0)
		return;

	relOid = rte->relid;

	/*
	 * userid to check as: current user unless we have a setuid indication.
	 *
	 * Note: GetUserId() is presently fast enough that there's no harm in
	 * calling it separately for each RTE.	If that stops being true, we could
	 * call it once in ExecCheckRTPerms and pass the userid down from there.
	 * But for now, no need for the extra clutter.
	 */
	userid = rte->checkAsUser ? rte->checkAsUser : GetUserId();

	/*
	 * We must have *all* the requiredPerms bits, but some of the bits can be
	 * satisfied from column-level rather than relation-level permissions.
	 * First, remove any bits that are satisfied by relation permissions.
	 */
	relPerms = pg_class_aclmask(relOid, userid, requiredPerms, ACLMASK_ALL);
	remainingPerms = requiredPerms & ~relPerms;
	if (remainingPerms != 0)
	{
		/*
		 * If we lack any permissions that exist only as relation permissions,
		 * we can fail straight away.
		 */
		if (remainingPerms & ~(ACL_SELECT | ACL_INSERT | ACL_UPDATE))
			aclcheck_error(ACLCHECK_NO_PRIV, ACL_KIND_CLASS,
						   get_rel_name_partition(relOid));

		/*
		 * Check to see if we have the needed privileges at column level.
		 *
		 * Note: failures just report a table-level error; it would be nicer
		 * to report a column-level error if we have some but not all of the
		 * column privileges.
		 */
		if (remainingPerms & ACL_SELECT)
		{
			/*
			 * When the query doesn't explicitly reference any columns (for
			 * example, SELECT COUNT(*) FROM table), allow the query if we
			 * have SELECT on any column of the rel, as per SQL spec.
			 */
			if (bms_is_empty(rte->selectedCols))
			{
				if (pg_attribute_aclcheck_all(relOid, userid, ACL_SELECT,
											  ACLMASK_ANY) != ACLCHECK_OK)
					aclcheck_error(ACLCHECK_NO_PRIV, ACL_KIND_CLASS,
								   get_rel_name_partition(relOid));
			}

			tmpset = bms_copy(rte->selectedCols);
			while ((col = bms_first_member(tmpset)) >= 0)
			{
				/* remove the column number offset */
				col += FirstLowInvalidHeapAttributeNumber;
				if (col == InvalidAttrNumber)
				{
					/* Whole-row reference, must have priv on all cols */
					if (pg_attribute_aclcheck_all(relOid, userid, ACL_SELECT,
												  ACLMASK_ALL) != ACLCHECK_OK)
						aclcheck_error(ACLCHECK_NO_PRIV, ACL_KIND_CLASS,
									   get_rel_name_partition(relOid));
				}
				else
				{
					if (pg_attribute_aclcheck(relOid, col, userid, ACL_SELECT)
						!= ACLCHECK_OK)
						aclcheck_error(ACLCHECK_NO_PRIV, ACL_KIND_CLASS,
									   get_rel_name_partition(relOid));
				}
			}
			bms_free(tmpset);
		}

		/*
		 * Basically the same for the mod columns, with either INSERT or
		 * UPDATE privilege as specified by remainingPerms.
		 */
		remainingPerms &= ~ACL_SELECT;
		if (remainingPerms != 0)
		{
			/*
			 * When the query doesn't explicitly change any columns, allow the
			 * query if we have permission on any column of the rel.  This is
			 * to handle SELECT FOR UPDATE as well as possible corner cases in
			 * INSERT and UPDATE.
			 */
			if (bms_is_empty(rte->modifiedCols))
			{
				if (pg_attribute_aclcheck_all(relOid, userid, remainingPerms,
											  ACLMASK_ANY) != ACLCHECK_OK)
					aclcheck_error(ACLCHECK_NO_PRIV, ACL_KIND_CLASS,
								   get_rel_name_partition(relOid));
			}

			tmpset = bms_copy(rte->modifiedCols);
			while ((col = bms_first_member(tmpset)) >= 0)
			{
				/* remove the column number offset */
				col += FirstLowInvalidHeapAttributeNumber;
				if (col == InvalidAttrNumber)
				{
					/* whole-row reference can't happen here */
					elog(ERROR, "whole-row update is not implemented");
				}
				else
				{
					if (pg_attribute_aclcheck(relOid, col, userid, remainingPerms)
						!= ACLCHECK_OK)
						aclcheck_error(ACLCHECK_NO_PRIV, ACL_KIND_CLASS,
									   get_rel_name_partition(relOid));
				}
			}
			bms_free(tmpset);
		}
	}
}

/*
 * This function is used to check if the current statement will perform any writes.
 * It is used to enforce:
 *  (1) read-only mode (both fts and transcation isolation level read only)
 *      as well as
 *  (2) to keep track of when a distributed transaction becomes
 *      "dirty" and will require 2pc.
 Check that the query does not imply any writes to non-temp tables.
 */
static void
ExecCheckXactReadOnly(PlannedStmt *plannedstmt)
{
	ListCell   *l;
    int         rti;
    bool		changesTempTables = false;

	/*
	 * CREATE TABLE AS or SELECT INTO?
	 *
	 * XXX should we allow this if the destination is temp?
	 */
	if (plannedstmt->intoClause != NULL)
	{
		Assert(plannedstmt->intoClause->rel);
		if (plannedstmt->intoClause->rel->istemp)
			changesTempTables = true;
		else
			goto fail;
	}

	/* Fail if write permissions are requested on any non-temp table */
    rti = 0;
	foreach(l, plannedstmt->rtable)
	{
		RangeTblEntry *rte = (RangeTblEntry *) lfirst(l);

		rti++;

		if (rte->rtekind != RTE_RELATION)
			continue;

		if ((rte->requiredPerms & (~ACL_SELECT)) == 0)
			continue;

		if (isTempNamespace(get_rel_namespace(rte->relid)))
		{
			changesTempTables = true;
			continue;
		}

        /* CDB: Allow SELECT FOR SHARE/UPDATE *
         *
         */
        if ((rte->requiredPerms & ~(ACL_SELECT | ACL_SELECT_FOR_UPDATE)) == 0)
        {
        	ListCell   *cell;
        	bool foundRTI = false;

        	foreach(cell, plannedstmt->rowMarks)
			{
				RowMarkClause *rmc = lfirst(cell);
				if( rmc->rti == rti )
				{
					foundRTI = true;
					break;
				}
			}

			if (foundRTI)
				continue;
        }

		goto fail;
	}
	if (changesTempTables)
		ExecutorMarkTransactionDoesWrites();
	return;

fail:
	if (XactReadOnly)
		ereport(ERROR,
				(errcode(ERRCODE_READ_ONLY_SQL_TRANSACTION),
				 errmsg("transaction is read-only")));
	else
		ExecutorMarkTransactionDoesWrites();
}


/* ----------------------------------------------------------------
 *		InitPlan
 *
 *		Initializes the query plan: open files, allocate storage
 *		and start up the rule manager
 * ----------------------------------------------------------------
 */
static void
InitPlan(QueryDesc *queryDesc, int eflags)
{
	CmdType		operation = queryDesc->operation;
	PlannedStmt *plannedstmt = queryDesc->plannedstmt;
	Plan	   *plan = plannedstmt->planTree;
	List	   *rangeTable = plannedstmt->rtable;
	EState	   *estate = queryDesc->estate;
	PlanState  *planstate;
	TupleDesc	tupType;
	ListCell   *l;
	bool		shouldDispatch = Gp_role == GP_ROLE_DISPATCH && plannedstmt->planTree->dispatch == DISPATCH_PARALLEL;

	Assert(plannedstmt->intoPolicy == NULL
		   || plannedstmt->intoPolicy->ptype == POLICYTYPE_PARTITIONED);

	if (DEBUG1 >= log_min_messages)
	{
		char msec_str[32];
		switch (check_log_duration(msec_str, false))
		{
			case 1:
			case 2:
				ereport(LOG, (errmsg("duration to InitPlan start: %s ms", msec_str)));
				break;
			default:
				/* do nothing */
				break;
		}
	}

	/*
	 * Do permissions checks
	 */
	if (operation != CMD_SELECT ||
		(Gp_role != GP_ROLE_EXECUTE &&
		 !(shouldDispatch && cdbpathlocus_querysegmentcatalogs)))
	{
		ExecCheckRTPerms(rangeTable);
	}
	else
	{
		/*
		 * We don't check the rights here, so we can query pg_statistic even if we are a non-privileged user.
		 * This shouldn't cause a problem, because "cdbpathlocus_querysegmentcatalogs" can only be true if we
		 * are doing special catalog queries for ANALYZE.  Otherwise, the QD will execute the normal access right
		 * check.  This does open a security hole, as it's possible for a hacker to connect to a segdb with GP_ROLE_EXECUTE,
		 * (at least, in theory, although it isn't easy) and then do a query.  But all they can see is
		 * pg_statistic and pg_class, and pg_class is normally readable by everyone.
		 */

		ListCell *lc = NULL;

		foreach(lc, rangeTable)
		{
			RangeTblEntry *rte = lfirst(lc);

			if (rte->rtekind != RTE_RELATION)
				continue;

			if (rte->requiredPerms == 0)
				continue;

			/*
			 * Ignore access rights check on pg_statistic and pg_class, so
			 * the QD can retrieve the statistics from the QEs.
			 */
			if (rte->relid != StatisticRelationId && rte->relid != RelationRelationId)
			{
				ExecCheckRTEPerms(rte);
			}
		}
	}

	/*
	 * initialize the node's execution state
	 */
	estate->es_range_table = rangeTable;
	estate->es_plannedstmt = plannedstmt;

	/*
	 * initialize result relation stuff, and open/lock the result rels.
	 *
	 * We must do this before initializing the plan tree, else we might
	 * try to do a lock upgrade if a result rel is also a source rel.
	 *
	 * CDB: Note that we need this info even if we aren't the slice that will be doing
	 * the actual updating, since it's where we learn things, such as if the row needs to
	 * contain OIDs or not.
	 */
	if (plannedstmt->resultRelations)
	{
		List	   *resultRelations = plannedstmt->resultRelations;
		int			numResultRelations = list_length(resultRelations);
		ResultRelInfo *resultRelInfos;
		ResultRelInfo *resultRelInfo;

		/*
		 * MPP-2879: The QEs don't pass their MPPEXEC statements through
		 * the parse (where locks would ordinarily get acquired). So we
		 * need to take some care to pick them up here (otherwise we get
		 * some very strange interactions with QE-local operations (vacuum?
		 * utility-mode ?)).
		 *
		 * NOTE: There is a comment in lmgr.c which reads forbids use of
		 * heap_open/relation_open with "NoLock" followed by use of
		 * RelationOidLock/RelationLock with a stronger lock-mode:
		 * RelationOidLock/RelationLock expect a relation to already be
		 * locked.
		 *
		 * But we also need to serialize CMD_UPDATE && CMD_DELETE to preserve
		 * order on mirrors.
		 *
		 * So we're going to ignore the "NoLock" issue above.
		 */
		/* CDB: we must promote locks for UPDATE and DELETE operations. */
		LOCKMODE    lockmode;
		lockmode = (Gp_role != GP_ROLE_EXECUTE || Gp_is_writer) ? RowExclusiveLock : NoLock;

		resultRelInfos = (ResultRelInfo *)
			palloc(numResultRelations * sizeof(ResultRelInfo));
		resultRelInfo = resultRelInfos;
		foreach(l, plannedstmt->resultRelations)
		{
			Index		resultRelationIndex = lfirst_int(l);
			Oid			resultRelationOid;
			Relation	resultRelation;

			resultRelationOid = getrelid(resultRelationIndex, rangeTable);
			if (operation == CMD_UPDATE || operation == CMD_DELETE)
			{
				resultRelation = CdbOpenRelation(resultRelationOid,
													 lockmode,
													 false, /* noWait */
													 NULL); /* lockUpgraded */
			}
			else
			{
				resultRelation = heap_open(resultRelationOid, lockmode);
			}
			InitResultRelInfo(resultRelInfo,
							  resultRelation,
							  resultRelationIndex,
							  operation,
							  estate->es_instrument);
			resultRelInfo++;
		}
		estate->es_result_relations = resultRelInfos;
		estate->es_num_result_relations = numResultRelations;

		/* es_result_relation_info is NULL except when within ModifyTable */
		estate->es_result_relation_info = NULL;

		/*
		 * In some occasions when inserting data into a target relations we
		 * need to pass some specific information from the QD to the QEs.
		 * we do this information exchange here, via the parseTree. For now
		 * this is used for partitioned and append-only tables.
		 */
		if (Gp_role == GP_ROLE_EXECUTE)
		{
			estate->es_result_partitions = plannedstmt->result_partitions;
			estate->es_result_aosegnos = plannedstmt->result_aosegnos;
		}
		else
		{
			List	   *resultRelations = plannedstmt->resultRelations;
			int			numResultRelations = list_length(resultRelations);
			List 	*all_relids = NIL;
			Oid		 relid = getrelid(linitial_int(plannedstmt->resultRelations), rangeTable);

			if (rel_is_child_partition(relid))
			{
				relid = rel_partition_get_master(relid);
			}

			estate->es_result_partitions = BuildPartitionNodeFromRoot(relid);

			/*
			 * list all the relids that may take part in this insert operation
			 */
			all_relids = lappend_oid(all_relids, relid);
			all_relids = list_concat(all_relids,
									 all_partition_relids(estate->es_result_partitions));

			/*
			 * We also assign a segno for a deletion operation.
			 * That segno will later be touched to ensure a correct
			 * incremental backup.
			 */
			estate->es_result_aosegnos = assignPerRelSegno(all_relids);

			plannedstmt->result_partitions = estate->es_result_partitions;
			plannedstmt->result_aosegnos = estate->es_result_aosegnos;

			/* Set any QD resultrels segno, just in case. The QEs set their own in ExecInsert(). */
			int relno = 0;
			ResultRelInfo* relinfo;
			for (relno = 0; relno < numResultRelations; relno ++)
			{
				relinfo = &(resultRelInfos[relno]);
				ResultRelInfoSetSegno(relinfo, estate->es_result_aosegnos);
			}
		}
	}
	else
	{
		/*
		 * if no result relation, then set state appropriately
		 */
		estate->es_result_relations = NULL;
		estate->es_num_result_relations = 0;
		estate->es_result_relation_info = NULL;
		estate->es_result_partitions = NULL;
		estate->es_result_aosegnos = NIL;
	}

	estate->es_partition_state = NULL;
	if (estate->es_result_partitions)
	{
		estate->es_partition_state = createPartitionState(estate->es_result_partitions,
														  estate->es_num_result_relations);
	}

	/*
	 * If there are partitions involved in the query, initialize partitioning metadata.
	 */
	InitializeQueryPartsMetadata(plannedstmt, estate);

	/*
	 * set the number of partition selectors for every dynamic scan id
	 */
	estate->dynamicTableScanInfo->numSelectorsPerScanId = plannedstmt->numSelectorsPerScanId;

	/*
	 * Similarly, we have to lock relations selected FOR UPDATE/FOR SHARE
	 * before we initialize the plan tree, else we'd be risking lock
	 * upgrades.  While we are at it, build the ExecRowMark list.
	 */
	estate->es_rowMarks = NIL;
	foreach(l, plannedstmt->rowMarks)
	{
		PlanRowMark *rc = (PlanRowMark *) lfirst(l);
		Oid			relid;
		Relation	relation;
		ExecRowMark *erm;

		/* ignore "parent" rowmarks; they are irrelevant at runtime */
		if (rc->isParent)
			continue;

		switch (rc->markType)
		{
				/* CDB: On QD, lock whole table in X mode, if distributed. */
			case ROW_MARK_TABLE_EXCLUSIVE:
				relid = getrelid(rc->rti, rangeTable);
				relation = heap_open(relid, ExclusiveLock);
				break;
			case ROW_MARK_TABLE_SHARE:
				/* CDB: On QD, lock whole table in S mode, if distributed. */
				relid = getrelid(rc->rti, rangeTable);
				relation = heap_open(relid, RowShareLock);
				break;
			case ROW_MARK_EXCLUSIVE:
			case ROW_MARK_SHARE:
				relid = getrelid(rc->rti, rangeTable);
				relation = heap_open(relid, RowShareLock);
				break;
			case ROW_MARK_REFERENCE:
				relid = getrelid(rc->rti, rangeTable);
				relation = heap_open(relid, AccessShareLock);
				break;
			case ROW_MARK_COPY:
				/* there's no real table here ... */
				relation = NULL;
				break;
			default:
				elog(ERROR, "unrecognized markType: %d", rc->markType);
				relation = NULL;	/* keep compiler quiet */
				break;
		}

		/*
		 * Check that relation is a legal target for marking.
		 *
		 * In most cases parser and/or planner should have noticed this
		 * already, but they don't cover all cases.
		 */
		if (relation)
		{
			switch (relation->rd_rel->relkind)
			{
				case RELKIND_RELATION:
					/* OK */
					break;
				case RELKIND_SEQUENCE:
					/* Must disallow this because we don't vacuum sequences */
					ereport(ERROR,
							(errcode(ERRCODE_WRONG_OBJECT_TYPE),
							 errmsg("cannot lock rows in sequence \"%s\"",
									RelationGetRelationName(relation))));
					break;
				case RELKIND_TOASTVALUE:
					/* This will be disallowed in 9.1, but for now OK */
					break;
				case RELKIND_VIEW:
					/* Should not get here */
					ereport(ERROR,
							(errcode(ERRCODE_WRONG_OBJECT_TYPE),
							 errmsg("cannot lock rows in view \"%s\"",
									RelationGetRelationName(relation))));
					break;
				default:
					ereport(ERROR,
							(errcode(ERRCODE_WRONG_OBJECT_TYPE),
							 errmsg("cannot lock rows in relation \"%s\"",
									RelationGetRelationName(relation))));
			}
		}

		erm = (ExecRowMark *) palloc(sizeof(ExecRowMark));
		erm->relation = relation;
		erm->rti = rc->rti;
		erm->prti = rc->prti;
		erm->markType = rc->markType;
		erm->noWait = rc->noWait;
		erm->ctidAttNo = rc->ctidAttNo;
		erm->toidAttNo = rc->toidAttNo;
		erm->wholeAttNo = rc->wholeAttNo;
		ItemPointerSetInvalid(&(erm->curCtid));
		estate->es_rowMarks = lappend(estate->es_rowMarks, erm);
	}

	/*
	 * Detect whether we're doing SELECT INTO.  If so, set the es_into_oids
	 * flag appropriately so that the plan tree will be initialized with the
	 * correct tuple descriptors.  (Other SELECT INTO stuff comes later.)
	 */
	estate->es_select_into = false;
	if (operation == CMD_SELECT && plannedstmt->intoClause != NULL)
	{
		estate->es_select_into = true;
		estate->es_into_oids = interpretOidsOption(plannedstmt->intoClause->options);
	}

	/*
	 * Initialize the executor's tuple table to empty.
	 */
	estate->es_tupleTable = NIL;
	estate->es_trig_tuple_slot = NULL;
	estate->es_trig_oldtup_slot = NULL;

	/* mark EvalPlanQual not active */
	estate->es_epqTuple = NULL;
	estate->es_epqTupleSet = NULL;
	estate->es_epqScanDone = NULL;

	/*
	 * Initialize the slice table.
	 */
	if (Gp_role == GP_ROLE_DISPATCH)
		FillSliceTable(estate, plannedstmt);

	/*
	 * Initialize private state information for each SubPlan.  We must do this
	 * before running ExecInitNode on the main query tree, since
	 * ExecInitSubPlan expects to be able to find these entries.
	 */
	Assert(estate->es_subplanstates == NIL);
	Bitmapset *locallyExecutableSubplans = NULL;
	Plan *start_plan_node = plannedstmt->planTree;

	/*
	 * If eliminateAliens is true then we extract the local Motion node
	 * and subplans for our current slice. This enables us to call ExecInitNode
	 * for only a subset of the plan tree.
	 */
	if (estate->eliminateAliens)
	{
		Motion *m = findSenderMotion(plannedstmt, LocallyExecutingSliceIndex(estate));

		/*
		 * We may not have any motion in the current slice, e.g., in insert query
		 * the root may not have any motion.
		 */
		if (NULL != m)
		{
			start_plan_node = (Plan *) m;
		}
		/* Compute SubPlans' root plan nodes for SubPlans reachable from this plan root */
		locallyExecutableSubplans = getLocallyExecutableSubplans(plannedstmt, start_plan_node);
	}

	int subplan_idx = 0;
	foreach(l, plannedstmt->subplans)
	{
		PlanState  *subplanstate = NULL;
		int			sp_eflags = 0;

		/*
		 * Initialize only the subplans that are reachable from our local slice.
		 * If alien elimination is not turned on, then all subplans are considered
		 * reachable.
		 */
		if (!estate->eliminateAliens || bms_is_member(subplan_idx, locallyExecutableSubplans))
		{
			/*
			 * A subplan will never need to do BACKWARD scan nor MARK/RESTORE.
			 *
			 * GPDB: We always set the REWIND flag, to delay eagerfree.
			 */
			sp_eflags = eflags & EXEC_FLAG_EXPLAIN_ONLY;
			sp_eflags |= EXEC_FLAG_REWIND;

			Plan	   *subplan = (Plan *) lfirst(l);
			subplanstate = ExecInitNode(subplan, estate, sp_eflags);
		}

		estate->es_subplanstates = lappend(estate->es_subplanstates, subplanstate);

		++subplan_idx;
	}

	/* No more use for locallyExecutableSubplans */
	bms_free(locallyExecutableSubplans);

	/* Extract all precomputed parameters from init plans */
	ExtractParamsFromInitPlans(plannedstmt, plannedstmt->planTree, estate);

	/*
	 * Initialize the private state information for all the nodes in the query
	 * tree.  This opens files, allocates storage and leaves us ready to start
	 * processing tuples.
	 */
	planstate = ExecInitNode(start_plan_node, estate, eflags);

	queryDesc->planstate = planstate;

	Assert(queryDesc->planstate);

	/* GPDB hook for collecting query info */
	if (query_info_collect_hook)
		(*query_info_collect_hook)(METRICS_PLAN_NODE_INITIALIZE, queryDesc);

	if (RootSliceIndex(estate) != LocallyExecutingSliceIndex(estate))
		return;

	/*
	 * Get the tuple descriptor describing the type of tuples to return. (this
	 * is especially important if we are creating a relation with "SELECT
	 * INTO")
	 */
	tupType = ExecGetResultType(planstate);

	/*
	 * Initialize the junk filter if needed.  SELECT queries need a
	 * filter if there are any junk attrs in the top-level tlist.
	 */
	if (operation == CMD_SELECT)
	{
		bool		junk_filter_needed = false;
		ListCell   *tlist;

		foreach(tlist, plan->targetlist)
		{
			TargetEntry *tle = (TargetEntry *) lfirst(tlist);

			if (tle->resjunk)
			{
				junk_filter_needed = true;
				break;
			}
		}

		if (junk_filter_needed)
		{
			JunkFilter *j;

			j = ExecInitJunkFilter(planstate->plan->targetlist,
								   tupType->tdhasoid,
								   ExecInitExtraTupleSlot(estate));
			estate->es_junkFilter = j;

			/* Want to return the cleaned tuple type */
			tupType = j->jf_cleanTupType;
		}
	}

	queryDesc->tupDesc = tupType;

	/*
	 * If doing SELECT INTO, initialize the "into" relation.  We must wait
	 * till now so we have the "clean" result tuple type to create the new
	 * table from.
	 *
	 * If EXPLAIN, skip creating the "into" relation.
	 */
	if (estate->es_select_into && !(eflags & EXEC_FLAG_EXPLAIN_ONLY) &&
			/* Only create the table if root slice */
	        (Gp_role != GP_ROLE_EXECUTE || Gp_is_writer) )
		OpenIntoRel(queryDesc);


	if (DEBUG1 >= log_min_messages)
			{
				char		msec_str[32];
				switch (check_log_duration(msec_str, false))
				{
					case 1:
					case 2:
						ereport(LOG, (errmsg("duration to InitPlan end: %s ms", msec_str)));
						break;
				}
			}
}

/*
 * Initialize ResultRelInfo data for one result relation
 */
void
InitResultRelInfo(ResultRelInfo *resultRelInfo,
				  Relation resultRelationDesc,
				  Index resultRelationIndex,
				  CmdType operation,
				  int instrument_options)
{
	/*
	 * Check valid relkind ... parser and/or planner should have noticed this
	 * already, but let's make sure.
	 */
	switch (resultRelationDesc->rd_rel->relkind)
	{
		case RELKIND_RELATION:
			/* OK */
			break;
		case RELKIND_SEQUENCE:
			ereport(ERROR,
					(errcode(ERRCODE_WRONG_OBJECT_TYPE),
					 errmsg("cannot change sequence \"%s\"",
							RelationGetRelationName(resultRelationDesc))));
			break;
		case RELKIND_TOASTVALUE:
			ereport(ERROR,
					(errcode(ERRCODE_WRONG_OBJECT_TYPE),
					 errmsg("cannot change TOAST relation \"%s\"",
							RelationGetRelationName(resultRelationDesc))));
			break;
		case RELKIND_AOSEGMENTS:
			if (!allowSystemTableModsDML)
				ereport(ERROR,
						(errcode(ERRCODE_WRONG_OBJECT_TYPE),
						 errmsg("cannot change AO segment listing relation \"%s\"",
								RelationGetRelationName(resultRelationDesc))));
			break;
		case RELKIND_AOBLOCKDIR:
			if (!allowSystemTableModsDML)
				ereport(ERROR,
						(errcode(ERRCODE_WRONG_OBJECT_TYPE),
						 errmsg("cannot change AO block directory relation \"%s\"",
								RelationGetRelationName(resultRelationDesc))));
			break;
		case RELKIND_AOVISIMAP:
			if (!allowSystemTableModsDML)
				ereport(ERROR,
						(errcode(ERRCODE_WRONG_OBJECT_TYPE),
						 errmsg("cannot change AO visibility map relation \"%s\"",
								RelationGetRelationName(resultRelationDesc))));
			break;

		case RELKIND_VIEW:
			ereport(ERROR,
					(errcode(ERRCODE_WRONG_OBJECT_TYPE),
					 errmsg("cannot change view \"%s\"",
							RelationGetRelationName(resultRelationDesc))));
			break;
		default:
			ereport(ERROR,
					(errcode(ERRCODE_WRONG_OBJECT_TYPE),
					 errmsg("cannot change relation \"%s\"",
							RelationGetRelationName(resultRelationDesc))));
			break;
	}

	/* OK, fill in the node */
	MemSet(resultRelInfo, 0, sizeof(ResultRelInfo));
	resultRelInfo->type = T_ResultRelInfo;
	resultRelInfo->ri_RangeTableIndex = resultRelationIndex;
	resultRelInfo->ri_RelationDesc = resultRelationDesc;
	resultRelInfo->ri_NumIndices = 0;
	resultRelInfo->ri_IndexRelationDescs = NULL;
	resultRelInfo->ri_IndexRelationInfo = NULL;
	/* make a copy so as not to depend on relcache info not changing... */
	resultRelInfo->ri_TrigDesc = CopyTriggerDesc(resultRelationDesc->trigdesc);
	if (resultRelInfo->ri_TrigDesc)
	{
		int			n = resultRelInfo->ri_TrigDesc->numtriggers;

		resultRelInfo->ri_TrigFunctions = (FmgrInfo *)
			palloc0(n * sizeof(FmgrInfo));
<<<<<<< HEAD
		resultRelInfo->ri_TrigWhenExprs = (List **)
			palloc0(n * sizeof(List *));
		if (instrument_options)
			resultRelInfo->ri_TrigInstrument = InstrAlloc(n, instrument_options);
=======
		if (instrument_options)
			resultRelInfo->ri_TrigInstrument = InstrAlloc(n, instrument_options);
		else
			resultRelInfo->ri_TrigInstrument = NULL;
>>>>>>> 8f299db7
	}
	else
	{
		resultRelInfo->ri_TrigFunctions = NULL;
		resultRelInfo->ri_TrigWhenExprs = NULL;
		resultRelInfo->ri_TrigInstrument = NULL;
	}
	resultRelInfo->ri_ConstraintExprs = NULL;
	resultRelInfo->ri_junkFilter = NULL;
	resultRelInfo->ri_projectReturning = NULL;
	resultRelInfo->ri_aoInsertDesc = NULL;
	resultRelInfo->ri_aocsInsertDesc = NULL;
	resultRelInfo->ri_extInsertDesc = NULL;
	resultRelInfo->ri_deleteDesc = NULL;
	resultRelInfo->ri_updateDesc = NULL;
	resultRelInfo->ri_aosegno = InvalidFileSegNumber;

	/*
	 * If there are indices on the result relation, open them and save
	 * descriptors in the result relation info, so that we can add new index
	 * entries for the tuples we add/update.  We need not do this for a
	 * DELETE, however, since deletion doesn't affect indexes.
	 */
	if (Gp_role != GP_ROLE_EXECUTE || Gp_is_writer) /* only needed by the root slice who will do the actual updating */
	{
		if (resultRelationDesc->rd_rel->relhasindex &&
			operation != CMD_DELETE)
			ExecOpenIndices(resultRelInfo);
	}
}

/*
 * ResultRelInfoSetSegno
 *
 * based on a list of relid->segno mapping, look for our own resultRelInfo
 * relid in the mapping and find the segfile number that this resultrel should
 * use if it is inserting into an AO relation. for any non AO relation this is
 * irrelevant and will return early.
 *
 * Note that we rely on the fact that the caller has a well constructed mapping
 * and that it includes all the relids of *any* AO relation that may insert
 * data during this transaction. For non partitioned tables the mapping list
 * will have only one element - our table. for partitioning it may have
 * multiple (depending on how many partitions are AO).
 *
 */
void
ResultRelInfoSetSegno(ResultRelInfo *resultRelInfo, List *mapping)
{
   	ListCell *relid_to_segno;
   	bool	  found = false;

	/* only relevant for AO relations */
	if(!relstorage_is_ao(RelinfoGetStorage(resultRelInfo)))
		return;

	Assert(mapping);
	Assert(resultRelInfo->ri_RelationDesc);

   	/* lookup the segfile # to write into, according to my relid */

   	foreach(relid_to_segno, mapping)
   	{
		SegfileMapNode *n = (SegfileMapNode *)lfirst(relid_to_segno);
		Oid myrelid = RelationGetRelid(resultRelInfo->ri_RelationDesc);
		if(n->relid == myrelid)
		{
			Assert(n->segno != InvalidFileSegNumber);
			resultRelInfo->ri_aosegno = n->segno;

			elogif(Debug_appendonly_print_insert, LOG,
				"Appendonly: setting pre-assigned segno %d in result "
				"relation with relid %d", n->segno, n->relid);

			found = true;
		}
	}

	Assert(found);
}

/*
 *		ExecGetTriggerResultRel
 *
 * Get a ResultRelInfo for a trigger target relation.  Most of the time,
 * triggers are fired on one of the result relations of the query, and so
 * we can just return a member of the es_result_relations array.  (Note: in
 * self-join situations there might be multiple members with the same OID;
 * if so it doesn't matter which one we pick.)  However, it is sometimes
 * necessary to fire triggers on other relations; this happens mainly when an
 * RI update trigger queues additional triggers on other relations, which will
 * be processed in the context of the outer query.	For efficiency's sake,
 * we want to have a ResultRelInfo for those triggers too; that can avoid
 * repeated re-opening of the relation.  (It also provides a way for EXPLAIN
 * ANALYZE to report the runtimes of such triggers.)  So we make additional
 * ResultRelInfo's as needed, and save them in es_trig_target_relations.
 */
ResultRelInfo *
ExecGetTriggerResultRel(EState *estate, Oid relid)
{
	ResultRelInfo *rInfo;
	int			nr;
	ListCell   *l;
	Relation	rel;
	MemoryContext oldcontext;

	/* First, search through the query result relations */
	rInfo = estate->es_result_relations;
	nr = estate->es_num_result_relations;
	while (nr > 0)
	{
		if (RelationGetRelid(rInfo->ri_RelationDesc) == relid)
			return rInfo;
		rInfo++;
		nr--;
	}
	/* Nope, but maybe we already made an extra ResultRelInfo for it */
	foreach(l, estate->es_trig_target_relations)
	{
		rInfo = (ResultRelInfo *) lfirst(l);
		if (RelationGetRelid(rInfo->ri_RelationDesc) == relid)
			return rInfo;
	}
	/* Nope, so we need a new one */

	/*
	 * Open the target relation's relcache entry.  We assume that an
	 * appropriate lock is still held by the backend from whenever the trigger
	 * event got queued, so we need take no new lock here.
	 */
	rel = heap_open(relid, NoLock);

	/*
	 * Make the new entry in the right context.  Currently, we don't need any
	 * index information in ResultRelInfos used only for triggers, so tell
	 * InitResultRelInfo it's a DELETE.
	 */
	oldcontext = MemoryContextSwitchTo(estate->es_query_cxt);
	rInfo = makeNode(ResultRelInfo);
	InitResultRelInfo(rInfo,
					  rel,
					  0,		/* dummy rangetable index */
					  CMD_DELETE,
					  estate->es_instrument);
	estate->es_trig_target_relations =
		lappend(estate->es_trig_target_relations, rInfo);
	MemoryContextSwitchTo(oldcontext);

	return rInfo;
}

/*
 *		ExecContextForcesOids
 *
 * This is pretty grotty: when doing INSERT, UPDATE, or SELECT INTO,
 * we need to ensure that result tuples have space for an OID iff they are
 * going to be stored into a relation that has OIDs.  In other contexts
 * we are free to choose whether to leave space for OIDs in result tuples
 * (we generally don't want to, but we do if a physical-tlist optimization
 * is possible).  This routine checks the plan context and returns TRUE if the
 * choice is forced, FALSE if the choice is not forced.  In the TRUE case,
 * *hasoids is set to the required value.
 *
 * One reason this is ugly is that all plan nodes in the plan tree will emit
 * tuples with space for an OID, though we really only need the topmost node
 * to do so.  However, node types like Sort don't project new tuples but just
 * return their inputs, and in those cases the requirement propagates down
 * to the input node.  Eventually we might make this code smart enough to
 * recognize how far down the requirement really goes, but for now we just
 * make all plan nodes do the same thing if the top level forces the choice.
 *
 * We assume that if we are generating tuples for INSERT or UPDATE,
 * estate->es_result_relation_info is already set up to describe the target
 * relation.  Note that in an UPDATE that spans an inheritance tree, some of
 * the target relations may have OIDs and some not.  We have to make the
 * decisions on a per-relation basis as we initialize each of the subplans of
 * the ModifyTable node, so ModifyTable has to set es_result_relation_info
 * while initializing each subplan.
 *
 * SELECT INTO is even uglier, because we don't have the INTO relation's
 * descriptor available when this code runs; we have to look aside at a
 * flag set by InitPlan().
 */
bool
ExecContextForcesOids(PlanState *planstate, bool *hasoids)
{
	/*
	 * In PostgreSQL, we check the "currently active" result relation,
	 * es_result_relation_info. In GPDB, however, the node that produces
	 * the tuple can be in a different slice than the ModifyTable node,
	 * and thanks to "alien elimination" in InitPlan, we might not have
	 * initialized the ModifyTable node at all in this process. Therefore,
	 * force OIDs if there are any result relations that need OIDs.
	 */
	int			i;

	for (i = 0; i < planstate->state->es_num_result_relations; i++)
	{
		ResultRelInfo *ri = &planstate->state->es_result_relations[i];
		Relation	rel = ri->ri_RelationDesc;

		if (rel != NULL)
		{
			*hasoids = rel->rd_rel->relhasoids;
			return true;
		}
	}

	if (planstate->state->es_select_into)
	{
		*hasoids = planstate->state->es_into_oids;
		return true;
	}

	return false;
}

void
SendAOTupCounts(EState *estate)
{
	/*
	 * If we're inserting into partitions, send tuple counts for
	 * AO tables back to the QD.
	 */
	if (Gp_role == GP_ROLE_EXECUTE && estate->es_result_partitions)
	{
		StringInfoData buf;
		ResultRelInfo *resultRelInfo;
		int aocount = 0;
		int i;

		resultRelInfo = estate->es_result_relations;
		for (i = 0; i < estate->es_num_result_relations; i++)
		{
			if (relstorage_is_ao(RelinfoGetStorage(resultRelInfo)))
				aocount++;

			resultRelInfo++;
		}

		if (aocount)
		{
			if (Debug_appendonly_print_insert)
				ereport(LOG,(errmsg("QE sending tuple counts of %d partitioned "
									"AO relations... ", aocount)));

			pq_beginmessage(&buf, 'o');
			pq_sendint(&buf, aocount, 4);

			resultRelInfo = estate->es_result_relations;
			for (i = 0; i < estate->es_num_result_relations; i++)
			{
				if (relstorage_is_ao(RelinfoGetStorage(resultRelInfo)))
				{
					Oid relid = RelationGetRelid(resultRelInfo->ri_RelationDesc);
					uint64 tupcount = resultRelInfo->ri_aoprocessed;

					pq_sendint(&buf, relid, 4);
					pq_sendint64(&buf, tupcount);

					if (Debug_appendonly_print_insert)
						ereport(LOG,(errmsg("sent tupcount " INT64_FORMAT " for "
											"relation %d", tupcount, relid)));

				}
				resultRelInfo++;
			}
			pq_endmessage(&buf);
		}
	}
}

/* ----------------------------------------------------------------
 *		ExecEndPlan
 *
 *		Cleans up the query plan -- closes files and frees up storage
 *
 * NOTE: we are no longer very worried about freeing storage per se
 * in this code; FreeExecutorState should be guaranteed to release all
 * memory that needs to be released.  What we are worried about doing
 * is closing relations and dropping buffer pins.  Thus, for example,
 * tuple tables must be cleared or dropped to ensure pins are released.
 * ----------------------------------------------------------------
 */
void
ExecEndPlan(PlanState *planstate, EState *estate)
{
	ResultRelInfo *resultRelInfo;
	int			i;
	ListCell   *l;

	/*
	 * shut down the node-type-specific query processing
	 */
	if (planstate != NULL)
		ExecEndNode(planstate);

	/*
	 * for subplans too
	 */
	foreach(l, estate->es_subplanstates)
	{
		PlanState  *subplanstate = (PlanState *) lfirst(l);
		if (subplanstate != NULL)
		{
			ExecEndNode(subplanstate);
		}
	}

	/*
	 * destroy the executor's tuple table.  Actually we only care about
	 * releasing buffer pins and tupdesc refcounts; there's no need to
	 * pfree the TupleTableSlots, since the containing memory context
	 * is about to go away anyway.
	 */
	ExecResetTupleTable(estate->es_tupleTable, false);

	/* Report how many tuples we may have inserted into AO tables */
	SendAOTupCounts(estate);

	/*
	 * close the result relation(s) if any, but hold locks until xact commit.
	 */
	resultRelInfo = estate->es_result_relations;
	for (i = 0; i < estate->es_num_result_relations; i++)
	{
		/* end (flush) the INSERT operation in the access layer */
		if (resultRelInfo->ri_aoInsertDesc)
			appendonly_insert_finish(resultRelInfo->ri_aoInsertDesc);
		if (resultRelInfo->ri_aocsInsertDesc)
			aocs_insert_finish(resultRelInfo->ri_aocsInsertDesc);
		if (resultRelInfo->ri_extInsertDesc)
			external_insert_finish(resultRelInfo->ri_extInsertDesc);

		if (resultRelInfo->ri_deleteDesc != NULL)
		{
			if (RelationIsAoRows(resultRelInfo->ri_RelationDesc))
				appendonly_delete_finish(resultRelInfo->ri_deleteDesc);
			else
			{
				Assert(RelationIsAoCols(resultRelInfo->ri_RelationDesc));
				aocs_delete_finish(resultRelInfo->ri_deleteDesc);
			}
			resultRelInfo->ri_deleteDesc = NULL;
		}
		if (resultRelInfo->ri_updateDesc != NULL)
		{
			if (RelationIsAoRows(resultRelInfo->ri_RelationDesc))
				appendonly_update_finish(resultRelInfo->ri_updateDesc);
			else
			{
				Assert(RelationIsAoCols(resultRelInfo->ri_RelationDesc));
				aocs_update_finish(resultRelInfo->ri_updateDesc);
			}
			resultRelInfo->ri_updateDesc = NULL;
		}
		
		if (resultRelInfo->ri_resultSlot)
		{
			Assert(resultRelInfo->ri_resultSlot->tts_tupleDescriptor);
			ReleaseTupleDesc(resultRelInfo->ri_resultSlot->tts_tupleDescriptor);
			ExecClearTuple(resultRelInfo->ri_resultSlot);
		}

		if (resultRelInfo->ri_PartitionParent)
			relation_close(resultRelInfo->ri_PartitionParent, AccessShareLock);

		/* Close indices and then the relation itself */
		ExecCloseIndices(resultRelInfo);
		heap_close(resultRelInfo->ri_RelationDesc, NoLock);
		resultRelInfo++;
	}

	/*
	 * likewise close any trigger target relations
	 */
	foreach(l, estate->es_trig_target_relations)
	{
		resultRelInfo = (ResultRelInfo *) lfirst(l);
		/* Close indices and then the relation itself */
		ExecCloseIndices(resultRelInfo);
		heap_close(resultRelInfo->ri_RelationDesc, NoLock);
	}

	/*
	 * close any relations selected FOR UPDATE/FOR SHARE, again keeping locks
	 */
	foreach(l, estate->es_rowMarks)
	{
		ExecRowMark *erm = (ExecRowMark *) lfirst(l);

		if (erm->relation)
			heap_close(erm->relation, NoLock);
	}
}

/* ----------------------------------------------------------------
 *		ExecutePlan
 *
 *		Processes the query plan until we have processed 'numberTuples' tuples,
 *		moving in the specified direction.
 *
 *		Runs to completion if numberTuples is 0
 *
 * Note: the ctid attribute is a 'junk' attribute that is removed before the
 * user can see it
 * ----------------------------------------------------------------
 */
static void
ExecutePlan(EState *estate,
			PlanState *planstate,
			CmdType operation,
			bool sendTuples,
			long numberTuples,
			ScanDirection direction,
			DestReceiver *dest)
{
	TupleTableSlot *slot;
	long		current_tuple_count;

	/*
	 * initialize local variables
	 */
	current_tuple_count = 0;

	/*
	 * Set the direction.
	 */
	estate->es_direction = direction;

	/*
	 * Make sure slice dependencies are met
	 */
	ExecSliceDependencyNode(planstate);

	/*
	 * Loop until we've processed the proper number of tuples from the plan.
	 */
	for (;;)
	{
		/* Reset the per-output-tuple exprcontext */
		ResetPerTupleExprContext(estate);

		/*
		 * Execute the plan and obtain a tuple
		 */
		slot = ExecProcNode(planstate);

		/*
		 * if the tuple is null, then we assume there is nothing more to
		 * process so we just end the loop...
		 */
		if (TupIsNull(slot))
		{
			/*
			 * We got end-of-stream. We need to mark it since with a cursor
			 * end-of-stream will only be received with the fetch that
			 * returns the last tuple. ExecutorEnd needs to know if EOS was
			 * received in order to do the right cleanup.
			 */
			estate->es_got_eos = true;
			break;
		}

		/*
		 * If we have a junk filter, then project a new tuple with the junk
		 * removed.
		 *
		 * Store this new "clean" tuple in the junkfilter's resultSlot.
		 * (Formerly, we stored it back over the "dirty" tuple, which is WRONG
		 * because that tuple slot has the wrong descriptor.)
		 */
		if (estate->es_junkFilter != NULL)
			slot = ExecFilterJunk(estate->es_junkFilter, slot);

		if (operation != CMD_SELECT && Gp_role == GP_ROLE_EXECUTE && !Gp_is_writer)
		{
			elog(ERROR, "INSERT/UPDATE/DELETE must be executed by a writer segworker group");
		}

		/*
		 * If we are supposed to send the tuple somewhere, do so.
		 * (In practice, this is probably always the case at this point.)
		 */
		if (sendTuples)
			(*dest->receiveSlot) (slot, dest);

		/*
		 * Count tuples processed, if this is a SELECT.  (For other operation
		 * types, the ModifyTable plan node must count the appropriate
		 * events.)
		 */
		if (operation == CMD_SELECT)
		{
			(estate->es_processed)++;

			/*
			 * bump es_processed using the fault injector, but only if the number rows is in a certain range
			 * this avoids bumping the counter every time after we bumped it once
			 */
			if (estate->es_processed >= 10000 && estate->es_processed <= 1000000)
			{
				if (FaultInjector_InjectFaultIfSet(ExecutorRunHighProcessed,
												   DDLNotSpecified,
												   "" /* databaseName */,
												   "" /* tableName */))
				{
					/*
					 * For testing purposes, pretend that we have already processed
					 * almost 2^32 rows.
					 */
					estate->es_processed = UINT_MAX - 10;
				}
			}
		}

		/*
		 * check our tuple count.. if we've processed the proper number then
		 * quit, else loop again and process more tuples.  Zero numberTuples
		 * means no limit.
		 */
		current_tuple_count++;
		if (numberTuples && numberTuples == current_tuple_count)
			break;
	}
}


/*
 * ExecRelCheck --- check that tuple meets constraints for result relation
 */
static const char *
ExecRelCheck(ResultRelInfo *resultRelInfo,
			 TupleTableSlot *slot, EState *estate)
{
	Relation	rel = resultRelInfo->ri_RelationDesc;
	int			ncheck = rel->rd_att->constr->num_check;
	ConstrCheck *check = rel->rd_att->constr->check;
	ExprContext *econtext;
	MemoryContext oldContext;
	List	   *qual;
	int			i;

	/*
	 * If first time through for this result relation, build expression
	 * nodetrees for rel's constraint expressions.  Keep them in the per-query
	 * memory context so they'll survive throughout the query.
	 */
	if (resultRelInfo->ri_ConstraintExprs == NULL)
	{
		oldContext = MemoryContextSwitchTo(estate->es_query_cxt);
		resultRelInfo->ri_ConstraintExprs =
			(List **) palloc(ncheck * sizeof(List *));
		for (i = 0; i < ncheck; i++)
		{
			/* ExecQual wants implicit-AND form */
			qual = make_ands_implicit(stringToNode(check[i].ccbin));
			resultRelInfo->ri_ConstraintExprs[i] = (List *)
				ExecPrepareExpr((Expr *) qual, estate);
		}
		MemoryContextSwitchTo(oldContext);
	}

	/*
	 * We will use the EState's per-tuple context for evaluating constraint
	 * expressions (creating it if it's not already there).
	 */
	econtext = GetPerTupleExprContext(estate);

	/* Arrange for econtext's scan tuple to be the tuple under test */
	econtext->ecxt_scantuple = slot;

	/* And evaluate the constraints */
	for (i = 0; i < ncheck; i++)
	{
		qual = resultRelInfo->ri_ConstraintExprs[i];

		/*
		 * NOTE: SQL92 specifies that a NULL result from a constraint
		 * expression is not to be treated as a failure.  Therefore, tell
		 * ExecQual to return TRUE for NULL.
		 */
		if (!ExecQual(qual, econtext, true))
			return check[i].ccname;
	}

	/* NULL result means no error */
	return NULL;
}

void
ExecConstraints(ResultRelInfo *resultRelInfo,
				TupleTableSlot *slot, EState *estate)
{
	Relation	rel = resultRelInfo->ri_RelationDesc;
	TupleConstr *constr = rel->rd_att->constr;

	Assert(constr);

	if (constr->has_not_null)
	{
		int			natts = rel->rd_att->natts;
		int			attrChk;

		for (attrChk = 1; attrChk <= natts; attrChk++)
		{
			if (rel->rd_att->attrs[attrChk - 1]->attnotnull &&
				slot_attisnull(slot, attrChk))
				ereport(ERROR,
						(errcode(ERRCODE_NOT_NULL_VIOLATION),
						 errmsg("null value in column \"%s\" violates not-null constraint",
						NameStr(rel->rd_att->attrs[attrChk - 1]->attname))));
		}
	}

	if (constr->num_check > 0)
	{
		const char *failed;

		if ((failed = ExecRelCheck(resultRelInfo, slot, estate)) != NULL)
			ereport(ERROR,
					(errcode(ERRCODE_CHECK_VIOLATION),
					 errmsg("new row for relation \"%s\" violates check constraint \"%s\"",
							RelationGetRelationName(rel), failed)));
	}
}


/*
 * EvalPlanQual logic --- recheck modified tuple(s) to see if we want to
 * process the updated version under READ COMMITTED rules.
 *
 * See backend/executor/README for some info about how this works.
 */


/*
 * Check a modified tuple to see if we want to process its updated version
 * under READ COMMITTED rules.
 *
 *	estate - outer executor state data
 *	epqstate - state for EvalPlanQual rechecking
 *	relation - table containing tuple
 *	rti - rangetable index of table containing tuple
 *	*tid - t_ctid from the outdated tuple (ie, next updated version)
 *	priorXmax - t_xmax from the outdated tuple
 *
 * *tid is also an output parameter: it's modified to hold the TID of the
 * latest version of the tuple (note this may be changed even on failure)
 *
 * Returns a slot containing the new candidate update/delete tuple, or
 * NULL if we determine we shouldn't process the row.
 */
TupleTableSlot *
EvalPlanQual(EState *estate, EPQState *epqstate,
			 Relation relation, Index rti,
			 ItemPointer tid, TransactionId priorXmax)
{
	TupleTableSlot *slot;
	HeapTuple	copyTuple;

	Assert(rti > 0);

	/*
	 * Get and lock the updated version of the row; if fail, return NULL.
	 */
	copyTuple = EvalPlanQualFetch(estate, relation, LockTupleExclusive,
								  tid, priorXmax);

	if (copyTuple == NULL)
		return NULL;

	/*
	 * For UPDATE/DELETE we have to return tid of actual row we're executing
	 * PQ for.
	 */
	*tid = copyTuple->t_self;

	/*
	 * Need to run a recheck subquery.	Initialize or reinitialize EPQ state.
	 */
	EvalPlanQualBegin(epqstate, estate);

	/*
	 * Free old test tuple, if any, and store new tuple where relation's
	 * scan node will see it
	 */
	EvalPlanQualSetTuple(epqstate, rti, copyTuple);

	/*
	 * Fetch any non-locked source rows
	 */
	EvalPlanQualFetchRowMarks(epqstate);

	/*
	 * Run the EPQ query.  We assume it will return at most one tuple.
	 */
	slot = EvalPlanQualNext(epqstate);

	/*
	 * If we got a tuple, force the slot to materialize the tuple so that
	 * it is not dependent on any local state in the EPQ query (in particular,
	 * it's highly likely that the slot contains references to any pass-by-ref
	 * datums that may be present in copyTuple).  As with the next step,
	 * this is to guard against early re-use of the EPQ query.
	 */
	if (!TupIsNull(slot))
		(void) ExecMaterializeSlot(slot);

	/*
	 * Clear out the test tuple.  This is needed in case the EPQ query
	 * is re-used to test a tuple for a different relation.  (Not clear
	 * that can really happen, but let's be safe.)
	 */
	EvalPlanQualSetTuple(epqstate, rti, NULL);

	return slot;
}

/*
 * Fetch a copy of the newest version of an outdated tuple
 *
 *	estate - executor state data
 *	relation - table containing tuple
 *	lockmode - requested tuple lock mode
 *	*tid - t_ctid from the outdated tuple (ie, next updated version)
 *	priorXmax - t_xmax from the outdated tuple
 *
 * Returns a palloc'd copy of the newest tuple version, or NULL if we find
 * that there is no newest version (ie, the row was deleted not updated).
 * If successful, we have locked the newest tuple version, so caller does not
 * need to worry about it changing anymore.
 *
 * Note: properly, lockmode should be declared as enum LockTupleMode,
 * but we use "int" to avoid having to include heapam.h in executor.h.
 */
HeapTuple
EvalPlanQualFetch(EState *estate, Relation relation, int lockmode,
				  ItemPointer tid, TransactionId priorXmax)
{
	HeapTuple	copyTuple = NULL;
	HeapTupleData tuple;
	SnapshotData SnapshotDirty;

	/*
	 * fetch target tuple
	 *
	 * Loop here to deal with updated or busy tuples
	 */
	InitDirtySnapshot(SnapshotDirty);
	tuple.t_self = *tid;
	for (;;)
	{
		Buffer		buffer;

		if (heap_fetch(relation, &SnapshotDirty, &tuple, &buffer, true, NULL))
		{
			HTSU_Result test;
			ItemPointerData update_ctid;
			TransactionId update_xmax;

			/*
			 * If xmin isn't what we're expecting, the slot must have been
			 * recycled and reused for an unrelated tuple.	This implies that
			 * the latest version of the row was deleted, so we need do
			 * nothing.  (Should be safe to examine xmin without getting
			 * buffer's content lock, since xmin never changes in an existing
			 * tuple.)
			 */
			if (!TransactionIdEquals(HeapTupleHeaderGetXmin(tuple.t_data),
									 priorXmax))
			{
				ReleaseBuffer(buffer);
				return NULL;
			}

			/* otherwise xmin should not be dirty... */
			if (TransactionIdIsValid(SnapshotDirty.xmin))
				elog(ERROR, "t_xmin is uncommitted in tuple to be updated");

			/*
			 * If tuple is being updated by other transaction then we have to
			 * wait for its commit/abort.
			 */
			if (TransactionIdIsValid(SnapshotDirty.xmax))
			{
				ReleaseBuffer(buffer);
				XactLockTableWait(SnapshotDirty.xmax);
				continue;		/* loop back to repeat heap_fetch */
			}

			/*
			 * If tuple was inserted by our own transaction, we have to check
			 * cmin against es_output_cid: cmin >= current CID means our
			 * command cannot see the tuple, so we should ignore it.  Without
			 * this we are open to the "Halloween problem" of indefinitely
			 * re-updating the same tuple. (We need not check cmax because
			 * HeapTupleSatisfiesDirty will consider a tuple deleted by our
			 * transaction dead, regardless of cmax.)  We just checked that
			 * priorXmax == xmin, so we can test that variable instead of
			 * doing HeapTupleHeaderGetXmin again.
			 */
			if (TransactionIdIsCurrentTransactionId(priorXmax) &&
				HeapTupleHeaderGetCmin(tuple.t_data) >= estate->es_output_cid)
			{
				ReleaseBuffer(buffer);
				return NULL;
			}

			/*
			 * This is a live tuple, so now try to lock it.
			 */
			test = heap_lock_tuple(relation, &tuple, &buffer,
								   &update_ctid, &update_xmax,
								   estate->es_output_cid,
								   lockmode, false);
			/* We now have two pins on the buffer, get rid of one */
			ReleaseBuffer(buffer);

			switch (test)
			{
				case HeapTupleSelfUpdated:
					/* treat it as deleted; do not process */
					ReleaseBuffer(buffer);
					return NULL;

				case HeapTupleMayBeUpdated:
					/* successfully locked */
					break;

				case HeapTupleUpdated:
					ReleaseBuffer(buffer);
					if (IsXactIsoLevelSerializable)
						ereport(ERROR,
								(errcode(ERRCODE_T_R_SERIALIZATION_FAILURE),
								 errmsg("could not serialize access due to concurrent update")));
					if (!ItemPointerEquals(&update_ctid, &tuple.t_self))
					{
						/* it was updated, so look at the updated version */
						tuple.t_self = update_ctid;
						continue;
					}
					/* tuple was deleted, so give up */
					return NULL;

				default:
					ReleaseBuffer(buffer);
					elog(ERROR, "unrecognized heap_lock_tuple status: %u",
						 test);
					return NULL;	/* keep compiler quiet */
			}

			/*
			 * We got tuple - now copy it for use by recheck query.
			 */
			copyTuple = heap_copytuple(&tuple);
			ReleaseBuffer(buffer);
			break;
		}

		/*
		 * If the referenced slot was actually empty, the latest version of
		 * the row must have been deleted, so we need do nothing.
		 */
		if (tuple.t_data == NULL)
		{
			ReleaseBuffer(buffer);
			return NULL;
		}

		/*
		 * As above, if xmin isn't what we're expecting, do nothing.
		 */
		if (!TransactionIdEquals(HeapTupleHeaderGetXmin(tuple.t_data),
								 priorXmax))
		{
			ReleaseBuffer(buffer);
			return NULL;
		}

		/*
		 * If we get here, the tuple was found but failed SnapshotDirty.
		 * Assuming the xmin is either a committed xact or our own xact (as it
		 * certainly should be if we're trying to modify the tuple), this must
		 * mean that the row was updated or deleted by either a committed xact
		 * or our own xact.  If it was deleted, we can ignore it; if it was
		 * updated then chain up to the next version and repeat the whole
		 * process.
		 *
		 * As above, it should be safe to examine xmax and t_ctid without the
		 * buffer content lock, because they can't be changing.
		 */
		if (ItemPointerEquals(&tuple.t_self, &tuple.t_data->t_ctid))
		{
			/* deleted, so forget about it */
			ReleaseBuffer(buffer);
			return NULL;
		}

		/* updated, so look at the updated row */
		tuple.t_self = tuple.t_data->t_ctid;
		/* updated row should have xmin matching this xmax */
		priorXmax = HeapTupleHeaderGetXmax(tuple.t_data);
		ReleaseBuffer(buffer);
		/* loop back to fetch next in chain */
	}

	/*
	 * Return the copied tuple
	 */
	return copyTuple;
}

/*
 * EvalPlanQualInit -- initialize during creation of a plan state node
 * that might need to invoke EPQ processing.
 * Note: subplan can be NULL if it will be set later with EvalPlanQualSetPlan.
 */
void
EvalPlanQualInit(EPQState *epqstate, EState *estate,
				 Plan *subplan, int epqParam)
{
	/* Mark the EPQ state inactive */
	epqstate->estate = NULL;
	epqstate->planstate = NULL;
	epqstate->origslot = NULL;
	/* ... and remember data that EvalPlanQualBegin will need */
	epqstate->plan = subplan;
	epqstate->rowMarks = NIL;
	epqstate->epqParam = epqParam;
}

/*
 * EvalPlanQualSetPlan -- set or change subplan of an EPQState.
 *
 * We need this so that ModifyTuple can deal with multiple subplans.
 */
void
EvalPlanQualSetPlan(EPQState *epqstate, Plan *subplan)
{
	/* If we have a live EPQ query, shut it down */
	EvalPlanQualEnd(epqstate);
	/* And set/change the plan pointer */
	epqstate->plan = subplan;
}

/*
 * EvalPlanQualAddRowMark -- add an ExecRowMark that EPQ needs to handle.
 *
 * Currently, only non-locking RowMarks are supported.
 */
void
EvalPlanQualAddRowMark(EPQState *epqstate, ExecRowMark *erm)
{
	if (RowMarkRequiresRowShareLock(erm->markType))
		elog(ERROR, "EvalPlanQual doesn't support locking rowmarks");
	epqstate->rowMarks = lappend(epqstate->rowMarks, erm);
}

/*
 * Install one test tuple into EPQ state, or clear test tuple if tuple == NULL
 *
 * NB: passed tuple must be palloc'd; it may get freed later
 */
void
EvalPlanQualSetTuple(EPQState *epqstate, Index rti, HeapTuple tuple)
{
	EState	   *estate = epqstate->estate;

	Assert(rti > 0);

	/*
	 * free old test tuple, if any, and store new tuple where relation's
	 * scan node will see it
	 */
	if (estate->es_epqTuple[rti - 1] != NULL)
		heap_freetuple(estate->es_epqTuple[rti - 1]);
	estate->es_epqTuple[rti - 1] = tuple;
	estate->es_epqTupleSet[rti - 1] = true;
}

/*
 * Fetch back the current test tuple (if any) for the specified RTI
 */
HeapTuple
EvalPlanQualGetTuple(EPQState *epqstate, Index rti)
{
	EState	   *estate = epqstate->estate;

	Assert(rti > 0);

	return estate->es_epqTuple[rti - 1];
}

/*
 * Fetch the current row values for any non-locked relations that need
 * to be scanned by an EvalPlanQual operation.  origslot must have been set
 * to contain the current result row (top-level row) that we need to recheck.
 */
void
EvalPlanQualFetchRowMarks(EPQState *epqstate)
{
	ListCell   *l;

	Assert(epqstate->origslot != NULL);

	foreach(l, epqstate->rowMarks)
	{
		ExecRowMark *erm = (ExecRowMark *) lfirst(l);
		Datum		datum;
		bool		isNull;
		HeapTupleData tuple;

		/* clear any leftover test tuple for this rel */
		EvalPlanQualSetTuple(epqstate, erm->rti, NULL);

		if (erm->relation)
		{
			Buffer		buffer;

			Assert(erm->markType == ROW_MARK_REFERENCE);

			/* if child rel, must check whether it produced this row */
			if (erm->rti != erm->prti)
			{
				Oid			tableoid;

				datum = ExecGetJunkAttribute(epqstate->origslot,
											 erm->toidAttNo,
											 &isNull);
				/* non-locked rels could be on the inside of outer joins */
				if (isNull)
					continue;
				tableoid = DatumGetObjectId(datum);

				if (tableoid != RelationGetRelid(erm->relation))
				{
					/* this child is inactive right now */
					continue;
				}
			}

			/* fetch the tuple's ctid */
			datum = ExecGetJunkAttribute(epqstate->origslot,
										 erm->ctidAttNo,
										 &isNull);
			/* non-locked rels could be on the inside of outer joins */
			if (isNull)
				continue;
			tuple.t_self = *((ItemPointer) DatumGetPointer(datum));

			/* okay, fetch the tuple */
			if (!heap_fetch(erm->relation, SnapshotAny, &tuple, &buffer,
							false, NULL))
				elog(ERROR, "failed to fetch tuple for EvalPlanQual recheck");

			/* successful, copy and store tuple */
			EvalPlanQualSetTuple(epqstate, erm->rti,
								 heap_copytuple(&tuple));
			ReleaseBuffer(buffer);
		}
		else
		{
			HeapTupleHeader td;

			Assert(erm->markType == ROW_MARK_COPY);

			/* fetch the whole-row Var for the relation */
			datum = ExecGetJunkAttribute(epqstate->origslot,
										 erm->wholeAttNo,
										 &isNull);
			/* non-locked rels could be on the inside of outer joins */
			if (isNull)
				continue;
			td = DatumGetHeapTupleHeader(datum);

			/* build a temporary HeapTuple control structure */
			tuple.t_len = HeapTupleHeaderGetDatumLength(td);
			ItemPointerSetInvalid(&(tuple.t_self));
			tuple.t_data = td;

			/* copy and store tuple */
			EvalPlanQualSetTuple(epqstate, erm->rti,
								 heap_copytuple(&tuple));
		}
	}
}

/*
 * Fetch the next row (if any) from EvalPlanQual testing
 *
 * (In practice, there should never be more than one row...)
 */
TupleTableSlot *
EvalPlanQualNext(EPQState *epqstate)
{
	MemoryContext oldcontext;
	TupleTableSlot *slot;

	oldcontext = MemoryContextSwitchTo(epqstate->estate->es_query_cxt);
	slot = ExecProcNode(epqstate->planstate);
	MemoryContextSwitchTo(oldcontext);

	return slot;
}

/*
 * Initialize or reset an EvalPlanQual state tree
 */
void
EvalPlanQualBegin(EPQState *epqstate, EState *parentestate)
{
	EState	   *estate = epqstate->estate;

	if (estate == NULL)
	{
		/* First time through, so create a child EState */
		EvalPlanQualStart(epqstate, parentestate, epqstate->plan);
	}
	else
	{
		/*
		 * We already have a suitable child EPQ tree, so just reset it.
		 */
		int			rtsize = list_length(parentestate->es_range_table);
		PlanState  *planstate = epqstate->planstate;

		MemSet(estate->es_epqScanDone, 0, rtsize * sizeof(bool));

		/* Recopy current values of parent parameters */
		if (parentestate->es_plannedstmt->nParamExec > 0)
		{
			int		i = parentestate->es_plannedstmt->nParamExec;

			while (--i >= 0)
			{
				/* copy value if any, but not execPlan link */
				estate->es_param_exec_vals[i].value =
					parentestate->es_param_exec_vals[i].value;
				estate->es_param_exec_vals[i].isnull =
					parentestate->es_param_exec_vals[i].isnull;
			}
		}

		/*
		 * Mark child plan tree as needing rescan at all scan nodes.  The
		 * first ExecProcNode will take care of actually doing the rescan.
		 */
		planstate->chgParam = bms_add_member(planstate->chgParam,
											 epqstate->epqParam);
	}
}

/*
 * Start execution of an EvalPlanQual plan tree.
 *
 * This is a cut-down version of ExecutorStart(): we copy some state from
 * the top-level estate rather than initializing it fresh.
 */
static void
EvalPlanQualStart(EPQState *epqstate, EState *parentestate, Plan *planTree)
{
	EState	   *estate;
	int			rtsize;
	MemoryContext oldcontext;
	ListCell   *l;

	rtsize = list_length(parentestate->es_range_table);

	epqstate->estate = estate = CreateExecutorState();

	oldcontext = MemoryContextSwitchTo(estate->es_query_cxt);

	/*
	 * Child EPQ EStates share the parent's copy of unchanging state such as
	 * the snapshot, rangetable, result-rel info, and external Param info.
	 * They need their own copies of local state, including a tuple table,
	 * es_param_exec_vals, etc.
	 */
	estate->es_direction = ForwardScanDirection;
	estate->es_snapshot = parentestate->es_snapshot;
	estate->es_crosscheck_snapshot = parentestate->es_crosscheck_snapshot;
	estate->es_range_table = parentestate->es_range_table;
	estate->es_plannedstmt = parentestate->es_plannedstmt;
	estate->es_junkFilter = parentestate->es_junkFilter;
	estate->es_output_cid = parentestate->es_output_cid;
	estate->es_result_relations = parentestate->es_result_relations;
	estate->es_num_result_relations = parentestate->es_num_result_relations;
	estate->es_result_relation_info = parentestate->es_result_relation_info;
	/* es_trig_target_relations must NOT be copied */
	estate->es_rowMarks = parentestate->es_rowMarks;
	estate->es_instrument = parentestate->es_instrument;
	estate->es_select_into = parentestate->es_select_into;
	estate->es_into_oids = parentestate->es_into_oids;

	/*
	 * The external param list is simply shared from parent.  The internal
	 * param workspace has to be local state, but we copy the initial values
	 * from the parent, so as to have access to any param values that were
	 * already set from other parts of the parent's plan tree.
	 */
	estate->es_param_list_info = parentestate->es_param_list_info;
	if (parentestate->es_plannedstmt->nParamExec > 0)
	{
		int		i = parentestate->es_plannedstmt->nParamExec;

		estate->es_param_exec_vals = (ParamExecData *)
			palloc0(i * sizeof(ParamExecData));
		while (--i >= 0)
		{
			/* copy value if any, but not execPlan link */
			estate->es_param_exec_vals[i].value =
				parentestate->es_param_exec_vals[i].value;
			estate->es_param_exec_vals[i].isnull =
				parentestate->es_param_exec_vals[i].isnull;
		}
	}

	/*
	 * Each EState must have its own es_epqScanDone state, but if we have
	 * nested EPQ checks they should share es_epqTuple arrays.  This allows
	 * sub-rechecks to inherit the values being examined by an outer recheck.
	 */
	estate->es_epqScanDone = (bool *) palloc0(rtsize * sizeof(bool));
	if (parentestate->es_epqTuple != NULL)
	{
		estate->es_epqTuple = parentestate->es_epqTuple;
		estate->es_epqTupleSet = parentestate->es_epqTupleSet;
	}
	else
	{
		estate->es_epqTuple = (HeapTuple *)
			palloc0(rtsize * sizeof(HeapTuple));
		estate->es_epqTupleSet = (bool *)
			palloc0(rtsize * sizeof(bool));
	}

	/*
	 * Each estate also has its own tuple table.
	 */
	estate->es_tupleTable = NIL;

	/*
	 * Initialize private state information for each SubPlan.  We must do this
	 * before running ExecInitNode on the main query tree, since
	 * ExecInitSubPlan expects to be able to find these entries.
	 * Some of the SubPlans might not be used in the part of the plan tree
	 * we intend to run, but since it's not easy to tell which, we just
	 * initialize them all.
	 */
	Assert(estate->es_subplanstates == NIL);
	foreach(l, parentestate->es_plannedstmt->subplans)
	{
		Plan	   *subplan = (Plan *) lfirst(l);
		PlanState  *subplanstate;

		subplanstate = ExecInitNode(subplan, estate, 0);

		estate->es_subplanstates = lappend(estate->es_subplanstates,
										   subplanstate);
	}

	/*
	 * Initialize the private state information for all the nodes in the
	 * part of the plan tree we need to run.  This opens files, allocates
	 * storage and leaves us ready to start processing tuples.
	 */
	epqstate->planstate = ExecInitNode(planTree, estate, 0);

	MemoryContextSwitchTo(oldcontext);
}

/*
 * EvalPlanQualEnd -- shut down at termination of parent plan state node,
 * or if we are done with the current EPQ child.
 *
 * This is a cut-down version of ExecutorEnd(); basically we want to do most
 * of the normal cleanup, but *not* close result relations (which we are
 * just sharing from the outer query).	We do, however, have to close any
 * trigger target relations that got opened, since those are not shared.
 * (There probably shouldn't be any of the latter, but just in case...)
 */
void
EvalPlanQualEnd(EPQState *epqstate)
{
	EState	   *estate = epqstate->estate;
	MemoryContext oldcontext;
	ListCell   *l;

	if (estate == NULL)
		return;					/* idle, so nothing to do */

	oldcontext = MemoryContextSwitchTo(estate->es_query_cxt);

	ExecEndNode(epqstate->planstate);

	foreach(l, estate->es_subplanstates)
	{
		PlanState  *subplanstate = (PlanState *) lfirst(l);

		ExecEndNode(subplanstate);
	}

	/* throw away the per-estate tuple table */
	ExecResetTupleTable(estate->es_tupleTable, false);

	/* close any trigger target relations attached to this EState */
	foreach(l, estate->es_trig_target_relations)
	{
		ResultRelInfo *resultRelInfo = (ResultRelInfo *) lfirst(l);

		/* Close indices and then the relation itself */
		ExecCloseIndices(resultRelInfo);
		heap_close(resultRelInfo->ri_RelationDesc, NoLock);
	}

	MemoryContextSwitchTo(oldcontext);

	FreeExecutorState(estate);

	/* Mark EPQState idle */
	epqstate->estate = NULL;
	epqstate->planstate = NULL;
	epqstate->origslot = NULL;
}


/*
 * Support for SELECT INTO (a/k/a CREATE TABLE AS)
 *
 * We implement SELECT INTO by diverting SELECT's normal output with
 * a specialized DestReceiver type.
 */

typedef struct
{
	DestReceiver pub;			/* publicly-known function pointers */
	EState	   *estate;			/* EState we are working with */
	Relation	rel;			/* Relation to write to */
	int			hi_options;		/* heap_insert performance options */
	BulkInsertState bistate;	/* bulk insert state */

	struct AppendOnlyInsertDescData *ao_insertDesc; /* descriptor to AO tables */
	struct AOCSInsertDescData *aocs_ins;           /* descriptor for aocs */

	ItemPointerData last_heap_tid;

} DR_intorel;

/*
 * OpenIntoRel --- actually create the SELECT INTO target relation
 *
 * This also replaces QueryDesc->dest with the special DestReceiver for
 * SELECT INTO.  We assume that the correct result tuple type has already
 * been placed in queryDesc->tupDesc.
 */
static void
OpenIntoRel(QueryDesc *queryDesc)
{
	IntoClause *into = queryDesc->plannedstmt->intoClause;
	EState	   *estate = queryDesc->estate;
	Relation	intoRelationDesc;
	char	   *intoName;
	char		relkind = RELKIND_RELATION;
	char		relstorage;
	Oid			namespaceId;
	Oid			tablespaceId;
	Datum		reloptions;
	StdRdOptions *stdRdOptions;
	AclResult	aclresult;
	Oid			intoRelationId;
	TupleDesc	tupdesc;
	DR_intorel *myState;
	static char *validnsps[] = HEAP_RELOPT_NAMESPACES;
	char	   *intoTableSpaceName;
    GpPolicy   *targetPolicy;
	bool		use_wal;
	bool		validate_reloptions;

	RelFileNode relFileNode;
	
	targetPolicy = queryDesc->plannedstmt->intoPolicy;

	Assert(into);

	/*
	 * XXX This code needs to be kept in sync with DefineRelation().
	 * Maybe we should try to use that function instead.
	 */

	/*
	 * Check consistency of arguments
	 */
	if (into->onCommit != ONCOMMIT_NOOP && !into->rel->istemp)
		ereport(ERROR,
				(errcode(ERRCODE_INVALID_TABLE_DEFINITION),
				 errmsg("ON COMMIT can only be used on temporary tables")));

	/*
	 * Security check: disallow creating temp tables from security-restricted
	 * code.  This is needed because calling code might not expect untrusted
	 * tables to appear in pg_temp at the front of its search path.
	 */
	if (into->rel->istemp && InSecurityRestrictedOperation())
		ereport(ERROR,
				(errcode(ERRCODE_INSUFFICIENT_PRIVILEGE),
				 errmsg("cannot create temporary table within security-restricted operation")));

	/*
	 * Find namespace to create in, check its permissions
	 */
	intoName = into->rel->relname;
	namespaceId = RangeVarGetCreationNamespace(into->rel);

	aclresult = pg_namespace_aclcheck(namespaceId, GetUserId(),
									  ACL_CREATE);
	if (aclresult != ACLCHECK_OK)
		aclcheck_error(aclresult, ACL_KIND_NAMESPACE,
					   get_namespace_name(namespaceId));

	/*
	 * Select tablespace to use.  If not specified, use default tablespace
	 * (which may in turn default to database's default).
	 *
	 * In PostgreSQL, we resolve default tablespace here. In GPDB, that's
	 * done earlier, because we need to dispatch the final tablespace name,
	 * after resolving any defaults, to the segments. (Otherwise, we would
	 * rely on the assumption that default_tablespace GUC is kept in sync
	 * in all segment connections. That actually seems to be the case, as of
	 * this writing, but better to not rely on it.) So usually, we already
	 * have the fully-resolved tablespace name stashed in queryDesc->ddesc->
	 * intoTableSpaceName. In the dispatcher, we filled it in earlier, and
	 * in executor nodes, we received it from the dispatcher along with the
	 * query. In utility mode, however, queryDesc->ddesc is not set at all,
	 * and we follow the PostgreSQL codepath, resolving the defaults here.
	 */
	if (queryDesc->ddesc)
		intoTableSpaceName = queryDesc->ddesc->intoTableSpaceName;
	else
		intoTableSpaceName = into->tableSpaceName;

	if (intoTableSpaceName)
	{
		tablespaceId = get_tablespace_oid(intoTableSpaceName, false);
	}
	else
	{
		tablespaceId = GetDefaultTablespace(into->rel->istemp);
		/* note InvalidOid is OK in this case */
	}

	/* Check permissions except when using the database's default space */
	if (OidIsValid(tablespaceId) && tablespaceId != MyDatabaseTableSpace)
	{
		AclResult	aclresult;

		aclresult = pg_tablespace_aclcheck(tablespaceId, GetUserId(),
										   ACL_CREATE);

		if (aclresult != ACLCHECK_OK)
			aclcheck_error(aclresult, ACL_KIND_TABLESPACE,
						   get_tablespace_name(tablespaceId));
	}

	/* In all cases disallow placing user relations in pg_global */
	if (tablespaceId == GLOBALTABLESPACE_OID)
		ereport(ERROR,
		        (errcode(ERRCODE_INVALID_PARAMETER_VALUE),
		         errmsg("only shared relations can be placed in pg_global tablespace")));

	/* Parse and validate any reloptions */
	reloptions = transformRelOptions((Datum) 0,
									 into->options,
									 NULL,
									 validnsps,
									 true,
									 false);

	/* get the relstorage (heap or AO tables) */
	if (queryDesc->ddesc)
		validate_reloptions = queryDesc->ddesc->validate_reloptions;
	else
		validate_reloptions = true;

	stdRdOptions = (StdRdOptions*) heap_reloptions(relkind, reloptions, validate_reloptions);
	if(stdRdOptions->appendonly)
		relstorage = stdRdOptions->columnstore ? RELSTORAGE_AOCOLS : RELSTORAGE_AOROWS;
	else
		relstorage = RELSTORAGE_HEAP;

	/* Copy the tupdesc because heap_create_with_catalog modifies it */
	tupdesc = CreateTupleDescCopy(queryDesc->tupDesc);

	/*
	 * We can skip WAL-logging the insertions for FileRep on segments, but not on
	 * master since we are using the WAL based physical replication.
	 *
	 * GPDP does not support PITR.
	 */
	use_wal = XLogIsNeeded();

	/* Now we can actually create the new relation */
	intoRelationId = heap_create_with_catalog(intoName,
											  namespaceId,
											  tablespaceId,
											  InvalidOid,
											  InvalidOid,
											  GetUserId(),
											  tupdesc,
											  NIL,
											  /* relam */ InvalidOid,
											  relkind,
											  relstorage,
											  false,
											  true,
											  0,
											  into->onCommit,
											  targetPolicy,  	/* MPP */
											  reloptions,
											  true,
											  allowSystemTableModsDDL,
											  /* valid_opts */ !validate_reloptions);

	FreeTupleDesc(tupdesc);

	/*
	 * Advance command counter so that the newly-created relation's catalog
	 * tuples will be visible to heap_open.
	 */
	CommandCounterIncrement();

	/*
	 * If necessary, create a TOAST table for the new relation, or an Append
	 * Only segment table. Note that AlterTableCreateXXXTable ends with
	 * CommandCounterIncrement(), so that the new tables will be visible for
	 * insertion.
	 */
	reloptions = transformRelOptions((Datum) 0,
									 into->options,
									 "toast",
									 validnsps,
									 true,
									 false);

	(void) heap_reloptions(RELKIND_TOASTVALUE, reloptions, true);
	AlterTableCreateToastTable(intoRelationId, InvalidOid, reloptions, false, false);

	AlterTableCreateAoSegTable(intoRelationId, false);
	AlterTableCreateAoVisimapTable(intoRelationId, false);

    /* don't create AO block directory here, it'll be created when needed */
	/*
	 * And open the constructed table for writing.
	 */
	intoRelationDesc = heap_open(intoRelationId, AccessExclusiveLock);
	
	/*
	 * Add column encoding entries based on the WITH clause.
	 *
	 * NOTE:  we could also do this expansion during parse analysis, by
	 * expanding the IntoClause options field into some attr_encodings field
	 * (cf. CreateStmt and transformCreateStmt()). As it stands, there's no real
	 * benefit for doing that from a code complexity POV. In fact, it would mean
	 * more code. If, however, we supported column encoding syntax during CTAS,
	 * it would be a good time to relocate this code.
	 */
	AddDefaultRelationAttributeOptions(intoRelationDesc,
									   into->options);

	/*
	 * Now replace the query's DestReceiver with one for SELECT INTO
	 */
	queryDesc->dest = CreateDestReceiver(DestIntoRel);
	myState = (DR_intorel *) queryDesc->dest;
	Assert(myState->pub.mydest == DestIntoRel);
	myState->estate = estate;
	myState->rel = intoRelationDesc;

	/*
	 * We can skip WAL-logging the insertions, unless PITR is in use.  We can
	 * skip the FSM in any case.
	 */
	myState->hi_options = HEAP_INSERT_SKIP_FSM |
		(use_wal ? 0 : HEAP_INSERT_SKIP_WAL);
	myState->bistate = GetBulkInsertState();

	/* Not using WAL requires rd_targblock be initially invalid */
	Assert(intoRelationDesc->rd_targblock == InvalidBlockNumber);

	relFileNode.spcNode = tablespaceId;
	relFileNode.dbNode = MyDatabaseId;
	relFileNode.relNode = intoRelationId;
}

/*
 * CloseIntoRel --- clean up SELECT INTO at ExecutorEnd time
 */
static void
CloseIntoRel(QueryDesc *queryDesc)
{
	DR_intorel *myState = (DR_intorel *) queryDesc->dest;

	/* Partition with SELECT INTO is not supported */
	Assert(!PointerIsValid(queryDesc->estate->es_result_partitions));

	/* OpenIntoRel might never have gotten called */
	if (myState && myState->pub.mydest == DestIntoRel && myState->rel)
	{
		Relation	rel = myState->rel;

		FreeBulkInsertState(myState->bistate);

		/*
		 * APPEND_ONLY is closed in the intorel_shutdown.
		 * If we skipped using WAL, must heap_sync before commit.
		 */
		if (RelationIsHeap(rel) && (myState->hi_options & HEAP_INSERT_SKIP_WAL) != 0)
		{
			FlushRelationBuffers(rel);
			/* FlushRelationBuffers will have opened rd_smgr */
			smgrimmedsync(rel->rd_smgr, MAIN_FORKNUM);
		}

		/* close rel, but keep lock until commit */
		heap_close(rel, NoLock);

		myState->rel = NULL;
	}
}

/*
 * Get the OID of the relation created for SELECT INTO or CREATE TABLE AS.
 *
 * To be called between ExecutorStart and ExecutorEnd.
 */
Oid
GetIntoRelOid(QueryDesc *queryDesc)
{
	DR_intorel *myState = (DR_intorel *) queryDesc->dest;

	if (myState && myState->pub.mydest == DestIntoRel && myState->rel)
		return RelationGetRelid(myState->rel);
	else
		return InvalidOid;
}

/*
 * CreateIntoRelDestReceiver -- create a suitable DestReceiver object
 */
DestReceiver *
CreateIntoRelDestReceiver(void)
{
	DR_intorel *self = (DR_intorel *) palloc0(sizeof(DR_intorel));

	self->pub.receiveSlot = intorel_receive;
	self->pub.rStartup = intorel_startup;
	self->pub.rShutdown = intorel_shutdown;
	self->pub.rDestroy = intorel_destroy;
	self->pub.mydest = DestIntoRel;

	self->estate = NULL;
	self->ao_insertDesc = NULL;
	self->aocs_ins = NULL;

	/* private fields will be set by OpenIntoRel */

	return (DestReceiver *) self;
}

/*
 * intorel_startup --- executor startup
 */
static void
intorel_startup(DestReceiver *self, int operation, TupleDesc typeinfo)
{
	/* no-op */
}

/*
 * intorel_receive --- receive one tuple
 */
static void
intorel_receive(TupleTableSlot *slot, DestReceiver *self)
{
	DR_intorel *myState = (DR_intorel *) self;
	Relation	into_rel = myState->rel;

	Assert(myState->estate->es_result_partitions == NULL);

	if (RelationIsAoRows(into_rel))
	{
		MemTuple	tuple = ExecCopySlotMemTuple(slot);
		AOTupleId	aoTupleId;

		if (myState->ao_insertDesc == NULL)
			myState->ao_insertDesc = appendonly_insert_init(into_rel, RESERVED_SEGNO, false);

		appendonly_insert(myState->ao_insertDesc, tuple, InvalidOid, &aoTupleId);
		pfree(tuple);
	}
	else if (RelationIsAoCols(into_rel))
	{
		if(myState->aocs_ins == NULL)
			myState->aocs_ins = aocs_insert_init(into_rel, RESERVED_SEGNO, false);

		aocs_insert(myState->aocs_ins, slot);
	}
	else
	{
		HeapTuple	tuple;

		/*
		 * get the heap tuple out of the tuple table slot, making sure we have a
		 * writable copy
		 */
		tuple = ExecMaterializeSlot(slot);

		/*
		 * force assignment of new OID (see comments in ExecInsert)
		 */
		if (myState->rel->rd_rel->relhasoids)
			HeapTupleSetOid(tuple, InvalidOid);

		heap_insert(into_rel,
					tuple,
					myState->estate->es_output_cid,
					myState->hi_options,
					myState->bistate,
					GetCurrentTransactionId());

		myState->last_heap_tid = tuple->t_self;
	}

	/* We know this is a newly created relation, so there are no indexes */
}

/*
 * intorel_shutdown --- executor end
 */
static void
intorel_shutdown(DestReceiver *self)
{
	/* If target was append only, finalise */
	DR_intorel *myState = (DR_intorel *) self;
	Relation	into_rel = myState->rel;


	if (RelationIsAoRows(into_rel) && myState->ao_insertDesc)
		appendonly_insert_finish(myState->ao_insertDesc);
	else if (RelationIsAoCols(into_rel) && myState->aocs_ins)
        aocs_insert_finish(myState->aocs_ins);
}

/*
 * intorel_destroy --- release DestReceiver object
 */
static void
intorel_destroy(DestReceiver *self)
{
	pfree(self);
}

/*
 * Calculate the part to use for the given key, then find or calculate
 * and cache required information about that part in the hash table
 * anchored in estate.
 * 
 * Return a pointer to the information, an entry in the table
 * estate->es_result_relations.  Note that the first entry in this
 * table is for the partitioned table itself and that the entire table
 * may be reallocated, changing the addresses of its entries.  
 *
 * Thus, it is important to avoid holding long-lived pointers to 
 * table entries (such as the pointer returned from this function).
 */
static ResultRelInfo *
get_part(EState *estate, Datum *values, bool *isnull, TupleDesc tupdesc)
{
	ResultRelInfo *resultRelInfo;
	Oid targetid;
	bool found;
	ResultPartHashEntry *entry;

	/* add a short term memory context if one wasn't assigned already */
	Assert(estate->es_partition_state != NULL &&
		estate->es_partition_state->accessMethods != NULL);
	if (!estate->es_partition_state->accessMethods->part_cxt)
		estate->es_partition_state->accessMethods->part_cxt =
			GetPerTupleExprContext(estate)->ecxt_per_tuple_memory;

	targetid = selectPartition(estate->es_result_partitions, values,
							   isnull, tupdesc, estate->es_partition_state->accessMethods);

	if (!OidIsValid(targetid))
		ereport(ERROR,
				(errcode(ERRCODE_NO_PARTITION_FOR_PARTITIONING_KEY),
				 errmsg("no partition for partitioning key")));

	if (estate->es_partition_state->result_partition_hash == NULL)
	{
		HASHCTL ctl;
		long num_buckets;

		/* reasonable assumption? */
		num_buckets =
			list_length(all_partition_relids(estate->es_result_partitions));
		num_buckets /= num_partition_levels(estate->es_result_partitions);

		ctl.keysize = sizeof(Oid);
		ctl.entrysize = sizeof(*entry);
		ctl.hash = oid_hash;

		estate->es_partition_state->result_partition_hash =
			hash_create("Partition Result Relation Hash",
						num_buckets,
						&ctl,
						HASH_ELEM | HASH_FUNCTION);
	}

	entry = hash_search(estate->es_partition_state->result_partition_hash,
						&targetid,
						HASH_ENTER,
						&found);

	if (found)
	{
		resultRelInfo = estate->es_result_relations;
		resultRelInfo += entry->offset;
		Assert(RelationGetRelid(resultRelInfo->ri_RelationDesc) == targetid);
	}
	else
	{
		int result_array_size =
			estate->es_partition_state->result_partition_array_size;
		int natts;
		Relation	resultRelation;

		if (estate->es_num_result_relations + 1 >= result_array_size)
		{
			int32 sz = result_array_size * 2;

			/* we shouldn't be able to overflow */
			Insist((int)sz > result_array_size);

			estate->es_result_relation_info = estate->es_result_relations =
					(ResultRelInfo *)repalloc(estate->es_result_relations,
										 	  sz * sizeof(ResultRelInfo));
			estate->es_partition_state->result_partition_array_size = (int)sz;
		}

		resultRelInfo = estate->es_result_relations;
		natts = resultRelInfo->ri_RelationDesc->rd_att->natts; /* in base relation */
		resultRelInfo += estate->es_num_result_relations;
		entry->offset = estate->es_num_result_relations;

		estate->es_num_result_relations++;

		resultRelation = heap_open(targetid, RowExclusiveLock);
		InitResultRelInfo(resultRelInfo,
						  resultRelation,
						  1,
						  CMD_INSERT,
						  estate->es_instrument);
		
		map_part_attrs(estate->es_result_relations->ri_RelationDesc, 
					   resultRelInfo->ri_RelationDesc,
					   &(resultRelInfo->ri_partInsertMap),
					   TRUE); /* throw on error, so result not needed */

		if (resultRelInfo->ri_partInsertMap)
			resultRelInfo->ri_partSlot = 
				MakeSingleTupleTableSlot(resultRelInfo->ri_RelationDesc->rd_att);
	}
	return resultRelInfo;
}

ResultRelInfo *
values_get_partition(Datum *values, bool *nulls, TupleDesc tupdesc,
					 EState *estate)
{
	ResultRelInfo *relinfo;

	Assert(PointerIsValid(estate->es_result_partitions));

	relinfo = get_part(estate, values, nulls, tupdesc);

	return relinfo;
}

/*
 * Find the partition we want and get the ResultRelInfo for the
 * partition.
 */
ResultRelInfo *
slot_get_partition(TupleTableSlot *slot, EState *estate)
{
	ResultRelInfo *resultRelInfo;
	AttrNumber max_attr;
	Datum *values;
	bool *nulls;

	Assert(PointerIsValid(estate->es_result_partitions));

	max_attr = estate->es_partition_state->max_partition_attr;

	slot_getsomeattrs(slot, max_attr);
	values = slot_get_values(slot);
	nulls = slot_get_isnull(slot);

	resultRelInfo = get_part(estate, values, nulls, slot->tts_tupleDescriptor);

	return resultRelInfo;
}

/* Wrap an attribute map (presumably from base partitioned table to part
 * as created by map_part_attrs in execMain.c) with an AttrMap. The new
 * AttrMap will contain a copy of the argument map.  The caller retains
 * the responsibility to dispose of the argument map eventually.
 *
 * If the input AttrNumber vector is empty or null, it is taken as an
 * identity map, i.e., a null AttrMap.
 */
AttrMap *makeAttrMap(int base_count, AttrNumber *base_map)
{
	int i, n, p;
	AttrMap *map;
	
	if ( base_count < 1 || base_map == NULL )
		return NULL;
	
	map = palloc0(sizeof(AttrMap) + base_count * sizeof(AttrNumber));
	
	for ( i = n = p = 0; i <= base_count; i++ )
	{
		map->attr_map[i] = base_map[i];
		
		if ( map->attr_map[i] != 0 ) 
		{
			if ( map->attr_map[i] > p ) p = map->attr_map[i];
			n++;
		}
	}	
	
	map->live_count = n;
	map->attr_max = p;
	map->attr_count = base_count;
	
	return map;
}

/* Use the given attribute map to convert an attribute number in the
 * base relation to an attribute number in the other relation.  Forgive
 * out-of-range attributes by mapping them to zero.  Treat null as
 * the identity map.
 */
AttrNumber attrMap(AttrMap *map, AttrNumber anum)
{
	if ( map == NULL )
		return anum;
	if ( 0 < anum && anum <= map->attr_count )
		return map->attr_map[anum];
	return 0;
}

/* For attrMapExpr below.
 *
 * Mutate Var nodes in an expression using the given attribute map.
 * Insist the Var nodes have varno == 1 and the that the mapping
 * yields a live attribute number (non-zero).
 */
static Node *apply_attrmap_mutator(Node *node, AttrMap *map)
{
	if ( node == NULL )
		return NULL;
	
	if (IsA(node, Var) )
	{
		AttrNumber anum = 0;
		Var *var = (Var*)node;
		Assert(var->varno == 1); /* in CHECK constraints */
		anum = attrMap(map, var->varattno);
		
		if ( anum == 0 )
		{
			/* Should never happen, but best caught early. */
			elog(ERROR, "attribute map discrepancy");
		}
		else if ( anum != var->varattno )
		{
			var = copyObject(var);
			var->varattno = anum;
		}
		return (Node *)var;
	}
	return expression_tree_mutator(node, apply_attrmap_mutator, (void *)map);
}

/* Apply attrMap over the Var nodes in an expression.
 */
Node *attrMapExpr(AttrMap *map, Node *expr)
{
	return apply_attrmap_mutator(expr, map);
}


/* Check compatibility of the attributes of the given partitioned
 * table and part for purposes of INSERT (through the partitioned
 * table) or EXCHANGE (of the part into the partitioned table).
 * Don't use any partitioning catalogs, because this must run
 * on the segment databases as well as on the entry database.
 *
 * If requested and needed, make a vector mapping the attribute
 * numbers of the partitioned table to corresponding attribute 
 * numbers in the part.  Represent the "unneeded" identity map
 * as null.
 *
 * base -- the partitioned table
 * part -- the part table
 * map_ptr -- where to store a pointer to the result, or NULL
 * throw -- whether to throw an error in case of incompatibility
 *
 * The implicit result is a vector one longer than the number
 * of attributes (existing or not) in the base relation.
 * It is returned through the map_ptr argument, if that argument
 * is non-null.
 *
 * The explicit result indicates whether the part is compatible
 * with the base relation.  If the throw argument is true, however,
 * an error is issued rather than returning false.
 *
 * Note that, in the map, element 0 is wasted and is always zero, 
 * so the vector is indexed by attribute number (origin 1).
 *
 * The i-th element of the map is the attribute number in 
 * the part relation that corresponds to attribute i of the  
 * base relation, or it is zero to indicate that attribute 
 * i of the base relation doesn't exist (has been dropped).
 *
 * This is a handy map for renumbering attributes for use with
 * part relations that may have a different configuration of 
 * "holes" than the partitioned table in which they occur.
 * 
 * Be sure to call this in the memory context in which the result
 * vector ought to be stored.
 *
 * Though some error checking is done, it is not comprehensive.
 * If internal assumptions about possible tuple formats are
 * correct, errors should not occur.  Still, the downside is
 * incorrect data, so use errors (not assertions) for the case.
 *
 * Checks include same number of non-dropped attributes in all 
 * parts of a partitioned table, non-dropped attributes in 
 * corresponding relative positions must match in name, type
 * and alignment, attribute numbers must agree with their
 * position in tuple, etc.
 */
bool 
map_part_attrs(Relation base, Relation part, AttrMap **map_ptr, bool throw)
{	
	AttrNumber i = 1;
	AttrNumber n = base->rd_att->natts;
	FormData_pg_attribute *battr = NULL;
	
	AttrNumber j = 1;
	AttrNumber m = part->rd_att->natts;
	FormData_pg_attribute *pattr = NULL;
	
	AttrNumber *v = NULL;
	
	/* If we might want a map, allocate one. */
	if ( map_ptr != NULL )
	{
		v = palloc0(sizeof(AttrNumber)*(n+1));
		*map_ptr = NULL;
	}
	
	bool is_identical = TRUE;
	bool is_compatible = TRUE;
	
	/* For each matched pair of attributes ... */
	while ( i <= n && j <= m )
	{
		battr = base->rd_att->attrs[i-1];
		pattr = part->rd_att->attrs[j-1];
		
		/* Skip dropped attributes. */
		
		if ( battr->attisdropped )
		{
			i++;
			continue;
		}
		
		if ( pattr->attisdropped )
		{
			j++;
			continue;
		}
		
		/* Check attribute conformability requirements. */
		
		/* -- Names must match. */
		if ( strncmp(NameStr(battr->attname), NameStr(pattr->attname), NAMEDATALEN) != 0 )
		{
			if ( throw )
				ereport(ERROR,
						(errcode(ERRCODE_SYNTAX_ERROR),
						 errmsg("relation \"%s\" must have the same "
								"column names and column order as \"%s\"",
								RelationGetRelationName(part),
								RelationGetRelationName(base))));
			is_compatible = FALSE;
			break;
		}
		
		/* -- Types must match. */
		if (battr->atttypid != pattr->atttypid)
		{
			if ( throw )
				ereport(ERROR,
						(errcode(ERRCODE_SYNTAX_ERROR),
						 errmsg("type mismatch for attribute \"%s\"",
								NameStr((battr->attname)))));
			is_compatible = FALSE;
			break;
		}
		
		/* -- Alignment should match, but check just to be safe. */
		if (battr->attalign != pattr->attalign )
		{
			if ( throw )
				ereport(ERROR,
						(errcode(ERRCODE_SYNTAX_ERROR),
						 errmsg("alignment mismatch for attribute \"%s\"",
								NameStr((battr->attname)))));
			is_compatible = FALSE;
			break;
		}
		
		/* -- Attribute numbers must match position (+1) in tuple. 
		 *    This is a hard requirement so always throw.  This could
		 *    be an assertion, except that we want to fail even in a 
		 *    distribution build.
		 */
		if ( battr->attnum != i || pattr->attnum != j )
			elog(ERROR,
				 "attribute numbers out of order");
		
		/* Note any attribute number difference. */
		if ( i != j )
			is_identical = FALSE;
		
		/* If we're building a map, update it. */
		if ( v != NULL )
			v[i] = j;
		
		i++;
		j++;
	}
	
	if ( is_compatible )
	{
		/* Any excess attributes in parent better be marked dropped */
		for ( ; i <= n; i++ )
		{
			if ( !base->rd_att->attrs[i-1]->attisdropped )
			{
				if ( throw )
				/* the partitioned table has more columns than the part */
					ereport(ERROR,
							(errcode(ERRCODE_SYNTAX_ERROR),
							 errmsg("relation \"%s\" must have the same number columns as relation \"%s\"",
									RelationGetRelationName(part),
									RelationGetRelationName(base))));
				is_compatible = FALSE;
			}
		}

		/* Any excess attributes in part better be marked dropped */
		for ( ; j <= m; j++ )
		{
			if ( !part->rd_att->attrs[j-1]->attisdropped )
			{
				if ( throw )
				/* the partitioned table has fewer columns than the part */
					ereport(ERROR,
							(errcode(ERRCODE_SYNTAX_ERROR),
							 errmsg("relation \"%s\" must have the same number columns as relation \"%s\"",
									RelationGetRelationName(part),
									RelationGetRelationName(base))));
				is_compatible = FALSE;
			}
		}
	}

	/* Identical tuple descriptors should have the same number of columns */
	if (n != m)
	{
		is_identical = FALSE;
	}
	
	if ( !is_compatible )
	{
		Assert( !throw );
		if ( v != NULL )
			pfree(v);
		return FALSE;
	}

	/* If parent and part are the same, don't use a map */
	if ( is_identical && v != NULL )
	{
		pfree(v);
		v = NULL;
	}
	
	if ( map_ptr != NULL && v != NULL )
	{
		*map_ptr = makeAttrMap(n, v);
		pfree(v);
	}
	return TRUE;
}

/*
 * Clear any partition state held in the argument EState node.  This is
 * called during ExecEndPlan and is not, itself, recursive.
 *
 * At present, the only required cleanup is to decrement reference counts
 * in any tuple descriptors held in slots in the partition state.
 */
void
ClearPartitionState(EState *estate)
{
	PartitionState *pstate = estate->es_partition_state;
	HASH_SEQ_STATUS hash_seq_status;
	ResultPartHashEntry *entry;

	if ( pstate == NULL || pstate->result_partition_hash == NULL )
		return;

	/* Examine each hash table entry. */
	hash_freeze(pstate->result_partition_hash);
	hash_seq_init(&hash_seq_status, pstate->result_partition_hash);
	while ( (entry = hash_seq_search(&hash_seq_status)) )
	{
		ResultPartHashEntry *part = (ResultPartHashEntry*)entry;
		ResultRelInfo *info = &estate->es_result_relations[part->offset];
		if ( info->ri_partSlot )
		{
			Assert( info->ri_partInsertMap ); /* paired with slot */
			ExecDropSingleTupleTableSlot(info->ri_partSlot);
		}
	}
	/* No need for hash_seq_term() since we iterated to end. */
	hash_destroy(pstate->result_partition_hash);
	pstate->result_partition_hash = NULL;
}

#if 0 /* for debugging purposes only */
char *
DumpSliceTable(SliceTable *table)
{
	StringInfoData buf;
	ListCell *lc;

	if (!table)
		return "No slice table";

	initStringInfo(&buf);

	foreach(lc, table->slices)
	{
		Slice *slice = (Slice *) lfirst(lc);

		appendStringInfo(&buf, "Slice %d: rootIndex %d gangType %d parent %d\n",
						 slice->sliceIndex, slice->rootIndex, slice->gangType, slice->parentIndex);
	}
	return buf.data;
}
#endif

typedef struct
{
	plan_tree_base_prefix prefix;
	EState	   *estate;
	int			currentSliceId;
} FillSliceTable_cxt;

static bool
FillSliceTable_walker(Node *node, void *context)
{
	FillSliceTable_cxt *cxt = (FillSliceTable_cxt *) context;
	EState	   *estate = cxt->estate;
	SliceTable *sliceTable = estate->es_sliceTable;
	int			parentSliceIndex = cxt->currentSliceId;
	bool		result;

	if (node == NULL)
		return false;

	if (IsA(node, Motion))
	{
		Motion	   *motion = (Motion *) node;
		MemoryContext oldcxt = MemoryContextSwitchTo(estate->es_query_cxt);
		Flow	   *sendFlow;
		Slice	   *sendSlice;
		Slice	   *recvSlice;

		/* Top node of subplan should have a Flow node. */
		Insist(motion->plan.lefttree && motion->plan.lefttree->flow);
		sendFlow = motion->plan.lefttree->flow;

		/* Look up the sending gang's slice table entry. */
		sendSlice = (Slice *) list_nth(sliceTable->slices, motion->motionID);

		/* Look up the receiving (parent) gang's slice table entry. */
		recvSlice = (Slice *)list_nth(sliceTable->slices, parentSliceIndex);

		Assert(IsA(recvSlice, Slice));
		Assert(recvSlice->sliceIndex == parentSliceIndex);
		Assert(recvSlice->rootIndex == 0 ||
			   (recvSlice->rootIndex > sliceTable->nMotions &&
				recvSlice->rootIndex < list_length(sliceTable->slices)));

		/* Sending slice become a children of recv slice */
		recvSlice->children = lappend_int(recvSlice->children, sendSlice->sliceIndex);
		sendSlice->parentIndex = parentSliceIndex;
		sendSlice->rootIndex = recvSlice->rootIndex;

		/* The gang beneath a Motion will be a reader. */
		sendSlice->gangType = GANGTYPE_PRIMARY_READER;

		if (sendFlow->flotype != FLOW_SINGLETON)
		{
			sendSlice->gangSize = getgpsegmentCount();
			sendSlice->gangType = GANGTYPE_PRIMARY_READER;
		}
		else
		{
			sendSlice->gangSize = 1;
			sendSlice->gangType =
				sendFlow->segindex == -1 ?
				GANGTYPE_ENTRYDB_READER : GANGTYPE_SINGLETON_READER;
		}

		sendSlice->numGangMembersToBeActive =
			sliceCalculateNumSendingProcesses(sendSlice);

		MemoryContextSwitchTo(oldcxt);

		/* recurse into children */
		cxt->currentSliceId = motion->motionID;
		result = plan_tree_walker(node, FillSliceTable_walker, cxt);
		cxt->currentSliceId = parentSliceIndex;
		return result;
	}

	if (IsA(node, SubPlan))
	{
		SubPlan *subplan = (SubPlan *) node;

		if (subplan->is_initplan)
		{
			cxt->currentSliceId = subplan->qDispSliceId;
			result = plan_tree_walker(node, FillSliceTable_walker, cxt);
			cxt->currentSliceId = parentSliceIndex;
			return result;
		}
	}

	return plan_tree_walker(node, FillSliceTable_walker, cxt);
}

/*
 * Set up the parent-child relationships in the slice table.
 *
 * We used to do this as part of ExecInitMotion(), but because ExecInitNode()
 * no longer recurses into subplans, at SubPlan nodes, we cannot easily track
 * the parent-child slice relationships across SubPlan nodes at that phase
 * anymore. We now do this separate walk of the whole plantree, recursing
 * into SubPlan nodes, to do the same.
 */
static void
FillSliceTable(EState *estate, PlannedStmt *stmt)
{
	FillSliceTable_cxt cxt;

	cxt.prefix.node = (Node *) stmt;
	cxt.estate = estate;
	cxt.currentSliceId = 0;

	/*
	 * NOTE: We depend on plan_tree_walker() to recurse into subplans of
	 * SubPlan nodes.
	 */
	FillSliceTable_walker((Node *) stmt->planTree, &cxt);
}



/*
 * BuildPartitionNodeFromRoot
 *   Build PartitionNode for the root partition of a given partition oid.
 */
static PartitionNode *
BuildPartitionNodeFromRoot(Oid relid)
{
	PartitionNode *partitionNode;

	if (rel_is_child_partition(relid))
	{
		relid = rel_partition_get_master(relid);
	}

	partitionNode = RelationBuildPartitionDescByOid(relid, false /* inctemplate */);

	return partitionNode;
}

/*
 * createPartitionAccessMethods
 *   Create a PartitionAccessMethods object.
 *
 * Note that the memory context for the access method is not set at this point. It will
 * be set during execution.
 */
static PartitionAccessMethods *
createPartitionAccessMethods(int numLevels)
{
	PartitionAccessMethods *accessMethods = palloc(sizeof(PartitionAccessMethods));;
	accessMethods->partLevels = numLevels;
	accessMethods->amstate = palloc0(numLevels * sizeof(void *));
	accessMethods->part_cxt = NULL;

	return accessMethods;
}

/*
 * createPartitionState
 *   Create a PartitionState object.
 *
 * Note that the memory context for the access method is not set at this point. It will
 * be set during execution.
 */
PartitionState *
createPartitionState(PartitionNode *partsAndRules,
					 int resultPartSize)
{
	Assert(partsAndRules != NULL);

	PartitionState *partitionState = makeNode(PartitionState);
	partitionState->accessMethods = createPartitionAccessMethods(num_partition_levels(partsAndRules));
	partitionState->max_partition_attr = max_partition_attr(partsAndRules);
	partitionState->result_partition_array_size = resultPartSize;

	return partitionState;
}

/*
 * InitializeQueryPartsMetadata
 *   Initialize partitioning metadata for all partitions involved in the query.
 */
static void
InitializeQueryPartsMetadata(PlannedStmt *plannedstmt, EState *estate)
{
	Assert(plannedstmt != NULL && estate != NULL);

	if (plannedstmt->queryPartOids == NIL)
	{
		plannedstmt->queryPartsMetadata = NIL;
		return;
	}

	if (Gp_role != GP_ROLE_EXECUTE)
	{
		/*
		 * Non-QEs populate the partitioning metadata for all
		 * relevant partitions in the query.
		 */
		plannedstmt->queryPartsMetadata = NIL;
		ListCell *lc = NULL;
		foreach (lc, plannedstmt->queryPartOids)
		{
			Oid relid = (Oid)lfirst_oid(lc);
			PartitionNode *partitionNode = BuildPartitionNodeFromRoot(relid);
			Assert(partitionNode != NULL);
			plannedstmt->queryPartsMetadata =
				lappend(plannedstmt->queryPartsMetadata, partitionNode);
		}
	}

	/* Populate the partitioning metadata to EState */
	Assert(estate->dynamicTableScanInfo != NULL);

	MemoryContext oldContext = MemoryContextSwitchTo(estate->es_query_cxt);

	ListCell *lc = NULL;
	foreach(lc, plannedstmt->queryPartsMetadata)
	{
		PartitionNode *partsAndRules = (PartitionNode *)lfirst(lc);

		PartitionMetadata *metadata = palloc(sizeof(PartitionMetadata));
		metadata->partsAndRules = partsAndRules;
		Assert(metadata->partsAndRules != NULL);
		metadata->accessMethods = createPartitionAccessMethods(num_partition_levels(metadata->partsAndRules));
		estate->dynamicTableScanInfo->partsMetadata =
			lappend(estate->dynamicTableScanInfo->partsMetadata, metadata);
	}

	MemoryContextSwitchTo(oldContext);
}

/*
 * InitializePartsMetadata
 *   Initialize partitioning metadata for the given partitioned table oid
 */
List *
InitializePartsMetadata(Oid rootOid)
{
	PartitionMetadata *metadata = palloc(sizeof(PartitionMetadata));
	metadata->partsAndRules = BuildPartitionNodeFromRoot(rootOid);
	Assert(metadata->partsAndRules != NULL);

	metadata->accessMethods = createPartitionAccessMethods(num_partition_levels(metadata->partsAndRules));
	return list_make1(metadata);
}<|MERGE_RESOLUTION|>--- conflicted
+++ resolved
@@ -973,10 +973,7 @@
         /* If EXPLAIN ANALYZE, let qExec try to return stats to qDisp. */
         if (estate->es_sliceTable &&
             estate->es_sliceTable->instrument_options &&
-<<<<<<< HEAD
-=======
             (estate->es_sliceTable->instrument_options & INSTRUMENT_CDB) &&
->>>>>>> 8f299db7
             Gp_role == GP_ROLE_EXECUTE)
         {
             PG_TRY();
@@ -1106,10 +1103,7 @@
      */
     if (estate->es_sliceTable &&
         estate->es_sliceTable->instrument_options &&
-<<<<<<< HEAD
-=======
         (estate->es_sliceTable->instrument_options & INSTRUMENT_CDB) &&
->>>>>>> 8f299db7
         Gp_role == GP_ROLE_EXECUTE)
         cdbexplain_sendExecStats(queryDesc);
 
@@ -2123,17 +2117,10 @@
 
 		resultRelInfo->ri_TrigFunctions = (FmgrInfo *)
 			palloc0(n * sizeof(FmgrInfo));
-<<<<<<< HEAD
 		resultRelInfo->ri_TrigWhenExprs = (List **)
 			palloc0(n * sizeof(List *));
 		if (instrument_options)
 			resultRelInfo->ri_TrigInstrument = InstrAlloc(n, instrument_options);
-=======
-		if (instrument_options)
-			resultRelInfo->ri_TrigInstrument = InstrAlloc(n, instrument_options);
-		else
-			resultRelInfo->ri_TrigInstrument = NULL;
->>>>>>> 8f299db7
 	}
 	else
 	{
