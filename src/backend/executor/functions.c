--- conflicted
+++ resolved
@@ -925,7 +925,6 @@
 	else
 		dest = None_Receiver;
 
-<<<<<<< HEAD
 	/* GPDB hook for collecting query info */
 	if (query_info_collect_hook)
 		(*query_info_collect_hook)(METRICS_QUERY_SUBMIT, es->qd);
@@ -938,28 +937,6 @@
 							 fcache->paramLI,
 							 es->qd ? es->qd->queryEnv : NULL,
 							 0);
-=======
-	if (IsA(es->stmt, PlannedStmt))
-	{
-		es->qd = CreateQueryDesc((PlannedStmt *) es->stmt,
-								 fcache->src,
-								 GetActiveSnapshot(),
-								 InvalidSnapshot,
-								 dest,
-								 fcache->paramLI,
-								 INSTRUMENT_NONE);
-
-		/* GPDB hook for collecting query info */
-		if (query_info_collect_hook)
-			(*query_info_collect_hook)(METRICS_QUERY_SUBMIT, es->qd);
-	}
-	else
-		es->qd = CreateUtilityQueryDesc(es->stmt,
-										fcache->src,
-										GetActiveSnapshot(),
-										dest,
-										fcache->paramLI);
->>>>>>> 3dd207d9
 
 	/* Utility commands don't need Executor. */
 	if (es->qd->operation != CMD_UTILITY)
