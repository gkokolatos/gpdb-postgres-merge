/*-------------------------------------------------------------------------
 *
 * nodeModifyTable.c
 *	  routines to handle ModifyTable nodes.
 *
 * Portions Copyright (c) 1996-2019, PostgreSQL Global Development Group
 * Portions Copyright (c) 1994, Regents of the University of California
 *
 *
 * IDENTIFICATION
 *	  src/backend/executor/nodeModifyTable.c
 *
 *-------------------------------------------------------------------------
 */
/* INTERFACE ROUTINES
 *		ExecInitModifyTable - initialize the ModifyTable node
 *		ExecModifyTable		- retrieve the next tuple from the node
 *		ExecEndModifyTable	- shut down the ModifyTable node
 *		ExecReScanModifyTable - rescan the ModifyTable node
 *
 *	 NOTES
 *		Each ModifyTable node contains a list of one or more subplans,
 *		much like an Append node.  There is one subplan per result relation.
 *		The key reason for this is that in an inherited UPDATE command, each
 *		result relation could have a different schema (more or different
 *		columns) requiring a different plan tree to produce it.  In an
 *		inherited DELETE, all the subplans should produce the same output
 *		rowtype, but we might still find that different plans are appropriate
 *		for different child relations.
 *
 *		If the query specifies RETURNING, then the ModifyTable returns a
 *		RETURNING tuple after completing each row insert, update, or delete.
 *		It must be called again to continue the operation.  Without RETURNING,
 *		we just loop within the node until all the work is done, then
 *		return NULL.  This avoids useless call/return overhead.
 */

#include "postgres.h"

#include "access/heapam.h"
#include "access/htup_details.h"
#include "access/tableam.h"
#include "access/tupconvert.h"
#include "access/xact.h"
#include "catalog/catalog.h"
#include "commands/trigger.h"
#include "executor/execPartition.h"
#include "executor/executor.h"
#include "executor/nodeModifyTable.h"
#include "foreign/fdwapi.h"
#include "miscadmin.h"
#include "nodes/nodeFuncs.h"
#include "rewrite/rewriteHandler.h"
#include "storage/bufmgr.h"
#include "storage/lmgr.h"
#include "utils/builtins.h"
#include "utils/datum.h"
#include "utils/memutils.h"
#include "utils/rel.h"

#include "access/transam.h"
#include "cdb/cdbaocsam.h"
#include "cdb/cdbappendonlyam.h"
#include "cdb/cdbvars.h"
#include "executor/execDML.h"
#include "parser/parsetree.h"
#include "utils/lsyscache.h"
#include "utils/snapmgr.h"


static bool ExecOnConflictUpdate(ModifyTableState *mtstate,
								 ResultRelInfo *resultRelInfo,
								 ItemPointer conflictTid,
								 TupleTableSlot *planSlot,
								 TupleTableSlot *excludedSlot,
								 EState *estate,
								 bool canSetTag,
								 TupleTableSlot **returning);
static TupleTableSlot *ExecPrepareTupleRouting(ModifyTableState *mtstate,
											   EState *estate,
											   PartitionTupleRouting *proute,
											   ResultRelInfo *targetRelInfo,
											   TupleTableSlot *slot);
static ResultRelInfo *getTargetResultRelInfo(ModifyTableState *node);
static void ExecSetupChildParentMapForSubplan(ModifyTableState *mtstate);
static TupleConversionMap *tupconv_map_for_subplan(ModifyTableState *node,
												   int whichplan);

/*
 * Verify that the tuples to be produced by INSERT or UPDATE match the
 * target relation's rowtype
 *
 * We do this to guard against stale plans.  If plan invalidation is
 * functioning properly then we should never get a failure here, but better
 * safe than sorry.  Note that this is called after we have obtained lock
 * on the target rel, so the rowtype can't change underneath us.
 *
 * The plan output is represented by its targetlist, because that makes
 * handling the dropped-column case easier.
 */
static void
ExecCheckPlanOutput(Relation resultRel, List *targetList)
{
	TupleDesc	resultDesc = RelationGetDescr(resultRel);
	int			attno = 0;
	ListCell   *lc;

	foreach(lc, targetList)
	{
		TargetEntry *tle = (TargetEntry *) lfirst(lc);
		Form_pg_attribute attr;

		if (tle->resjunk)
			continue;			/* ignore junk tlist items */

		if (attno >= resultDesc->natts)
			ereport(ERROR,
					(errcode(ERRCODE_DATATYPE_MISMATCH),
					 errmsg("table row type and query-specified row type do not match"),
					 errdetail("Query has too many columns.")));
		attr = TupleDescAttr(resultDesc, attno);
		attno++;

		if (!attr->attisdropped)
		{
			/* Normal case: demand type match */
			if (exprType((Node *) tle->expr) != attr->atttypid)
				ereport(ERROR,
						(errcode(ERRCODE_DATATYPE_MISMATCH),
						 errmsg("table row type and query-specified row type do not match"),
						 errdetail("Table has type %s at ordinal position %d, but query expects %s.",
								   format_type_be(attr->atttypid),
								   attno,
								   format_type_be(exprType((Node *) tle->expr)))));
		}
		else
		{
			/*
			 * For a dropped column, we can't check atttypid (it's likely 0).
			 * In any case the planner has most likely inserted an INT4 null.
			 * What we insist on is just *some* NULL constant.
			 */
			/* GPDB_96_MERGE_FIXME: the subplan can be a Motion, so that the NULLs
			 * are transferred through the Motion node.
			 */
#if 0
			if (!IsA(tle->expr, Const) ||
				!((Const *) tle->expr)->constisnull)
				ereport(ERROR,
						(errcode(ERRCODE_DATATYPE_MISMATCH),
						 errmsg("table row type and query-specified row type do not match"),
						 errdetail("Query provides a value for a dropped column at ordinal position %d.",
								   attno)));
#endif
		}
	}
	if (attno != resultDesc->natts)
		ereport(ERROR,
				(errcode(ERRCODE_DATATYPE_MISMATCH),
				 errmsg("table row type and query-specified row type do not match"),
				 errdetail("Query has too few columns.")));
}

/*
 * ExecProcessReturning --- evaluate a RETURNING list
 *
 * resultRelInfo: current result rel
 * tupleSlot: slot holding tuple actually inserted/updated/deleted
 * planSlot: slot holding tuple returned by top subplan node
 *
 * Note: If tupleSlot is NULL, the FDW should have already provided econtext's
 * scan tuple.
 *
 * Returns a slot holding the result tuple
 */
static TupleTableSlot *
ExecProcessReturning(ResultRelInfo *resultRelInfo,
					 TupleTableSlot *tupleSlot,
					 TupleTableSlot *planSlot)
{
	ProjectionInfo *projectReturning = resultRelInfo->ri_projectReturning;
	ExprContext *econtext = projectReturning->pi_exprContext;

	/* Make tuple and any needed join variables available to ExecProject */
	if (tupleSlot)
		econtext->ecxt_scantuple = tupleSlot;
	econtext->ecxt_outertuple = planSlot;

	/*
	 * RETURNING expressions might reference the tableoid column, so
	 * reinitialize tts_tableOid before evaluating them.
	 */
	econtext->ecxt_scantuple->tts_tableOid =
		RelationGetRelid(resultRelInfo->ri_RelationDesc);

	/* Compute the RETURNING expressions */
	return ExecProject(projectReturning);
}

/*
 * ExecCheckTupleVisible -- verify tuple is visible
 *
 * It would not be consistent with guarantees of the higher isolation levels to
 * proceed with avoiding insertion (taking speculative insertion's alternative
 * path) on the basis of another tuple that is not visible to MVCC snapshot.
 * Check for the need to raise a serialization failure, and do so as necessary.
 */
static void
ExecCheckTupleVisible(EState *estate,
					  Relation rel,
					  TupleTableSlot *slot)
{
	if (!IsolationUsesXactSnapshot())
		return;

	if (!table_tuple_satisfies_snapshot(rel, slot, estate->es_snapshot))
	{
		Datum		xminDatum;
		TransactionId xmin;
		bool		isnull;

		xminDatum = slot_getsysattr(slot, MinTransactionIdAttributeNumber, &isnull);
		Assert(!isnull);
		xmin = DatumGetTransactionId(xminDatum);

		/*
		 * We should not raise a serialization failure if the conflict is
		 * against a tuple inserted by our own transaction, even if it's not
		 * visible to our snapshot.  (This would happen, for example, if
		 * conflicting keys are proposed for insertion in a single command.)
		 */
		if (!TransactionIdIsCurrentTransactionId(xmin))
			ereport(ERROR,
					(errcode(ERRCODE_T_R_SERIALIZATION_FAILURE),
					 errmsg("could not serialize access due to concurrent update")));
	}
}

/*
 * ExecCheckTIDVisible -- convenience variant of ExecCheckTupleVisible()
 */
static void
ExecCheckTIDVisible(EState *estate,
					ResultRelInfo *relinfo,
					ItemPointer tid,
					TupleTableSlot *tempSlot)
{
	Relation	rel = relinfo->ri_RelationDesc;

	/* Redundantly check isolation level */
	if (!IsolationUsesXactSnapshot())
		return;

	if (!table_tuple_fetch_row_version(rel, tid, SnapshotAny, tempSlot))
		elog(ERROR, "failed to fetch conflicting tuple for ON CONFLICT");
	ExecCheckTupleVisible(estate, rel, tempSlot);
	ExecClearTuple(tempSlot);
}

/*
 * Compute stored generated columns for a tuple
 */
void
ExecComputeStoredGenerated(EState *estate, TupleTableSlot *slot)
{
	ResultRelInfo *resultRelInfo = estate->es_result_relation_info;
	Relation	rel = resultRelInfo->ri_RelationDesc;
	TupleDesc	tupdesc = RelationGetDescr(rel);
	int			natts = tupdesc->natts;
	MemoryContext oldContext;
	Datum	   *values;
	bool	   *nulls;

	Assert(tupdesc->constr && tupdesc->constr->has_generated_stored);

	/*
	 * If first time through for this result relation, build expression
	 * nodetrees for rel's stored generation expressions.  Keep them in the
	 * per-query memory context so they'll survive throughout the query.
	 */
	if (resultRelInfo->ri_GeneratedExprs == NULL)
	{
		oldContext = MemoryContextSwitchTo(estate->es_query_cxt);

		resultRelInfo->ri_GeneratedExprs =
			(ExprState **) palloc(natts * sizeof(ExprState *));

		for (int i = 0; i < natts; i++)
		{
			if (TupleDescAttr(tupdesc, i)->attgenerated == ATTRIBUTE_GENERATED_STORED)
			{
				Expr	   *expr;

				expr = (Expr *) build_column_default(rel, i + 1);
				if (expr == NULL)
					elog(ERROR, "no generation expression found for column number %d of table \"%s\"",
						 i + 1, RelationGetRelationName(rel));

				resultRelInfo->ri_GeneratedExprs[i] = ExecPrepareExpr(expr, estate);
			}
		}

		MemoryContextSwitchTo(oldContext);
	}

	oldContext = MemoryContextSwitchTo(GetPerTupleMemoryContext(estate));

	values = palloc(sizeof(*values) * natts);
	nulls = palloc(sizeof(*nulls) * natts);

	slot_getallattrs(slot);
	memcpy(nulls, slot->tts_isnull, sizeof(*nulls) * natts);

	for (int i = 0; i < natts; i++)
	{
		Form_pg_attribute attr = TupleDescAttr(tupdesc, i);

		if (attr->attgenerated == ATTRIBUTE_GENERATED_STORED)
		{
			ExprContext *econtext;
			Datum		val;
			bool		isnull;

			econtext = GetPerTupleExprContext(estate);
			econtext->ecxt_scantuple = slot;

			val = ExecEvalExpr(resultRelInfo->ri_GeneratedExprs[i], econtext, &isnull);

			values[i] = val;
			nulls[i] = isnull;
		}
		else
		{
			if (!nulls[i])
				values[i] = datumCopy(slot->tts_values[i], attr->attbyval, attr->attlen);
		}
	}

	ExecClearTuple(slot);
	memcpy(slot->tts_values, values, sizeof(*values) * natts);
	memcpy(slot->tts_isnull, nulls, sizeof(*nulls) * natts);
	ExecStoreVirtualTuple(slot);
	ExecMaterializeSlot(slot);

	MemoryContextSwitchTo(oldContext);
}

/* ----------------------------------------------------------------
 *		ExecInsert
 *
 *		For INSERT, we have to insert the tuple into the target relation
 *		and insert appropriate tuples into the index relations.
 *
 *		Returns RETURNING result if any, otherwise NULL.
 *
 * If the target table is partitioned, the input tuple in 'parentslot'
 * is in the shape required for the parent table. This function will
 * look up the ResultRelInfo of the target partition, and form a
 * tuple suitable for the target partition. (It can be different, if
 * there are dropped columns in the parent, but not the partition,
 * for example.)
 *
 * ----------------------------------------------------------------
 */
static TupleTableSlot *
ExecInsert(ModifyTableState *mtstate,
		   TupleTableSlot *slot,
		   TupleTableSlot *planSlot,
		   EState *estate,
		   bool canSetTag,
		   bool isUpdate)
{
	ResultRelInfo *resultRelInfo;
	Relation	resultRelationDesc;
	List	   *recheckIndexes = NIL;
	TupleTableSlot *result = NULL;
	TransitionCaptureState *ar_insert_trig_tcs;
	ModifyTable *node = (ModifyTable *) mtstate->ps.plan;
	OnConflictAction onconflict = node->onConflictAction;

	ExecMaterializeSlot(slot);

	/*
	 * get information on the (current) result relation
	 */
	resultRelInfo = estate->es_result_relation_info;
	resultRelationDesc = resultRelInfo->ri_RelationDesc;

	/*
	 * BEFORE ROW INSERT Triggers.
	 *
	 * Note: We fire BEFORE ROW TRIGGERS for every attempted insertion in an
	 * INSERT ... ON CONFLICT statement.  We cannot check for constraint
	 * violations before firing these triggers, because they can change the
	 * values to insert.  Also, they can run arbitrary user-defined code with
	 * side-effects that we can't cancel by just not inserting the tuple.
	 */
	if (resultRelInfo->ri_TrigDesc &&
		resultRelInfo->ri_TrigDesc->trig_insert_before_row &&
		!isUpdate)
	{
		if (!ExecBRInsertTriggers(estate, resultRelInfo, slot))
			return NULL;		/* "do nothing" */
	}

	/* INSTEAD OF ROW INSERT Triggers */
	if (resultRelInfo->ri_TrigDesc &&
		resultRelInfo->ri_TrigDesc->trig_insert_instead_row)
	{
		if (!ExecIRInsertTriggers(estate, resultRelInfo, slot))
			return NULL;		/* "do nothing" */
	}
	else if (resultRelInfo->ri_FdwRoutine)
	{
		/*
		 * Compute stored generated columns
		 */
		if (resultRelationDesc->rd_att->constr &&
			resultRelationDesc->rd_att->constr->has_generated_stored)
			ExecComputeStoredGenerated(estate, slot);

		/*
		 * insert into foreign table: let the FDW do it
		 */
		slot = resultRelInfo->ri_FdwRoutine->ExecForeignInsert(estate,
															   resultRelInfo,
															   slot,
															   planSlot);

		if (slot == NULL)		/* "do nothing" */
			return NULL;

		/*
		 * AFTER ROW Triggers or RETURNING expressions might reference the
		 * tableoid column, so (re-)initialize tts_tableOid before evaluating
		 * them.
		 */
		slot->tts_tableOid = RelationGetRelid(resultRelInfo->ri_RelationDesc);

	}
	else
	{
		WCOKind		wco_kind;

		/*
		 * Constraints might reference the tableoid column, so (re-)initialize
		 * tts_tableOid before evaluating them.
		 */
		slot->tts_tableOid = RelationGetRelid(resultRelationDesc);

		/*
		 * Compute stored generated columns
		 */
		if (resultRelationDesc->rd_att->constr &&
			resultRelationDesc->rd_att->constr->has_generated_stored)
			ExecComputeStoredGenerated(estate, slot);

		/*
		 * Check any RLS WITH CHECK policies.
		 *
		 * Normally we should check INSERT policies. But if the insert is the
		 * result of a partition key update that moved the tuple to a new
		 * partition, we should instead check UPDATE policies, because we are
		 * executing policies defined on the target table, and not those
		 * defined on the child partitions.
		 */
		wco_kind = (mtstate->operation == CMD_UPDATE) ?
			WCO_RLS_UPDATE_CHECK : WCO_RLS_INSERT_CHECK;

		/*
		 * ExecWithCheckOptions() will skip any WCOs which are not of the kind
		 * we are looking for at this point.
		 */
		if (resultRelInfo->ri_WithCheckOptions != NIL)
			ExecWithCheckOptions(wco_kind, resultRelInfo, slot, estate);

		/*
		 * Check the constraints of the tuple.
		 */
		if (resultRelationDesc->rd_att->constr)
			ExecConstraints(resultRelInfo, slot, estate);

		/*
		 * Also check the tuple against the partition constraint, if there is
		 * one; except that if we got here via tuple-routing, we don't need to
		 * if there's no BR trigger defined on the partition.
		 */
		if (resultRelInfo->ri_PartitionCheck &&
			(resultRelInfo->ri_PartitionRoot == NULL ||
			 (resultRelInfo->ri_TrigDesc &&
			  resultRelInfo->ri_TrigDesc->trig_insert_before_row)))
			ExecPartitionCheck(resultRelInfo, slot, estate, true);

		if (onconflict != ONCONFLICT_NONE && resultRelInfo->ri_NumIndices > 0)
		{
			/* Perform a speculative insertion. */
			uint32		specToken;
			ItemPointerData conflictTid;
			bool		specConflict;
			List	   *arbiterIndexes;

			arbiterIndexes = resultRelInfo->ri_onConflictArbiterIndexes;

			/*
			 * Do a non-conclusive check for conflicts first.
			 *
			 * We're not holding any locks yet, so this doesn't guarantee that
			 * the later insert won't conflict.  But it avoids leaving behind
			 * a lot of canceled speculative insertions, if you run a lot of
			 * INSERT ON CONFLICT statements that do conflict.
			 *
			 * We loop back here if we find a conflict below, either during
			 * the pre-check, or when we re-check after inserting the tuple
			 * speculatively.
			 */
	vlock:
			specConflict = false;
			if (!ExecCheckIndexConstraints(slot, estate, &conflictTid,
										   arbiterIndexes))
			{
				/* committed conflict tuple found */
				if (onconflict == ONCONFLICT_UPDATE)
				{
					/*
					 * In case of ON CONFLICT DO UPDATE, execute the UPDATE
					 * part.  Be prepared to retry if the UPDATE fails because
					 * of another concurrent UPDATE/DELETE to the conflict
					 * tuple.
					 */
					TupleTableSlot *returning = NULL;

					if (ExecOnConflictUpdate(mtstate, resultRelInfo,
											 &conflictTid, planSlot, slot,
											 estate, canSetTag, &returning))
					{
						InstrCountTuples2(&mtstate->ps, 1);
						return returning;
					}
					else
						goto vlock;
				}
				else
				{
					/*
					 * In case of ON CONFLICT DO NOTHING, do nothing. However,
					 * verify that the tuple is visible to the executor's MVCC
					 * snapshot at higher isolation levels.
					 *
					 * Using ExecGetReturningSlot() to store the tuple for the
					 * recheck isn't that pretty, but we can't trivially use
					 * the input slot, because it might not be of a compatible
					 * type. As there's no conflicting usage of
					 * ExecGetReturningSlot() in the DO NOTHING case...
					 */
					Assert(onconflict == ONCONFLICT_NOTHING);
					ExecCheckTIDVisible(estate, resultRelInfo, &conflictTid,
										ExecGetReturningSlot(estate, resultRelInfo));
					InstrCountTuples2(&mtstate->ps, 1);
					return NULL;
				}
			}

			/*
			 * Before we start insertion proper, acquire our "speculative
			 * insertion lock".  Others can use that to wait for us to decide
			 * if we're going to go ahead with the insertion, instead of
			 * waiting for the whole transaction to complete.
			 */
			specToken = SpeculativeInsertionLockAcquire(GetCurrentTransactionId());

			/* insert the tuple, with the speculative token */
			table_tuple_insert_speculative(resultRelationDesc, slot,
										   estate->es_output_cid,
										   0,
										   NULL,
										   specToken);

			/* insert index entries for tuple */
			recheckIndexes = ExecInsertIndexTuples(slot, estate, true,
												   &specConflict,
												   arbiterIndexes);

			/* adjust the tuple's state accordingly */
			table_tuple_complete_speculative(resultRelationDesc, slot,
											 specToken, !specConflict);

			/*
			 * Wake up anyone waiting for our decision.  They will re-check
			 * the tuple, see that it's no longer speculative, and wait on our
			 * XID as if this was a regularly inserted tuple all along.  Or if
			 * we killed the tuple, they will see it's dead, and proceed as if
			 * the tuple never existed.
			 */
			SpeculativeInsertionLockRelease(GetCurrentTransactionId());

			/*
			 * If there was a conflict, start from the beginning.  We'll do
			 * the pre-check again, which will now find the conflicting tuple
			 * (unless it aborts before we get there).
			 */
			if (specConflict)
			{
				list_free(recheckIndexes);
				goto vlock;
			}

			/* Since there was no insertion conflict, we're done */
		}
		else
		{
			/* insert the tuple normally */
			table_tuple_insert(resultRelationDesc, slot,
							   estate->es_output_cid,
							   0, NULL);

			/* insert index entries for tuple */
			if (resultRelInfo->ri_NumIndices > 0)
				recheckIndexes = ExecInsertIndexTuples(slot, estate, false, NULL,
													   NIL);
		}
	}
	if (canSetTag)
	{
		(estate->es_processed)++;
		setLastTid(&slot->tts_tid);
	}

	/*
	 * If this insert is the result of a partition key update that moved the
	 * tuple to a new partition, put this row into the transition NEW TABLE,
	 * if there is one. We need to do this separately for DELETE and INSERT
	 * because they happen on different tables.
	 */
	ar_insert_trig_tcs = mtstate->mt_transition_capture;
	if (mtstate->operation == CMD_UPDATE && mtstate->mt_transition_capture
		&& mtstate->mt_transition_capture->tcs_update_new_table)
	{
		ExecARUpdateTriggers(estate, resultRelInfo, NULL,
							 NULL,
							 slot,
							 NULL,
							 mtstate->mt_transition_capture);

		/*
		 * We've already captured the NEW TABLE row, so make sure any AR
		 * INSERT trigger fired below doesn't capture it again.
		 */
		ar_insert_trig_tcs = NULL;
	}

	slot->tts_tableOid = RelationGetRelid(resultRelationDesc);

	/* AFTER ROW INSERT Triggers */
	ExecARInsertTriggers(estate, resultRelInfo, slot, recheckIndexes,
						 ar_insert_trig_tcs);

	list_free(recheckIndexes);

	/*
	 * Check any WITH CHECK OPTION constraints from parent views.  We are
	 * required to do this after testing all constraints and uniqueness
	 * violations per the SQL spec, so we do it after actually inserting the
	 * record into the heap and all indexes.
	 *
	 * ExecWithCheckOptions will elog(ERROR) if a violation is found, so the
	 * tuple will never be seen, if it violates the WITH CHECK OPTION.
	 *
	 * ExecWithCheckOptions() will skip any WCOs which are not of the kind we
	 * are looking for at this point.
	 */
	if (resultRelInfo->ri_WithCheckOptions != NIL)
		ExecWithCheckOptions(WCO_VIEW_CHECK, resultRelInfo, slot, estate);

	/* Process RETURNING if present */
	if (resultRelInfo->ri_projectReturning)
		result = ExecProcessReturning(resultRelInfo, slot, planSlot);

	return result;
}

/* ----------------------------------------------------------------
 *		ExecDelete
 *
 *		DELETE is like UPDATE, except that we delete the tuple and no
 *		index modifications are needed.
 *
 *		When deleting from a table, tupleid identifies the tuple to
 *		delete and oldtuple is NULL.  When deleting from a view,
 *		oldtuple is passed to the INSTEAD OF triggers and identifies
 *		what to delete, and tupleid is invalid.  When deleting from a
 *		foreign table, tupleid is invalid; the FDW has to figure out
 *		which row to delete using data from the planSlot.  oldtuple is
 *		passed to foreign table triggers; it is NULL when the foreign
 *		table has no relevant triggers.  We use tupleDeleted to indicate
 *		whether the tuple is actually deleted, callers can use it to
 *		decide whether to continue the operation.  When this DELETE is a
 *		part of an UPDATE of partition-key, then the slot returned by
 *		EvalPlanQual() is passed back using output parameter epqslot.
 *
 *		In GPDB, DELETE can be part of an update operation when
 *		there is a preceding SplitUpdate node. 'changingPart' is set to
 *		true in that case, too.
 *
 *		Returns RETURNING result if any, otherwise NULL.
 * ----------------------------------------------------------------
 */
static TupleTableSlot *
ExecDelete(ModifyTableState *mtstate,
		   ItemPointer tupleid,
		   int32 segid,
		   HeapTuple oldtuple,
		   TupleTableSlot *planSlot,
		   EPQState *epqstate,
		   EState *estate,
		   bool processReturning,
		   bool canSetTag,
		   bool changingPart,
		   bool *tupleDeleted,
		   TupleTableSlot **epqreturnslot)
{
	PlanGenerator planGen = estate->es_plannedstmt->planGen;
	ResultRelInfo *resultRelInfo;
	Relation	resultRelationDesc;
	TM_Result	result;
	TM_FailureData tmfd;
	TupleTableSlot *slot = NULL;
	TransitionCaptureState *ar_delete_trig_tcs;

	if (tupleDeleted)
		*tupleDeleted = false;

	/*
	 * Sanity check the distribution of the tuple to prevent
	 * potential data corruption in case users manipulate data
	 * incorrectly (e.g. insert data on incorrect segment through
	 * utility mode) or there is bug in code, etc.
	 */
	if (segid != GpIdentity.segindex)
		elog(ERROR, "distribution key of the tuple doesn't belong to "
			 "current segment (actually from seg%d)", segid);

	/*
	 * get information on the (current) result relation
	 */
	// GPDB_12_MERGE_FIXME: How to do this in new partitioning implementation?
	// Can we change the way ORCA deletion plans work?
#if 0
	if (estate->es_result_partitions && planGen == PLANGEN_OPTIMIZER)
	{
		Assert(estate->es_result_partitions->part->parrelid);

#ifdef USE_ASSERT_CHECKING
		Oid parent = estate->es_result_partitions->part->parrelid;
#endif

		/* Obtain part for current tuple. */
		resultRelInfo = slot_get_partition(planSlot, estate, true);
		estate->es_result_relation_info = resultRelInfo;

#ifdef USE_ASSERT_CHECKING
		Oid part = RelationGetRelid(resultRelInfo->ri_RelationDesc);
#endif

		Assert(parent != part);
	}
	else
	{
		resultRelInfo = estate->es_result_relation_info;
	}
#else
	resultRelInfo = estate->es_result_relation_info;
#endif
	resultRelationDesc = resultRelInfo->ri_RelationDesc;

	/* BEFORE ROW DELETE Triggers */

	/* GPDB_12_MERGE_FIXME: In PostgreSQL, if this is an UPDATE that
	 * moves a tuple to another partition, do we fire the trigger?
	 * In GPDB, should we? What if it's a split update?
	 */
	if (resultRelInfo->ri_TrigDesc &&
		resultRelInfo->ri_TrigDesc->trig_delete_before_row &&
		planGen == PLANGEN_PLANNER)
	{
		bool		dodelete;

		dodelete = ExecBRDeleteTriggers(estate, epqstate, resultRelInfo,
										tupleid, oldtuple, epqreturnslot);

		if (!dodelete)			/* "do nothing" */
			return NULL;
	}

	/* INSTEAD OF ROW DELETE Triggers */
	if (resultRelInfo->ri_TrigDesc &&
		resultRelInfo->ri_TrigDesc->trig_delete_instead_row)
	{
		bool		dodelete;

		Assert(oldtuple != NULL);

		dodelete = ExecIRDeleteTriggers(estate, resultRelInfo, oldtuple);

		if (!dodelete)			/* "do nothing" */
			return NULL;
	}
	else if (resultRelInfo->ri_FdwRoutine)
	{
		/*
		 * delete from foreign table: let the FDW do it
		 *
		 * We offer the returning slot as a place to store RETURNING data,
		 * although the FDW can return some other slot if it wants.
		 */
		slot = ExecGetReturningSlot(estate, resultRelInfo);
		slot = resultRelInfo->ri_FdwRoutine->ExecForeignDelete(estate,
															   resultRelInfo,
															   slot,
															   planSlot);

		if (slot == NULL)		/* "do nothing" */
			return NULL;

		/*
		 * RETURNING expressions might reference the tableoid column, so
		 * (re)initialize tts_tableOid before evaluating them.
		 */
		if (TTS_EMPTY(slot))
			ExecStoreAllNullTuple(slot);

		slot->tts_tableOid = RelationGetRelid(resultRelationDesc);
	}
	else
	{
		/*
		 * delete the tuple
		 *
		 * Note: if es_crosscheck_snapshot isn't InvalidSnapshot, we check
		 * that the row to be deleted is visible to that snapshot, and throw a
		 * can't-serialize error if not. This is a special-case behavior
		 * needed for referential integrity updates in transaction-snapshot
		 * mode transactions.
		 */
ldelete:;
		result = table_tuple_delete(resultRelationDesc, tupleid,
									estate->es_output_cid,
									estate->es_snapshot,
									estate->es_crosscheck_snapshot,
									true /* wait for commit */ ,
									&tmfd,
									changingPart);

		switch (result)
		{
			case TM_SelfModified:

				/*
				 * The target tuple was already updated or deleted by the
				 * current command, or by a later command in the current
				 * transaction.  The former case is possible in a join DELETE
				 * where multiple tuples join to the same target tuple. This
				 * is somewhat questionable, but Postgres has always allowed
				 * it: we just ignore additional deletion attempts.
				 *
				 * The latter case arises if the tuple is modified by a
				 * command in a BEFORE trigger, or perhaps by a command in a
				 * volatile function used in the query.  In such situations we
				 * should not ignore the deletion, but it is equally unsafe to
				 * proceed.  We don't want to discard the original DELETE
				 * while keeping the triggered actions based on its deletion;
				 * and it would be no better to allow the original DELETE
				 * while discarding updates that it triggered.  The row update
				 * carries some information that might be important according
				 * to business rules; so throwing an error is the only safe
				 * course.
				 *
				 * If a trigger actually intends this type of interaction, it
				 * can re-execute the DELETE and then return NULL to cancel
				 * the outer delete.
				 */
				if (tmfd.cmax != estate->es_output_cid)
					ereport(ERROR,
							(errcode(ERRCODE_TRIGGERED_DATA_CHANGE_VIOLATION),
							 errmsg("tuple to be deleted was already modified by an operation triggered by the current command"),
							 errhint("Consider using an AFTER trigger instead of a BEFORE trigger to propagate changes to other rows.")));

				/* Else, already deleted by self; nothing to do */

				/*-------
				 * In an scenario in which R(a,b) and S(a,b) have
				 *        R               S
				 *    ________         ________
				 *     (1, 1)           (1, 2)
				 *                      (1, 7)
				 *
				 *  An update query such as:
				 *   UPDATE R SET a = S.b  FROM S WHERE R.b = S.a;
				 *
				 *  will have an non-deterministic output. The tuple in R
				 * can be updated to (2,1) or (7,1).
				 * Since the introduction of SplitUpdate, these queries will
				 * send multiple requests to delete the same tuple. Therefore,
				 * in order to avoid a non-deterministic output,
				 * an error is reported in such scenario.
				 *
				 * ORCA requires this check as it does not support multiple
				 * updates to a row by the same query
				 *
				 * GPDB_12_MERGE_FIXME: we no longer pass 'isUpdate' argument
				 * here. Could we use changingPart instead? Do we want this
				 * check when moving a tuple to another partition, too?
				 *-------
				 */
#if 0
				if (isUpdate)
				{
					ereport(ERROR,
							(errcode(ERRCODE_IN_FAILED_SQL_TRANSACTION ),
							 errmsg("multiple updates to a row by the same query is not allowed")));
				}
#endif
				return NULL;

			case TM_Ok:
				break;

			case TM_Updated:
				{
					TupleTableSlot *inputslot;
					TupleTableSlot *epqslot;

					if (IsolationUsesXactSnapshot())
						ereport(ERROR,
								(errcode(ERRCODE_T_R_SERIALIZATION_FAILURE),
								 errmsg("could not serialize access due to concurrent update")));

					/*
					 * If GDD is enabled and the DELETE operator is generated by
					 * SplitUpdate node (SplitUpdate node is generated for updating
					 * the distributed keys), we raise an error.
					 *
					 * The root cause is SplitUpdate will split the origin tuple
					 * to two tuples, one is for deleting and the other one
					 * is for inserting. we can skip the deleting tuple if we
					 * found the tuple is updated concurrently by another
					 * transaction, but it is difficult to skip the inserting
					 * tuple, so it will leads to more tuples after updating.
					 *
					 * GPDB_12_MERGE_FIXME: we no longer pass 'isUpdate' argument
					 * here. Could we use changingPart instead? Do we want this
					 * check when moving a tuple to another partition, too?
					 */
#if 0
					if (gp_enable_global_deadlock_detector && isUpdate)
					{
						ereport(ERROR,
								(errcode(ERRCODE_T_R_SERIALIZATION_FAILURE ),
								 errmsg("concurrent updates distribution keys on the same row is not allowed")));
					}
#endif

					/*
					 * Already know that we're going to need to do EPQ, so
					 * fetch tuple directly into the right slot.
					 */
					EvalPlanQualBegin(epqstate, estate);
					inputslot = EvalPlanQualSlot(epqstate, resultRelationDesc,
												 resultRelInfo->ri_RangeTableIndex);

					result = table_tuple_lock(resultRelationDesc, tupleid,
											  estate->es_snapshot,
											  inputslot, estate->es_output_cid,
											  LockTupleExclusive, LockWaitBlock,
											  TUPLE_LOCK_FLAG_FIND_LAST_VERSION,
											  &tmfd);

					switch (result)
					{
						case TM_Ok:
							Assert(tmfd.traversed);
							epqslot = EvalPlanQual(estate,
												   epqstate,
												   resultRelationDesc,
												   resultRelInfo->ri_RangeTableIndex,
												   inputslot);
							if (TupIsNull(epqslot))
								/* Tuple not passing quals anymore, exiting... */
								return NULL;

							/*
							 * If requested, skip delete and pass back the
							 * updated row.
							 */
							if (epqreturnslot)
							{
								*epqreturnslot = epqslot;
								return NULL;
							}
							else
								goto ldelete;

						case TM_SelfModified:

							/*
							 * This can be reached when following an update
							 * chain from a tuple updated by another session,
							 * reaching a tuple that was already updated in
							 * this transaction. If previously updated by this
							 * command, ignore the delete, otherwise error
							 * out.
							 *
							 * See also TM_SelfModified response to
							 * table_tuple_delete() above.
							 */
							if (tmfd.cmax != estate->es_output_cid)
								ereport(ERROR,
										(errcode(ERRCODE_TRIGGERED_DATA_CHANGE_VIOLATION),
										 errmsg("tuple to be deleted was already modified by an operation triggered by the current command"),
										 errhint("Consider using an AFTER trigger instead of a BEFORE trigger to propagate changes to other rows.")));
							return NULL;

						case TM_Deleted:
							/* tuple already deleted; nothing to do */
							return NULL;

						default:

							/*
							 * TM_Invisible should be impossible because we're
							 * waiting for updated row versions, and would
							 * already have errored out if the first version
							 * is invisible.
							 *
							 * TM_Updated should be impossible, because we're
							 * locking the latest version via
							 * TUPLE_LOCK_FLAG_FIND_LAST_VERSION.
							 */
							elog(ERROR, "unexpected table_tuple_lock status: %u",
								 result);
							return NULL;
					}

					Assert(false);
					break;
				}

			case TM_Deleted:
				if (IsolationUsesXactSnapshot())
					ereport(ERROR,
							(errcode(ERRCODE_T_R_SERIALIZATION_FAILURE),
							 errmsg("could not serialize access due to concurrent delete")));
				/* tuple already deleted; nothing to do */
				return NULL;

			default:
				elog(ERROR, "unrecognized table_tuple_delete status: %u",
					 result);
				return NULL;
		}

		/*
		 * Note: Normally one would think that we have to delete index tuples
		 * associated with the heap tuple now...
		 *
		 * ... but in POSTGRES, we have no need to do this because VACUUM will
		 * take care of it later.  We can't delete index tuples immediately
		 * anyway, since the tuple is still visible to other transactions.
		 */
	}

	if (canSetTag)
		(estate->es_processed)++;

	/* Tell caller that the delete actually happened. */
	if (tupleDeleted)
		*tupleDeleted = true;

	/*
	 * If this delete is the result of a partition key update that moved the
	 * tuple to a new partition, put this row into the transition OLD TABLE,
	 * if there is one. We need to do this separately for DELETE and INSERT
	 * because they happen on different tables.
	 */
	ar_delete_trig_tcs = mtstate->mt_transition_capture;
	if (mtstate->operation == CMD_UPDATE && mtstate->mt_transition_capture
		&& mtstate->mt_transition_capture->tcs_update_old_table)
	{
		ExecARUpdateTriggers(estate, resultRelInfo,
							 tupleid,
							 oldtuple,
							 NULL,
							 NULL,
							 mtstate->mt_transition_capture);

		/*
		 * We've already captured the NEW TABLE row, so make sure any AR
		 * DELETE trigger fired below doesn't capture it again.
		 */
		ar_delete_trig_tcs = NULL;
	}

	/* AFTER ROW DELETE Triggers */
	/* GPDB_12_MERGE_FIXME: In PostgreSQL, if this is an UPDATE that
	 * moves a tuple to another partition, do we fire the trigger?
	 * In GPDB, should we? What if it's a split update?
	 */
	if (!RelationIsAppendOptimized(resultRelationDesc) /* && !isUpdate */)
	{
		ExecARDeleteTriggers(estate, resultRelInfo, tupleid, oldtuple,
							 ar_delete_trig_tcs);
	}

	/* Process RETURNING if present and if requested */
	/*
	 * In a split update, the processed rows are returned by the INSERT
	 * of the new row, not the DELETE of the old one.
	 */
	if (processReturning && resultRelInfo->ri_projectReturning)
	{
		/*
		 * We have to put the target tuple into a slot, which means first we
		 * gotta fetch it.  We can use the trigger tuple slot.
		 */
		TupleTableSlot *rslot;

		if (resultRelInfo->ri_FdwRoutine)
		{
			/* FDW must have provided a slot containing the deleted row */
			Assert(!TupIsNull(slot));
		}
		else
		{
			slot = ExecGetReturningSlot(estate, resultRelInfo);
			if (oldtuple != NULL)
			{
				ExecForceStoreHeapTuple(oldtuple, slot, false);
			}
			else
			{
				if (!table_tuple_fetch_row_version(resultRelationDesc, tupleid,
												   SnapshotAny, slot))
					elog(ERROR, "failed to fetch deleted tuple for DELETE RETURNING");
			}
		}

		rslot = ExecProcessReturning(resultRelInfo, slot, planSlot);

		/*
		 * Before releasing the target tuple again, make sure rslot has a
		 * local copy of any pass-by-reference values.
		 */
		ExecMaterializeSlot(rslot);

		ExecClearTuple(slot);

		return rslot;
	}

	return NULL;
}

/* ----------------------------------------------------------------
 *		ExecUpdate
 *
 *		note: we can't run UPDATE queries with transactions
 *		off because UPDATEs are actually INSERTs and our
 *		scan will mistakenly loop forever, updating the tuple
 *		it just inserted..  This should be fixed but until it
 *		is, we don't want to get stuck in an infinite loop
 *		which corrupts your database..
 *
 *		When updating a table, tupleid identifies the tuple to
 *		update and oldtuple is NULL.  When updating a view, oldtuple
 *		is passed to the INSTEAD OF triggers and identifies what to
 *		update, and tupleid is invalid.  When updating a foreign table,
 *		tupleid is invalid; the FDW has to figure out which row to
 *		update using data from the planSlot.  oldtuple is passed to
 *		foreign table triggers; it is NULL when the foreign table has
 *		no relevant triggers.
 *
 *		Returns RETURNING result if any, otherwise NULL.
 * ----------------------------------------------------------------
 */
static TupleTableSlot *
ExecUpdate(ModifyTableState *mtstate,
		   ItemPointer tupleid,
		   HeapTuple oldtuple,
		   TupleTableSlot *slot,
		   TupleTableSlot *planSlot,
		   int32 segid, /* gpdb specific parameter, check if tuple to update is from local */
		   EPQState *epqstate,
		   EState *estate,
		   bool canSetTag)
{
	ResultRelInfo *resultRelInfo;
	Relation	resultRelationDesc;
	TM_Result	result;
	TM_FailureData tmfd;
	List	   *recheckIndexes = NIL;
	TupleConversionMap *saved_tcs_map = NULL;

	/*
	 * abort the operation if not running transactions
	 */
	if (IsBootstrapProcessingMode())
		elog(ERROR, "cannot UPDATE during bootstrap");

	/*
	 * Sanity check the distribution of the tuple to prevent
	 * potential data corruption in case users manipulate data
	 * incorrectly (e.g. insert data on incorrect segment through
	 * utility mode) or there is bug in code, etc.
	 */
	if (segid != GpIdentity.segindex)
		elog(ERROR, "distribution key of the tuple doesn't belong to "
			 "current segment (actually from seg%d)", segid);

	ExecMaterializeSlot(slot);

	/*
	 * get information on the (current) result relation
	 */
	resultRelInfo = estate->es_result_relation_info;
	resultRelationDesc = resultRelInfo->ri_RelationDesc;

	/* BEFORE ROW UPDATE Triggers */
	if (resultRelInfo->ri_TrigDesc &&
		resultRelInfo->ri_TrigDesc->trig_update_before_row)
	{
		if (!ExecBRUpdateTriggers(estate, epqstate, resultRelInfo,
								  tupleid, oldtuple, slot))
			return NULL;		/* "do nothing" */
	}

	/* INSTEAD OF ROW UPDATE Triggers */
	if (resultRelInfo->ri_TrigDesc &&
		resultRelInfo->ri_TrigDesc->trig_update_instead_row)
	{
		if (!ExecIRUpdateTriggers(estate, resultRelInfo,
								  oldtuple, slot))
			return NULL;		/* "do nothing" */
	}
	else if (resultRelInfo->ri_FdwRoutine)
	{
		/*
		 * Compute stored generated columns
		 */
		if (resultRelationDesc->rd_att->constr &&
			resultRelationDesc->rd_att->constr->has_generated_stored)
			ExecComputeStoredGenerated(estate, slot);

		/*
		 * update in foreign table: let the FDW do it
		 */
		slot = resultRelInfo->ri_FdwRoutine->ExecForeignUpdate(estate,
															   resultRelInfo,
															   slot,
															   planSlot);

		if (slot == NULL)		/* "do nothing" */
			return NULL;

		/*
		 * AFTER ROW Triggers or RETURNING expressions might reference the
		 * tableoid column, so (re-)initialize tts_tableOid before evaluating
		 * them.
		 */
		slot->tts_tableOid = RelationGetRelid(resultRelationDesc);
	}
	else
	{
		LockTupleMode lockmode;
		bool		partition_constraint_failed;
		bool		update_indexes;

		/*
		 * Constraints might reference the tableoid column, so (re-)initialize
		 * tts_tableOid before evaluating them.
		 */
		slot->tts_tableOid = RelationGetRelid(resultRelationDesc);

		/*
		 * Compute stored generated columns
		 */
		if (resultRelationDesc->rd_att->constr &&
			resultRelationDesc->rd_att->constr->has_generated_stored)
			ExecComputeStoredGenerated(estate, slot);

		/*
		 * Check any RLS UPDATE WITH CHECK policies
		 *
		 * If we generate a new candidate tuple after EvalPlanQual testing, we
		 * must loop back here and recheck any RLS policies and constraints.
		 * (We don't need to redo triggers, however.  If there are any BEFORE
		 * triggers then trigger.c will have done table_tuple_lock to lock the
		 * correct tuple, so there's no need to do them again.)
		 */
lreplace:;

		/* ensure slot is independent, consider e.g. EPQ */
		ExecMaterializeSlot(slot);

		/*
		 * If partition constraint fails, this row might get moved to another
		 * partition, in which case we should check the RLS CHECK policy just
		 * before inserting into the new partition, rather than doing it here.
		 * This is because a trigger on that partition might again change the
		 * row.  So skip the WCO checks if the partition constraint fails.
		 */
		partition_constraint_failed =
			resultRelInfo->ri_PartitionCheck &&
			!ExecPartitionCheck(resultRelInfo, slot, estate, false);

		if (!partition_constraint_failed &&
			resultRelInfo->ri_WithCheckOptions != NIL)
		{
			/*
			 * ExecWithCheckOptions() will skip any WCOs which are not of the
			 * kind we are looking for at this point.
			 */
			ExecWithCheckOptions(WCO_RLS_UPDATE_CHECK,
								 resultRelInfo, slot, estate);
		}

		/*
		 * If a partition check failed, try to move the row into the right
		 * partition.
		 */
		if (partition_constraint_failed)
		{
			bool		tuple_deleted;
			TupleTableSlot *ret_slot;
			TupleTableSlot *epqslot = NULL;
			PartitionTupleRouting *proute = mtstate->mt_partition_tuple_routing;
			int			map_index;
			TupleConversionMap *tupconv_map;

			/*
			 * Disallow an INSERT ON CONFLICT DO UPDATE that causes the
			 * original row to migrate to a different partition.  Maybe this
			 * can be implemented some day, but it seems a fringe feature with
			 * little redeeming value.
			 */
			if (((ModifyTable *) mtstate->ps.plan)->onConflictAction == ONCONFLICT_UPDATE)
				ereport(ERROR,
						(errcode(ERRCODE_FEATURE_NOT_SUPPORTED),
						 errmsg("invalid ON UPDATE specification"),
						 errdetail("The result tuple would appear in a different partition than the original tuple.")));

			/*
			 * When an UPDATE is run on a leaf partition, we will not have
			 * partition tuple routing set up. In that case, fail with
			 * partition constraint violation error.
			 */
			if (proute == NULL)
				ExecPartitionCheckEmitError(resultRelInfo, slot, estate);

			/*
			 * Row movement, part 1.  Delete the tuple, but skip RETURNING
			 * processing. We want to return rows from INSERT.
			 */
			ExecDelete(mtstate, tupleid, segid, oldtuple, planSlot, epqstate,
					   estate, false, false /* canSetTag */ ,
					   true /* changingPart */ , &tuple_deleted, &epqslot);

			/*
			 * For some reason if DELETE didn't happen (e.g. trigger prevented
			 * it, or it was already deleted by self, or it was concurrently
			 * deleted by another transaction), then we should skip the insert
			 * as well; otherwise, an UPDATE could cause an increase in the
			 * total number of rows across all partitions, which is clearly
			 * wrong.
			 *
			 * For a normal UPDATE, the case where the tuple has been the
			 * subject of a concurrent UPDATE or DELETE would be handled by
			 * the EvalPlanQual machinery, but for an UPDATE that we've
			 * translated into a DELETE from this partition and an INSERT into
			 * some other partition, that's not available, because CTID chains
			 * can't span relation boundaries.  We mimic the semantics to a
			 * limited extent by skipping the INSERT if the DELETE fails to
			 * find a tuple. This ensures that two concurrent attempts to
			 * UPDATE the same tuple at the same time can't turn one tuple
			 * into two, and that an UPDATE of a just-deleted tuple can't
			 * resurrect it.
			 */
			if (!tuple_deleted)
			{
				/*
				 * epqslot will be typically NULL.  But when ExecDelete()
				 * finds that another transaction has concurrently updated the
				 * same row, it re-fetches the row, skips the delete, and
				 * epqslot is set to the re-fetched tuple slot. In that case,
				 * we need to do all the checks again.
				 */
				if (TupIsNull(epqslot))
					return NULL;
				else
				{
					slot = ExecFilterJunk(resultRelInfo->ri_junkFilter, epqslot);
					goto lreplace;
				}
			}

			/*
			 * Updates set the transition capture map only when a new subplan
			 * is chosen.  But for inserts, it is set for each row. So after
			 * INSERT, we need to revert back to the map created for UPDATE;
			 * otherwise the next UPDATE will incorrectly use the one created
			 * for INSERT.  So first save the one created for UPDATE.
			 */
			if (mtstate->mt_transition_capture)
				saved_tcs_map = mtstate->mt_transition_capture->tcs_map;

			/*
			 * resultRelInfo is one of the per-subplan resultRelInfos.  So we
			 * should convert the tuple into root's tuple descriptor, since
			 * ExecInsert() starts the search from root.  The tuple conversion
			 * map list is in the order of mtstate->resultRelInfo[], so to
			 * retrieve the one for this resultRel, we need to know the
			 * position of the resultRel in mtstate->resultRelInfo[].
			 */
			map_index = resultRelInfo - mtstate->resultRelInfo;
			Assert(map_index >= 0 && map_index < mtstate->mt_nplans);
			tupconv_map = tupconv_map_for_subplan(mtstate, map_index);
			if (tupconv_map != NULL)
				slot = execute_attr_map_slot(tupconv_map->attrMap,
											 slot,
											 mtstate->mt_root_tuple_slot);

			/*
			 * Prepare for tuple routing, making it look like we're inserting
			 * into the root.
			 */
			Assert(mtstate->rootResultRelInfo != NULL);
			slot = ExecPrepareTupleRouting(mtstate, estate, proute,
										   mtstate->rootResultRelInfo, slot);

			ret_slot = ExecInsert(mtstate, slot, planSlot,
								  estate, canSetTag, false /* isUpdate */);

			/* Revert ExecPrepareTupleRouting's node change. */
			estate->es_result_relation_info = resultRelInfo;
			if (mtstate->mt_transition_capture)
			{
				mtstate->mt_transition_capture->tcs_original_insert_tuple = NULL;
				mtstate->mt_transition_capture->tcs_map = saved_tcs_map;
			}

			return ret_slot;
		}

		/*
		 * Check the constraints of the tuple.  We've already checked the
		 * partition constraint above; however, we must still ensure the tuple
		 * passes all other constraints, so we will call ExecConstraints() and
		 * have it validate all remaining checks.
		 */
		if (resultRelationDesc->rd_att->constr)
			ExecConstraints(resultRelInfo, slot, estate);

		/*
		 * replace the heap tuple
		 *
		 * Note: if es_crosscheck_snapshot isn't InvalidSnapshot, we check
		 * that the row to be updated is visible to that snapshot, and throw a
		 * can't-serialize error if not. This is a special-case behavior
		 * needed for referential integrity updates in transaction-snapshot
		 * mode transactions.
		 */
		result = table_tuple_update(resultRelationDesc, tupleid, slot,
									estate->es_output_cid,
									estate->es_snapshot,
									estate->es_crosscheck_snapshot,
									true /* wait for commit */ ,
									&tmfd, &lockmode, &update_indexes);

		switch (result)
		{
			case TM_SelfModified:

				/*
				 * The target tuple was already updated or deleted by the
				 * current command, or by a later command in the current
				 * transaction.  The former case is possible in a join UPDATE
				 * where multiple tuples join to the same target tuple. This
				 * is pretty questionable, but Postgres has always allowed it:
				 * we just execute the first update action and ignore
				 * additional update attempts.
				 *
				 * The latter case arises if the tuple is modified by a
				 * command in a BEFORE trigger, or perhaps by a command in a
				 * volatile function used in the query.  In such situations we
				 * should not ignore the update, but it is equally unsafe to
				 * proceed.  We don't want to discard the original UPDATE
				 * while keeping the triggered actions based on it; and we
				 * have no principled way to merge this update with the
				 * previous ones.  So throwing an error is the only safe
				 * course.
				 *
				 * If a trigger actually intends this type of interaction, it
				 * can re-execute the UPDATE (assuming it can figure out how)
				 * and then return NULL to cancel the outer update.
				 *
				 * In GPDB, for AO tables TM_SelfModified is returned only
				 * in case of same command tuple update based on visimap dirty
				 * list checking. Also, tmfd is not initialized and can't be for
				 * AO case, as visimap update within same command happens at end
				 * of command.
				 */
				if (!RelationIsAppendOptimized(resultRelationDesc) &&
					tmfd.cmax != estate->es_output_cid)
					ereport(ERROR,
							(errcode(ERRCODE_TRIGGERED_DATA_CHANGE_VIOLATION),
									errmsg("tuple to be updated was already modified by an operation triggered by the current command"),
									errhint("Consider using an AFTER trigger instead of a BEFORE trigger to propagate changes to other rows.")));

				/* Else, already updated by self; nothing to do */
				return NULL;

			case TM_Ok:
				break;

			case TM_Updated:
				{
					TupleTableSlot *inputslot;
					TupleTableSlot *epqslot;

					if (IsolationUsesXactSnapshot())
						ereport(ERROR,
								(errcode(ERRCODE_T_R_SERIALIZATION_FAILURE),
								 errmsg("could not serialize access due to concurrent update")));

					/*
					 * Already know that we're going to need to do EPQ, so
					 * fetch tuple directly into the right slot.
					 */
					EvalPlanQualBegin(epqstate, estate);
					inputslot = EvalPlanQualSlot(epqstate, resultRelationDesc,
												 resultRelInfo->ri_RangeTableIndex);

					result = table_tuple_lock(resultRelationDesc, tupleid,
											  estate->es_snapshot,
											  inputslot, estate->es_output_cid,
											  lockmode, LockWaitBlock,
											  TUPLE_LOCK_FLAG_FIND_LAST_VERSION,
											  &tmfd);

					switch (result)
					{
						case TM_Ok:
							Assert(tmfd.traversed);

							epqslot = EvalPlanQual(estate,
												   epqstate,
												   resultRelationDesc,
												   resultRelInfo->ri_RangeTableIndex,
												   inputslot);
							if (TupIsNull(epqslot))
								/* Tuple not passing quals anymore, exiting... */
								return NULL;

							slot = ExecFilterJunk(resultRelInfo->ri_junkFilter, epqslot);
							goto lreplace;

						case TM_Deleted:
							/* tuple already deleted; nothing to do */
							return NULL;

						case TM_SelfModified:

							/*
							 * This can be reached when following an update
							 * chain from a tuple updated by another session,
							 * reaching a tuple that was already updated in
							 * this transaction. If previously modified by
							 * this command, ignore the redundant update,
							 * otherwise error out.
							 *
							 * See also TM_SelfModified response to
							 * table_tuple_update() above.
							 */
							if (tmfd.cmax != estate->es_output_cid)
								ereport(ERROR,
										(errcode(ERRCODE_TRIGGERED_DATA_CHANGE_VIOLATION),
										 errmsg("tuple to be updated was already modified by an operation triggered by the current command"),
										 errhint("Consider using an AFTER trigger instead of a BEFORE trigger to propagate changes to other rows.")));
							return NULL;

						default:
							/* see table_tuple_lock call in ExecDelete() */
							elog(ERROR, "unexpected table_tuple_lock status: %u",
								 result);
							return NULL;
					}
				}

				break;

			case TM_Deleted:
				if (IsolationUsesXactSnapshot())
					ereport(ERROR,
							(errcode(ERRCODE_T_R_SERIALIZATION_FAILURE),
							 errmsg("could not serialize access due to concurrent delete")));
				/* tuple already deleted; nothing to do */
				return NULL;

			default:
				elog(ERROR, "unrecognized table_tuple_update status: %u",
					 result);
				return NULL;
		}

		/* insert index entries for tuple if necessary */
		if (resultRelInfo->ri_NumIndices > 0 && update_indexes)
			recheckIndexes = ExecInsertIndexTuples(slot, estate, false, NULL, NIL);
	}
	if (canSetTag)
		(estate->es_processed)++;

	/* AFTER ROW UPDATE Triggers */
	ExecARUpdateTriggers(estate, resultRelInfo, tupleid, oldtuple, slot,
						 recheckIndexes,
						 mtstate->operation == CMD_INSERT ?
						 mtstate->mt_oc_transition_capture :
						 mtstate->mt_transition_capture);

	list_free(recheckIndexes);

	/*
	 * Check any WITH CHECK OPTION constraints from parent views.  We are
	 * required to do this after testing all constraints and uniqueness
	 * violations per the SQL spec, so we do it after actually updating the
	 * record in the heap and all indexes.
	 *
	 * ExecWithCheckOptions() will skip any WCOs which are not of the kind we
	 * are looking for at this point.
	 */
	if (resultRelInfo->ri_WithCheckOptions != NIL)
		ExecWithCheckOptions(WCO_VIEW_CHECK, resultRelInfo, slot, estate);

	/* Process RETURNING if present */
	if (resultRelInfo->ri_projectReturning)
		return ExecProcessReturning(resultRelInfo, slot, planSlot);

	return NULL;
}

/*
 * ExecOnConflictUpdate --- execute UPDATE of INSERT ON CONFLICT DO UPDATE
 *
 * Try to lock tuple for update as part of speculative insertion.  If
 * a qual originating from ON CONFLICT DO UPDATE is satisfied, update
 * (but still lock row, even though it may not satisfy estate's
 * snapshot).
 *
 * Returns true if we're done (with or without an update), or false if
 * the caller must retry the INSERT from scratch.
 */
static bool
ExecOnConflictUpdate(ModifyTableState *mtstate,
					 ResultRelInfo *resultRelInfo,
					 ItemPointer conflictTid,
					 TupleTableSlot *planSlot,
					 TupleTableSlot *excludedSlot,
					 EState *estate,
					 bool canSetTag,
					 TupleTableSlot **returning)
{
	ExprContext *econtext = mtstate->ps.ps_ExprContext;
	Relation	relation = resultRelInfo->ri_RelationDesc;
	ExprState  *onConflictSetWhere = resultRelInfo->ri_onConflict->oc_WhereClause;
	TupleTableSlot *existing = resultRelInfo->ri_onConflict->oc_Existing;
	TM_FailureData tmfd;
	LockTupleMode lockmode;
	TM_Result	test;
	Datum		xminDatum;
	TransactionId xmin;
	bool		isnull;

	/* Determine lock mode to use */
	lockmode = ExecUpdateLockMode(estate, resultRelInfo);

	/*
	 * Lock tuple for update.  Don't follow updates when tuple cannot be
	 * locked without doing so.  A row locking conflict here means our
	 * previous conclusion that the tuple is conclusively committed is not
	 * true anymore.
	 */
	test = table_tuple_lock(relation, conflictTid,
							estate->es_snapshot,
							existing, estate->es_output_cid,
							lockmode, LockWaitBlock, 0,
							&tmfd);
	switch (test)
	{
		case TM_Ok:
			/* success! */
			break;

		case TM_Invisible:

			/*
			 * This can occur when a just inserted tuple is updated again in
			 * the same command. E.g. because multiple rows with the same
			 * conflicting key values are inserted.
			 *
			 * This is somewhat similar to the ExecUpdate() TM_SelfModified
			 * case.  We do not want to proceed because it would lead to the
			 * same row being updated a second time in some unspecified order,
			 * and in contrast to plain UPDATEs there's no historical behavior
			 * to break.
			 *
			 * It is the user's responsibility to prevent this situation from
			 * occurring.  These problems are why SQL-2003 similarly specifies
			 * that for SQL MERGE, an exception must be raised in the event of
			 * an attempt to update the same row twice.
			 */
			xminDatum = slot_getsysattr(existing,
										MinTransactionIdAttributeNumber,
										&isnull);
			Assert(!isnull);
			xmin = DatumGetTransactionId(xminDatum);

			if (TransactionIdIsCurrentTransactionId(xmin))
				ereport(ERROR,
						(errcode(ERRCODE_CARDINALITY_VIOLATION),
						 errmsg("ON CONFLICT DO UPDATE command cannot affect row a second time"),
						 errhint("Ensure that no rows proposed for insertion within the same command have duplicate constrained values.")));

			/* This shouldn't happen */
			elog(ERROR, "attempted to lock invisible tuple");
			break;

		case TM_SelfModified:

			/*
			 * This state should never be reached. As a dirty snapshot is used
			 * to find conflicting tuples, speculative insertion wouldn't have
			 * seen this row to conflict with.
			 */
			elog(ERROR, "unexpected self-updated tuple");
			break;

		case TM_Updated:
			if (IsolationUsesXactSnapshot())
				ereport(ERROR,
						(errcode(ERRCODE_T_R_SERIALIZATION_FAILURE),
						 errmsg("could not serialize access due to concurrent update")));

			/*
			 * As long as we don't support an UPDATE of INSERT ON CONFLICT for
			 * a partitioned table we shouldn't reach to a case where tuple to
			 * be lock is moved to another partition due to concurrent update
			 * of the partition key.
			 */
			Assert(!ItemPointerIndicatesMovedPartitions(&tmfd.ctid));

			/*
			 * Tell caller to try again from the very start.
			 *
			 * It does not make sense to use the usual EvalPlanQual() style
			 * loop here, as the new version of the row might not conflict
			 * anymore, or the conflicting tuple has actually been deleted.
			 */
			ExecClearTuple(existing);
			return false;

		case TM_Deleted:
			if (IsolationUsesXactSnapshot())
				ereport(ERROR,
						(errcode(ERRCODE_T_R_SERIALIZATION_FAILURE),
						 errmsg("could not serialize access due to concurrent delete")));

			/* see TM_Updated case */
			Assert(!ItemPointerIndicatesMovedPartitions(&tmfd.ctid));
			ExecClearTuple(existing);
			return false;

		default:
			elog(ERROR, "unrecognized table_tuple_lock status: %u", test);
	}

	/* Success, the tuple is locked. */

	/*
	 * Verify that the tuple is visible to our MVCC snapshot if the current
	 * isolation level mandates that.
	 *
	 * It's not sufficient to rely on the check within ExecUpdate() as e.g.
	 * CONFLICT ... WHERE clause may prevent us from reaching that.
	 *
	 * This means we only ever continue when a new command in the current
	 * transaction could see the row, even though in READ COMMITTED mode the
	 * tuple will not be visible according to the current statement's
	 * snapshot.  This is in line with the way UPDATE deals with newer tuple
	 * versions.
	 */
	ExecCheckTupleVisible(estate, relation, existing);

	/*
	 * Make tuple and any needed join variables available to ExecQual and
	 * ExecProject.  The EXCLUDED tuple is installed in ecxt_innertuple, while
	 * the target's existing tuple is installed in the scantuple.  EXCLUDED
	 * has been made to reference INNER_VAR in setrefs.c, but there is no
	 * other redirection.
	 */
	econtext->ecxt_scantuple = existing;
	econtext->ecxt_innertuple = excludedSlot;
	econtext->ecxt_outertuple = NULL;

	if (!ExecQual(onConflictSetWhere, econtext))
	{
		ExecClearTuple(existing);	/* see return below */
		InstrCountFiltered1(&mtstate->ps, 1);
		return true;			/* done with the tuple */
	}

	if (resultRelInfo->ri_WithCheckOptions != NIL)
	{
		/*
		 * Check target's existing tuple against UPDATE-applicable USING
		 * security barrier quals (if any), enforced here as RLS checks/WCOs.
		 *
		 * The rewriter creates UPDATE RLS checks/WCOs for UPDATE security
		 * quals, and stores them as WCOs of "kind" WCO_RLS_CONFLICT_CHECK,
		 * but that's almost the extent of its special handling for ON
		 * CONFLICT DO UPDATE.
		 *
		 * The rewriter will also have associated UPDATE applicable straight
		 * RLS checks/WCOs for the benefit of the ExecUpdate() call that
		 * follows.  INSERTs and UPDATEs naturally have mutually exclusive WCO
		 * kinds, so there is no danger of spurious over-enforcement in the
		 * INSERT or UPDATE path.
		 */
		ExecWithCheckOptions(WCO_RLS_CONFLICT_CHECK, resultRelInfo,
							 existing,
							 mtstate->ps.state);
	}

	/* Project the new tuple version */
	ExecProject(resultRelInfo->ri_onConflict->oc_ProjInfo);

	/*
	 * Note that it is possible that the target tuple has been modified in
	 * this session, after the above table_tuple_lock. We choose to not error
	 * out in that case, in line with ExecUpdate's treatment of similar cases.
	 * This can happen if an UPDATE is triggered from within ExecQual(),
	 * ExecWithCheckOptions() or ExecProject() above, e.g. by selecting from a
	 * wCTE in the ON CONFLICT's SET.
	 */

	/* Execute UPDATE with projection */
	*returning = ExecUpdate(mtstate, conflictTid, NULL,
							resultRelInfo->ri_onConflict->oc_ProjSlot,
							planSlot,
							GpIdentity.segindex,
							&mtstate->mt_epqstate, mtstate->ps.state,
							canSetTag);

	/*
	 * Clear out existing tuple, as there might not be another conflict among
	 * the next input rows. Don't want to hold resources till the end of the
	 * query.
	 */
	ExecClearTuple(existing);
	return true;
}


/*
 * Process BEFORE EACH STATEMENT triggers
 */
static void
fireBSTriggers(ModifyTableState *node)
{
	ModifyTable *plan = (ModifyTable *) node->ps.plan;
	ResultRelInfo *resultRelInfo = node->resultRelInfo;

	/*
	 * If the node modifies a partitioned table, we must fire its triggers.
	 * Note that in that case, node->resultRelInfo points to the first leaf
	 * partition, not the root table.
	 */
	if (node->rootResultRelInfo != NULL)
		resultRelInfo = node->rootResultRelInfo;

	switch (node->operation)
	{
		case CMD_INSERT:
			ExecBSInsertTriggers(node->ps.state, resultRelInfo);
			if (plan->onConflictAction == ONCONFLICT_UPDATE)
				ExecBSUpdateTriggers(node->ps.state,
									 resultRelInfo);
			break;
		case CMD_UPDATE:
			ExecBSUpdateTriggers(node->ps.state, resultRelInfo);
			break;
		case CMD_DELETE:
			ExecBSDeleteTriggers(node->ps.state, resultRelInfo);
			break;
		default:
			elog(ERROR, "unknown operation");
			break;
	}
}

/*
 * Return the target rel ResultRelInfo.
 *
 * This relation is the same as :
 * - the relation for which we will fire AFTER STATEMENT triggers.
 * - the relation into whose tuple format all captured transition tuples must
 *   be converted.
 * - the root partitioned table.
 */
static ResultRelInfo *
getTargetResultRelInfo(ModifyTableState *node)
{
	/*
	 * Note that if the node modifies a partitioned table, node->resultRelInfo
	 * points to the first leaf partition, not the root table.
	 */
	if (node->rootResultRelInfo != NULL)
		return node->rootResultRelInfo;
	else
		return node->resultRelInfo;
}

/*
 * Process AFTER EACH STATEMENT triggers
 */
static void
fireASTriggers(ModifyTableState *node)
{
	ModifyTable *plan = (ModifyTable *) node->ps.plan;
	ResultRelInfo *resultRelInfo = getTargetResultRelInfo(node);

	switch (node->operation)
	{
		case CMD_INSERT:
			if (plan->onConflictAction == ONCONFLICT_UPDATE)
				ExecASUpdateTriggers(node->ps.state,
									 resultRelInfo,
									 node->mt_oc_transition_capture);
			ExecASInsertTriggers(node->ps.state, resultRelInfo,
								 node->mt_transition_capture);
			break;
		case CMD_UPDATE:
			ExecASUpdateTriggers(node->ps.state, resultRelInfo,
								 node->mt_transition_capture);
			break;
		case CMD_DELETE:
			ExecASDeleteTriggers(node->ps.state, resultRelInfo,
								 node->mt_transition_capture);
			break;
		default:
			elog(ERROR, "unknown operation");
			break;
	}
}

/*
 * Set up the state needed for collecting transition tuples for AFTER
 * triggers.
 */
static void
ExecSetupTransitionCaptureState(ModifyTableState *mtstate, EState *estate)
{
	ModifyTable *plan = (ModifyTable *) mtstate->ps.plan;
	ResultRelInfo *targetRelInfo = getTargetResultRelInfo(mtstate);

	/* Check for transition tables on the directly targeted relation. */
	mtstate->mt_transition_capture =
		MakeTransitionCaptureState(targetRelInfo->ri_TrigDesc,
								   RelationGetRelid(targetRelInfo->ri_RelationDesc),
								   mtstate->operation);
	if (plan->operation == CMD_INSERT &&
		plan->onConflictAction == ONCONFLICT_UPDATE)
		mtstate->mt_oc_transition_capture =
			MakeTransitionCaptureState(targetRelInfo->ri_TrigDesc,
									   RelationGetRelid(targetRelInfo->ri_RelationDesc),
									   CMD_UPDATE);

	/*
	 * If we found that we need to collect transition tuples then we may also
	 * need tuple conversion maps for any children that have TupleDescs that
	 * aren't compatible with the tuplestores.  (We can share these maps
	 * between the regular and ON CONFLICT cases.)
	 */
	if (mtstate->mt_transition_capture != NULL ||
		mtstate->mt_oc_transition_capture != NULL)
	{
		ExecSetupChildParentMapForSubplan(mtstate);

		/*
		 * Install the conversion map for the first plan for UPDATE and DELETE
		 * operations.  It will be advanced each time we switch to the next
		 * plan.  (INSERT operations set it every time, so we need not update
		 * mtstate->mt_oc_transition_capture here.)
		 */
		if (mtstate->mt_transition_capture && mtstate->operation != CMD_INSERT)
			mtstate->mt_transition_capture->tcs_map =
				tupconv_map_for_subplan(mtstate, 0);
	}
}

/*
 * ExecPrepareTupleRouting --- prepare for routing one tuple
 *
 * Determine the partition in which the tuple in slot is to be inserted,
 * and modify mtstate and estate to prepare for it.
 *
 * Caller must revert the estate changes after executing the insertion!
 * In mtstate, transition capture changes may also need to be reverted.
 *
 * Returns a slot holding the tuple of the partition rowtype.
 */
static TupleTableSlot *
ExecPrepareTupleRouting(ModifyTableState *mtstate,
						EState *estate,
						PartitionTupleRouting *proute,
						ResultRelInfo *targetRelInfo,
						TupleTableSlot *slot)
{
	ResultRelInfo *partrel;
	PartitionRoutingInfo *partrouteinfo;
	TupleConversionMap *map;

	/*
	 * Lookup the target partition's ResultRelInfo.  If ExecFindPartition does
	 * not find a valid partition for the tuple in 'slot' then an error is
	 * raised.  An error may also be raised if the found partition is not a
	 * valid target for INSERTs.  This is required since a partitioned table
	 * UPDATE to another partition becomes a DELETE+INSERT.
	 */
	partrel = ExecFindPartition(mtstate, targetRelInfo, proute, slot, estate);
	partrouteinfo = partrel->ri_PartitionInfo;
	Assert(partrouteinfo != NULL);

	/*
	 * Make it look like we are inserting into the partition.
	 */
	estate->es_result_relation_info = partrel;

	/*
	 * If we're capturing transition tuples, we might need to convert from the
	 * partition rowtype to root partitioned table's rowtype.
	 */
	if (mtstate->mt_transition_capture != NULL)
	{
		if (partrel->ri_TrigDesc &&
			partrel->ri_TrigDesc->trig_insert_before_row)
		{
			/*
			 * If there are any BEFORE triggers on the partition, we'll have
			 * to be ready to convert their result back to tuplestore format.
			 */
			mtstate->mt_transition_capture->tcs_original_insert_tuple = NULL;
			mtstate->mt_transition_capture->tcs_map =
				partrouteinfo->pi_PartitionToRootMap;
		}
		else
		{
			/*
			 * Otherwise, just remember the original unconverted tuple, to
			 * avoid a needless round trip conversion.
			 */
			mtstate->mt_transition_capture->tcs_original_insert_tuple = slot;
			mtstate->mt_transition_capture->tcs_map = NULL;
		}
	}
	if (mtstate->mt_oc_transition_capture != NULL)
	{
		mtstate->mt_oc_transition_capture->tcs_map =
			partrouteinfo->pi_PartitionToRootMap;
	}

	/*
	 * Convert the tuple, if necessary.
	 */
	map = partrouteinfo->pi_RootToPartitionMap;
	if (map != NULL)
	{
		TupleTableSlot *new_slot = partrouteinfo->pi_PartitionTupleSlot;

		slot = execute_attr_map_slot(map->attrMap, slot, new_slot);
	}

	return slot;
}

/*
 * Initialize the child-to-root tuple conversion map array for UPDATE subplans.
 *
 * This map array is required to convert the tuple from the subplan result rel
 * to the target table descriptor. This requirement arises for two independent
 * scenarios:
 * 1. For update-tuple-routing.
 * 2. For capturing tuples in transition tables.
 */
static void
ExecSetupChildParentMapForSubplan(ModifyTableState *mtstate)
{
	ResultRelInfo *targetRelInfo = getTargetResultRelInfo(mtstate);
	ResultRelInfo *resultRelInfos = mtstate->resultRelInfo;
	TupleDesc	outdesc;
	int			numResultRelInfos = mtstate->mt_nplans;
	int			i;

	/*
	 * Build array of conversion maps from each child's TupleDesc to the one
	 * used in the target relation.  The map pointers may be NULL when no
	 * conversion is necessary, which is hopefully a common case.
	 */

	/* Get tuple descriptor of the target rel. */
	outdesc = RelationGetDescr(targetRelInfo->ri_RelationDesc);

	mtstate->mt_per_subplan_tupconv_maps = (TupleConversionMap **)
		palloc(sizeof(TupleConversionMap *) * numResultRelInfos);

	for (i = 0; i < numResultRelInfos; ++i)
	{
		mtstate->mt_per_subplan_tupconv_maps[i] =
			convert_tuples_by_name(RelationGetDescr(resultRelInfos[i].ri_RelationDesc),
								   outdesc,
								   gettext_noop("could not convert row type"));
	}
}

/*
 * For a given subplan index, get the tuple conversion map.
 */
static TupleConversionMap *
tupconv_map_for_subplan(ModifyTableState *mtstate, int whichplan)
{
	/* If nobody else set the per-subplan array of maps, do so ourselves. */
	if (mtstate->mt_per_subplan_tupconv_maps == NULL)
		ExecSetupChildParentMapForSubplan(mtstate);

	Assert(whichplan >= 0 && whichplan < mtstate->mt_nplans);
	return mtstate->mt_per_subplan_tupconv_maps[whichplan];
}

/* ----------------------------------------------------------------
 *	   ExecModifyTable
 *
 *		Perform table modifications as required, and return RETURNING results
 *		if needed.
 * ----------------------------------------------------------------
 */
static TupleTableSlot *
ExecModifyTable(PlanState *pstate)
{
	ModifyTableState *node = castNode(ModifyTableState, pstate);
	PartitionTupleRouting *proute = node->mt_partition_tuple_routing;
	EState	   *estate = node->ps.state;
	CmdType		operation = node->operation;
	ResultRelInfo *saved_resultRelInfo;
	ResultRelInfo *resultRelInfo;
	PlanState  *subplanstate;
	JunkFilter *junkfilter;
	AttrNumber  action_attno;
	AttrNumber  segid_attno;
	TupleTableSlot *slot;
	TupleTableSlot *planSlot;
	ItemPointer tupleid;
	ItemPointerData tuple_ctid;
	HeapTupleData oldtupdata;
	HeapTuple	oldtuple;

	CHECK_FOR_INTERRUPTS();

	/*
	 * This should NOT get called during EvalPlanQual; we should have passed a
	 * subplan tree to EvalPlanQual, instead.  Use a runtime test not just
	 * Assert because this condition is easy to miss in testing.  (Note:
	 * although ModifyTable should not get executed within an EvalPlanQual
	 * operation, we do have to allow it to be initialized and shut down in
	 * case it is within a CTE subplan.  Hence this test must be here, not in
	 * ExecInitModifyTable.)
	 */
	if (estate->es_epqTupleSlot != NULL)
		elog(ERROR, "ModifyTable should not be called during EvalPlanQual");

	/*
	 * If we've already completed processing, don't try to do more.  We need
	 * this test because ExecPostprocessPlan might call us an extra time, and
	 * our subplan's nodes aren't necessarily robust against being called
	 * extra times.
	 */
	if (node->mt_done)
		return NULL;

	if (Gp_role == GP_ROLE_EXECUTE && !Gp_is_writer)
	{
		elog(ERROR, "INSERT/UPDATE/DELETE must be executed by a writer segworker group");
	}

	/*
	 * On first call, fire BEFORE STATEMENT triggers before proceeding.
	 */
	if (node->fireBSTriggers)
	{
		fireBSTriggers(node);
		node->fireBSTriggers = false;
	}

	/* Preload local variables */
	resultRelInfo = node->resultRelInfo + node->mt_whichplan;
	subplanstate = node->mt_plans[node->mt_whichplan];
	junkfilter = resultRelInfo->ri_junkFilter;
	action_attno = resultRelInfo->ri_action_attno;
	segid_attno = resultRelInfo->ri_segid_attno;

	/*
	 * es_result_relation_info must point to the currently active result
	 * relation while we are within this ModifyTable node.  Even though
	 * ModifyTable nodes can't be nested statically, they can be nested
	 * dynamically (since our subplan could include a reference to a modifying
	 * CTE).  So we have to save and restore the caller's value.
	 */
	saved_resultRelInfo = estate->es_result_relation_info;

	estate->es_result_relation_info = resultRelInfo;

	/*
	 * Fetch rows from subplan(s), and execute the required table modification
	 * for each row.
	 */
	for (;;)
	{
		/*
		 * Reset the per-output-tuple exprcontext.  This is needed because
		 * triggers expect to use that context as workspace.  It's a bit ugly
		 * to do this below the top level of the plan, however.  We might need
		 * to rethink this later.
		 */
		ResetPerTupleExprContext(estate);

		/*
		 * Reset per-tuple memory context used for processing on conflict and
		 * returning clauses, to free any expression evaluation storage
		 * allocated in the previous cycle.
		 */
		if (pstate->ps_ExprContext)
			ResetExprContext(pstate->ps_ExprContext);

		planSlot = ExecProcNode(subplanstate);

		if (TupIsNull(planSlot))
		{
			/* advance to next subplan if any */
			node->mt_whichplan++;
			if (node->mt_whichplan < node->mt_nplans)
			{
				estate->es_result_relation_info = estate->es_result_relations + node->mt_whichplan;
				resultRelInfo = estate->es_result_relation_info;
				subplanstate = node->mt_plans[node->mt_whichplan];
				junkfilter = estate->es_result_relation_info->ri_junkFilter;
				action_attno = estate->es_result_relation_info->ri_action_attno;
				segid_attno = estate->es_result_relation_info->ri_segid_attno;
				EvalPlanQualSetPlan(&node->mt_epqstate, subplanstate->plan,
									node->mt_arowmarks[node->mt_whichplan]);
				/* Prepare to convert transition tuples from this child. */
				if (node->mt_transition_capture != NULL)
				{
					node->mt_transition_capture->tcs_map =
						tupconv_map_for_subplan(node, node->mt_whichplan);
				}
				if (node->mt_oc_transition_capture != NULL)
				{
					node->mt_oc_transition_capture->tcs_map =
						tupconv_map_for_subplan(node, node->mt_whichplan);
				}
				continue;
			}
			else
				break;
		}

		/*
		 * Ensure input tuple is the right format for the target relation.
		 */
		if (node->mt_scans[node->mt_whichplan]->tts_ops != planSlot->tts_ops)
		{
			ExecCopySlot(node->mt_scans[node->mt_whichplan], planSlot);
			planSlot = node->mt_scans[node->mt_whichplan];
		}

		/*
		 * If resultRelInfo->ri_usesFdwDirectModify is true, all we need to do
		 * here is compute the RETURNING expressions.
		 */
		if (resultRelInfo->ri_usesFdwDirectModify)
		{
			Assert(resultRelInfo->ri_projectReturning);

			/*
			 * A scan slot containing the data that was actually inserted,
			 * updated or deleted has already been made available to
			 * ExecProcessReturning by IterateDirectModify, so no need to
			 * provide it here.
			 */
			slot = ExecProcessReturning(resultRelInfo, NULL, planSlot);

			estate->es_result_relation_info = saved_resultRelInfo;
			return slot;
		}

		EvalPlanQualSetSlot(&node->mt_epqstate, planSlot);
		slot = planSlot;

		int32 segid = GpIdentity.segindex;
		int action = -1;

		tupleid = NULL;
		oldtuple = NULL;
		if (junkfilter != NULL)
		{
			/*
			 * extract the 'ctid' or 'wholerow' junk attribute.
			 */
			if (operation == CMD_UPDATE || operation == CMD_DELETE)
			{
				char		relkind;
				Datum		datum;
				bool		isNull;

				relkind = resultRelInfo->ri_RelationDesc->rd_rel->relkind;
				if (relkind == RELKIND_RELATION || relkind == RELKIND_MATVIEW)
				{
					datum = ExecGetJunkAttribute(slot,
												 junkfilter->jf_junkAttNo,
												 &isNull);
					/* shouldn't ever get a null result... */
					if (isNull)
						elog(ERROR, "ctid is NULL");

					tupleid = (ItemPointer) DatumGetPointer(datum);
					tuple_ctid = *tupleid;	/* be sure we don't free ctid!! */
					tupleid = &tuple_ctid;
				}

				/*
				 * Use the wholerow attribute, when available, to reconstruct
				 * the old relation tuple.
				 *
				 * Foreign table updates have a wholerow attribute when the
				 * relation has a row-level trigger.  Note that the wholerow
				 * attribute does not carry system columns.  Foreign table
				 * triggers miss seeing those, except that we know enough here
				 * to set t_tableOid.  Quite separately from this, the FDW may
				 * fetch its own junk attrs to identify the row.
				 *
				 * Other relevant relkinds, currently limited to views, always
				 * have a wholerow attribute.
				 */
				else if (AttributeNumberIsValid(junkfilter->jf_junkAttNo))
				{
					datum = ExecGetJunkAttribute(slot,
												 junkfilter->jf_junkAttNo,
												 &isNull);
					/* shouldn't ever get a null result... */
					if (isNull)
						elog(ERROR, "wholerow is NULL");

					oldtupdata.t_data = DatumGetHeapTupleHeader(datum);
					oldtupdata.t_len =
						HeapTupleHeaderGetDatumLength(oldtupdata.t_data);
					ItemPointerSetInvalid(&(oldtupdata.t_self));
					/* Historically, view triggers see invalid t_tableOid. */
					oldtupdata.t_tableOid =
						(relkind == RELKIND_VIEW) ? InvalidOid :
						RelationGetRelid(resultRelInfo->ri_RelationDesc);
					oldtuple = &oldtupdata;
				}
				else
					Assert(relkind == RELKIND_FOREIGN_TABLE);

				/*
				 * Extract GPDB-specific junk attributes.
				 */
				if (AttributeNumberIsValid(segid_attno))
				{
					datum = ExecGetJunkAttribute(slot,
												 segid_attno,
												 &isNull);
					/* shouldn't ever get a null result... */
					if (isNull)
						elog(ERROR, "action is NULL");

					segid = DatumGetInt32(datum);
				}
				if (AttributeNumberIsValid(action_attno))
				{
					datum = ExecGetJunkAttribute(slot,
												 action_attno,
												 &isNull);
					/* shouldn't ever get a null result... */
					if (isNull)
						elog(ERROR, "gp_segment_id is NULL");

					action = DatumGetInt32(datum);
				}
			}

			/*
			 * apply the junkfilter if needed.
			 */
			if (operation != CMD_DELETE)
				slot = ExecFilterJunk(junkfilter, slot);
		}

		switch (operation)
		{
			case CMD_INSERT:
				/* Prepare for tuple routing if needed. */
				if (proute)
					slot = ExecPrepareTupleRouting(node, estate, proute,
												   resultRelInfo, slot);
				slot = ExecInsert(node, slot, planSlot,
								  estate, node->canSetTag, false /* isUpdate */);
				/* Revert ExecPrepareTupleRouting's state change. */
				if (proute)
					estate->es_result_relation_info = resultRelInfo;
				break;
			case CMD_UPDATE:
				if (!AttributeNumberIsValid(action_attno))
				{
					/* normal non-split UPDATE */
					slot = ExecUpdate(node, tupleid, oldtuple, slot, planSlot,
									  segid,
									  &node->mt_epqstate, estate, node->canSetTag);
				}
				else if (DML_INSERT == action)
				{
					slot = ExecInsert(node, slot, planSlot,
									  estate, node->canSetTag,
									  true /* isUpdate */);
				}
				else /* DML_DELETE */
				{
					slot = ExecDelete(node, tupleid, segid, oldtuple, planSlot,
									  &node->mt_epqstate, estate,
									  false, node->canSetTag,
									  true /* changingPart */ , NULL, NULL);
				}
				break;
			case CMD_DELETE:
				slot = ExecDelete(node, tupleid, segid, oldtuple, planSlot,
								  &node->mt_epqstate, estate,
								  true, node->canSetTag,
								  false /* changingPart */ , NULL, NULL);
				break;
			default:
				elog(ERROR, "unknown operation");
				break;
		}

		/*
		 * If the target is a partitioned table, ExecInsert / ExecUpdate /
		 * ExecDelete might have changed es_result_relation_info to point to
		 * a partition, instead of the top-level table. Reset it. (It would
		 * be more tidy if those functions cleaned up after themselves, but
		 * it's more robust to do it here just once.)
		 */
		estate->es_result_relation_info = resultRelInfo;

		/*
		 * If we got a RETURNING result, return it to caller.  We'll continue
		 * the work on next call.
		 */
		if (slot)
		{
			estate->es_result_relation_info = saved_resultRelInfo;
			return slot;
		}
	}

	/* Restore es_result_relation_info before exiting */
	estate->es_result_relation_info = saved_resultRelInfo;

	/*
	 * We're done, but fire AFTER STATEMENT triggers before exiting.
	 */
	/* In GPDB, don't fire statement triggers in reader processes */
	if (Gp_role != GP_ROLE_EXECUTE || Gp_is_writer)
		fireASTriggers(node);

	node->mt_done = true;

	return NULL;
}

/* ----------------------------------------------------------------
 *		ExecInitModifyTable
 * ----------------------------------------------------------------
 */
ModifyTableState *
ExecInitModifyTable(ModifyTable *node, EState *estate, int eflags)
{
	ModifyTableState *mtstate;
	CmdType		operation = node->operation;
	int			nplans = list_length(node->plans);
	ResultRelInfo *saved_resultRelInfo;
	ResultRelInfo *resultRelInfo;
	Plan	   *subplan;
	ListCell   *l;
	int			i;
	Relation	rel;
	bool		update_tuple_routing_needed = node->partColsUpdated;

	/* check for unsupported flags */
	Assert(!(eflags & (EXEC_FLAG_BACKWARD | EXEC_FLAG_MARK)));

	/*
	 * create state structure
	 */
	mtstate = makeNode(ModifyTableState);
	mtstate->ps.plan = (Plan *) node;
	mtstate->ps.state = estate;
	mtstate->ps.ExecProcNode = ExecModifyTable;

	mtstate->operation = operation;
	mtstate->canSetTag = node->canSetTag;
	mtstate->mt_done = false;

	mtstate->mt_plans = (PlanState **) palloc0(sizeof(PlanState *) * nplans);
	mtstate->resultRelInfo = estate->es_result_relations + node->resultRelIndex;
	mtstate->mt_scans = (TupleTableSlot **) palloc0(sizeof(TupleTableSlot *) * nplans);

	/* If modifying a partitioned table, initialize the root table info */
	if (node->rootResultRelIndex >= 0)
		mtstate->rootResultRelInfo = estate->es_root_result_relations +
			node->rootResultRelIndex;

	mtstate->mt_arowmarks = (List **) palloc0(sizeof(List *) * nplans);
	mtstate->mt_nplans = nplans;

	/* set up epqstate with dummy subplan data for the moment */
	EvalPlanQualInit(&mtstate->mt_epqstate, estate, NULL, NIL, node->epqParam);

	if (CMD_UPDATE == operation)
	{
		mtstate->mt_isSplitUpdates = (bool *) palloc0(nplans * sizeof(bool));
		if (node->isSplitUpdates)
		{
			if (list_length(node->isSplitUpdates) != nplans)
				elog(ERROR, "ModifyTable node is missing is-split-update information");

			i = 0;
			foreach(l, node->isSplitUpdates)
				mtstate->mt_isSplitUpdates[i++] = (bool) lfirst_int(l);
		}
	}

	/* GPDB: Don't fire statement-triggers in QE reader processes */
	if (Gp_role != GP_ROLE_EXECUTE || Gp_is_writer)
		mtstate->fireBSTriggers = true;

	/*
	 * call ExecInitNode on each of the plans to be executed and save the
	 * results into the array "mt_plans".  This is also a convenient place to
	 * verify that the proposed target relations are valid and open their
	 * indexes for insertion of new index entries.  Note we *must* set
	 * estate->es_result_relation_info correctly while we initialize each
	 * sub-plan; external modules such as FDWs may depend on that (see
	 * contrib/postgres_fdw/postgres_fdw.c: postgresBeginDirectModify() as one
	 * example).
	 */
	saved_resultRelInfo = estate->es_result_relation_info;

	resultRelInfo = mtstate->resultRelInfo;
	i = 0;
	foreach(l, node->plans)
	{
		subplan = (Plan *) lfirst(l);

		/* Initialize the usesFdwDirectModify flag */
		resultRelInfo->ri_usesFdwDirectModify = bms_is_member(i,
															  node->fdwDirectModifyPlans);

		/*
		 * Verify result relation is a valid target for the current operation
		 */
		CheckValidResultRel(resultRelInfo, operation);

		/*
		 * If there are indices on the result relation, open them and save
		 * descriptors in the result relation info, so that we can add new
		 * index entries for the tuples we add/update.  We need not do this
		 * for a DELETE, however, since deletion doesn't affect indexes. Also,
		 * inside an EvalPlanQual operation, the indexes might be open
		 * already, since we share the resultrel state with the original
		 * query.
		 */
		if (resultRelInfo->ri_RelationDesc->rd_rel->relhasindex &&
			operation != CMD_DELETE &&
			resultRelInfo->ri_IndexRelationDescs == NULL)
			ExecOpenIndices(resultRelInfo,
							node->onConflictAction != ONCONFLICT_NONE);

		/*
		 * If this is an UPDATE and a BEFORE UPDATE trigger is present, the
		 * trigger itself might modify the partition-key values. So arrange
		 * for tuple routing.
		 */
		if (resultRelInfo->ri_TrigDesc &&
			resultRelInfo->ri_TrigDesc->trig_update_before_row &&
			operation == CMD_UPDATE)
			update_tuple_routing_needed = true;

		/* Now init the plan for this result rel */
		estate->es_result_relation_info = resultRelInfo;
		mtstate->mt_plans[i] = ExecInitNode(subplan, estate, eflags);
		mtstate->mt_scans[i] =
			ExecInitExtraTupleSlot(mtstate->ps.state, ExecGetResultType(mtstate->mt_plans[i]),
								   table_slot_callbacks(resultRelInfo->ri_RelationDesc));

		if (RelationIsAoRows(resultRelInfo->ri_RelationDesc))
			appendonly_dml_init(resultRelInfo->ri_RelationDesc, operation);
		else if (RelationIsAoCols(resultRelInfo->ri_RelationDesc))
			aoco_dml_init(resultRelInfo->ri_RelationDesc, operation);

		/* Also let FDWs init themselves for foreign-table result rels */
		if (!resultRelInfo->ri_usesFdwDirectModify &&
			resultRelInfo->ri_FdwRoutine != NULL &&
			resultRelInfo->ri_FdwRoutine->BeginForeignModify != NULL)
		{
			List	   *fdw_private = (List *) list_nth(node->fdwPrivLists, i);

			resultRelInfo->ri_FdwRoutine->BeginForeignModify(mtstate,
															 resultRelInfo,
															 fdw_private,
															 i,
															 eflags);
		}

		resultRelInfo++;
		i++;
	}

	estate->es_result_relation_info = saved_resultRelInfo;

	/* Get the target relation */
	rel = (getTargetResultRelInfo(mtstate))->ri_RelationDesc;

	/*
	 * If it's not a partitioned table after all, UPDATE tuple routing should
	 * not be attempted.
	 */
	if (rel->rd_rel->relkind != RELKIND_PARTITIONED_TABLE)
		update_tuple_routing_needed = false;

	/*
	 * Build state for tuple routing if it's an INSERT or if it's an UPDATE of
	 * partition key.
	 */
	if (rel->rd_rel->relkind == RELKIND_PARTITIONED_TABLE &&
		(operation == CMD_INSERT || update_tuple_routing_needed))
		mtstate->mt_partition_tuple_routing =
			ExecSetupPartitionTupleRouting(estate, mtstate, rel);

	/*
	 * Build state for collecting transition tuples.  This requires having a
	 * valid trigger query context, so skip it in explain-only mode.
	 */
	if (!(eflags & EXEC_FLAG_EXPLAIN_ONLY))
		ExecSetupTransitionCaptureState(mtstate, estate);

	/*
	 * Construct mapping from each of the per-subplan partition attnos to the
	 * root attno.  This is required when during update row movement the tuple
	 * descriptor of a source partition does not match the root partitioned
	 * table descriptor.  In such a case we need to convert tuples to the root
	 * tuple descriptor, because the search for destination partition starts
	 * from the root.  We'll also need a slot to store these converted tuples.
	 * We can skip this setup if it's not a partition key update.
	 */
	if (update_tuple_routing_needed)
	{
		ExecSetupChildParentMapForSubplan(mtstate);
		mtstate->mt_root_tuple_slot = table_slot_create(rel, NULL);
	}

	/*
	 * Initialize any WITH CHECK OPTION constraints if needed.
	 */
	resultRelInfo = mtstate->resultRelInfo;
	i = 0;
	foreach(l, node->withCheckOptionLists)
	{
		List	   *wcoList = (List *) lfirst(l);
		List	   *wcoExprs = NIL;
		ListCell   *ll;

		foreach(ll, wcoList)
		{
			WithCheckOption *wco = (WithCheckOption *) lfirst(ll);
			ExprState  *wcoExpr = ExecInitQual((List *) wco->qual,
											   &mtstate->ps);

			wcoExprs = lappend(wcoExprs, wcoExpr);
		}

		resultRelInfo->ri_WithCheckOptions = wcoList;
		resultRelInfo->ri_WithCheckOptionExprs = wcoExprs;
		resultRelInfo++;
		i++;
	}

	/*
	 * Initialize RETURNING projections if needed.
	 */
	if (node->returningLists)
	{
		TupleTableSlot *slot;
		ExprContext *econtext;

		/*
		 * Initialize result tuple slot and assign its rowtype using the first
		 * RETURNING list.  We assume the rest will look the same.
		 */
		mtstate->ps.plan->targetlist = (List *) linitial(node->returningLists);

		/* Set up a slot for the output of the RETURNING projection(s) */
		ExecInitResultTupleSlotTL(&mtstate->ps, &TTSOpsVirtual);
		slot = mtstate->ps.ps_ResultTupleSlot;

		/* Need an econtext too */
		if (mtstate->ps.ps_ExprContext == NULL)
			ExecAssignExprContext(estate, &mtstate->ps);
		econtext = mtstate->ps.ps_ExprContext;

		/*
		 * Build a projection for each result rel.
		 */
		resultRelInfo = mtstate->resultRelInfo;
		foreach(l, node->returningLists)
		{
			List	   *rlist = (List *) lfirst(l);

			resultRelInfo->ri_returningList = rlist;
<<<<<<< HEAD
=======
			rliststate = (List *) ExecInitExpr((Expr *) rlist, &mtstate->ps);
>>>>>>> 11e40e80
			resultRelInfo->ri_projectReturning =
				ExecBuildProjectionInfo(rlist, econtext, slot, &mtstate->ps,
										resultRelInfo->ri_RelationDesc->rd_att);
			resultRelInfo++;
		}
	}
	else
	{
		/*
		 * We still must construct a dummy result tuple type, because InitPlan
		 * expects one (maybe should change that?).
		 */
		mtstate->ps.plan->targetlist = NIL;
		ExecInitResultTypeTL(&mtstate->ps);

		mtstate->ps.ps_ExprContext = NULL;
	}

	/* Set the list of arbiter indexes if needed for ON CONFLICT */
	resultRelInfo = mtstate->resultRelInfo;
	if (node->onConflictAction != ONCONFLICT_NONE)
		resultRelInfo->ri_onConflictArbiterIndexes = node->arbiterIndexes;

	/*
	 * If needed, Initialize target list, projection and qual for ON CONFLICT
	 * DO UPDATE.
	 */
	if (node->onConflictAction == ONCONFLICT_UPDATE)
	{
		ExprContext *econtext;
		TupleDesc	relationDesc;
		TupleDesc	tupDesc;

		/* insert may only have one plan, inheritance is not expanded */
		Assert(nplans == 1);

		/* already exists if created by RETURNING processing above */
		if (mtstate->ps.ps_ExprContext == NULL)
			ExecAssignExprContext(estate, &mtstate->ps);

		econtext = mtstate->ps.ps_ExprContext;
		relationDesc = resultRelInfo->ri_RelationDesc->rd_att;

		/* carried forward solely for the benefit of explain */
		mtstate->mt_excludedtlist = node->exclRelTlist;

		/* create state for DO UPDATE SET operation */
		resultRelInfo->ri_onConflict = makeNode(OnConflictSetState);

		/* initialize slot for the existing tuple */
		resultRelInfo->ri_onConflict->oc_Existing =
			table_slot_create(resultRelInfo->ri_RelationDesc,
							  &mtstate->ps.state->es_tupleTable);

		/* create the tuple slot for the UPDATE SET projection */
		tupDesc = ExecTypeFromTL((List *) node->onConflictSet);
		resultRelInfo->ri_onConflict->oc_ProjSlot =
			ExecInitExtraTupleSlot(mtstate->ps.state, tupDesc,
								   &TTSOpsVirtual);

		/* build UPDATE SET projection state */
		resultRelInfo->ri_onConflict->oc_ProjInfo =
			ExecBuildProjectionInfo(node->onConflictSet, econtext,
									resultRelInfo->ri_onConflict->oc_ProjSlot,
									&mtstate->ps,
									relationDesc);

		/* initialize state to evaluate the WHERE clause, if any */
		if (node->onConflictWhere)
		{
			ExprState  *qualexpr;

			qualexpr = ExecInitQual((List *) node->onConflictWhere,
									&mtstate->ps);
			resultRelInfo->ri_onConflict->oc_WhereClause = qualexpr;
		}
	}

	/*
	 * If we have any secondary relations in an UPDATE or DELETE, they need to
	 * be treated like non-locked relations in SELECT FOR UPDATE, ie, the
	 * EvalPlanQual mechanism needs to be told about them.  Locate the
	 * relevant ExecRowMarks.
	 */
	foreach(l, node->rowMarks)
	{
		PlanRowMark *rc = lfirst_node(PlanRowMark, l);
		ExecRowMark *erm;
		bool		isdistributed = false;

		/* ignore "parent" rowmarks; they are irrelevant at runtime */
		if (rc->isParent)
			continue;

		/*
		 * Like in preprocess_targetlist, ignore distributed tables.
		 */
		/*
		 * GPDB_91_MERGE_FIXME: we are largely just ignoring locking altogether.
		 * Perhaps that's OK as long as we take a full table lock on any UPDATEs
		 * or DELETEs. But sure doesn't seem right. Can we do better?
		 */
		{
			RangeTblEntry *rte = rt_fetch(rc->rti, estate->es_plannedstmt->rtable);

			if (rte->rtekind == RTE_RELATION)
			{
				Relation relation = heap_open(rte->relid, NoLock);
				if (GpPolicyIsPartitioned(relation->rd_cdbpolicy))
					isdistributed = true;
				heap_close(relation, NoLock);
				if (isdistributed)
					continue;
			}
		}
		if (Gp_role == GP_ROLE_EXECUTE)
		{
			/*
			 * In the executor, we don't have information on which tables are
			 * distributed. Assume that everything is; we wouldn't be running this
			 * slice on an entry table otherwise.
			 */
			continue;
		}

		/* find ExecRowMark (same for all subplans) */
		erm = ExecFindRowMark(estate, rc->rti, false);

		/* build ExecAuxRowMark for each subplan */
		for (i = 0; i < nplans; i++)
		{
			ExecAuxRowMark *aerm;

			subplan = mtstate->mt_plans[i]->plan;
			aerm = ExecBuildAuxRowMark(erm, subplan->targetlist);
			mtstate->mt_arowmarks[i] = lappend(mtstate->mt_arowmarks[i], aerm);
		}
	}

	/* select first subplan */
	mtstate->mt_whichplan = 0;
	subplan = (Plan *) linitial(node->plans);
	EvalPlanQualSetPlan(&mtstate->mt_epqstate, subplan,
						mtstate->mt_arowmarks[0]);

	/*
	 * Initialize the junk filter(s) if needed.  INSERT queries need a filter
	 * if there are any junk attrs in the tlist.  UPDATE and DELETE always
	 * need a filter, since there's always at least one junk attribute present
	 * --- no need to look first.  Typically, this will be a 'ctid' or
	 * 'wholerow' attribute, but in the case of a foreign data wrapper it
	 * might be a set of junk attributes sufficient to identify the remote
	 * row.
	 *
	 * If there are multiple result relations, each one needs its own junk
	 * filter.  Note multiple rels are only possible for UPDATE/DELETE, so we
	 * can't be fooled by some needing a filter and some not.
	 *
	 * This section of code is also a convenient place to verify that the
	 * output of an INSERT or UPDATE matches the target table(s).
	 */
	{
		bool		junk_filter_needed = false;

		switch (operation)
		{
			case CMD_INSERT:
				foreach(l, subplan->targetlist)
				{
					TargetEntry *tle = (TargetEntry *) lfirst(l);

					if (tle->resjunk)
					{
						junk_filter_needed = true;
						break;
					}
				}
				break;
			case CMD_UPDATE:
			case CMD_DELETE:
				junk_filter_needed = true;
				break;
			default:
				elog(ERROR, "unknown operation");
				break;
		}

		if (junk_filter_needed)
		{
			resultRelInfo = mtstate->resultRelInfo;
			for (i = 0; i < nplans; i++)
			{
				JunkFilter *j;
				TupleTableSlot *junkresslot;

				subplan = mtstate->mt_plans[i]->plan;
				if (operation == CMD_INSERT || operation == CMD_UPDATE)
					ExecCheckPlanOutput(resultRelInfo->ri_RelationDesc,
										subplan->targetlist);

				junkresslot =
					ExecInitExtraTupleSlot(estate, NULL,
										   table_slot_callbacks(resultRelInfo->ri_RelationDesc));
				j = ExecInitJunkFilter(subplan->targetlist,
									   junkresslot);

				if (operation == CMD_UPDATE || operation == CMD_DELETE)
				{
					/* For UPDATE/DELETE, find the appropriate junk attr now */
					char		relkind;

					relkind = resultRelInfo->ri_RelationDesc->rd_rel->relkind;
					if (relkind == RELKIND_RELATION ||
						relkind == RELKIND_MATVIEW ||
						relkind == RELKIND_PARTITIONED_TABLE)
					{
						j->jf_junkAttNo = ExecFindJunkAttribute(j, "ctid");
						if (!AttributeNumberIsValid(j->jf_junkAttNo))
							elog(ERROR, "could not find junk ctid column");

						/* Extra GPDB junk columns */
						resultRelInfo->ri_segid_attno = ExecFindJunkAttribute(j, "gp_segment_id");
						if (!AttributeNumberIsValid(resultRelInfo->ri_segid_attno))
							elog(ERROR, "could not find junk gp_segment_id column");

						if (operation == CMD_UPDATE && mtstate->mt_isSplitUpdates[i])
						{
							resultRelInfo->ri_action_attno = ExecFindJunkAttribute(j, "DMLAction");
							if (!AttributeNumberIsValid(resultRelInfo->ri_action_attno))
								elog(ERROR, "could not find junk action column");
						}
					}
					else if (relkind == RELKIND_FOREIGN_TABLE)
					{
						/*
						 * When there is a row-level trigger, there should be
						 * a wholerow attribute.
						 */
						j->jf_junkAttNo = ExecFindJunkAttribute(j, "wholerow");
					}
					else
					{
						j->jf_junkAttNo = ExecFindJunkAttribute(j, "wholerow");
						if (!AttributeNumberIsValid(j->jf_junkAttNo))
							elog(ERROR, "could not find junk wholerow column");
					}
				}

				resultRelInfo->ri_junkFilter = j;
				resultRelInfo++;
			}
		}
		else
		{
			if (operation == CMD_INSERT)
				ExecCheckPlanOutput(mtstate->resultRelInfo->ri_RelationDesc,
									subplan->targetlist);
		}
	}

	/*
	 * Lastly, if this is not the primary (canSetTag) ModifyTable node, add it
	 * to estate->es_auxmodifytables so that it will be run to completion by
	 * ExecPostprocessPlan.  (It'd actually work fine to add the primary
	 * ModifyTable node too, but there's no need.)  Note the use of lcons not
	 * lappend: we need later-initialized ModifyTable nodes to be shut down
	 * before earlier ones.  This ensures that we don't throw away RETURNING
	 * rows that need to be seen by a later CTE subplan.
	 */
	if (Gp_role == GP_ROLE_EXECUTE || Gp_role == GP_ROLE_UTILITY)
	{
		/*
		 * We do not need this unless in executor or with utility role. Note
		 * This was added for the data modifying CTE feature but there are other
		 * cases could run into this also.
		 */
		if (!mtstate->canSetTag)
			estate->es_auxmodifytables = lcons(mtstate,
											   estate->es_auxmodifytables);
	}

	return mtstate;
}

/* ----------------------------------------------------------------
 *		ExecEndModifyTable
 *
 *		Shuts down the plan.
 *
 *		Returns nothing of interest.
 * ----------------------------------------------------------------
 */
void
ExecEndModifyTable(ModifyTableState *node)
{
	int			i;

	/*
	 * Allow any FDWs to shut down
	 */
	for (i = 0; i < node->mt_nplans; i++)
	{
		ResultRelInfo *resultRelInfo = node->resultRelInfo + i;

		if (!resultRelInfo->ri_usesFdwDirectModify &&
			resultRelInfo->ri_FdwRoutine != NULL &&
			resultRelInfo->ri_FdwRoutine->EndForeignModify != NULL)
			resultRelInfo->ri_FdwRoutine->EndForeignModify(node->ps.state,
														   resultRelInfo);
		if (RelationIsAoRows(resultRelInfo->ri_RelationDesc))
			appendonly_dml_finish(resultRelInfo->ri_RelationDesc,
								  node->operation);
		else if(RelationIsAoCols(resultRelInfo->ri_RelationDesc))
			aoco_dml_finish(resultRelInfo->ri_RelationDesc, node->operation);
	}

	/*
	 * Close all the partitioned tables, leaf partitions, and their indices
	 * and release the slot used for tuple routing, if set.
	 */
	if (node->mt_partition_tuple_routing)
	{
		ExecCleanupTupleRouting(node, node->mt_partition_tuple_routing);

		if (node->mt_root_tuple_slot)
			ExecDropSingleTupleTableSlot(node->mt_root_tuple_slot);
	}

	/*
	 * Free the exprcontext
	 */
	ExecFreeExprContext(&node->ps);

	/*
	 * clean out the tuple table
	 */
	if (node->ps.ps_ResultTupleSlot)
		ExecClearTuple(node->ps.ps_ResultTupleSlot);

	/*
	 * Terminate EPQ execution if active
	 */
	EvalPlanQualEnd(&node->mt_epqstate);

	/*
	 * shut down subplans
	 */
	for (i = 0; i < node->mt_nplans; i++)
		ExecEndNode(node->mt_plans[i]);
}

void
ExecReScanModifyTable(ModifyTableState *node)
{
	/*
	 * Currently, we don't need to support rescan on ModifyTable nodes. The
	 * semantics of that would be a bit debatable anyway.
	 */
	elog(ERROR, "ExecReScanModifyTable is not implemented");
}

void
ExecSquelchModifyTable(ModifyTableState *node)
{
	/*
	 * ModifyTable nodes must run to completion when asked to Squelch so
	 * that we don't risk losing modifications which should be performed
	 * regardless of any LIMIT's or other forms for projections which could
	 * end up causing a squelch to happen.
	 */
	for (;;)
	{
		TupleTableSlot *result;

		result = ExecModifyTable(&node->ps);
		if (!result)
			break;
	}
}<|MERGE_RESOLUTION|>--- conflicted
+++ resolved
@@ -2742,10 +2742,6 @@
 			List	   *rlist = (List *) lfirst(l);
 
 			resultRelInfo->ri_returningList = rlist;
-<<<<<<< HEAD
-=======
-			rliststate = (List *) ExecInitExpr((Expr *) rlist, &mtstate->ps);
->>>>>>> 11e40e80
 			resultRelInfo->ri_projectReturning =
 				ExecBuildProjectionInfo(rlist, econtext, slot, &mtstate->ps,
 										resultRelInfo->ri_RelationDesc->rd_att);
