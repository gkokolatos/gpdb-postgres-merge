--- conflicted
+++ resolved
@@ -28,12 +28,7 @@
 #include "executor/nodeCustom.h"
 #include "executor/nodeForeignscan.h"
 #include "executor/nodeFunctionscan.h"
-<<<<<<< HEAD
-=======
 #include "executor/nodeGather.h"
-#include "executor/nodeGroup.h"
-#include "executor/nodeGroup.h"
->>>>>>> b5bce6c1
 #include "executor/nodeHash.h"
 #include "executor/nodeHashjoin.h"
 #include "executor/nodeIndexonlyscan.h"
@@ -512,11 +507,8 @@
 			 */
 			if (IsA(pathnode, ProjectionPath))
 				return ExecSupportsMarkRestore(((ProjectionPath *) pathnode)->subpath);
-<<<<<<< HEAD
-=======
 			else if (IsA(pathnode, MinMaxAggPath))
 				return false;	/* childless Result */
->>>>>>> b5bce6c1
 			else
 			{
 				Assert(IsA(pathnode, ResultPath));
