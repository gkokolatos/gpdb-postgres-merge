/*-------------------------------------------------------------------------
 *
 * execProcnode.c
 *	 contains dispatch functions which call the appropriate "initialize",
 *	 "get a tuple", and "cleanup" routines for the given node type.
 *	 If the node has children, then it will presumably call ExecInitNode,
 *	 ExecProcNode, or ExecEndNode on its subnodes and do the appropriate
 *	 processing.
 *
 * Portions Copyright (c) 2005-2008, Greenplum inc
 * Portions Copyright (c) 2012-Present Pivotal Software, Inc.
 * Portions Copyright (c) 1996-2009, PostgreSQL Global Development Group
 * Portions Copyright (c) 1994, Regents of the University of California
 *
 *
 * IDENTIFICATION
 *	  $PostgreSQL: pgsql/src/backend/executor/execProcnode.c,v 1.69 2009/12/15 04:57:47 rhaas Exp $
 *
 *-------------------------------------------------------------------------
 */
/*
 *	 INTERFACE ROUTINES
 *		ExecInitNode	-		initialize a plan node and its subplans
 *		ExecProcNode	-		get a tuple by executing the plan node
 *		ExecEndNode		-		shut down a plan node and its subplans
 *		ExecSquelchNode		-	notify subtree that no more tuples are needed
 *
 *	 NOTES
 *		This used to be three files.  It is now all combined into
 *		one file so that it is easier to keep ExecInitNode, ExecProcNode,
 *		and ExecEndNode in sync when new nodes are added.
 *
 *	 EXAMPLE
 *		Suppose we want the age of the manager of the shoe department and
 *		the number of employees in that department.  So we have the query:
 *
 *				select DEPT.no_emps, EMP.age
 *				where EMP.name = DEPT.mgr and
 *					  DEPT.name = "shoe"
 *
 *		Suppose the planner gives us the following plan:
 *
 *						Nest Loop (DEPT.mgr = EMP.name)
 *						/		\
 *					   /		 \
 *				   Seq Scan		Seq Scan
 *					DEPT		  EMP
 *				(name = "shoe")
 *
 *		ExecutorStart() is called first.
 *		It calls InitPlan() which calls ExecInitNode() on
 *		the root of the plan -- the nest loop node.
 *
 *	  * ExecInitNode() notices that it is looking at a nest loop and
 *		as the code below demonstrates, it calls ExecInitNestLoop().
 *		Eventually this calls ExecInitNode() on the right and left subplans
 *		and so forth until the entire plan is initialized.	The result
 *		of ExecInitNode() is a plan state tree built with the same structure
 *		as the underlying plan tree.
 *
 *	  * Then when ExecRun() is called, it calls ExecutePlan() which calls
 *		ExecProcNode() repeatedly on the top node of the plan state tree.
 *		Each time this happens, ExecProcNode() will end up calling
 *		ExecNestLoop(), which calls ExecProcNode() on its subplans.
 *		Each of these subplans is a sequential scan so ExecSeqScan() is
 *		called.  The slots returned by ExecSeqScan() may contain
 *		tuples which contain the attributes ExecNestLoop() uses to
 *		form the tuples it returns.
 *
 *	  * Eventually ExecSeqScan() stops returning tuples and the nest
 *		loop join ends.  Lastly, ExecEnd() calls ExecEndNode() which
 *		calls ExecEndNestLoop() which in turn calls ExecEndNode() on
 *		its subplans which result in ExecEndSeqScan().
 *
 *		This should show how the executor works by having
 *		ExecInitNode(), ExecProcNode() and ExecEndNode() dispatch
 *		their work to the appopriate node support routines which may
 *		in turn call these routines themselves on their subplans.
 */
#include "postgres.h"

#include "executor/executor.h"
#include "executor/instrument.h"
#include "executor/nodeAgg.h"
#include "executor/nodeAppend.h"
#include "executor/nodeBitmapAnd.h"
#include "executor/nodeBitmapHeapscan.h"
#include "executor/nodeBitmapIndexscan.h"
#include "executor/nodeDynamicBitmapIndexscan.h"
#include "executor/nodeBitmapOr.h"
#include "executor/nodeCtescan.h"
#include "executor/nodeFunctionscan.h"
#include "executor/nodeHash.h"
#include "executor/nodeHashjoin.h"
#include "executor/nodeIndexscan.h"
#include "executor/nodeLimit.h"
#include "executor/nodeLockRows.h"
#include "executor/nodeMaterial.h"
#include "executor/nodeMergejoin.h"
#include "executor/nodeModifyTable.h"
#include "executor/nodeNestloop.h"
#include "executor/nodeRecursiveunion.h"
#include "executor/nodeResult.h"
#include "executor/nodeSetOp.h"
#include "executor/nodeSort.h"
#include "executor/nodeSubplan.h"
#include "executor/nodeSubqueryscan.h"
#include "executor/nodeTidscan.h"
#include "executor/nodeUnique.h"
#include "executor/nodeValuesscan.h"
#include "executor/nodeWindowAgg.h"
#include "executor/nodeWorktablescan.h"
#include "miscadmin.h"

#include "cdb/cdbvars.h"
#include "cdb/ml_ipc.h"			/* interconnect context */
#include "executor/nodeAssertOp.h"
#include "executor/nodeBitmapAppendOnlyscan.h"
#include "executor/nodeBitmapTableScan.h"
#include "executor/nodeDML.h"
#include "executor/nodeDynamicIndexscan.h"
#include "executor/nodeDynamicTableScan.h"
#include "executor/nodeExternalscan.h"
#include "executor/nodeMotion.h"
#include "executor/nodePartitionSelector.h"
#include "executor/nodeRepeat.h"
#include "executor/nodeRowTrigger.h"
#include "executor/nodeSequence.h"
#include "executor/nodeShareInputScan.h"
#include "executor/nodeSplitUpdate.h"
#include "executor/nodeTableFunction.h"
#include "executor/nodeTableScan.h"
#include "pg_trace.h"
#include "tcop/tcopprot.h"
#include "utils/metrics_utils.h"

 /* flags bits for planstate walker */
#define PSW_IGNORE_INITPLAN    0x01

 /**
  * Forward declarations of static functions
  */
static CdbVisitOpt planstate_walk_node_extended(PlanState *planstate,
				 CdbVisitOpt (*walker) (PlanState *planstate, void *context),
							 void *context,
							 int flags);

static CdbVisitOpt planstate_walk_array(PlanState **planstates,
					 int nplanstate,
				 CdbVisitOpt (*walker) (PlanState *planstate, void *context),
					 void *context,
					 int flags);

static CdbVisitOpt planstate_walk_kids(PlanState *planstate,
				 CdbVisitOpt (*walker) (PlanState *planstate, void *context),
					void *context,
					int flags);

/*
 * setSubplanSliceId
 *	 Set the slice id info for the given subplan.
 */
static void
setSubplanSliceId(SubPlan *subplan, EState *estate)
{
	Assert(subplan != NULL && IsA(subplan, SubPlan) &&estate != NULL);

	estate->currentSliceIdInPlan = subplan->qDispSliceId;

	/*
	 * The slice that the initPlan will be running is the same as the root
	 * slice. Depending on the location of InitPlan in the plan, the root
	 * slice is the root slice of the whole plan, or the root slice of the
	 * parent subplan of this InitPlan.
	 */
	if (Gp_role == GP_ROLE_DISPATCH)
	{
		estate->currentExecutingSliceId = RootSliceIndex(estate);
	}
	else
	{
		estate->currentExecutingSliceId = estate->rootSliceId;
	}
}



/* ------------------------------------------------------------------------
 *		ExecInitNode
 *
 *		Recursively initializes all the nodes in the plan tree rooted
 *		at 'node'.
 *
 *		Inputs:
 *		  'node' is the current node of the plan produced by the query planner
 *		  'estate' is the shared execution state for the plan tree
 *		  'eflags' is a bitwise OR of flag bits described in executor.h
 *
 *		Returns a PlanState node corresponding to the given Plan node.
 * ------------------------------------------------------------------------
 */
PlanState *
ExecInitNode(Plan *node, EState *estate, int eflags)
{
	PlanState  *result;
	List	   *subps;
	ListCell   *l;

	/*
	 * do nothing when we get to the end of a leaf on tree.
	 */
	if (node == NULL)
		return NULL;

	Assert(estate != NULL);
	int			origSliceIdInPlan = estate->currentSliceIdInPlan;
	int			origExecutingSliceId = estate->currentExecutingSliceId;

	MemoryAccountIdType curMemoryAccountId = MEMORY_OWNER_TYPE_Undefined;


	int localMotionId = LocallyExecutingSliceIndex(estate);

	/*
	 * For most plan nodes the ascendant motion is the parent motion
	 * node. However, subplans are different. They can be executed under
	 * different slices, although appearing in another slice. Other
	 * exception includes two stage agg where agg node on the master
	 * does not have any parent motion. Any time we see such null parent
	 * motion, we assume they are not alien. They either assume "citizen"
	 * status under a subplan, or they are the root of the execution on
	 * the master.
	 */
	Motion *parentMotion = (Motion *) node->motionNode;
	int parentMotionId = parentMotion != NULL ? parentMotion->motionID : UNSET_SLICE_ID;

	/*
	 * Is current plan node supposed to execute in current slice?
	 * Special case is sending motion node, which may be at the root
	 * and therefore parentless. We can sending motions motionId to
	 * determine its alien status.
	 *
	 * On master we don't do alien elimination because of EXPLAIN ANALYZE
	 * gathering stats from all slices.
	 */
	bool isAlienPlanNode = !((localMotionId == parentMotionId) || (parentMotionId == UNSET_SLICE_ID) ||
			(nodeTag(node) == T_Motion && ((Motion*)node)->motionID == localMotionId) || Gp_segment == -1);

	/* We cannot have alien nodes if we are eliminating aliens */
	AssertImply(estate->eliminateAliens, !isAlienPlanNode);

	/*
	 * As of 03/28/2014, there is no support for BitmapTableScan
	 * in the planner/optimizer. Therefore, for testing purpose
	 * we treat Bitmap Heap/AO/AOCO as BitmapTableScan, if the guc
	 * force_bitmap_table_scan is true.
	 *
	 * TODO rahmaf2 04/01/2014: remove all "fake" BitmapTableScan
	 * once the planner/optimizer is capable of generating BitmapTableScan
	 * nodes. [JIRA: MPP-23177]
	 */
	if (force_bitmap_table_scan)
	{
		if (IsA(node, BitmapHeapScan) ||
				IsA(node, BitmapAppendOnlyScan))
		{
			node->type = T_BitmapTableScan;
		}
	}

	switch (nodeTag(node))
	{
			/*
			 * control nodes
			 */
		case T_Result:
			curMemoryAccountId = CREATE_EXECUTOR_MEMORY_ACCOUNT(isAlienPlanNode, node, Result);

			START_MEMORY_ACCOUNT(curMemoryAccountId);
			{
			result = (PlanState *) ExecInitResult((Result *) node,
												  estate, eflags);
			}
			END_MEMORY_ACCOUNT();
			break;

		case T_ModifyTable:
			curMemoryAccountId = CREATE_EXECUTOR_MEMORY_ACCOUNT(isAlienPlanNode, node, ModifyTable);

			START_MEMORY_ACCOUNT(curMemoryAccountId);
			{
			result = (PlanState *) ExecInitModifyTable((ModifyTable *) node,
													   estate, eflags);
			}
			END_MEMORY_ACCOUNT();
			break;

		case T_Append:
			curMemoryAccountId = CREATE_EXECUTOR_MEMORY_ACCOUNT(isAlienPlanNode, node, Append);

			START_MEMORY_ACCOUNT(curMemoryAccountId);
			{
			result = (PlanState *) ExecInitAppend((Append *) node,
												  estate, eflags);
			}
			END_MEMORY_ACCOUNT();
			break;

		case T_Sequence:
			curMemoryAccountId = CREATE_EXECUTOR_MEMORY_ACCOUNT(isAlienPlanNode, node, Sequence);

			START_MEMORY_ACCOUNT(curMemoryAccountId);
			{
			result = (PlanState *) ExecInitSequence((Sequence *) node,
													estate, eflags);
			}
			END_MEMORY_ACCOUNT();
			break;

		case T_RecursiveUnion:
			curMemoryAccountId = CREATE_EXECUTOR_MEMORY_ACCOUNT(isAlienPlanNode, node, Sequence);

			START_MEMORY_ACCOUNT(curMemoryAccountId);
			{
			result = (PlanState *) ExecInitRecursiveUnion((RecursiveUnion *) node,
														  estate, eflags);
			}
			END_MEMORY_ACCOUNT();
			break;

		case T_BitmapAnd:
			curMemoryAccountId = CREATE_EXECUTOR_MEMORY_ACCOUNT(isAlienPlanNode, node, BitmapAnd);

			START_MEMORY_ACCOUNT(curMemoryAccountId);
			{

			result = (PlanState *) ExecInitBitmapAnd((BitmapAnd *) node,
													 estate, eflags);
			}
			END_MEMORY_ACCOUNT();
			break;

		case T_BitmapOr:
			curMemoryAccountId = CREATE_EXECUTOR_MEMORY_ACCOUNT(isAlienPlanNode, node, BitmapOr);

			START_MEMORY_ACCOUNT(curMemoryAccountId);
			{
			result = (PlanState *) ExecInitBitmapOr((BitmapOr *) node,
													estate, eflags);
			}
			END_MEMORY_ACCOUNT();
			break;

			/*
			 * scan nodes
			 */
		case T_SeqScan:
		case T_AppendOnlyScan:
		case T_AOCSScan:
		case T_TableScan:
			/* SeqScan, AppendOnlyScan and AOCSScan are defunct */
			curMemoryAccountId = CREATE_EXECUTOR_MEMORY_ACCOUNT(isAlienPlanNode, node, TableScan);

			START_MEMORY_ACCOUNT(curMemoryAccountId);
			{
			result = (PlanState *) ExecInitTableScan((TableScan *) node,
													 estate, eflags);
			}
			END_MEMORY_ACCOUNT();
			break;

		case T_DynamicTableScan:
			curMemoryAccountId = CREATE_EXECUTOR_MEMORY_ACCOUNT(isAlienPlanNode, node, DynamicTableScan);

			START_MEMORY_ACCOUNT(curMemoryAccountId);
			{
			result = (PlanState *) ExecInitDynamicTableScan((DynamicTableScan *) node,
												   estate, eflags);
			}
			END_MEMORY_ACCOUNT();
			break;

		case T_ExternalScan:
			curMemoryAccountId = CREATE_EXECUTOR_MEMORY_ACCOUNT(isAlienPlanNode, node, ExternalScan);

			START_MEMORY_ACCOUNT(curMemoryAccountId);
			{
			result = (PlanState *) ExecInitExternalScan((ExternalScan *) node,
														estate, eflags);
			}
			END_MEMORY_ACCOUNT();
			break;

		case T_IndexScan:
			curMemoryAccountId = CREATE_EXECUTOR_MEMORY_ACCOUNT(isAlienPlanNode, node, IndexScan);

			START_MEMORY_ACCOUNT(curMemoryAccountId);
			{
			result = (PlanState *) ExecInitIndexScan((IndexScan *) node,
													 estate, eflags);
			}
			END_MEMORY_ACCOUNT();
			break;

		case T_DynamicIndexScan:
			curMemoryAccountId = CREATE_EXECUTOR_MEMORY_ACCOUNT(isAlienPlanNode, node, DynamicIndexScan);

			START_MEMORY_ACCOUNT(curMemoryAccountId);
			{
			result = (PlanState *) ExecInitDynamicIndexScan((DynamicIndexScan *) node,
													estate, eflags);
			}
			END_MEMORY_ACCOUNT();
			break;

		case T_BitmapIndexScan:
			curMemoryAccountId = CREATE_EXECUTOR_MEMORY_ACCOUNT(isAlienPlanNode, node, BitmapIndexScan);

			START_MEMORY_ACCOUNT(curMemoryAccountId);
			{
				result = (PlanState *) ExecInitBitmapIndexScan((BitmapIndexScan *) node,
															   estate, eflags);
			}
			END_MEMORY_ACCOUNT();
			break;

		case T_DynamicBitmapIndexScan:
			curMemoryAccountId = CREATE_EXECUTOR_MEMORY_ACCOUNT(isAlienPlanNode, node, DynamicBitmapIndexScan);

			START_MEMORY_ACCOUNT(curMemoryAccountId);
			{
				result = (PlanState *) ExecInitDynamicBitmapIndexScan((DynamicBitmapIndexScan *) node,
																	  estate, eflags);
			}
			END_MEMORY_ACCOUNT();
			break;

		case T_BitmapHeapScan:
			curMemoryAccountId = CREATE_EXECUTOR_MEMORY_ACCOUNT(isAlienPlanNode, node, BitmapHeapScan);

			START_MEMORY_ACCOUNT(curMemoryAccountId);
			{
			result = (PlanState *) ExecInitBitmapHeapScan((BitmapHeapScan *) node,
														  estate, eflags);
			}
			END_MEMORY_ACCOUNT();
			break;

		case T_BitmapAppendOnlyScan:
			curMemoryAccountId = CREATE_EXECUTOR_MEMORY_ACCOUNT(isAlienPlanNode, node, BitmapAppendOnlyScan);

			START_MEMORY_ACCOUNT(curMemoryAccountId);
			{
			result = (PlanState *) ExecInitBitmapAppendOnlyScan((BitmapAppendOnlyScan*) node,
														        estate, eflags);
			}
			END_MEMORY_ACCOUNT();
			break;

		case T_BitmapTableScan:
			curMemoryAccountId = CREATE_EXECUTOR_MEMORY_ACCOUNT(isAlienPlanNode, node, BitmapTableScan);

			START_MEMORY_ACCOUNT(curMemoryAccountId);
			{
			result = (PlanState *) ExecInitBitmapTableScan((BitmapTableScan*) node,
														        estate, eflags);
			}
			END_MEMORY_ACCOUNT();
			break;

		case T_TidScan:
			curMemoryAccountId = CREATE_EXECUTOR_MEMORY_ACCOUNT(isAlienPlanNode, node, TidScan);

			START_MEMORY_ACCOUNT(curMemoryAccountId);
			{
			result = (PlanState *) ExecInitTidScan((TidScan *) node,
												   estate, eflags);
			}
			END_MEMORY_ACCOUNT();
			break;

		case T_SubqueryScan:
			curMemoryAccountId = CREATE_EXECUTOR_MEMORY_ACCOUNT(isAlienPlanNode, node, SubqueryScan);

			START_MEMORY_ACCOUNT(curMemoryAccountId);
			{
			result = (PlanState *) ExecInitSubqueryScan((SubqueryScan *) node,
														estate, eflags);
			}
			END_MEMORY_ACCOUNT();
			break;

		case T_FunctionScan:
			curMemoryAccountId = CREATE_EXECUTOR_MEMORY_ACCOUNT(isAlienPlanNode, node, FunctionScan);

			START_MEMORY_ACCOUNT(curMemoryAccountId);
			{
			result = (PlanState *) ExecInitFunctionScan((FunctionScan *) node,
														estate, eflags);
			}
			END_MEMORY_ACCOUNT();
			break;

		case T_TableFunctionScan:
			curMemoryAccountId = CREATE_EXECUTOR_MEMORY_ACCOUNT(isAlienPlanNode, node, TableFunctionScan);

			START_MEMORY_ACCOUNT(curMemoryAccountId);
			{
			result = (PlanState *) ExecInitTableFunction((TableFunctionScan *) node,
														 estate, eflags);
			}
			END_MEMORY_ACCOUNT();
			break;

		case T_ValuesScan:
			curMemoryAccountId = CREATE_EXECUTOR_MEMORY_ACCOUNT(isAlienPlanNode, node, ValuesScan);

			START_MEMORY_ACCOUNT(curMemoryAccountId);
			{
			result = (PlanState *) ExecInitValuesScan((ValuesScan *) node,
													  estate, eflags);
			}
			END_MEMORY_ACCOUNT();
			break;

		case T_CteScan:
			curMemoryAccountId = CREATE_EXECUTOR_MEMORY_ACCOUNT(isAlienPlanNode, node, CteScan);

			START_MEMORY_ACCOUNT(curMemoryAccountId);
			{
			result = (PlanState *) ExecInitCteScan((CteScan *) node,
												   estate, eflags);
			}
			END_MEMORY_ACCOUNT();
			break;

		case T_WorkTableScan:
			curMemoryAccountId = CREATE_EXECUTOR_MEMORY_ACCOUNT(isAlienPlanNode, node, WorkTableScan);

			START_MEMORY_ACCOUNT(curMemoryAccountId);
			{
			result = (PlanState *) ExecInitWorkTableScan((WorkTableScan *) node,
														 estate, eflags);
			}
			END_MEMORY_ACCOUNT();
			break;

			/*
			 * join nodes
			 */
		case T_NestLoop:
			curMemoryAccountId = CREATE_EXECUTOR_MEMORY_ACCOUNT(isAlienPlanNode, node, NestLoop);

			START_MEMORY_ACCOUNT(curMemoryAccountId);
			{
			result = (PlanState *) ExecInitNestLoop((NestLoop *) node,
													estate, eflags);
			}
			END_MEMORY_ACCOUNT();
			break;

		case T_MergeJoin:
			curMemoryAccountId = CREATE_EXECUTOR_MEMORY_ACCOUNT(isAlienPlanNode, node, MergeJoin);

			START_MEMORY_ACCOUNT(curMemoryAccountId);
			{
			result = (PlanState *) ExecInitMergeJoin((MergeJoin *) node,
													 estate, eflags);
			}
			END_MEMORY_ACCOUNT();
			break;

		case T_HashJoin:
			curMemoryAccountId = CREATE_EXECUTOR_MEMORY_ACCOUNT(isAlienPlanNode, node, HashJoin);

			START_MEMORY_ACCOUNT(curMemoryAccountId);
			{
			result = (PlanState *) ExecInitHashJoin((HashJoin *) node,
													estate, eflags);
			}
			END_MEMORY_ACCOUNT();
			break;

			/*
			 * share input nodes
			 */
		case T_ShareInputScan:
			curMemoryAccountId = CREATE_EXECUTOR_MEMORY_ACCOUNT(isAlienPlanNode, node, ShareInputScan);

			START_MEMORY_ACCOUNT(curMemoryAccountId);
			{
			result = (PlanState *) ExecInitShareInputScan((ShareInputScan *) node, estate, eflags);
			}
			END_MEMORY_ACCOUNT();
			break;

			/*
			 * materialization nodes
			 */
		case T_Material:
			curMemoryAccountId = CREATE_EXECUTOR_MEMORY_ACCOUNT(isAlienPlanNode, node, Material);

			START_MEMORY_ACCOUNT(curMemoryAccountId);
			{
			result = (PlanState *) ExecInitMaterial((Material *) node,
													estate, eflags);
			}
			END_MEMORY_ACCOUNT();
			break;

		case T_Sort:
			curMemoryAccountId = CREATE_EXECUTOR_MEMORY_ACCOUNT(isAlienPlanNode, node, Sort);

			START_MEMORY_ACCOUNT(curMemoryAccountId);
			{
			result = (PlanState *) ExecInitSort((Sort *) node,
												estate, eflags);
			}
			END_MEMORY_ACCOUNT();
			break;

		case T_Agg:
			curMemoryAccountId = CREATE_EXECUTOR_MEMORY_ACCOUNT(isAlienPlanNode, node, Agg);

			START_MEMORY_ACCOUNT(curMemoryAccountId);
			{
			result = (PlanState *) ExecInitAgg((Agg *) node,
												 estate, eflags);
			}
			END_MEMORY_ACCOUNT();
			break;

		case T_WindowAgg:
			curMemoryAccountId = CREATE_EXECUTOR_MEMORY_ACCOUNT(isAlienPlanNode, node, WindowAgg);

			START_MEMORY_ACCOUNT(curMemoryAccountId);
			{
			result = (PlanState *) ExecInitWindowAgg((WindowAgg *) node,
													 estate, eflags);
			}
			END_MEMORY_ACCOUNT();
			break;

		case T_Unique:
			curMemoryAccountId = CREATE_EXECUTOR_MEMORY_ACCOUNT(isAlienPlanNode, node, Unique);

			START_MEMORY_ACCOUNT(curMemoryAccountId);
			{
			result = (PlanState *) ExecInitUnique((Unique *) node,
												  estate, eflags);
			}
			END_MEMORY_ACCOUNT();
			break;

		case T_Hash:
			curMemoryAccountId = CREATE_EXECUTOR_MEMORY_ACCOUNT(isAlienPlanNode, node, Hash);

			START_MEMORY_ACCOUNT(curMemoryAccountId);
			{
			result = (PlanState *) ExecInitHash((Hash *) node,
												estate, eflags);
			}
			END_MEMORY_ACCOUNT();
			break;

		case T_SetOp:
			curMemoryAccountId = CREATE_EXECUTOR_MEMORY_ACCOUNT(isAlienPlanNode, node, SetOp);

			START_MEMORY_ACCOUNT(curMemoryAccountId);
			{
			result = (PlanState *) ExecInitSetOp((SetOp *) node,
												 estate, eflags);
			}
			END_MEMORY_ACCOUNT();
			break;

		case T_LockRows:
			curMemoryAccountId = CREATE_EXECUTOR_MEMORY_ACCOUNT(isAlienPlanNode, node, LockRows);

			START_MEMORY_ACCOUNT(curMemoryAccountId);
			{
			result = (PlanState *) ExecInitLockRows((LockRows *) node,
													estate, eflags);
			}
			END_MEMORY_ACCOUNT();
			break;

		case T_Limit:
			curMemoryAccountId = CREATE_EXECUTOR_MEMORY_ACCOUNT(isAlienPlanNode, node, Limit);

			START_MEMORY_ACCOUNT(curMemoryAccountId);
			{
			result = (PlanState *) ExecInitLimit((Limit *) node,
												 estate, eflags);
			}
			END_MEMORY_ACCOUNT();
			break;

		case T_Motion:
			curMemoryAccountId = CREATE_EXECUTOR_MEMORY_ACCOUNT(isAlienPlanNode, node, Motion);

			START_MEMORY_ACCOUNT(curMemoryAccountId);
			{
			result = (PlanState *) ExecInitMotion((Motion *) node,
												  estate, eflags);
			}
			END_MEMORY_ACCOUNT();
			break;

		case T_Repeat:
			curMemoryAccountId = CREATE_EXECUTOR_MEMORY_ACCOUNT(isAlienPlanNode, node, Repeat);

			START_MEMORY_ACCOUNT(curMemoryAccountId);
			{
			result = (PlanState *) ExecInitRepeat((Repeat *) node,
												  estate, eflags);
			}
			END_MEMORY_ACCOUNT();
			break;
		case T_DML:
			curMemoryAccountId = CREATE_EXECUTOR_MEMORY_ACCOUNT(isAlienPlanNode, node, DML);

			START_MEMORY_ACCOUNT(curMemoryAccountId);
			{
			result = (PlanState *) ExecInitDML((DML *) node,
												  estate, eflags);
			}
			END_MEMORY_ACCOUNT();
			break;
		case T_SplitUpdate:
			curMemoryAccountId = CREATE_EXECUTOR_MEMORY_ACCOUNT(isAlienPlanNode, node, SplitUpdate);

			START_MEMORY_ACCOUNT(curMemoryAccountId);
			{
			result = (PlanState *) ExecInitSplitUpdate((SplitUpdate *) node,
												  estate, eflags);
			}
			END_MEMORY_ACCOUNT();
			break;
		case T_AssertOp:
			curMemoryAccountId = CREATE_EXECUTOR_MEMORY_ACCOUNT(isAlienPlanNode, node, AssertOp);

			START_MEMORY_ACCOUNT(curMemoryAccountId);
			{
 			result = (PlanState *) ExecInitAssertOp((AssertOp *) node,
 												  estate, eflags);
			}
			END_MEMORY_ACCOUNT();
			break;
		case T_RowTrigger:
			curMemoryAccountId = CREATE_EXECUTOR_MEMORY_ACCOUNT(isAlienPlanNode, node, RowTrigger);

			START_MEMORY_ACCOUNT(curMemoryAccountId);
			{
 			result = (PlanState *) ExecInitRowTrigger((RowTrigger *) node,
 												   estate, eflags);
			}
			END_MEMORY_ACCOUNT();
 			break;
		case T_PartitionSelector:
			curMemoryAccountId = CREATE_EXECUTOR_MEMORY_ACCOUNT(isAlienPlanNode, node, PartitionSelector);

			START_MEMORY_ACCOUNT(curMemoryAccountId);
			{
			result = (PlanState *) ExecInitPartitionSelector((PartitionSelector *) node,
															estate, eflags);
			}
			END_MEMORY_ACCOUNT();
			break;
		default:
			elog(ERROR, "unrecognized node type: %d", (int) nodeTag(node));
			result = NULL;		/* keep compiler quiet */
			break;
	}

	estate->currentSliceIdInPlan = origSliceIdInPlan;
	estate->currentExecutingSliceId = origExecutingSliceId;

	/*
	 * Initialize any initPlans present in this node.  The planner put them in
	 * a separate list for us.
	 */
	subps = NIL;
	foreach(l, node->initPlan)
	{
		SubPlan    *subplan = (SubPlan *) lfirst(l);
		SubPlanState *sstate;

		Assert(IsA(subplan, SubPlan));

		setSubplanSliceId(subplan, estate);

		sstate = ExecInitSubPlan(subplan, result);
		subps = lappend(subps, sstate);
	}
	if (result != NULL)
		result->initPlan = subps;

	estate->currentSliceIdInPlan = origSliceIdInPlan;
	estate->currentExecutingSliceId = origExecutingSliceId;

	/* Set up instrumentation for this node if requested */
	if (estate->es_instrument && result != NULL)
<<<<<<< HEAD
		result->instrument = InstrAlloc(1, estate->es_instrument);
=======
		result->instrument = GpInstrAlloc(node, estate->es_instrument);
>>>>>>> 8f299db7

	/* Also set up gpmon counters */
	InitPlanNodeGpmonPkt(node, &result->gpmon_pkt, estate);

	if (result != NULL)
	{
		SAVE_EXECUTOR_MEMORY_ACCOUNT(result, curMemoryAccountId);
	}
	return result;
}

/* ----------------------------------------------------------------
 *		ExecSliceDependencyNode
 *
 *		Exec dependency, block till slice dependency are met
 * ----------------------------------------------------------------
 */
void
ExecSliceDependencyNode(PlanState *node)
{
	CHECK_FOR_INTERRUPTS();

	if (node == NULL)
		return;

	if (nodeTag(node) == T_ShareInputScanState)
		ExecSliceDependencyShareInputScan((ShareInputScanState *) node);
	else if (nodeTag(node) == T_SubqueryScanState)
	{
		SubqueryScanState *subq = (SubqueryScanState *) node;

		ExecSliceDependencyNode(subq->subplan);
	}
	else if (nodeTag(node) == T_AppendState)
	{
		int			i = 0;
		AppendState *app = (AppendState *) node;

		for (; i < app->as_nplans; ++i)
			ExecSliceDependencyNode(app->appendplans[i]);
	}
	else if (nodeTag(node) == T_SequenceState)
	{
		int			i = 0;
		SequenceState *ss = (SequenceState *) node;

		for (; i < ss->numSubplans; ++i)
			ExecSliceDependencyNode(ss->subplans[i]);
	}

	ExecSliceDependencyNode(outerPlanState(node));
	ExecSliceDependencyNode(innerPlanState(node));
}

/* ----------------------------------------------------------------
 *		ExecProcNode
 *
 *		Execute the given node to return a(nother) tuple.
 * ----------------------------------------------------------------
 */
TupleTableSlot *
ExecProcNode(PlanState *node)
{
	TupleTableSlot *result = NULL;

	START_MEMORY_ACCOUNT(node->plan->memoryAccountId);
	{

	CHECK_FOR_INTERRUPTS();

	/*
	 * Even if we are requested to finish query, Motion has to do its work
	 * to tell End of Stream message to upper slice.  He will probably get
	 * NULL tuple from underlying operator by calling another ExecProcNode,
	 * so one additional operator execution should not be a big hit.
	 */
	if (QueryFinishPending && !IsA(node, MotionState))
		return NULL;

	if (node->plan)
		TRACE_POSTGRESQL_EXECPROCNODE_ENTER(Gp_segment, currentSliceId, nodeTag(node), node->plan->plan_node_id);

	if (node->chgParam != NULL) /* something changed */
		ExecReScan(node, NULL); /* let ReScan handle this */

	if (node->instrument)
		INSTR_START_NODE(node->instrument);

	if(!node->fHadSentGpmon)
		CheckSendPlanStateGpmonPkt(node);

	if(!node->fHadSentNodeStart)
	{
		/* GPDB hook for collecting query info */
		if (query_info_collect_hook)
			(*query_info_collect_hook)(METRICS_PLAN_NODE_EXECUTING, node);
		node->fHadSentNodeStart = true;
	}

	switch (nodeTag(node))
	{
			/*
			 * control nodes
			 */
		case T_ResultState:
			result = ExecResult((ResultState *) node);
			break;

		case T_ModifyTableState:
			result = ExecModifyTable((ModifyTableState *) node);
			break;

		case T_AppendState:
			result = ExecAppend((AppendState *) node);
			break;

		case T_RecursiveUnionState:
			result = ExecRecursiveUnion((RecursiveUnionState *) node);
			break;

		case T_SequenceState:
			result = ExecSequence((SequenceState *) node);
			break;

			/* BitmapAndState does not yield tuples */

			/* BitmapOrState does not yield tuples */

			/*
			 * scan nodes
			 */
		case T_TableScanState:
			result = ExecTableScan((TableScanState *)node);
			break;

		case T_DynamicTableScanState:
			result = ExecDynamicTableScan((DynamicTableScanState *) node);
			break;

		case T_ExternalScanState:
			result = ExecExternalScan((ExternalScanState *) node);
			break;

		case T_IndexScanState:
			result = ExecIndexScan((IndexScanState *) node);
			break;

		case T_DynamicIndexScanState:
			result = ExecDynamicIndexScan((DynamicIndexScanState *) node);
			break;

			/* BitmapIndexScanState does not yield tuples */

		case T_BitmapHeapScanState:
			result = ExecBitmapHeapScan((BitmapHeapScanState *) node);
			break;

		case T_BitmapAppendOnlyScanState:
			result = ExecBitmapAppendOnlyScan((BitmapAppendOnlyScanState *) node);
			break;

		case T_BitmapTableScanState:
			result = ExecBitmapTableScan((BitmapTableScanState *) node);
			break;

		case T_TidScanState:
			result = ExecTidScan((TidScanState *) node);
			break;

		case T_SubqueryScanState:
			result = ExecSubqueryScan((SubqueryScanState *) node);
			break;

		case T_FunctionScanState:
			result = ExecFunctionScan((FunctionScanState *) node);
			break;

		case T_TableFunctionState:
			result = ExecTableFunction((TableFunctionState *) node);
			break;

		case T_ValuesScanState:
			result = ExecValuesScan((ValuesScanState *) node);
			break;

		case T_CteScanState:
			result = ExecCteScan((CteScanState *) node);
			break;

		case T_WorkTableScanState:
			result = ExecWorkTableScan((WorkTableScanState *) node);
			break;

			/*
			 * join nodes
			 */
		case T_NestLoopState:
			result = ExecNestLoop((NestLoopState *) node);
			break;

		case T_MergeJoinState:
			result = ExecMergeJoin((MergeJoinState *) node);
			break;

		case T_HashJoinState:
			result = ExecHashJoin((HashJoinState *) node);
			break;

			/*
			 * materialization nodes
			 */
		case T_MaterialState:
			result = ExecMaterial((MaterialState *) node);
			break;

		case T_SortState:
			result = ExecSort((SortState *) node);
			break;

		case T_AggState:
			result = ExecAgg((AggState *) node);
			break;

		case T_UniqueState:
			result = ExecUnique((UniqueState *) node);
			break;

		case T_HashState:
			result = ExecHash((HashState *) node);
			break;

		case T_SetOpState:
			result = ExecSetOp((SetOpState *) node);
			break;

		case T_LockRowsState:
			result = ExecLockRows((LockRowsState *) node);
			break;

		case T_LimitState:
			result = ExecLimit((LimitState *) node);
			break;

		case T_MotionState:
			result = ExecMotion((MotionState *) node);
			break;

		case T_ShareInputScanState:
			result = ExecShareInputScan((ShareInputScanState *) node);
			break;

		case T_WindowAggState:
			result = ExecWindowAgg((WindowAggState *) node);
			break;

		case T_RepeatState:
			result = ExecRepeat((RepeatState *) node);
			break;

		case T_DMLState:
			result = ExecDML((DMLState *) node);
			break;

		case T_SplitUpdateState:
			result = ExecSplitUpdate((SplitUpdateState *) node);
			break;

		case T_RowTriggerState:
			result = ExecRowTrigger((RowTriggerState *) node);
			break;

		case T_AssertOpState:
			result = ExecAssertOp((AssertOpState *) node);
			break;

		case T_PartitionSelectorState:
			result = ExecPartitionSelector((PartitionSelectorState *) node);
			break;

		default:
			elog(ERROR, "unrecognized node type: %d", (int) nodeTag(node));
			result = NULL;
			break;
	}

	if (!TupIsNull(result))
	{
		Gpmon_Incr_Rows_Out(&node->gpmon_pkt);
		CheckSendPlanStateGpmonPkt(node);
	}

	if (node->instrument)
		INSTR_STOP_NODE(node->instrument, TupIsNull(result) ? 0 : 1);

	if (node->plan)
		TRACE_POSTGRESQL_EXECPROCNODE_EXIT(Gp_segment, currentSliceId, nodeTag(node), node->plan->plan_node_id);

	/*
	 * Eager free and squelch the subplans, unless it's a nested subplan.
	 * In that case we cannot free or squelch, because it will be re-executed.
	 */
	if (TupIsNull(result))
	{
		ListCell *subp;
		foreach(subp, node->subPlan)
		{
			SubPlanState *subplanState = (SubPlanState *)lfirst(subp);
			Assert(subplanState != NULL &&
				   subplanState->planstate != NULL);

			bool subplanAtTopNestLevel = (node->state->currentSubplanLevel == 0);

			if (subplanAtTopNestLevel)
			{
				ExecSquelchNode(subplanState->planstate);
				ExecEagerFreeChildNodes(subplanState->planstate, subplanAtTopNestLevel);
				ExecEagerFree(subplanState->planstate);
			}
		}
	}

	}
	END_MEMORY_ACCOUNT();
	return result;
}


/* ----------------------------------------------------------------
 *		MultiExecProcNode
 *
 *		Execute a node that doesn't return individual tuples
 *		(it might return a hashtable, bitmap, etc).  Caller should
 *		check it got back the expected kind of Node.
 *
 * This has essentially the same responsibilities as ExecProcNode,
 * but it does not do InstrStartNode/InstrStopNode (mainly because
 * it can't tell how many returned tuples to count).  Each per-node
 * function must provide its own instrumentation support.
 * ----------------------------------------------------------------
 */
Node *
MultiExecProcNode(PlanState *node)
{
	Node	   *result;

	CHECK_FOR_INTERRUPTS();

	Assert(NULL != node->plan);

	START_MEMORY_ACCOUNT(node->plan->memoryAccountId);
{
	TRACE_POSTGRESQL_EXECPROCNODE_ENTER(Gp_segment, currentSliceId, nodeTag(node), node->plan->plan_node_id);

	if (node->chgParam != NULL) /* something changed */
		ExecReScan(node, NULL); /* let ReScan handle this */

	switch (nodeTag(node))
	{
			/*
			 * Only node types that actually support multiexec will be listed
			 */

		case T_HashState:
			result = MultiExecHash((HashState *) node);
			break;

		case T_BitmapIndexScanState:
			result = MultiExecBitmapIndexScan((BitmapIndexScanState *) node);
			break;

		case T_DynamicBitmapIndexScanState:
			result = MultiExecDynamicBitmapIndexScan((DynamicBitmapIndexScanState *) node);
			break;

		case T_BitmapAndState:
			result = MultiExecBitmapAnd((BitmapAndState *) node);
			break;

		case T_BitmapOrState:
			result = MultiExecBitmapOr((BitmapOrState *) node);
			break;

		default:
			elog(ERROR, "unrecognized node type: %d", (int) nodeTag(node));
			result = NULL;
			break;
	}

	TRACE_POSTGRESQL_EXECPROCNODE_EXIT(Gp_segment, currentSliceId, nodeTag(node), node->plan->plan_node_id);
}
	END_MEMORY_ACCOUNT();
	return result;
}

/* ----------------------------------------------------------------
 *		ExecSquelchNode
 *
 *		When a node decides that it will not consume any more
 *		input tuples from a subtree that has not yet returned
 *		end-of-data, it must call ExecSquelchNode() on the subtree.
 * ----------------------------------------------------------------
 */

static CdbVisitOpt
squelchNodeWalker(PlanState *node,
				  void *context)
{
	if (IsA(node, ShareInputScanState))
	{
		ShareInputScanState* sisc_state = (ShareInputScanState *)node;
		ShareType share_type = ((ShareInputScan *)sisc_state->ss.ps.plan)->share_type;
		bool isWriter = outerPlanState(sisc_state) != NULL;
		bool tuplestoreInitialized = sisc_state->ts_state != NULL;

		/*
		 * If there is a SharedInputScan that is shared within the same slice
		 * then its subtree may still need to be executed and the motions in the
		 * subtree cannot yet be stopped. Thus, we short-circuit
		 * squelchNodeWalker in this case.
		 *
		 * In squelching a cross-slice SharedInputScan writer, we need to
		 * ensure we don't block any reader on other slices as a result of
		 * not materializing the shared plan.
		 *
		 * Note that we emphatically can't "fake" an empty tuple store
		 * and just go ahead waking up the readers because that can
		 * lead to wrong results.  c.f. nodeShareInputScan.c
		*/
		switch (share_type)
		{
			case SHARE_MATERIAL:
			case SHARE_SORT:
				return CdbVisit_Skip;

			case SHARE_MATERIAL_XSLICE:
			case SHARE_SORT_XSLICE:
				if (isWriter && !tuplestoreInitialized)
					ExecProcNode(node);
				break;
			case SHARE_NOTSHARED:
				break;
		}
	}
	else if (IsA(node, MotionState))
	{
		ExecStopMotion((MotionState *) node);
		return CdbVisit_Skip;	/* don't visit subtree */
	}
	else if (IsA(node, ExternalScanState))
	{
		ExecStopExternalScan((ExternalScanState *) node);
		/* ExternalScan nodes are expected to be leaf nodes (without subplans) */
	}

	return CdbVisit_Walk;
}	/* squelchNodeWalker */


void
ExecSquelchNode(PlanState *node)
{
	/*
	 * If parameters have changed, then node can be part of subquery
	 * execution. In this case we cannot squelch node, otherwise next subquery
	 * invocations will receive no tuples from lower motion nodes (MPP-13921).
	 */
	if (node->chgParam == NULL)
	{
		planstate_walk_node_extended(node, squelchNodeWalker, NULL, PSW_IGNORE_INITPLAN);
	}
}	/* ExecSquelchNode */


static CdbVisitOpt
transportUpdateNodeWalker(PlanState *node, void *context)
{
	/*
	 * For motion nodes, we just transfer the context information established
	 * during SetupInterconnect
	 */
	if (IsA(node, MotionState))
	{
		node->state->interconnect_context = (ChunkTransportState *) context;
		/* visit subtree */
	}

	return CdbVisit_Walk;
}	/* transportUpdateNodeWalker */

void
ExecUpdateTransportState(PlanState *node, ChunkTransportState * state)
{
	Assert(node);
	Assert(state);
	planstate_walk_node(node, transportUpdateNodeWalker, state);
}	/* ExecUpdateTransportState */


/* ----------------------------------------------------------------
 *		ExecEndNode
 *
 *		Recursively cleans up all the nodes in the plan rooted
 *		at 'node'.
 *
 *		After this operation, the query plan will not be able to be
 *		processed any further.	This should be called only after
 *		the query plan has been fully executed.
 * ----------------------------------------------------------------
 */
void
ExecEndNode(PlanState *node)
{
	/*
	 * do nothing when we get to the end of a leaf on tree.
	 */
	if (node == NULL)
		return;

	EState	   *estate = node->state;

	Assert(estate != NULL);
	int			origSliceIdInPlan = estate->currentSliceIdInPlan;
	int			origExecutingSliceId = estate->currentExecutingSliceId;

	estate->currentSliceIdInPlan = origSliceIdInPlan;
	estate->currentExecutingSliceId = origExecutingSliceId;

	if (node->chgParam != NULL)
	{
		bms_free(node->chgParam);
		node->chgParam = NULL;
	}

	/* Free EXPLAIN ANALYZE buffer */
	if (node->cdbexplainbuf)
	{
		if (node->cdbexplainbuf->data)
			pfree(node->cdbexplainbuf->data);
		pfree(node->cdbexplainbuf);
		node->cdbexplainbuf = NULL;
	}

	switch (nodeTag(node))
	{
			/*
			 * control nodes
			 */
		case T_ResultState:
			ExecEndResult((ResultState *) node);
			break;

		case T_ModifyTableState:
			ExecEndModifyTable((ModifyTableState *) node);
			break;

		case T_AppendState:
			ExecEndAppend((AppendState *) node);
			break;

		case T_RecursiveUnionState:
			ExecEndRecursiveUnion((RecursiveUnionState *) node);
			break;

		case T_SequenceState:
			ExecEndSequence((SequenceState *) node);
			break;

		case T_BitmapAndState:
			ExecEndBitmapAnd((BitmapAndState *) node);
			break;

		case T_BitmapOrState:
			ExecEndBitmapOr((BitmapOrState *) node);
			break;

			/*
			 * scan nodes
			 */
		case T_SeqScanState:
		case T_AppendOnlyScanState:
		case T_AOCSScanState:
			insist_log(false, "SeqScan/AppendOnlyScan/AOCSScan are defunct");
			break;

		case T_TableScanState:
			ExecEndTableScan((TableScanState *) node);
			break;

		case T_DynamicTableScanState:
			ExecEndDynamicTableScan((DynamicTableScanState *) node);
			break;

		case T_IndexScanState:
			ExecEndIndexScan((IndexScanState *) node);
			break;

		case T_DynamicIndexScanState:
			ExecEndDynamicIndexScan((DynamicIndexScanState *) node);
			break;

		case T_ExternalScanState:
			ExecEndExternalScan((ExternalScanState *) node);
			break;

		case T_BitmapIndexScanState:
			ExecEndBitmapIndexScan((BitmapIndexScanState *) node);
			break;

		case T_DynamicBitmapIndexScanState:
			ExecEndDynamicBitmapIndexScan((DynamicBitmapIndexScanState *) node);
			break;

		case T_BitmapHeapScanState:
			ExecEndBitmapHeapScan((BitmapHeapScanState *) node);
			break;

		case T_BitmapAppendOnlyScanState:
			ExecEndBitmapAppendOnlyScan((BitmapAppendOnlyScanState *) node);
			break;

		case T_BitmapTableScanState:
			ExecEndBitmapTableScan((BitmapTableScanState *) node);
			break;

		case T_TidScanState:
			ExecEndTidScan((TidScanState *) node);
			break;

		case T_SubqueryScanState:
			ExecEndSubqueryScan((SubqueryScanState *) node);
			break;

		case T_FunctionScanState:
			ExecEndFunctionScan((FunctionScanState *) node);
			break;

		case T_TableFunctionState:
			ExecEndTableFunction((TableFunctionState *) node);
			break;

		case T_ValuesScanState:
			ExecEndValuesScan((ValuesScanState *) node);
			break;

		case T_CteScanState:
			ExecEndCteScan((CteScanState *) node);
			break;

		case T_WorkTableScanState:
			ExecEndWorkTableScan((WorkTableScanState *) node);
			break;

			/*
			 * join nodes
			 */
		case T_NestLoopState:
			ExecEndNestLoop((NestLoopState *) node);
			break;

		case T_MergeJoinState:
			ExecEndMergeJoin((MergeJoinState *) node);
			break;

		case T_HashJoinState:
			ExecEndHashJoin((HashJoinState *) node);
			break;

			/*
			 * ShareInput nodes
			 */
		case T_ShareInputScanState:
			ExecEndShareInputScan((ShareInputScanState *) node);
			break;

			/*
			 * materialization nodes
			 */
		case T_MaterialState:
			ExecEndMaterial((MaterialState *) node);
			break;

		case T_SortState:
			ExecEndSort((SortState *) node);
			break;

		case T_AggState:
			ExecEndAgg((AggState *) node);
			break;

		case T_WindowAggState:
			ExecEndWindowAgg((WindowAggState *) node);
			break;

		case T_UniqueState:
			ExecEndUnique((UniqueState *) node);
			break;

		case T_HashState:
			ExecEndHash((HashState *) node);
			break;

		case T_SetOpState:
			ExecEndSetOp((SetOpState *) node);
			break;

		case T_LockRowsState:
			ExecEndLockRows((LockRowsState *) node);
			break;

		case T_LimitState:
			ExecEndLimit((LimitState *) node);
			break;

		case T_MotionState:
			ExecEndMotion((MotionState *) node);
			break;

		case T_RepeatState:
			ExecEndRepeat((RepeatState *) node);
			break;

			/*
			 * DML nodes
			 */
		case T_DMLState:
			ExecEndDML((DMLState *) node);
			break;
		case T_SplitUpdateState:
			ExecEndSplitUpdate((SplitUpdateState *) node);
			break;
		case T_AssertOpState:
			ExecEndAssertOp((AssertOpState *) node);
			break;
		case T_RowTriggerState:
			ExecEndRowTrigger((RowTriggerState *) node);
			break;
		case T_PartitionSelectorState:
			ExecEndPartitionSelector((PartitionSelectorState *) node);
			break;

		default:
			elog(ERROR, "unrecognized node type: %d", (int) nodeTag(node));
			break;
	}
	/* GPDB hook for collecting query info */
	if (query_info_collect_hook)
		(*query_info_collect_hook)(METRICS_PLAN_NODE_FINISHED, node);

	estate->currentSliceIdInPlan = origSliceIdInPlan;
	estate->currentExecutingSliceId = origExecutingSliceId;
}



/* -----------------------------------------------------------------------
 *						PlanState Tree Walking Functions
 * -----------------------------------------------------------------------
 *
 * planstate_walk_node
 *	  Calls a 'walker' function for the given PlanState node; or returns
 *	  CdbVisit_Walk if 'planstate' is NULL.
 *
 *	  If 'walker' returns CdbVisit_Walk, then this function calls
 *	  planstate_walk_kids() to visit the node's children, and returns
 *	  the result.
 *
 *	  If 'walker' returns CdbVisit_Skip, then this function immediately
 *	  returns CdbVisit_Walk and does not visit the node's children.
 *
 *	  If 'walker' returns CdbVisit_Stop or another value, then this function
 *	  immediately returns that value and does not visit the node's children.
 *
 * planstate_walk_array
 *	  Calls planstate_walk_node() for each non-NULL PlanState ptr in
 *	  the given array of pointers to PlanState objects.
 *
 *	  Quits if the result of planstate_walk_node() is CdbVisit_Stop or another
 *	  value other than CdbVisit_Walk, and returns that result without visiting
 *	  any more nodes.
 *
 *	  Returns CdbVisit_Walk if 'planstates' is NULL, or if all of the
 *	  subtrees return CdbVisit_Walk.
 *
 *	  Note that this function never returns CdbVisit_Skip to its caller.
 *	  Only the caller's 'walker' function can return CdbVisit_Skip.
 *
 * planstate_walk_list
 *	  Calls planstate_walk_node() for each PlanState node in the given List.
 *
 *	  Quits if the result of planstate_walk_node() is CdbVisit_Stop or another
 *	  value other than CdbVisit_Walk, and returns that result without visiting
 *	  any more nodes.
 *
 *	  Returns CdbVisit_Walk if all of the subtrees return CdbVisit_Walk, or
 *	  if the list is empty.
 *
 *	  Note that this function never returns CdbVisit_Skip to its caller.
 *	  Only the caller's 'walker' function can return CdbVisit_Skip.
 *
 * planstate_walk_kids
 *	  Calls planstate_walk_node() for each child of the given PlanState node.
 *
 *	  Quits if the result of planstate_walk_node() is CdbVisit_Stop or another
 *	  value other than CdbVisit_Walk, and returns that result without visiting
 *	  any more nodes.
 *
 *	  Returns CdbVisit_Walk if the given planstate node ptr is NULL, or if
 *	  all of the children return CdbVisit_Walk, or if there are no children.
 *
 *	  Note that this function never returns CdbVisit_Skip to its caller.
 *	  Only the 'walker' can return CdbVisit_Skip.
 *
 * NB: All CdbVisitOpt values other than CdbVisit_Walk or CdbVisit_Skip are
 * treated as equivalent to CdbVisit_Stop.  Thus the walker can break out
 * of a traversal and at the same time return a smidgen of information to the
 * caller, perhaps to indicate the reason for termination.  For convenience,
 * a couple of alternative stopping codes are predefined for walkers to use at
 * their discretion: CdbVisit_Failure and CdbVisit_Success.
 *
 * NB: We do not visit the left subtree of a NestLoopState node (NJ) whose
 * 'shared_outer' flag is set.  This occurs when the NJ is the left child of
 * an AdaptiveNestLoopState (AJ); the AJ's right child is a HashJoinState (HJ);
 * and both the NJ and HJ point to the same left subtree.  This way we avoid
 * visiting the common subtree twice when descending through the AJ node.
 * The caller's walker function can handle the NJ as a special case to
 * override this behavior if there is a need to always visit both subtrees.
 *
 * NB: Use PSW_* flags to skip walking certain parts of the planstate tree.
 * -----------------------------------------------------------------------
 */


/**
 * Version of walker that uses no flags.
 */
CdbVisitOpt
planstate_walk_node(PlanState *planstate,
				 CdbVisitOpt (*walker) (PlanState *planstate, void *context),
					void *context)
{
	return planstate_walk_node_extended(planstate, walker, context, 0);
}

/**
 * Workhorse walker that uses flags.
 */
CdbVisitOpt
planstate_walk_node_extended(PlanState *planstate,
				 CdbVisitOpt (*walker) (PlanState *planstate, void *context),
							 void *context,
							 int flags)
{
	CdbVisitOpt whatnext;

	if (planstate == NULL)
		whatnext = CdbVisit_Walk;
	else
	{
		whatnext = walker(planstate, context);
		if (whatnext == CdbVisit_Walk)
			whatnext = planstate_walk_kids(planstate, walker, context, flags);
		else if (whatnext == CdbVisit_Skip)
			whatnext = CdbVisit_Walk;
	}
	Assert(whatnext != CdbVisit_Skip);
	return whatnext;
}	/* planstate_walk_node */

CdbVisitOpt
planstate_walk_array(PlanState **planstates,
					 int nplanstate,
				 CdbVisitOpt (*walker) (PlanState *planstate, void *context),
					 void *context,
					 int flags)
{
	CdbVisitOpt whatnext = CdbVisit_Walk;
	int			i;

	if (planstates == NULL)
		return CdbVisit_Walk;

	for (i = 0; i < nplanstate && whatnext == CdbVisit_Walk; i++)
		whatnext = planstate_walk_node_extended(planstates[i], walker, context, flags);

	return whatnext;
}	/* planstate_walk_array */

CdbVisitOpt
planstate_walk_kids(PlanState *planstate,
				 CdbVisitOpt (*walker) (PlanState *planstate, void *context),
					void *context,
					int flags)
{
	CdbVisitOpt v;

	if (planstate == NULL)
		return CdbVisit_Walk;

	switch (nodeTag(planstate))
	{
		case T_NestLoopState:
			{
				NestLoopState *nls = (NestLoopState *) planstate;

				/*
				 * Don't visit left subtree of NJ if it is shared with brother
				 * HJ
				 */
				if (nls->shared_outer)
					v = CdbVisit_Walk;
				else
					v = planstate_walk_node_extended(planstate->lefttree, walker, context, flags);

				/* Right subtree */
				if (v == CdbVisit_Walk)
					v = planstate_walk_node_extended(planstate->righttree, walker, context, flags);
				break;
			}

		case T_AppendState:
			{
				AppendState *as = (AppendState *) planstate;

				v = planstate_walk_array(as->appendplans, as->as_nplans, walker, context, flags);
				Assert(!planstate->lefttree && !planstate->righttree);
				break;
			}

		case T_ModifyTableState:
			{
				ModifyTableState *mts = (ModifyTableState *) planstate;

				v = planstate_walk_array(mts->mt_plans, mts->mt_nplans, walker, context, flags);
				Assert(!planstate->lefttree && !planstate->righttree);
				break;
			}

		case T_SequenceState:
			{
				SequenceState *ss = (SequenceState *) planstate;

				v = planstate_walk_array(ss->subplans, ss->numSubplans, walker, context, flags);
				Assert(!planstate->lefttree && !planstate->righttree);
				break;
			}

		case T_BitmapAndState:
			{
				BitmapAndState *bas = (BitmapAndState *) planstate;

				v = planstate_walk_array(bas->bitmapplans, bas->nplans, walker, context, flags);
				Assert(!planstate->lefttree && !planstate->righttree);
				break;
			}
		case T_BitmapOrState:
			{
				BitmapOrState *bos = (BitmapOrState *) planstate;

				v = planstate_walk_array(bos->bitmapplans, bos->nplans, walker, context, flags);
				Assert(!planstate->lefttree && !planstate->righttree);
				break;
			}

		case T_SubqueryScanState:
			v = planstate_walk_node_extended(((SubqueryScanState *) planstate)->subplan, walker, context, flags);
			Assert(!planstate->lefttree && !planstate->righttree);
			break;

		default:
			/* Left subtree */
			v = planstate_walk_node_extended(planstate->lefttree, walker, context, flags);

			/* Right subtree */
			if (v == CdbVisit_Walk)
				v = planstate_walk_node_extended(planstate->righttree, walker, context, flags);
			break;
	}

	/* Init plan subtree */
	if (!(flags & PSW_IGNORE_INITPLAN)
		&& (v == CdbVisit_Walk))
	{
		ListCell   *lc = NULL;
		CdbVisitOpt v1 = v;

		foreach(lc, planstate->initPlan)
		{
			SubPlanState *sps = (SubPlanState *) lfirst(lc);
			PlanState  *ips = sps->planstate;

			Assert(ips);
			if (v1 == CdbVisit_Walk)
			{
				v1 = planstate_walk_node_extended(ips, walker, context, flags);
			}
		}
	}

	/* Sub plan subtree */
	if (v == CdbVisit_Walk)
	{
		ListCell   *lc = NULL;
		CdbVisitOpt v1 = v;

		foreach(lc, planstate->subPlan)
		{
			SubPlanState *sps = (SubPlanState *) lfirst(lc);
			PlanState  *ips = sps->planstate;

			Assert(ips);
			if (v1 == CdbVisit_Walk)
			{
				v1 = planstate_walk_node_extended(ips, walker, context, flags);
			}
		}

	}

	return v;
}	/* planstate_walk_kids */<|MERGE_RESOLUTION|>--- conflicted
+++ resolved
@@ -801,11 +801,7 @@
 
 	/* Set up instrumentation for this node if requested */
 	if (estate->es_instrument && result != NULL)
-<<<<<<< HEAD
-		result->instrument = InstrAlloc(1, estate->es_instrument);
-=======
 		result->instrument = GpInstrAlloc(node, estate->es_instrument);
->>>>>>> 8f299db7
 
 	/* Also set up gpmon counters */
 	InitPlanNodeGpmonPkt(node, &result->gpmon_pkt, estate);
