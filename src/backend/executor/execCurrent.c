/*-------------------------------------------------------------------------
 *
 * execCurrent.c
 *	  executor support for WHERE CURRENT OF cursor
 *
 * Portions Copyright (c) 1996-2008, PostgreSQL Global Development Group
 * Portions Copyright (c) 1994, Regents of the University of California
 *
 *	$PostgreSQL: pgsql/src/backend/executor/execCurrent.c,v 1.6 2008/03/25 22:42:43 tgl Exp $
 *
 *-------------------------------------------------------------------------
 */
#include "postgres.h"

#include "catalog/pg_type.h"
#include "executor/executor.h"
#include "utils/builtins.h"
#include "utils/lsyscache.h"
#include "utils/portal.h"

#include "parser/parse_relation.h"
#include "parser/parsetree.h"
#include "cdb/cdbvars.h"


static char *fetch_param_value(ParamListInfo paramInfo, int paramId);
#ifdef NOT_USED
static ScanState *search_plan_tree(PlanState *node, Oid table_oid);
#endif /* NOT_USED */

/*
 * execCurrentOf
 *
 * Given a CURRENT OF expression and the OID of a table, determine which row
 * of the table is currently being scanned by the cursor named by CURRENT OF,
 * and return the row's TID into *current_tid.
 *
 * Returns TRUE if a row was identified.  Returns FALSE if the cursor is valid
 * for the table but is not currently scanning a row of the table (this is a
 * legal situation in inheritance cases).  Raises error if cursor is not a
 * valid updatable scan of the specified table.
 *
 * In GPDB, we also check that the tuple came from the current segment.
 */
bool
execCurrentOf(CurrentOfExpr *cexpr,
			  ExprContext *econtext,
			  Oid table_oid,
			  ItemPointer current_tid)
{
	int			current_gp_segment_id = -1;
	Oid			current_table_oid;

	/*
	 * In an executor node, the dispatcher should've included the current
	 * position of the cursor along with the query plan. Find and return it
	 * from there.
	 */
	if (Gp_role == GP_ROLE_EXECUTE)
	{
		ListCell   *lc;
		char	   *cursor_name;
		bool		found = false;

		/* Get the cursor name --- may have to look up a parameter reference */
		if (cexpr->cursor_name)
			cursor_name = cexpr->cursor_name;
		else
			cursor_name = fetch_param_value(econtext->ecxt_param_list_info, cexpr->cursor_param);

		foreach (lc, econtext->ecxt_estate->es_cursorPositions)
		{
			CursorPosInfo *cpos = (CursorPosInfo *) lfirst(lc);

			if (strcmp(cpos->cursor_name, cursor_name) == 0)
			{
				current_gp_segment_id = cpos->gp_segment_id;
				current_table_oid = cpos->table_oid;
				ItemPointerCopy(&cpos->ctid, current_tid);
				found = true;
				break;
			}
		}

		/* Not found. Odd, the dispatcher should've checked for this already. */
		if (!found)
			elog(ERROR, "no cursor position information found for cursor \"%s\"",
				 cursor_name);
	}
	else
	{
<<<<<<< HEAD
		getCurrentOf(cexpr, econtext->ecxt_param_list_info, table_oid, current_tid,
=======
		getCurrentOf(cexpr, econtext, table_oid, current_tid,
>>>>>>> 91411ac4
					 &current_gp_segment_id, &current_table_oid, NULL);
	}

	/*
	 * Found the cursor. Does the table and segment match?
	 */
	if (current_gp_segment_id == Gp_segment &&
		(current_table_oid == InvalidOid || current_table_oid == table_oid))
	{
		return true;
	}
	else
		return false;
}

/*
 * Return the current position of a cursor that a CURRENT OF expression
 * refers to.
 *
 * This checks that the cursor is valid for table specified by 'table_oid',
 * but it doesn't have to be scanning a row of that table (i.e. it can
 * be scanning a row of a different table in the same inheritance hierarchy).
 * The current table's oid is returned in *current_table_oid.
 */
void
getCurrentOf(CurrentOfExpr *cexpr,
			 ParamListInfo paramLI,
			 Oid table_oid,
			 ItemPointer current_tid,
			 int *current_gp_segment_id,
			 Oid *current_table_oid,
			 char **p_cursor_name)
{
	char	   *cursor_name;
	char	   *table_name;
	Portal		portal;
	QueryDesc  *queryDesc;
	TupleTableSlot *slot;
	AttrNumber	gp_segment_id_attno;
	AttrNumber	ctid_attno;
	AttrNumber	tableoid_attno;
	bool		isnull;
	Datum		value;

	/*
	 * In an executor node, execCurrentOf() is supposed to use the cursor
	 * position information received from the dispatcher, and we shouldn't
	 * get here.
	 */
	if (Gp_role == GP_ROLE_EXECUTE)
		elog(ERROR, "getCurrentOf called in executor node");

	/* Get the cursor name --- may have to look up a parameter reference */
	if (cexpr->cursor_name)
		cursor_name = cexpr->cursor_name;
	else
	{
<<<<<<< HEAD
		if (!paramLI)
=======
		if (!econtext->ecxt_param_list_info)
>>>>>>> 91411ac4
			elog(ERROR, "no cursor name information found");

		cursor_name = fetch_param_value(paramLI, cexpr->cursor_param);
	}

	/* Fetch table name for possible use in error messages */
	table_name = get_rel_name(table_oid);
	if (table_name == NULL)
		elog(ERROR, "cache lookup failed for relation %u", table_oid);

	/* Find the cursor's portal */
	portal = GetPortalByName(cursor_name);
	if (!PortalIsValid(portal))
		ereport(ERROR,
				(errcode(ERRCODE_UNDEFINED_CURSOR),
				 errmsg("cursor \"%s\" does not exist", cursor_name)));

	/*
	 * We have to watch out for non-SELECT queries as well as held cursors,
	 * both of which may have null queryDesc.
	 */
	if (portal->strategy != PORTAL_ONE_SELECT)
		ereport(ERROR,
				(errcode(ERRCODE_INVALID_CURSOR_STATE),
				 errmsg("cursor \"%s\" is not a SELECT query",
						cursor_name)));
	queryDesc = PortalGetQueryDesc(portal);
	if (queryDesc == NULL)
		ereport(ERROR,
				(errcode(ERRCODE_INVALID_CURSOR_STATE),
				 errmsg("cursor \"%s\" is held from a previous transaction",
						cursor_name)));

	/*
	 * The referenced cursor must be simply updatable. This has already
	 * been discerned by parse/analyze for the DECLARE CURSOR of the given
	 * cursor. This flag assures us that gp_segment_id, ctid, and tableoid (if necessary)
	 * will be available as junk metadata, courtesy of preprocess_targetlist.
	 */
	if (!queryDesc->plannedstmt->simplyUpdatable)
		ereport(ERROR,
				(errcode(ERRCODE_INVALID_CURSOR_STATE),
				 errmsg("cursor \"%s\" is not a simply updatable scan of table \"%s\"",
						cursor_name, table_name)));

	/*
	 * The target relation must directly match the cursor's relation. This throws out
	 * the simple case in which a cursor is declared against table X and the update is
	 * issued against Y. Moreover, this disallows some subtler inheritance cases where
	 * Y inherits from X. While such cases could be implemented, it seems wiser to
	 * simply error out cleanly.
	 */
	Index varno = extractSimplyUpdatableRTEIndex(queryDesc->plannedstmt->rtable);
	Oid cursor_relid = getrelid(varno, queryDesc->plannedstmt->rtable);
	if (table_oid != cursor_relid)
		ereport(ERROR,
				(errcode(ERRCODE_INVALID_CURSOR_STATE),
				 errmsg("cursor \"%s\" is not a simply updatable scan of table \"%s\"",
						cursor_name, table_name)));

	/*
	 * The cursor must have a current result row: per the SQL spec, it's an
	 * error if not.  We test this at the top level, rather than at the scan
	 * node level, because in inheritance cases any one table scan could
	 * easily not be on a row.	We want to return false, not raise error, if
	 * the passed-in table OID is for one of the inactive scans.
	 */
	if (portal->atStart || portal->atEnd)
		ereport(ERROR,
				(errcode(ERRCODE_INVALID_CURSOR_STATE),
				 errmsg("cursor \"%s\" is not positioned on a row",
						cursor_name)));

	/*
	 * In PostgreSQL, we extract the current tuple's TID from the scan node
	 * we dug above. That doesn't work in GPDB, however, because the scan is
	 * most likely below a Motion node, and belongs to a different slice
	 * than the top node. The slot of the scan node is empty, and the tuple
	 * has been received by a Motion node higher up in the tree instead. So
	 * we use a different approach:
	 *
	 * The planner should've made the gp_segment_id, ctid, and tableoid
	 * available as junk columns at the top of the plan. To retrieve this
	 * junk metadata, we leverage the EState's junkfilter against the raw
	 * tuple yielded by the top node in the plan.
	 */

	slot = queryDesc->planstate->ps_ResultTupleSlot;
	Insist(!TupIsNull(slot));
	Assert(queryDesc->estate->es_junkFilter);

	/* extract gp_segment_id metadata */
	gp_segment_id_attno = ExecFindJunkAttribute(queryDesc->estate->es_junkFilter, "gp_segment_id");
	if (!AttributeNumberIsValid(gp_segment_id_attno))
		elog(ERROR, "could not find junk gp_segment_id column");

	value = ExecGetJunkAttribute(slot, gp_segment_id_attno, &isnull);
	if (isnull)
		elog(ERROR, "gp_segment_id is NULL");
	*current_gp_segment_id = DatumGetInt32(value);

	/* extract ctid metadata */
	ctid_attno = ExecFindJunkAttribute(queryDesc->estate->es_junkFilter, "ctid");
	if (!AttributeNumberIsValid(ctid_attno))
		elog(ERROR, "could not find junk ctid column");
	value = ExecGetJunkAttribute(slot, ctid_attno, &isnull);
	if (isnull)
		elog(ERROR, "ctid is NULL");
	ItemPointerCopy(DatumGetItemPointer(value), current_tid);

	/*
	 * extract tableoid metadata
	 *
	 * DECLARE CURSOR planning only includes tableoid metadata when
	 * scrolling a partitioned table. Otherwise gp_segment_id and ctid alone
	 * are sufficient to uniquely identify a tuple.
	 */
	tableoid_attno = ExecFindJunkAttribute(queryDesc->estate->es_junkFilter,
										   "tableoid");
	if (AttributeNumberIsValid(tableoid_attno))
	{
		value = ExecGetJunkAttribute(slot, tableoid_attno, &isnull);
		if (isnull)
			elog(ERROR, "tableoid is NULL");
		*current_table_oid = DatumGetObjectId(value);

		/*
		 * This is our last opportunity to verify that the physical table given
		 * by tableoid is, indeed, simply updatable.
		 */
		if (!isSimplyUpdatableRelation(*current_table_oid, true /* noerror */))
			ereport(ERROR,
					(errcode(ERRCODE_FEATURE_NOT_SUPPORTED),
					 errmsg("%s is not updatable",
							get_rel_name_partition(*current_table_oid))));
	}

<<<<<<< HEAD
	if (cursor_name)
=======
	if (p_cursor_name)
>>>>>>> 91411ac4
		*p_cursor_name = pstrdup(cursor_name);
}

/*
 * fetch_param_value
 *
 * Fetch the string value of a param, verifying it is of type REFCURSOR.
 */
static char *
fetch_param_value(ParamListInfo paramInfo, int paramId)
{
	if (paramInfo &&
		paramId > 0 && paramId <= paramInfo->numParams)
	{
		ParamExternData *prm = &paramInfo->params[paramId - 1];

		if (OidIsValid(prm->ptype) && !prm->isnull)
		{
			Assert(prm->ptype == REFCURSOROID);
			/* We know that refcursor uses text's I/O routines */
			return TextDatumGetCString(prm->value);
		}
	}

	ereport(ERROR,
			(errcode(ERRCODE_UNDEFINED_OBJECT),
			 errmsg("no value found for parameter %d", paramId)));
	return NULL;
}

/*
 * search_plan_tree
 *
 * Search through a PlanState tree for a scan node on the specified table.
 * Return NULL if not found or multiple candidates.
 */
#ifdef NOT_USED
static ScanState *
search_plan_tree(PlanState *node, Oid table_oid)
{
	if (node == NULL)
		return NULL;
	switch (nodeTag(node))
	{
			/*
			 * scan nodes can all be treated alike
			 */
		case T_SeqScanState:
		case T_AppendOnlyScanState:
		case T_AOCSScanState:
		case T_TableScanState:
		case T_DynamicTableScanState:
		case T_IndexScanState:
		case T_BitmapHeapScanState:
		case T_BitmapAppendOnlyScanState:
		case T_BitmapTableScanState:
		case T_TidScanState:
			{
				ScanState  *sstate = (ScanState *) node;

				if (RelationGetRelid(sstate->ss_currentRelation) == table_oid)
					return sstate;
				break;
			}

			/*
			 * For Append, we must look through the members; watch out for
			 * multiple matches (possible if it was from UNION ALL)
			 */
		case T_AppendState:
			{
				AppendState *astate = (AppendState *) node;
				ScanState  *result = NULL;
				int			i;

				for (i = 0; i < astate->as_nplans; i++)
				{
					ScanState  *elem = search_plan_tree(astate->appendplans[i],
														table_oid);

					if (!elem)
						continue;
					if (result)
						return NULL;	/* multiple matches */
					result = elem;
				}
				return result;
			}

			/*
			 * Result and Limit can be descended through (these are safe
			 * because they always return their input's current row)
			 */
		case T_ResultState:
		case T_LimitState:
		case T_MotionState:
			return search_plan_tree(node->lefttree, table_oid);

			/*
			 * SubqueryScan too, but it keeps the child in a different place
			 */
		case T_SubqueryScanState:
			return search_plan_tree(((SubqueryScanState *) node)->subplan,
									table_oid);

		default:
			/* Otherwise, assume we can't descend through it */
			break;
	}
	return NULL;
}
#endif /* NOT_USED */<|MERGE_RESOLUTION|>--- conflicted
+++ resolved
@@ -23,7 +23,7 @@
 #include "cdb/cdbvars.h"
 
 
-static char *fetch_param_value(ParamListInfo paramInfo, int paramId);
+static char *fetch_param_value(ExprContext *econtext, int paramId);
 #ifdef NOT_USED
 static ScanState *search_plan_tree(PlanState *node, Oid table_oid);
 #endif /* NOT_USED */
@@ -66,7 +66,7 @@
 		if (cexpr->cursor_name)
 			cursor_name = cexpr->cursor_name;
 		else
-			cursor_name = fetch_param_value(econtext->ecxt_param_list_info, cexpr->cursor_param);
+			cursor_name = fetch_param_value(econtext, cexpr->cursor_param);
 
 		foreach (lc, econtext->ecxt_estate->es_cursorPositions)
 		{
@@ -89,11 +89,7 @@
 	}
 	else
 	{
-<<<<<<< HEAD
-		getCurrentOf(cexpr, econtext->ecxt_param_list_info, table_oid, current_tid,
-=======
 		getCurrentOf(cexpr, econtext, table_oid, current_tid,
->>>>>>> 91411ac4
 					 &current_gp_segment_id, &current_table_oid, NULL);
 	}
 
@@ -120,7 +116,7 @@
  */
 void
 getCurrentOf(CurrentOfExpr *cexpr,
-			 ParamListInfo paramLI,
+			 ExprContext *econtext,
 			 Oid table_oid,
 			 ItemPointer current_tid,
 			 int *current_gp_segment_id,
@@ -151,14 +147,10 @@
 		cursor_name = cexpr->cursor_name;
 	else
 	{
-<<<<<<< HEAD
-		if (!paramLI)
-=======
 		if (!econtext->ecxt_param_list_info)
->>>>>>> 91411ac4
 			elog(ERROR, "no cursor name information found");
 
-		cursor_name = fetch_param_value(paramLI, cexpr->cursor_param);
+		cursor_name = fetch_param_value(econtext, cexpr->cursor_param);
 	}
 
 	/* Fetch table name for possible use in error messages */
@@ -293,11 +285,7 @@
 							get_rel_name_partition(*current_table_oid))));
 	}
 
-<<<<<<< HEAD
-	if (cursor_name)
-=======
 	if (p_cursor_name)
->>>>>>> 91411ac4
 		*p_cursor_name = pstrdup(cursor_name);
 }
 
@@ -307,8 +295,10 @@
  * Fetch the string value of a param, verifying it is of type REFCURSOR.
  */
 static char *
-fetch_param_value(ParamListInfo paramInfo, int paramId)
+fetch_param_value(ExprContext *econtext, int paramId)
 {
+	ParamListInfo paramInfo = econtext->ecxt_param_list_info;
+
 	if (paramInfo &&
 		paramId > 0 && paramId <= paramInfo->numParams)
 	{
