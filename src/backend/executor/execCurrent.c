/*-------------------------------------------------------------------------
 *
 * execCurrent.c
 *	  executor support for WHERE CURRENT OF cursor
 *
 * Portions Copyright (c) 1996-2009, PostgreSQL Global Development Group
 * Portions Copyright (c) 1994, Regents of the University of California
 *
<<<<<<< HEAD
 *	$PostgreSQL: pgsql/src/backend/executor/execCurrent.c,v 1.7 2008/05/12 00:00:48 alvherre Exp $
=======
 *	$PostgreSQL: pgsql/src/backend/executor/execCurrent.c,v 1.9 2009/01/01 17:23:41 momjian Exp $
>>>>>>> b0a6ad70
 *
 *-------------------------------------------------------------------------
 */
#include "postgres.h"

#include "access/sysattr.h"
#include "catalog/pg_type.h"
#include "executor/executor.h"
#include "utils/builtins.h"
#include "utils/lsyscache.h"
#include "utils/portal.h"

#include "parser/parse_relation.h"
#include "parser/parsetree.h"
#include "cdb/cdbvars.h"


static char *fetch_param_value(ExprContext *econtext, int paramId);
#ifdef NOT_USED
static ScanState *search_plan_tree(PlanState *node, Oid table_oid);
#endif /* NOT_USED */

/*
 * execCurrentOf
 *
 * Given a CURRENT OF expression and the OID of a table, determine which row
 * of the table is currently being scanned by the cursor named by CURRENT OF,
 * and return the row's TID into *current_tid.
 *
 * Returns TRUE if a row was identified.  Returns FALSE if the cursor is valid
 * for the table but is not currently scanning a row of the table (this is a
 * legal situation in inheritance cases).  Raises error if cursor is not a
 * valid updatable scan of the specified table.
 *
 * In GPDB, we also check that the tuple came from the current segment.
 */
bool
execCurrentOf(CurrentOfExpr *cexpr,
			  ExprContext *econtext,
			  Oid table_oid,
			  ItemPointer current_tid)
{
	int			current_gp_segment_id = -1;
	Oid			current_table_oid;

	/*
	 * In an executor node, the dispatcher should've included the current
	 * position of the cursor along with the query plan. Find and return it
	 * from there.
	 */
	if (Gp_role == GP_ROLE_EXECUTE)
	{
		ListCell   *lc;
		char	   *cursor_name;
		bool		found = false;

		/* Get the cursor name --- may have to look up a parameter reference */
		if (cexpr->cursor_name)
			cursor_name = cexpr->cursor_name;
		else
			cursor_name = fetch_param_value(econtext, cexpr->cursor_param);

		foreach (lc, econtext->ecxt_estate->es_cursorPositions)
		{
			CursorPosInfo *cpos = (CursorPosInfo *) lfirst(lc);

			if (strcmp(cpos->cursor_name, cursor_name) == 0)
			{
				current_gp_segment_id = cpos->gp_segment_id;
				current_table_oid = cpos->table_oid;
				ItemPointerCopy(&cpos->ctid, current_tid);
				found = true;
				break;
			}
		}

		/* Not found. Odd, the dispatcher should've checked for this already. */
		if (!found)
			elog(ERROR, "no cursor position information found for cursor \"%s\"",
				 cursor_name);
	}
	else
	{
		getCurrentOf(cexpr, econtext, table_oid, current_tid,
					 &current_gp_segment_id, &current_table_oid, NULL);
	}

	/*
	 * Found the cursor. Does the table and segment match?
	 */
	if (current_gp_segment_id == Gp_segment &&
		(current_table_oid == InvalidOid || current_table_oid == table_oid))
	{
		return true;
	}
	else
		return false;
}

/*
 * Return the current position of a cursor that a CURRENT OF expression
 * refers to.
 *
 * This checks that the cursor is valid for table specified by 'table_oid',
 * but it doesn't have to be scanning a row of that table (i.e. it can
 * be scanning a row of a different table in the same inheritance hierarchy).
 * The current table's oid is returned in *current_table_oid.
 */
void
getCurrentOf(CurrentOfExpr *cexpr,
			 ExprContext *econtext,
			 Oid table_oid,
			 ItemPointer current_tid,
			 int *current_gp_segment_id,
			 Oid *current_table_oid,
			 char **p_cursor_name)
{
	char	   *cursor_name;
	char	   *table_name;
	Portal		portal;
	QueryDesc  *queryDesc;
	TupleTableSlot *slot;
	AttrNumber	gp_segment_id_attno;
	AttrNumber	ctid_attno;
	AttrNumber	tableoid_attno;
	bool		isnull;
	Datum		value;

	/*
	 * In an executor node, execCurrentOf() is supposed to use the cursor
	 * position information received from the dispatcher, and we shouldn't
	 * get here.
	 */
	if (Gp_role == GP_ROLE_EXECUTE)
		elog(ERROR, "getCurrentOf called in executor node");

	/* Get the cursor name --- may have to look up a parameter reference */
	if (cexpr->cursor_name)
		cursor_name = cexpr->cursor_name;
	else
	{
		if (!econtext->ecxt_param_list_info)
			elog(ERROR, "no cursor name information found");

		cursor_name = fetch_param_value(econtext, cexpr->cursor_param);
	}

	/* Fetch table name for possible use in error messages */
	table_name = get_rel_name(table_oid);
	if (table_name == NULL)
		elog(ERROR, "cache lookup failed for relation %u", table_oid);

	/* Find the cursor's portal */
	portal = GetPortalByName(cursor_name);
	if (!PortalIsValid(portal))
		ereport(ERROR,
				(errcode(ERRCODE_UNDEFINED_CURSOR),
				 errmsg("cursor \"%s\" does not exist", cursor_name)));

	/*
	 * We have to watch out for non-SELECT queries as well as held cursors,
	 * both of which may have null queryDesc.
	 */
	if (portal->strategy != PORTAL_ONE_SELECT)
		ereport(ERROR,
				(errcode(ERRCODE_INVALID_CURSOR_STATE),
				 errmsg("cursor \"%s\" is not a SELECT query",
						cursor_name)));
	queryDesc = PortalGetQueryDesc(portal);
	if (queryDesc == NULL || queryDesc->estate == NULL)
		ereport(ERROR,
				(errcode(ERRCODE_INVALID_CURSOR_STATE),
				 errmsg("cursor \"%s\" is held from a previous transaction",
						cursor_name)));

	/*
	 * The referenced cursor must be simply updatable. This has already
	 * been discerned by parse/analyze for the DECLARE CURSOR of the given
	 * cursor. This flag assures us that gp_segment_id, ctid, and tableoid (if necessary)
	 * will be available as junk metadata, courtesy of preprocess_targetlist.
	 */
	if (!queryDesc->plannedstmt->simplyUpdatable)
		ereport(ERROR,
				(errcode(ERRCODE_INVALID_CURSOR_STATE),
				 errmsg("cursor \"%s\" is not a simply updatable scan of table \"%s\"",
						cursor_name, table_name)));

	/*
	 * The target relation must directly match the cursor's relation. This throws out
	 * the simple case in which a cursor is declared against table X and the update is
	 * issued against Y. Moreover, this disallows some subtler inheritance cases where
	 * Y inherits from X. While such cases could be implemented, it seems wiser to
	 * simply error out cleanly.
	 */
	Index varno = extractSimplyUpdatableRTEIndex(queryDesc->plannedstmt->rtable);
	Oid cursor_relid = getrelid(varno, queryDesc->plannedstmt->rtable);
	if (table_oid != cursor_relid)
		ereport(ERROR,
				(errcode(ERRCODE_INVALID_CURSOR_STATE),
				 errmsg("cursor \"%s\" is not a simply updatable scan of table \"%s\"",
						cursor_name, table_name)));

	/*
	 * The cursor must have a current result row: per the SQL spec, it's an
	 * error if not.  We test this at the top level, rather than at the scan
	 * node level, because in inheritance cases any one table scan could
	 * easily not be on a row.	We want to return false, not raise error, if
	 * the passed-in table OID is for one of the inactive scans.
	 */
	if (portal->atStart || portal->atEnd)
		ereport(ERROR,
				(errcode(ERRCODE_INVALID_CURSOR_STATE),
				 errmsg("cursor \"%s\" is not positioned on a row",
						cursor_name)));

	/*
	 * We have two different strategies depending on whether the cursor uses
	 * FOR UPDATE/SHARE or not.  The reason for supporting both is that the
	 * FOR UPDATE code is able to identify a target table in many cases where
	 * the other code can't, while the non-FOR-UPDATE case allows use of WHERE
	 * CURRENT OF with an insensitive cursor.
	 *
	 * GPDB: Neither of those methods work in GPDB, however, because the scan
	 * is most likely below a Motion node, and belongs to a different slice
	 * than the top node. The slot of the scan node is empty, and the tuple
	 * has been received by a Motion node higher up in the tree instead. So
	 * we use a different approach.
	 */
#if 0
	if (queryDesc->estate->es_rowMarks)
	{
		ExecRowMark *erm;
		ListCell   *lc;

		/*
		 * Here, the query must have exactly one FOR UPDATE/SHARE reference to
		 * the target table, and we dig the ctid info out of that.
		 */
		erm = NULL;
		foreach(lc, queryDesc->estate->es_rowMarks)
		{
			ExecRowMark *thiserm = (ExecRowMark *) lfirst(lc);

			if (RelationGetRelid(thiserm->relation) == table_oid)
			{
				if (erm)
					ereport(ERROR,
							(errcode(ERRCODE_INVALID_CURSOR_STATE),
							 errmsg("cursor \"%s\" has multiple FOR UPDATE/SHARE references to table \"%s\"",
									cursor_name, table_name)));
				erm = thiserm;
			}
		}

		if (erm == NULL)
			ereport(ERROR,
					(errcode(ERRCODE_INVALID_CURSOR_STATE),
					 errmsg("cursor \"%s\" does not have a FOR UPDATE/SHARE reference to table \"%s\"",
							cursor_name, table_name)));

		/*
		 * The cursor must have a current result row: per the SQL spec, it's
		 * an error if not.
		 */
		if (portal->atStart || portal->atEnd)
			ereport(ERROR,
					(errcode(ERRCODE_INVALID_CURSOR_STATE),
					 errmsg("cursor \"%s\" is not positioned on a row",
							cursor_name)));

		/* Return the currently scanned TID, if there is one */
		if (ItemPointerIsValid(&(erm->curCtid)))
		{
			*current_tid = erm->curCtid;
			return true;
		}

		/*
		 * This table didn't produce the cursor's current row; some other
		 * inheritance child of the same parent must have.  Signal caller to
		 * do nothing on this table.
		 */
		return false;
	}
	else
	{
		ScanState  *scanstate;
		bool		lisnull;
		Oid			tuple_tableoid;
		ItemPointer tuple_tid;

		/*
		 * Without FOR UPDATE, we dig through the cursor's plan to find the
		 * scan node.  Fail if it's not there or buried underneath
		 * aggregation.
		 */
		scanstate = search_plan_tree(ExecGetActivePlanTree(queryDesc),
									 table_oid);
		if (!scanstate)
			ereport(ERROR,
					(errcode(ERRCODE_INVALID_CURSOR_STATE),
					 errmsg("cursor \"%s\" is not a simply updatable scan of table \"%s\"",
							cursor_name, table_name)));

		/*
		 * The cursor must have a current result row: per the SQL spec, it's
		 * an error if not.  We test this at the top level, rather than at the
		 * scan node level, because in inheritance cases any one table scan
		 * could easily not be on a row. We want to return false, not raise
		 * error, if the passed-in table OID is for one of the inactive scans.
		 */
		if (portal->atStart || portal->atEnd)
			ereport(ERROR,
					(errcode(ERRCODE_INVALID_CURSOR_STATE),
					 errmsg("cursor \"%s\" is not positioned on a row",
							cursor_name)));

		/* Now OK to return false if we found an inactive scan */
		if (TupIsNull(scanstate->ss_ScanTupleSlot))
			return false;

		/* Use slot_getattr to catch any possible mistakes */
		tuple_tableoid =
			DatumGetObjectId(slot_getattr(scanstate->ss_ScanTupleSlot,
										  TableOidAttributeNumber,
										  &lisnull));
		Assert(!lisnull);
		tuple_tid = (ItemPointer)
			DatumGetPointer(slot_getattr(scanstate->ss_ScanTupleSlot,
										 SelfItemPointerAttributeNumber,
										 &lisnull));
		Assert(!lisnull);

		Assert(tuple_tableoid == table_oid);

		*current_tid = *tuple_tid;

		return true;
	}
#endif
	{
		/*
		 * GPDB method:
		 *
		 * The planner should've made the gp_segment_id, ctid, and tableoid
		 * available as junk columns at the top of the plan. To retrieve this
		 * junk metadata, we leverage the EState's junkfilter against the raw
		 * tuple yielded by the top node in the plan.
		 */
		slot = queryDesc->planstate->ps_ResultTupleSlot;
		Insist(!TupIsNull(slot));
		Assert(queryDesc->estate->es_junkFilter);

		/* extract gp_segment_id metadata */
		gp_segment_id_attno = ExecFindJunkAttribute(queryDesc->estate->es_junkFilter, "gp_segment_id");
		if (!AttributeNumberIsValid(gp_segment_id_attno))
			elog(ERROR, "could not find junk gp_segment_id column");

		value = ExecGetJunkAttribute(slot, gp_segment_id_attno, &isnull);
		if (isnull)
			elog(ERROR, "gp_segment_id is NULL");
		*current_gp_segment_id = DatumGetInt32(value);

		/* extract ctid metadata */
		ctid_attno = ExecFindJunkAttribute(queryDesc->estate->es_junkFilter, "ctid");
		if (!AttributeNumberIsValid(ctid_attno))
			elog(ERROR, "could not find junk ctid column");
		value = ExecGetJunkAttribute(slot, ctid_attno, &isnull);
		if (isnull)
			elog(ERROR, "ctid is NULL");
		ItemPointerCopy(DatumGetItemPointer(value), current_tid);

		/*
		 * extract tableoid metadata
		 *
		 * DECLARE CURSOR planning only includes tableoid metadata when
		 * scrolling a partitioned table. Otherwise gp_segment_id and ctid alone
		 * are sufficient to uniquely identify a tuple.
		 */
		tableoid_attno = ExecFindJunkAttribute(queryDesc->estate->es_junkFilter,
											   "tableoid");
		if (AttributeNumberIsValid(tableoid_attno))
		{
			value = ExecGetJunkAttribute(slot, tableoid_attno, &isnull);
			if (isnull)
				elog(ERROR, "tableoid is NULL");
			*current_table_oid = DatumGetObjectId(value);

			/*
			 * This is our last opportunity to verify that the physical table given
			 * by tableoid is, indeed, simply updatable.
			 */
			if (!isSimplyUpdatableRelation(*current_table_oid, true /* noerror */))
				ereport(ERROR,
						(errcode(ERRCODE_FEATURE_NOT_SUPPORTED),
						 errmsg("%s is not updatable",
								get_rel_name_partition(*current_table_oid))));
		}

		if (p_cursor_name)
			*p_cursor_name = pstrdup(cursor_name);
	}
}

/*
 * fetch_param_value
 *
 * Fetch the string value of a param, verifying it is of type REFCURSOR.
 */
static char *
fetch_param_value(ExprContext *econtext, int paramId)
{
	ParamListInfo paramInfo = econtext->ecxt_param_list_info;

	if (paramInfo &&
		paramId > 0 && paramId <= paramInfo->numParams)
	{
		ParamExternData *prm = &paramInfo->params[paramId - 1];

		if (OidIsValid(prm->ptype) && !prm->isnull)
		{
			Assert(prm->ptype == REFCURSOROID);
			/* We know that refcursor uses text's I/O routines */
			return TextDatumGetCString(prm->value);
		}
	}

	ereport(ERROR,
			(errcode(ERRCODE_UNDEFINED_OBJECT),
			 errmsg("no value found for parameter %d", paramId)));
	return NULL;
}

/*
 * search_plan_tree
 *
 * Search through a PlanState tree for a scan node on the specified table.
 * Return NULL if not found or multiple candidates.
 */
#ifdef NOT_USED
static ScanState *
search_plan_tree(PlanState *node, Oid table_oid)
{
	if (node == NULL)
		return NULL;
	switch (nodeTag(node))
	{
			/*
			 * scan nodes can all be treated alike
			 */
		case T_SeqScanState:
		case T_AppendOnlyScanState:
		case T_AOCSScanState:
		case T_TableScanState:
		case T_DynamicTableScanState:
		case T_IndexScanState:
		case T_BitmapHeapScanState:
		case T_BitmapAppendOnlyScanState:
		case T_BitmapTableScanState:
		case T_TidScanState:
			{
				ScanState  *sstate = (ScanState *) node;

				if (RelationGetRelid(sstate->ss_currentRelation) == table_oid)
					return sstate;
				break;
			}

			/*
			 * For Append, we must look through the members; watch out for
			 * multiple matches (possible if it was from UNION ALL)
			 */
		case T_AppendState:
			{
				AppendState *astate = (AppendState *) node;
				ScanState  *result = NULL;
				int			i;

				for (i = 0; i < astate->as_nplans; i++)
				{
					ScanState  *elem = search_plan_tree(astate->appendplans[i],
														table_oid);

					if (!elem)
						continue;
					if (result)
						return NULL;	/* multiple matches */
					result = elem;
				}
				return result;
			}

			/*
			 * Result and Limit can be descended through (these are safe
			 * because they always return their input's current row)
			 */
		case T_ResultState:
		case T_LimitState:
		case T_MotionState:
			return search_plan_tree(node->lefttree, table_oid);

			/*
			 * SubqueryScan too, but it keeps the child in a different place
			 */
		case T_SubqueryScanState:
			return search_plan_tree(((SubqueryScanState *) node)->subplan,
									table_oid);

		default:
			/* Otherwise, assume we can't descend through it */
			break;
	}
	return NULL;
}
#endif /* NOT_USED */<|MERGE_RESOLUTION|>--- conflicted
+++ resolved
@@ -6,11 +6,7 @@
  * Portions Copyright (c) 1996-2009, PostgreSQL Global Development Group
  * Portions Copyright (c) 1994, Regents of the University of California
  *
-<<<<<<< HEAD
- *	$PostgreSQL: pgsql/src/backend/executor/execCurrent.c,v 1.7 2008/05/12 00:00:48 alvherre Exp $
-=======
  *	$PostgreSQL: pgsql/src/backend/executor/execCurrent.c,v 1.9 2009/01/01 17:23:41 momjian Exp $
->>>>>>> b0a6ad70
  *
  *-------------------------------------------------------------------------
  */
