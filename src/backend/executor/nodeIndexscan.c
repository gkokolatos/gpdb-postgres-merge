/*-------------------------------------------------------------------------
 *
 * nodeIndexscan.c
 *	  Routines to support indexed scans of relations
 *
 * Portions Copyright (c) 1996-2019, PostgreSQL Global Development Group
 * Portions Copyright (c) 1994, Regents of the University of California
 *
 *
 * IDENTIFICATION
 *	  src/backend/executor/nodeIndexscan.c
 *
 *-------------------------------------------------------------------------
 */
/*
 * INTERFACE ROUTINES
 *		ExecIndexScan			scans a relation using an index
 *		IndexNext				retrieve next tuple using index
 *		IndexNextWithReorder	same, but recheck ORDER BY expressions
 *		ExecInitIndexScan		creates and initializes state info.
 *		ExecReScanIndexScan		rescans the indexed relation.
 *		ExecEndIndexScan		releases all storage.
 *		ExecIndexMarkPos		marks scan position.
 *		ExecIndexRestrPos		restores scan position.
 *		ExecIndexScanEstimate	estimates DSM space needed for parallel index scan
 *		ExecIndexScanInitializeDSM initialize DSM for parallel indexscan
 *		ExecIndexScanReInitializeDSM reinitialize DSM for fresh scan
 *		ExecIndexScanInitializeWorker attach to DSM info in parallel worker
 */
#include "postgres.h"

#include "access/nbtree.h"
#include "cdb/cdbvars.h"
#include "access/relscan.h"
#include "access/tableam.h"
#include "catalog/pg_am.h"
#include "executor/execdebug.h"
#include "executor/nodeIndexscan.h"
#include "lib/pairingheap.h"
#include "miscadmin.h"
#include "nodes/nodeFuncs.h"
#include "utils/array.h"
#include "utils/datum.h"
#include "utils/lsyscache.h"
#include "utils/memutils.h"
#include "utils/rel.h"

/*
 * When an ordering operator is used, tuples fetched from the index that
 * need to be reordered are queued in a pairing heap, as ReorderTuples.
 */
typedef struct
{
	pairingheap_node ph_node;
	HeapTuple	htup;
	Datum	   *orderbyvals;
	bool	   *orderbynulls;
} ReorderTuple;

static TupleTableSlot *IndexNext(IndexScanState *node);
static TupleTableSlot *IndexNextWithReorder(IndexScanState *node);
static void EvalOrderByExpressions(IndexScanState *node, ExprContext *econtext);
static bool IndexRecheck(IndexScanState *node, TupleTableSlot *slot);
static int	cmp_orderbyvals(const Datum *adist, const bool *anulls,
							const Datum *bdist, const bool *bnulls,
							IndexScanState *node);
static int	reorderqueue_cmp(const pairingheap_node *a,
							 const pairingheap_node *b, void *arg);
static void reorderqueue_push(IndexScanState *node, TupleTableSlot *slot,
							  Datum *orderbyvals, bool *orderbynulls);
static HeapTuple reorderqueue_pop(IndexScanState *node);


/* ----------------------------------------------------------------
 *		IndexNext
 *
 *		Retrieve a tuple from the IndexScan node's currentRelation
 *		using the index specified in the IndexScanState information.
 * ----------------------------------------------------------------
 */
static TupleTableSlot *
IndexNext(IndexScanState *node)
{
	EState	   *estate;
	ExprContext *econtext;
	ScanDirection direction;
	IndexScanDesc scandesc;
	TupleTableSlot *slot;

	/*
	 * extract necessary information from index scan node
	 */
	estate = node->ss.ps.state;
	direction = estate->es_direction;
	/* flip direction if this is an overall backward scan */
	if (ScanDirectionIsBackward(((IndexScan *) node->ss.ps.plan)->indexorderdir))
	{
		if (ScanDirectionIsForward(direction))
			direction = BackwardScanDirection;
		else if (ScanDirectionIsBackward(direction))
			direction = ForwardScanDirection;
	}
	scandesc = node->iss_ScanDesc;
	econtext = node->ss.ps.ps_ExprContext;
	slot = node->ss.ss_ScanTupleSlot;

	if (scandesc == NULL)
	{
		/*
		 * We reach here if the index scan is not parallel, or if we're
		 * serially executing an index scan that was planned to be parallel.
		 */
		scandesc = index_beginscan(node->ss.ss_currentRelation,
								   node->iss_RelationDesc,
								   estate->es_snapshot,
								   node->iss_NumScanKeys,
								   node->iss_NumOrderByKeys);

		node->iss_ScanDesc = scandesc;

		/*
		 * If no run-time keys to calculate or they are ready, go ahead and
		 * pass the scankeys to the index AM.
		 */
		if (node->iss_NumRuntimeKeys == 0 || node->iss_RuntimeKeysReady)
			index_rescan(scandesc,
						 node->iss_ScanKeys, node->iss_NumScanKeys,
						 node->iss_OrderByKeys, node->iss_NumOrderByKeys);
	}

	/*
	 * ok, now that we have what we need, fetch the next tuple.
	 */
	while (index_getnext_slot(scandesc, direction, slot))
	{
		CHECK_FOR_INTERRUPTS();

		/*
		 * If the index was lossy, we have to recheck the index quals using
		 * the fetched tuple.
		 */
		if (scandesc->xs_recheck)
		{
			econtext->ecxt_scantuple = slot;
			if (!ExecQualAndReset(node->indexqualorig, econtext))
			{
				/* Fails recheck, so drop it and loop back for another */
				InstrCountFiltered2(node, 1);
				continue;
			}
		}

		return slot;
	}

	/*
	 * if we get here it means the index scan failed so we are at the end of
	 * the scan..
	 */
	node->iss_ReachedEnd = true;
	return ExecClearTuple(slot);
}

/* ----------------------------------------------------------------
 *		IndexNextWithReorder
 *
 *		Like IndexNext, but this version can also re-check ORDER BY
 *		expressions, and reorder the tuples as necessary.
 * ----------------------------------------------------------------
 */
static TupleTableSlot *
IndexNextWithReorder(IndexScanState *node)
{
	EState	   *estate;
	ExprContext *econtext;
	IndexScanDesc scandesc;
	TupleTableSlot *slot;
	ReorderTuple *topmost = NULL;
	bool		was_exact;
	Datum	   *lastfetched_vals;
	bool	   *lastfetched_nulls;
	int			cmp;

	estate = node->ss.ps.state;

	/*
	 * Only forward scan is supported with reordering.  Note: we can get away
	 * with just Asserting here because the system will not try to run the
	 * plan backwards if ExecSupportsBackwardScan() says it won't work.
	 * Currently, that is guaranteed because no index AMs support both
	 * amcanorderbyop and amcanbackward; if any ever do,
	 * ExecSupportsBackwardScan() will need to consider indexorderbys
	 * explicitly.
	 */
	Assert(!ScanDirectionIsBackward(((IndexScan *) node->ss.ps.plan)->indexorderdir));
	Assert(ScanDirectionIsForward(estate->es_direction));

	scandesc = node->iss_ScanDesc;
	econtext = node->ss.ps.ps_ExprContext;
	slot = node->ss.ss_ScanTupleSlot;

	if (scandesc == NULL)
	{
		/*
		 * We reach here if the index scan is not parallel, or if we're
		 * serially executing an index scan that was planned to be parallel.
		 */
		scandesc = index_beginscan(node->ss.ss_currentRelation,
								   node->iss_RelationDesc,
								   estate->es_snapshot,
								   node->iss_NumScanKeys,
								   node->iss_NumOrderByKeys);

		node->iss_ScanDesc = scandesc;

		/*
		 * If no run-time keys to calculate or they are ready, go ahead and
		 * pass the scankeys to the index AM.
		 */
		if (node->iss_NumRuntimeKeys == 0 || node->iss_RuntimeKeysReady)
			index_rescan(scandesc,
						 node->iss_ScanKeys, node->iss_NumScanKeys,
						 node->iss_OrderByKeys, node->iss_NumOrderByKeys);
	}

	for (;;)
	{
		CHECK_FOR_INTERRUPTS();

		/*
		 * Check the reorder queue first.  If the topmost tuple in the queue
		 * has an ORDER BY value smaller than (or equal to) the value last
		 * returned by the index, we can return it now.
		 */
		if (!pairingheap_is_empty(node->iss_ReorderQueue))
		{
			topmost = (ReorderTuple *) pairingheap_first(node->iss_ReorderQueue);

			if (node->iss_ReachedEnd ||
				cmp_orderbyvals(topmost->orderbyvals,
								topmost->orderbynulls,
								scandesc->xs_orderbyvals,
								scandesc->xs_orderbynulls,
								node) <= 0)
			{
				HeapTuple	tuple;

				tuple = reorderqueue_pop(node);

				/* Pass 'true', as the tuple in the queue is a palloc'd copy */
				ExecForceStoreHeapTuple(tuple, slot, true);
				return slot;
			}
		}
		else if (node->iss_ReachedEnd)
		{
			/* Queue is empty, and no more tuples from index.  We're done. */
			return ExecClearTuple(slot);
		}

		/*
		 * Fetch next tuple from the index.
		 */
next_indextuple:
		if (!index_getnext_slot(scandesc, ForwardScanDirection, slot))
		{
			/*
			 * No more tuples from the index.  But we still need to drain any
			 * remaining tuples from the queue before we're done.
			 */
			node->iss_ReachedEnd = true;
			continue;
		}

		/*
		 * If the index was lossy, we have to recheck the index quals and
		 * ORDER BY expressions using the fetched tuple.
		 */
		if (scandesc->xs_recheck)
		{
			econtext->ecxt_scantuple = slot;
			if (!ExecQualAndReset(node->indexqualorig, econtext))
			{
				/* Fails recheck, so drop it and loop back for another */
				InstrCountFiltered2(node, 1);
				/* allow this loop to be cancellable */
				CHECK_FOR_INTERRUPTS();
				goto next_indextuple;
			}
		}

		if (scandesc->xs_recheckorderby)
		{
			econtext->ecxt_scantuple = slot;
			ResetExprContext(econtext);
			EvalOrderByExpressions(node, econtext);

			/*
			 * Was the ORDER BY value returned by the index accurate?  The
			 * recheck flag means that the index can return inaccurate values,
			 * but then again, the value returned for any particular tuple
			 * could also be exactly correct.  Compare the value returned by
			 * the index with the recalculated value.  (If the value returned
			 * by the index happened to be exact right, we can often avoid
			 * pushing the tuple to the queue, just to pop it back out again.)
			 */
			cmp = cmp_orderbyvals(node->iss_OrderByValues,
								  node->iss_OrderByNulls,
								  scandesc->xs_orderbyvals,
								  scandesc->xs_orderbynulls,
								  node);
			if (cmp < 0)
				elog(ERROR, "index returned tuples in wrong order");
			else if (cmp == 0)
				was_exact = true;
			else
				was_exact = false;
			lastfetched_vals = node->iss_OrderByValues;
			lastfetched_nulls = node->iss_OrderByNulls;
		}
		else
		{
			was_exact = true;
			lastfetched_vals = scandesc->xs_orderbyvals;
			lastfetched_nulls = scandesc->xs_orderbynulls;
		}

		/*
		 * Can we return this tuple immediately, or does it need to be pushed
		 * to the reorder queue?  If the ORDER BY expression values returned
		 * by the index were inaccurate, we can't return it yet, because the
		 * next tuple from the index might need to come before this one. Also,
		 * we can't return it yet if there are any smaller tuples in the queue
		 * already.
		 */
		if (!was_exact || (topmost && cmp_orderbyvals(lastfetched_vals,
													  lastfetched_nulls,
													  topmost->orderbyvals,
													  topmost->orderbynulls,
													  node) > 0))
		{
			/* Put this tuple to the queue */
			reorderqueue_push(node, slot, lastfetched_vals, lastfetched_nulls);
			continue;
		}
		else
		{
			/* Can return this tuple immediately. */
			return slot;
		}
	}

	/*
	 * if we get here it means the index scan failed so we are at the end of
	 * the scan..
	 */
	return ExecClearTuple(slot);
}

/*
 * Calculate the expressions in the ORDER BY clause, based on the heap tuple.
 */
static void
EvalOrderByExpressions(IndexScanState *node, ExprContext *econtext)
{
	int			i;
	ListCell   *l;
	MemoryContext oldContext;

	oldContext = MemoryContextSwitchTo(econtext->ecxt_per_tuple_memory);

	i = 0;
	foreach(l, node->indexorderbyorig)
	{
		ExprState  *orderby = (ExprState *) lfirst(l);

		node->iss_OrderByValues[i] = ExecEvalExpr(orderby,
												  econtext,
												  &node->iss_OrderByNulls[i]);
		i++;
	}

	MemoryContextSwitchTo(oldContext);
}

/*
 * IndexRecheck -- access method routine to recheck a tuple in EvalPlanQual
 */
static bool
IndexRecheck(IndexScanState *node, TupleTableSlot *slot)
{
	ExprContext *econtext;

	/*
	 * extract necessary information from index scan node
	 */
	econtext = node->ss.ps.ps_ExprContext;

	/* Does the tuple meet the indexqual condition? */
	econtext->ecxt_scantuple = slot;
	return ExecQualAndReset(node->indexqualorig, econtext);
}


/*
 * Compare ORDER BY expression values.
 */
static int
cmp_orderbyvals(const Datum *adist, const bool *anulls,
				const Datum *bdist, const bool *bnulls,
				IndexScanState *node)
{
	int			i;
	int			result;

	for (i = 0; i < node->iss_NumOrderByKeys; i++)
	{
		SortSupport ssup = &node->iss_SortSupport[i];

		/*
		 * Handle nulls.  We only need to support NULLS LAST ordering, because
		 * match_pathkeys_to_index() doesn't consider indexorderby
		 * implementation otherwise.
		 */
		if (anulls[i] && !bnulls[i])
			return 1;
		else if (!anulls[i] && bnulls[i])
			return -1;
		else if (anulls[i] && bnulls[i])
			return 0;

		result = ssup->comparator(adist[i], bdist[i], ssup);
		if (result != 0)
			return result;
	}

	return 0;
}

/*
 * Pairing heap provides getting topmost (greatest) element while KNN provides
 * ascending sort.  That's why we invert the sort order.
 */
static int
reorderqueue_cmp(const pairingheap_node *a, const pairingheap_node *b,
				 void *arg)
{
	ReorderTuple *rta = (ReorderTuple *) a;
	ReorderTuple *rtb = (ReorderTuple *) b;
	IndexScanState *node = (IndexScanState *) arg;

	/* exchange argument order to invert the sort order */
	return cmp_orderbyvals(rtb->orderbyvals, rtb->orderbynulls,
						   rta->orderbyvals, rta->orderbynulls,
						   node);
}

/*
 * Helper function to push a tuple to the reorder queue.
 */
static void
reorderqueue_push(IndexScanState *node, TupleTableSlot *slot,
				  Datum *orderbyvals, bool *orderbynulls)
{
	IndexScanDesc scandesc = node->iss_ScanDesc;
	EState	   *estate = node->ss.ps.state;
	MemoryContext oldContext = MemoryContextSwitchTo(estate->es_query_cxt);
	ReorderTuple *rt;
	int			i;

	rt = (ReorderTuple *) palloc(sizeof(ReorderTuple));
	rt->htup = ExecCopySlotHeapTuple(slot);
	rt->orderbyvals =
		(Datum *) palloc(sizeof(Datum) * scandesc->numberOfOrderBys);
	rt->orderbynulls =
		(bool *) palloc(sizeof(bool) * scandesc->numberOfOrderBys);
	for (i = 0; i < node->iss_NumOrderByKeys; i++)
	{
		if (!orderbynulls[i])
			rt->orderbyvals[i] = datumCopy(orderbyvals[i],
										   node->iss_OrderByTypByVals[i],
										   node->iss_OrderByTypLens[i]);
		else
			rt->orderbyvals[i] = (Datum) 0;
		rt->orderbynulls[i] = orderbynulls[i];
	}
	pairingheap_add(node->iss_ReorderQueue, &rt->ph_node);

	MemoryContextSwitchTo(oldContext);
}

/*
 * Helper function to pop the next tuple from the reorder queue.
 */
static HeapTuple
reorderqueue_pop(IndexScanState *node)
{
	HeapTuple	result;
	ReorderTuple *topmost;
	int			i;

	topmost = (ReorderTuple *) pairingheap_remove_first(node->iss_ReorderQueue);

	result = topmost->htup;
	for (i = 0; i < node->iss_NumOrderByKeys; i++)
	{
		if (!node->iss_OrderByTypByVals[i] && !topmost->orderbynulls[i])
			pfree(DatumGetPointer(topmost->orderbyvals[i]));
	}
	pfree(topmost->orderbyvals);
	pfree(topmost->orderbynulls);
	pfree(topmost);

	return result;
}


/* ----------------------------------------------------------------
 *		ExecIndexScan(node)
 * ----------------------------------------------------------------
 */
static TupleTableSlot *
ExecIndexScan(PlanState *pstate)
{
	IndexScanState *node = castNode(IndexScanState, pstate);

	/*
	 * If we have runtime keys and they've not already been set up, do it now.
	 */
	if (node->iss_NumRuntimeKeys != 0 && !node->iss_RuntimeKeysReady)
		ExecReScan((PlanState *) node);

	if (node->iss_NumOrderByKeys > 0)
		return ExecScan(&node->ss,
						(ExecScanAccessMtd) IndexNextWithReorder,
						(ExecScanRecheckMtd) IndexRecheck);
	else
		return ExecScan(&node->ss,
						(ExecScanAccessMtd) IndexNext,
						(ExecScanRecheckMtd) IndexRecheck);
}

/* ----------------------------------------------------------------
 *		ExecReScanIndexScan(node)
 *
 *		Recalculates the values of any scan keys whose value depends on
 *		information known at runtime, then rescans the indexed relation.
 *
 *		Updating the scan key was formerly done separately in
 *		ExecUpdateIndexScanKeys. Integrating it into ReScan makes
 *		rescans of indices and relations/general streams more uniform.
 * ----------------------------------------------------------------
 */
void
ExecReScanIndexScan(IndexScanState *node)
{
	/*
	 * If we are doing runtime key calculations (ie, any of the index key
	 * values weren't simple Consts), compute the new key values.  But first,
	 * reset the context so we don't leak memory as each outer tuple is
	 * scanned.  Note this assumes that we will recalculate *all* runtime keys
	 * on each call.
	 */
	if (node->iss_NumRuntimeKeys != 0)
	{
		ExprContext *econtext = node->iss_RuntimeContext;

		ResetExprContext(econtext);
		ExecIndexEvalRuntimeKeys(econtext,
								 node->iss_RuntimeKeys,
								 node->iss_NumRuntimeKeys);
	}
	node->iss_RuntimeKeysReady = true;

	/* flush the reorder queue */
	if (node->iss_ReorderQueue)
	{
		while (!pairingheap_is_empty(node->iss_ReorderQueue))
			reorderqueue_pop(node);
	}

	/* reset index scan */
	if (node->iss_ScanDesc)
		index_rescan(node->iss_ScanDesc,
					 node->iss_ScanKeys, node->iss_NumScanKeys,
					 node->iss_OrderByKeys, node->iss_NumOrderByKeys);
	node->iss_ReachedEnd = false;

	ExecScanReScan(&node->ss);
}


/*
 * ExecIndexEvalRuntimeKeys
 *		Evaluate any runtime key values, and update the scankeys.
 */
void
ExecIndexEvalRuntimeKeys(ExprContext *econtext,
						 IndexRuntimeKeyInfo *runtimeKeys, int numRuntimeKeys)
{
	int			j;
	MemoryContext oldContext;

	/* We want to keep the key values in per-tuple memory */
	oldContext = MemoryContextSwitchTo(econtext->ecxt_per_tuple_memory);

	for (j = 0; j < numRuntimeKeys; j++)
	{
		ScanKey		scan_key = runtimeKeys[j].scan_key;
		ExprState  *key_expr = runtimeKeys[j].key_expr;
		Datum		scanvalue;
		bool		isNull;

		/*
		 * For each run-time key, extract the run-time expression and evaluate
		 * it with respect to the current context.  We then stick the result
		 * into the proper scan key.
		 *
		 * Note: the result of the eval could be a pass-by-ref value that's
		 * stored in some outer scan's tuple, not in
		 * econtext->ecxt_per_tuple_memory.  We assume that the outer tuple
		 * will stay put throughout our scan.  If this is wrong, we could copy
		 * the result into our context explicitly, but I think that's not
		 * necessary.
		 *
		 * It's also entirely possible that the result of the eval is a
		 * toasted value.  In this case we should forcibly detoast it, to
		 * avoid repeat detoastings each time the value is examined by an
		 * index support function.
		 */
		scanvalue = ExecEvalExpr(key_expr,
								 econtext,
								 &isNull);
		if (isNull)
		{
			scan_key->sk_argument = scanvalue;
			scan_key->sk_flags |= SK_ISNULL;
		}
		else
		{
			if (runtimeKeys[j].key_toastable)
				scanvalue = PointerGetDatum(PG_DETOAST_DATUM(scanvalue));
			scan_key->sk_argument = scanvalue;
			scan_key->sk_flags &= ~SK_ISNULL;
		}
	}

	MemoryContextSwitchTo(oldContext);
}

/*
 * ExecIndexEvalArrayKeys
 *		Evaluate any array key values, and set up to iterate through arrays.
 *
 * Returns true if there are array elements to consider; false means there
 * is at least one null or empty array, so no match is possible.  On true
 * result, the scankeys are initialized with the first elements of the arrays.
 */
bool
ExecIndexEvalArrayKeys(ExprContext *econtext,
					   IndexArrayKeyInfo *arrayKeys, int numArrayKeys)
{
	bool		result = true;
	int			j;
	MemoryContext oldContext;

	/* We want to keep the arrays in per-tuple memory */
	oldContext = MemoryContextSwitchTo(econtext->ecxt_per_tuple_memory);

	for (j = 0; j < numArrayKeys; j++)
	{
		ScanKey		scan_key = arrayKeys[j].scan_key;
		ExprState  *array_expr = arrayKeys[j].array_expr;
		Datum		arraydatum;
		bool		isNull;
		ArrayType  *arrayval;
		int16		elmlen;
		bool		elmbyval;
		char		elmalign;
		int			num_elems;
		Datum	   *elem_values;
		bool	   *elem_nulls;

		/*
		 * Compute and deconstruct the array expression. (Notes in
		 * ExecIndexEvalRuntimeKeys() apply here too.)
		 */
		arraydatum = ExecEvalExpr(array_expr,
								  econtext,
								  &isNull);
		if (isNull)
		{
			result = false;
			break;				/* no point in evaluating more */
		}
		arrayval = DatumGetArrayTypeP(arraydatum);
		/* We could cache this data, but not clear it's worth it */
		get_typlenbyvalalign(ARR_ELEMTYPE(arrayval),
							 &elmlen, &elmbyval, &elmalign);
		deconstruct_array(arrayval,
						  ARR_ELEMTYPE(arrayval),
						  elmlen, elmbyval, elmalign,
						  &elem_values, &elem_nulls, &num_elems);
		if (num_elems <= 0)
		{
			result = false;
			break;				/* no point in evaluating more */
		}

		/*
		 * Note: we expect the previous array data, if any, to be
		 * automatically freed by resetting the per-tuple context; hence no
		 * pfree's here.
		 */
		arrayKeys[j].elem_values = elem_values;
		arrayKeys[j].elem_nulls = elem_nulls;
		arrayKeys[j].num_elems = num_elems;
		scan_key->sk_argument = elem_values[0];
		if (elem_nulls[0])
			scan_key->sk_flags |= SK_ISNULL;
		else
			scan_key->sk_flags &= ~SK_ISNULL;
		arrayKeys[j].next_elem = 1;
	}

	MemoryContextSwitchTo(oldContext);

	return result;
}

/*
 * ExecIndexAdvanceArrayKeys
 *		Advance to the next set of array key values, if any.
 *
 * Returns true if there is another set of values to consider, false if not.
 * On true result, the scankeys are initialized with the next set of values.
 */
bool
ExecIndexAdvanceArrayKeys(IndexArrayKeyInfo *arrayKeys, int numArrayKeys)
{
	bool		found = false;
	int			j;

	/*
	 * Note we advance the rightmost array key most quickly, since it will
	 * correspond to the lowest-order index column among the available
	 * qualifications.  This is hypothesized to result in better locality of
	 * access in the index.
	 */
	for (j = numArrayKeys - 1; j >= 0; j--)
	{
		ScanKey		scan_key = arrayKeys[j].scan_key;
		int			next_elem = arrayKeys[j].next_elem;
		int			num_elems = arrayKeys[j].num_elems;
		Datum	   *elem_values = arrayKeys[j].elem_values;
		bool	   *elem_nulls = arrayKeys[j].elem_nulls;

		if (next_elem >= num_elems)
		{
			next_elem = 0;
			found = false;		/* need to advance next array key */
		}
		else
			found = true;
		scan_key->sk_argument = elem_values[next_elem];
		if (elem_nulls[next_elem])
			scan_key->sk_flags |= SK_ISNULL;
		else
			scan_key->sk_flags &= ~SK_ISNULL;
		arrayKeys[j].next_elem = next_elem + 1;
		if (found)
			break;
	}

	return found;
}


/* ----------------------------------------------------------------
 *		ExecEndIndexScan
 * ----------------------------------------------------------------
 */
void
ExecEndIndexScan(IndexScanState *node)
{
	Relation	indexRelationDesc;
	IndexScanDesc indexScanDesc;

	/*
	 * extract information from the node
	 */
	indexRelationDesc = node->iss_RelationDesc;
	indexScanDesc = node->iss_ScanDesc;

	/*
	 * Free the exprcontext(s) ... now dead code, see ExecFreeExprContext
	 *
	 * GPDB: This is not dead code in GPDB, because we don't want to leak
	 * exprcontexts in a dynamic index scan.
	 */
#if 1
	ExecFreeExprContext(&node->ss.ps);
	if (node->iss_RuntimeContext)
	{
		FreeExprContext(node->iss_RuntimeContext, true);
		node->iss_RuntimeContext = NULL;
	}
#endif

	/*
	 * clear out tuple table slots
	 */
	if (node->ss.ps.ps_ResultTupleSlot)
		ExecClearTuple(node->ss.ps.ps_ResultTupleSlot);
	ExecClearTuple(node->ss.ss_ScanTupleSlot);

	/*
	 * close the index relation (no-op if we didn't open it)
	 */
	if (indexScanDesc)
		index_endscan(node->iss_ScanDesc);
	if (indexRelationDesc)
		index_close(indexRelationDesc, NoLock);

<<<<<<< HEAD
	EndPlanStateGpmonPkt(&node->ss.ps);
=======
	/*
	 * close the heap relation.
	 */
	ExecCloseScanRelation(relation);
>>>>>>> 3dd207d9
}

/* ----------------------------------------------------------------
 *		ExecIndexMarkPos
 *
 * Note: we assume that no caller attempts to set a mark before having read
 * at least one tuple.  Otherwise, iss_ScanDesc might still be NULL.
 * ----------------------------------------------------------------
 */
void
ExecIndexMarkPos(IndexScanState *node)
{
	EState	   *estate = node->ss.ps.state;

	if (estate->es_epqTupleSlot != NULL)
	{
		/*
		 * We are inside an EvalPlanQual recheck.  If a test tuple exists for
		 * this relation, then we shouldn't access the index at all.  We would
		 * instead need to save, and later restore, the state of the
		 * es_epqScanDone flag, so that re-fetching the test tuple is
		 * possible.  However, given the assumption that no caller sets a mark
		 * at the start of the scan, we can only get here with es_epqScanDone
		 * already set, and so no state need be saved.
		 */
		Index		scanrelid = ((Scan *) node->ss.ps.plan)->scanrelid;

		Assert(scanrelid > 0);
		if (estate->es_epqTupleSlot[scanrelid - 1] != NULL)
		{
			/* Verify the claim above */
			if (!estate->es_epqScanDone[scanrelid - 1])
				elog(ERROR, "unexpected ExecIndexMarkPos call in EPQ recheck");
			return;
		}
	}

	index_markpos(node->iss_ScanDesc);
}

/* ----------------------------------------------------------------
 *		ExecIndexRestrPos
 * ----------------------------------------------------------------
 */
void
ExecIndexRestrPos(IndexScanState *node)
{
	EState	   *estate = node->ss.ps.state;

	if (estate->es_epqTupleSlot != NULL)
	{
		/* See comments in ExecIndexMarkPos */
		Index		scanrelid = ((Scan *) node->ss.ps.plan)->scanrelid;

		Assert(scanrelid > 0);
		if (estate->es_epqTupleSlot[scanrelid - 1] != NULL)
		{
			/* Verify the claim above */
			if (!estate->es_epqScanDone[scanrelid - 1])
				elog(ERROR, "unexpected ExecIndexRestrPos call in EPQ recheck");
			return;
		}
	}

	index_restrpos(node->iss_ScanDesc);
}

/* ----------------------------------------------------------------
 *		ExecInitIndexScan
 *
 *		Initializes the index scan's state information, creates
 *		scan keys, and opens the base and index relations.
 *
 *		Note: index scans have 2 sets of state information because
 *			  we have to keep track of the base relation and the
 *			  index relation.
 * ----------------------------------------------------------------
 */
IndexScanState *
ExecInitIndexScan(IndexScan *node, EState *estate, int eflags)
{
	IndexScanState *indexstate;
	Relation	currentRelation;
	LOCKMODE	lockmode;

	/*
	 * create state structure
	 */
	indexstate = makeNode(IndexScanState);
	indexstate->ss.ps.plan = (Plan *) node;
	indexstate->ss.ps.state = estate;
	indexstate->ss.ps.ExecProcNode = ExecIndexScan;

	/*
	 * Miscellaneous initialization
	 *
	 * create expression context for node
	 */
	ExecAssignExprContext(estate, &indexstate->ss.ps);

	/*
	 * open the scan relation
	 */
	currentRelation = ExecOpenScanRelation(estate, node->scan.scanrelid, eflags);

	indexstate->ss.ss_currentRelation = currentRelation;
	indexstate->ss.ss_currentScanDesc = NULL;	/* no heap scan here */

	/*
	 * get the scan type from the relation descriptor.
	 */
	ExecInitScanTupleSlot(estate, &indexstate->ss,
						  RelationGetDescr(currentRelation),
						  table_slot_callbacks(currentRelation));

	/*
	 * Initialize result type and projection.
	 */
	ExecInitResultTypeTL(&indexstate->ss.ps);
	ExecAssignScanProjectionInfo(&indexstate->ss);

	/*
	 * initialize child expressions
	 *
	 * Note: we don't initialize all of the indexqual expression, only the
	 * sub-parts corresponding to runtime keys (see below).  Likewise for
	 * indexorderby, if any.  But the indexqualorig expression is always
	 * initialized even though it will only be used in some uncommon cases ---
	 * would be nice to improve that.  (Problem is that any SubPlans present
	 * in the expression must be found now...)
	 */
	indexstate->ss.ps.qual =
		ExecInitQual(node->scan.plan.qual, (PlanState *) indexstate);
	indexstate->indexqualorig =
		ExecInitQual(node->indexqualorig, (PlanState *) indexstate);
	indexstate->indexorderbyorig =
		ExecInitExprList(node->indexorderbyorig, (PlanState *) indexstate);

	/*
	 * If we are just doing EXPLAIN (ie, aren't going to run the plan), stop
	 * here.  This allows an index-advisor plugin to EXPLAIN a plan containing
	 * references to nonexistent indexes.
	 */
	if (eflags & EXEC_FLAG_EXPLAIN_ONLY)
		return indexstate;

	/* Open the index relation. */
	lockmode = exec_rt_fetch(node->scan.scanrelid, estate)->rellockmode;
	indexstate->iss_RelationDesc = index_open(node->indexid, lockmode);

	/*
	 * Initialize index-specific scan state
	 */
	indexstate->iss_RuntimeKeysReady = false;
	indexstate->iss_RuntimeKeys = NULL;
	indexstate->iss_NumRuntimeKeys = 0;

	/*
	 * build the index scan keys from the index qualification
	 */
	ExecIndexBuildScanKeys((PlanState *) indexstate,
						   indexstate->iss_RelationDesc,
						   node->indexqual,
						   false,
						   &indexstate->iss_ScanKeys,
						   &indexstate->iss_NumScanKeys,
						   &indexstate->iss_RuntimeKeys,
						   &indexstate->iss_NumRuntimeKeys,
						   NULL,	/* no ArrayKeys */
						   NULL);

	/*
	 * any ORDER BY exprs have to be turned into scankeys in the same way
	 */
	ExecIndexBuildScanKeys((PlanState *) indexstate,
						   indexstate->iss_RelationDesc,
						   node->indexorderby,
						   true,
						   &indexstate->iss_OrderByKeys,
						   &indexstate->iss_NumOrderByKeys,
						   &indexstate->iss_RuntimeKeys,
						   &indexstate->iss_NumRuntimeKeys,
						   NULL,	/* no ArrayKeys */
						   NULL);

	/* Initialize sort support, if we need to re-check ORDER BY exprs */
	if (indexstate->iss_NumOrderByKeys > 0)
	{
		int			numOrderByKeys = indexstate->iss_NumOrderByKeys;
		int			i;
		ListCell   *lco;
		ListCell   *lcx;

		/*
		 * Prepare sort support, and look up the data type for each ORDER BY
		 * expression.
		 */
		Assert(numOrderByKeys == list_length(node->indexorderbyops));
		Assert(numOrderByKeys == list_length(node->indexorderbyorig));
		indexstate->iss_SortSupport = (SortSupportData *)
			palloc0(numOrderByKeys * sizeof(SortSupportData));
		indexstate->iss_OrderByTypByVals = (bool *)
			palloc(numOrderByKeys * sizeof(bool));
		indexstate->iss_OrderByTypLens = (int16 *)
			palloc(numOrderByKeys * sizeof(int16));
		i = 0;
		forboth(lco, node->indexorderbyops, lcx, node->indexorderbyorig)
		{
			Oid			orderbyop = lfirst_oid(lco);
			Node	   *orderbyexpr = (Node *) lfirst(lcx);
			Oid			orderbyType = exprType(orderbyexpr);
			Oid			orderbyColl = exprCollation(orderbyexpr);
			SortSupport orderbysort = &indexstate->iss_SortSupport[i];

			/* Initialize sort support */
			orderbysort->ssup_cxt = CurrentMemoryContext;
			orderbysort->ssup_collation = orderbyColl;
			/* See cmp_orderbyvals() comments on NULLS LAST */
			orderbysort->ssup_nulls_first = false;
			/* ssup_attno is unused here and elsewhere */
			orderbysort->ssup_attno = 0;
			/* No abbreviation */
			orderbysort->abbreviate = false;
			PrepareSortSupportFromOrderingOp(orderbyop, orderbysort);

			get_typlenbyval(orderbyType,
							&indexstate->iss_OrderByTypLens[i],
							&indexstate->iss_OrderByTypByVals[i]);
			i++;
		}

		/* allocate arrays to hold the re-calculated distances */
		indexstate->iss_OrderByValues = (Datum *)
			palloc(numOrderByKeys * sizeof(Datum));
		indexstate->iss_OrderByNulls = (bool *)
			palloc(numOrderByKeys * sizeof(bool));

		/* and initialize the reorder queue */
		indexstate->iss_ReorderQueue = pairingheap_allocate(reorderqueue_cmp,
															indexstate);
	}

	/*
	 * If we have runtime keys, we need an ExprContext to evaluate them. The
	 * node's standard context won't do because we want to reset that context
	 * for every tuple.  So, build another context just like the other one...
	 * -tgl 7/11/00
	 */
	if (indexstate->iss_NumRuntimeKeys != 0)
	{
		ExprContext *stdecontext = indexstate->ss.ps.ps_ExprContext;

		ExecAssignExprContext(estate, &indexstate->ss.ps);
		indexstate->iss_RuntimeContext = indexstate->ss.ps.ps_ExprContext;
		indexstate->ss.ps.ps_ExprContext = stdecontext;
	}
	else
	{
		indexstate->iss_RuntimeContext = NULL;
	}

	/*
	 * all done.
	 */
	return indexstate;
}


/*
 * ExecIndexBuildScanKeys
 *		Build the index scan keys from the index qualification expressions
 *
 * The index quals are passed to the index AM in the form of a ScanKey array.
 * This routine sets up the ScanKeys, fills in all constant fields of the
 * ScanKeys, and prepares information about the keys that have non-constant
 * comparison values.  We divide index qual expressions into five types:
 *
 * 1. Simple operator with constant comparison value ("indexkey op constant").
 * For these, we just fill in a ScanKey containing the constant value.
 *
 * 2. Simple operator with non-constant value ("indexkey op expression").
 * For these, we create a ScanKey with everything filled in except the
 * expression value, and set up an IndexRuntimeKeyInfo struct to drive
 * evaluation of the expression at the right times.
 *
 * 3. RowCompareExpr ("(indexkey, indexkey, ...) op (expr, expr, ...)").
 * For these, we create a header ScanKey plus a subsidiary ScanKey array,
 * as specified in access/skey.h.  The elements of the row comparison
 * can have either constant or non-constant comparison values.
 *
 * 4. ScalarArrayOpExpr ("indexkey op ANY (array-expression)").  If the index
 * supports amsearcharray, we handle these the same as simple operators,
 * setting the SK_SEARCHARRAY flag to tell the AM to handle them.  Otherwise,
 * we create a ScanKey with everything filled in except the comparison value,
 * and set up an IndexArrayKeyInfo struct to drive processing of the qual.
 * (Note that if we use an IndexArrayKeyInfo struct, the array expression is
 * always treated as requiring runtime evaluation, even if it's a constant.)
 *
 * 5. NullTest ("indexkey IS NULL/IS NOT NULL").  We just fill in the
 * ScanKey properly.
 *
 * This code is also used to prepare ORDER BY expressions for amcanorderbyop
 * indexes.  The behavior is exactly the same, except that we have to look up
 * the operator differently.  Note that only cases 1 and 2 are currently
 * possible for ORDER BY.
 *
 * Input params are:
 *
 * planstate: executor state node we are working for
 * index: the index we are building scan keys for
 * quals: indexquals (or indexorderbys) expressions
 * isorderby: true if processing ORDER BY exprs, false if processing quals
 * *runtimeKeys: ptr to pre-existing IndexRuntimeKeyInfos, or NULL if none
 * *numRuntimeKeys: number of pre-existing runtime keys
 *
 * Output params are:
 *
 * *scanKeys: receives ptr to array of ScanKeys
 * *numScanKeys: receives number of scankeys
 * *runtimeKeys: receives ptr to array of IndexRuntimeKeyInfos, or NULL if none
 * *numRuntimeKeys: receives number of runtime keys
 * *arrayKeys: receives ptr to array of IndexArrayKeyInfos, or NULL if none
 * *numArrayKeys: receives number of array keys
 *
 * Caller may pass NULL for arrayKeys and numArrayKeys to indicate that
 * IndexArrayKeyInfos are not supported.
 */
void
ExecIndexBuildScanKeys(PlanState *planstate, Relation index,
					   List *quals, bool isorderby,
					   ScanKey *scanKeys, int *numScanKeys,
					   IndexRuntimeKeyInfo **runtimeKeys, int *numRuntimeKeys,
					   IndexArrayKeyInfo **arrayKeys, int *numArrayKeys)
{
	ListCell   *qual_cell;
	ScanKey		scan_keys;
	IndexRuntimeKeyInfo *runtime_keys;
	IndexArrayKeyInfo *array_keys;
	int			n_scan_keys;
	int			n_runtime_keys;
	int			max_runtime_keys;
	int			n_array_keys;
	int			j;

	/* Allocate array for ScanKey structs: one per qual */
	n_scan_keys = list_length(quals);
	scan_keys = (ScanKey) palloc(n_scan_keys * sizeof(ScanKeyData));

	/*
	 * runtime_keys array is dynamically resized as needed.  We handle it this
	 * way so that the same runtime keys array can be shared between
	 * indexquals and indexorderbys, which will be processed in separate calls
	 * of this function.  Caller must be sure to pass in NULL/0 for first
	 * call.
	 */
	runtime_keys = *runtimeKeys;
	n_runtime_keys = max_runtime_keys = *numRuntimeKeys;

	/* Allocate array_keys as large as it could possibly need to be */
	array_keys = (IndexArrayKeyInfo *)
		palloc0(n_scan_keys * sizeof(IndexArrayKeyInfo));
	n_array_keys = 0;

	/*
	 * for each opclause in the given qual, convert the opclause into a single
	 * scan key
	 */
	j = 0;
	foreach(qual_cell, quals)
	{
		Expr	   *clause = (Expr *) lfirst(qual_cell);
		ScanKey		this_scan_key = &scan_keys[j++];
		Oid			opno;		/* operator's OID */
		RegProcedure opfuncid;	/* operator proc id used in scan */
		Oid			opfamily;	/* opfamily of index column */
		int			op_strategy;	/* operator's strategy number */
		Oid			op_lefttype;	/* operator's declared input types */
		Oid			op_righttype;
		Expr	   *leftop;		/* expr on lhs of operator */
		Expr	   *rightop;	/* expr on rhs ... */
		AttrNumber	varattno;	/* att number used in scan */
		int			indnkeyatts;

		indnkeyatts = IndexRelationGetNumberOfKeyAttributes(index);
		if (IsA(clause, OpExpr))
		{
			/* indexkey op const or indexkey op expression */
			int			flags = 0;
			Datum		scanvalue;

			opno = ((OpExpr *) clause)->opno;
			opfuncid = ((OpExpr *) clause)->opfuncid;

			/*
			 * leftop should be the index key Var, possibly relabeled
			 */
			leftop = (Expr *) get_leftop(clause);

			if (leftop && IsA(leftop, RelabelType))
				leftop = ((RelabelType *) leftop)->arg;

			Assert(leftop != NULL);

			if (!(IsA(leftop, Var) &&
				  ((Var *) leftop)->varno == INDEX_VAR))
				elog(ERROR, "indexqual doesn't have key on left side");

			varattno = ((Var *) leftop)->varattno;
			if (varattno < 1 || varattno > indnkeyatts)
				elog(ERROR, "bogus index qualification");

			/*
			 * We have to look up the operator's strategy number.  This
			 * provides a cross-check that the operator does match the index.
			 */
			opfamily = index->rd_opfamily[varattno - 1];

			get_op_opfamily_properties(opno, opfamily, isorderby,
									   &op_strategy,
									   &op_lefttype,
									   &op_righttype);

			if (isorderby)
				flags |= SK_ORDER_BY;

			/*
			 * rightop is the constant or variable comparison value
			 */
			rightop = (Expr *) get_rightop(clause);

			if (rightop && IsA(rightop, RelabelType))
				rightop = ((RelabelType *) rightop)->arg;

			Assert(rightop != NULL);

			if (IsA(rightop, Const))
			{
				/* OK, simple constant comparison value */
				scanvalue = ((Const *) rightop)->constvalue;
				if (((Const *) rightop)->constisnull)
					flags |= SK_ISNULL;
			}
			else
			{
				/* Need to treat this one as a runtime key */
				if (n_runtime_keys >= max_runtime_keys)
				{
					if (max_runtime_keys == 0)
					{
						max_runtime_keys = 8;
						runtime_keys = (IndexRuntimeKeyInfo *)
							palloc(max_runtime_keys * sizeof(IndexRuntimeKeyInfo));
					}
					else
					{
						max_runtime_keys *= 2;
						runtime_keys = (IndexRuntimeKeyInfo *)
							repalloc(runtime_keys, max_runtime_keys * sizeof(IndexRuntimeKeyInfo));
					}
				}
				runtime_keys[n_runtime_keys].scan_key = this_scan_key;
				runtime_keys[n_runtime_keys].key_expr =
					ExecInitExpr(rightop, planstate);
				runtime_keys[n_runtime_keys].key_toastable =
					TypeIsToastable(op_righttype);
				n_runtime_keys++;
				scanvalue = (Datum) 0;
			}

			/*
			 * initialize the scan key's fields appropriately
			 */
			ScanKeyEntryInitialize(this_scan_key,
								   flags,
								   varattno,	/* attribute number to scan */
								   op_strategy, /* op's strategy */
								   op_righttype,	/* strategy subtype */
								   ((OpExpr *) clause)->inputcollid,	/* collation */
								   opfuncid,	/* reg proc to use */
								   scanvalue);	/* constant */
		}
		else if (IsA(clause, RowCompareExpr))
		{
			/* (indexkey, indexkey, ...) op (expression, expression, ...) */
			RowCompareExpr *rc = (RowCompareExpr *) clause;
			ScanKey		first_sub_key;
			int			n_sub_key;
			ListCell   *largs_cell;
			ListCell   *rargs_cell;
			ListCell   *opnos_cell;
			ListCell   *collids_cell;

			Assert(!isorderby);

			first_sub_key = (ScanKey)
				palloc(list_length(rc->opnos) * sizeof(ScanKeyData));
			n_sub_key = 0;

			/* Scan RowCompare columns and generate subsidiary ScanKey items */
			forfour(largs_cell, rc->largs, rargs_cell, rc->rargs,
					opnos_cell, rc->opnos, collids_cell, rc->inputcollids)
			{
				ScanKey		this_sub_key = &first_sub_key[n_sub_key];
				int			flags = SK_ROW_MEMBER;
				Datum		scanvalue;
				Oid			inputcollation;

				leftop = (Expr *) lfirst(largs_cell);
				rightop = (Expr *) lfirst(rargs_cell);
				opno = lfirst_oid(opnos_cell);
				inputcollation = lfirst_oid(collids_cell);

				/*
				 * leftop should be the index key Var, possibly relabeled
				 */
				if (leftop && IsA(leftop, RelabelType))
					leftop = ((RelabelType *) leftop)->arg;

				Assert(leftop != NULL);

				if (!(IsA(leftop, Var) &&
					  ((Var *) leftop)->varno == INDEX_VAR))
					elog(ERROR, "indexqual doesn't have key on left side");

				varattno = ((Var *) leftop)->varattno;

				/*
				 * We have to look up the operator's associated btree support
				 * function
				 */
				if (index->rd_rel->relam != BTREE_AM_OID ||
					varattno < 1 || varattno > indnkeyatts)
					elog(ERROR, "bogus RowCompare index qualification");
				opfamily = index->rd_opfamily[varattno - 1];

				get_op_opfamily_properties(opno, opfamily, isorderby,
										   &op_strategy,
										   &op_lefttype,
										   &op_righttype);

				if (op_strategy != rc->rctype)
					elog(ERROR, "RowCompare index qualification contains wrong operator");

				opfuncid = get_opfamily_proc(opfamily,
											 op_lefttype,
											 op_righttype,
											 BTORDER_PROC);
				if (!RegProcedureIsValid(opfuncid))
					elog(ERROR, "missing support function %d(%u,%u) in opfamily %u",
						 BTORDER_PROC, op_lefttype, op_righttype, opfamily);

				/*
				 * rightop is the constant or variable comparison value
				 */
				if (rightop && IsA(rightop, RelabelType))
					rightop = ((RelabelType *) rightop)->arg;

				Assert(rightop != NULL);

				if (IsA(rightop, Const))
				{
					/* OK, simple constant comparison value */
					scanvalue = ((Const *) rightop)->constvalue;
					if (((Const *) rightop)->constisnull)
						flags |= SK_ISNULL;
				}
				else
				{
					/* Need to treat this one as a runtime key */
					if (n_runtime_keys >= max_runtime_keys)
					{
						if (max_runtime_keys == 0)
						{
							max_runtime_keys = 8;
							runtime_keys = (IndexRuntimeKeyInfo *)
								palloc(max_runtime_keys * sizeof(IndexRuntimeKeyInfo));
						}
						else
						{
							max_runtime_keys *= 2;
							runtime_keys = (IndexRuntimeKeyInfo *)
								repalloc(runtime_keys, max_runtime_keys * sizeof(IndexRuntimeKeyInfo));
						}
					}
					runtime_keys[n_runtime_keys].scan_key = this_sub_key;
					runtime_keys[n_runtime_keys].key_expr =
						ExecInitExpr(rightop, planstate);
					runtime_keys[n_runtime_keys].key_toastable =
						TypeIsToastable(op_righttype);
					n_runtime_keys++;
					scanvalue = (Datum) 0;
				}

				/*
				 * initialize the subsidiary scan key's fields appropriately
				 */
				ScanKeyEntryInitialize(this_sub_key,
									   flags,
									   varattno,	/* attribute number */
									   op_strategy, /* op's strategy */
									   op_righttype,	/* strategy subtype */
									   inputcollation,	/* collation */
									   opfuncid,	/* reg proc to use */
									   scanvalue);	/* constant */
				n_sub_key++;
			}

			/* Mark the last subsidiary scankey correctly */
			first_sub_key[n_sub_key - 1].sk_flags |= SK_ROW_END;

			/*
			 * We don't use ScanKeyEntryInitialize for the header because it
			 * isn't going to contain a valid sk_func pointer.
			 */
			MemSet(this_scan_key, 0, sizeof(ScanKeyData));
			this_scan_key->sk_flags = SK_ROW_HEADER;
			this_scan_key->sk_attno = first_sub_key->sk_attno;
			this_scan_key->sk_strategy = rc->rctype;
			/* sk_subtype, sk_collation, sk_func not used in a header */
			this_scan_key->sk_argument = PointerGetDatum(first_sub_key);
		}
		else if (IsA(clause, ScalarArrayOpExpr))
		{
			/* indexkey op ANY (array-expression) */
			ScalarArrayOpExpr *saop = (ScalarArrayOpExpr *) clause;
			int			flags = 0;
			Datum		scanvalue;

			Assert(!isorderby);

			Assert(saop->useOr);
			opno = saop->opno;
			opfuncid = saop->opfuncid;

			/*
			 * leftop should be the index key Var, possibly relabeled
			 */
			leftop = (Expr *) linitial(saop->args);

			if (leftop && IsA(leftop, RelabelType))
				leftop = ((RelabelType *) leftop)->arg;

			Assert(leftop != NULL);

			if (!(IsA(leftop, Var) &&
				  ((Var *) leftop)->varno == INDEX_VAR))
				elog(ERROR, "indexqual doesn't have key on left side");

			varattno = ((Var *) leftop)->varattno;
			if (varattno < 1 || varattno > indnkeyatts)
				elog(ERROR, "bogus index qualification");

			/*
			 * We have to look up the operator's strategy number.  This
			 * provides a cross-check that the operator does match the index.
			 */
			opfamily = index->rd_opfamily[varattno - 1];

			get_op_opfamily_properties(opno, opfamily, isorderby,
									   &op_strategy,
									   &op_lefttype,
									   &op_righttype);

			/*
			 * rightop is the constant or variable array value
			 */
			rightop = (Expr *) lsecond(saop->args);

			if (rightop && IsA(rightop, RelabelType))
				rightop = ((RelabelType *) rightop)->arg;

			Assert(rightop != NULL);

			if (index->rd_indam->amsearcharray)
			{
				/* Index AM will handle this like a simple operator */
				flags |= SK_SEARCHARRAY;
				if (IsA(rightop, Const))
				{
					/* OK, simple constant comparison value */
					scanvalue = ((Const *) rightop)->constvalue;
					if (((Const *) rightop)->constisnull)
						flags |= SK_ISNULL;
				}
				else
				{
					/* Need to treat this one as a runtime key */
					if (n_runtime_keys >= max_runtime_keys)
					{
						if (max_runtime_keys == 0)
						{
							max_runtime_keys = 8;
							runtime_keys = (IndexRuntimeKeyInfo *)
								palloc(max_runtime_keys * sizeof(IndexRuntimeKeyInfo));
						}
						else
						{
							max_runtime_keys *= 2;
							runtime_keys = (IndexRuntimeKeyInfo *)
								repalloc(runtime_keys, max_runtime_keys * sizeof(IndexRuntimeKeyInfo));
						}
					}
					runtime_keys[n_runtime_keys].scan_key = this_scan_key;
					runtime_keys[n_runtime_keys].key_expr =
						ExecInitExpr(rightop, planstate);

					/*
					 * Careful here: the runtime expression is not of
					 * op_righttype, but rather is an array of same; so
					 * TypeIsToastable() isn't helpful.  However, we can
					 * assume that all array types are toastable.
					 */
					runtime_keys[n_runtime_keys].key_toastable = true;
					n_runtime_keys++;
					scanvalue = (Datum) 0;
				}
			}
			else
			{
				/* Executor has to expand the array value */
				array_keys[n_array_keys].scan_key = this_scan_key;
				array_keys[n_array_keys].array_expr =
					ExecInitExpr(rightop, planstate);
				/* the remaining fields were zeroed by palloc0 */
				n_array_keys++;
				scanvalue = (Datum) 0;
			}

			/*
			 * initialize the scan key's fields appropriately
			 */
			ScanKeyEntryInitialize(this_scan_key,
								   flags,
								   varattno,	/* attribute number to scan */
								   op_strategy, /* op's strategy */
								   op_righttype,	/* strategy subtype */
								   saop->inputcollid,	/* collation */
								   opfuncid,	/* reg proc to use */
								   scanvalue);	/* constant */
		}
		else if (IsA(clause, NullTest))
		{
			/* indexkey IS NULL or indexkey IS NOT NULL */
			NullTest   *ntest = (NullTest *) clause;
			int			flags;

			Assert(!isorderby);

			/*
			 * argument should be the index key Var, possibly relabeled
			 */
			leftop = ntest->arg;

			if (leftop && IsA(leftop, RelabelType))
				leftop = ((RelabelType *) leftop)->arg;

			Assert(leftop != NULL);

			if (!(IsA(leftop, Var) &&
				  ((Var *) leftop)->varno == INDEX_VAR))
				elog(ERROR, "NullTest indexqual has wrong key");

			varattno = ((Var *) leftop)->varattno;

			/*
			 * initialize the scan key's fields appropriately
			 */
			switch (ntest->nulltesttype)
			{
				case IS_NULL:
					flags = SK_ISNULL | SK_SEARCHNULL;
					break;
				case IS_NOT_NULL:
					flags = SK_ISNULL | SK_SEARCHNOTNULL;
					break;
				default:
					elog(ERROR, "unrecognized nulltesttype: %d",
						 (int) ntest->nulltesttype);
					flags = 0;	/* keep compiler quiet */
					break;
			}

			ScanKeyEntryInitialize(this_scan_key,
								   flags,
								   varattno,	/* attribute number to scan */
								   InvalidStrategy, /* no strategy */
								   InvalidOid,	/* no strategy subtype */
								   InvalidOid,	/* no collation */
								   InvalidOid,	/* no reg proc for this */
								   (Datum) 0);	/* constant */
		}
		else
			elog(ERROR, "unsupported indexqual type: %d",
				 (int) nodeTag(clause));
	}

	Assert(n_runtime_keys <= max_runtime_keys);

	/* Get rid of any unused arrays */
	if (n_array_keys == 0)
	{
		pfree(array_keys);
		array_keys = NULL;
	}

	/*
	 * Return info to our caller.
	 */
	*scanKeys = scan_keys;
	*numScanKeys = n_scan_keys;
	*runtimeKeys = runtime_keys;
	*numRuntimeKeys = n_runtime_keys;
	if (arrayKeys)
	{
		*arrayKeys = array_keys;
		*numArrayKeys = n_array_keys;
	}
	else if (n_array_keys != 0)
		elog(ERROR, "ScalarArrayOpExpr index qual found where not allowed");
}

/* ----------------------------------------------------------------
 *						Parallel Scan Support
 * ----------------------------------------------------------------
 */

/* ----------------------------------------------------------------
 *		ExecIndexScanEstimate
 *
 *		Compute the amount of space we'll need in the parallel
 *		query DSM, and inform pcxt->estimator about our needs.
 * ----------------------------------------------------------------
 */
void
ExecIndexScanEstimate(IndexScanState *node,
					  ParallelContext *pcxt)
{
	EState	   *estate = node->ss.ps.state;

	node->iss_PscanLen = index_parallelscan_estimate(node->iss_RelationDesc,
													 estate->es_snapshot);
	shm_toc_estimate_chunk(&pcxt->estimator, node->iss_PscanLen);
	shm_toc_estimate_keys(&pcxt->estimator, 1);
}

/* ----------------------------------------------------------------
 *		ExecIndexScanInitializeDSM
 *
 *		Set up a parallel index scan descriptor.
 * ----------------------------------------------------------------
 */
void
ExecIndexScanInitializeDSM(IndexScanState *node,
						   ParallelContext *pcxt)
{
	EState	   *estate = node->ss.ps.state;
	ParallelIndexScanDesc piscan;

	piscan = shm_toc_allocate(pcxt->toc, node->iss_PscanLen);
	index_parallelscan_initialize(node->ss.ss_currentRelation,
								  node->iss_RelationDesc,
								  estate->es_snapshot,
								  piscan);
	shm_toc_insert(pcxt->toc, node->ss.ps.plan->plan_node_id, piscan);
	node->iss_ScanDesc =
		index_beginscan_parallel(node->ss.ss_currentRelation,
								 node->iss_RelationDesc,
								 node->iss_NumScanKeys,
								 node->iss_NumOrderByKeys,
								 piscan);

	/*
	 * If no run-time keys to calculate or they are ready, go ahead and pass
	 * the scankeys to the index AM.
	 */
	if (node->iss_NumRuntimeKeys == 0 || node->iss_RuntimeKeysReady)
		index_rescan(node->iss_ScanDesc,
					 node->iss_ScanKeys, node->iss_NumScanKeys,
					 node->iss_OrderByKeys, node->iss_NumOrderByKeys);
}

/* ----------------------------------------------------------------
 *		ExecIndexScanReInitializeDSM
 *
 *		Reset shared state before beginning a fresh scan.
 * ----------------------------------------------------------------
 */
void
ExecIndexScanReInitializeDSM(IndexScanState *node,
							 ParallelContext *pcxt)
{
	index_parallelrescan(node->iss_ScanDesc);
}

/* ----------------------------------------------------------------
 *		ExecIndexScanInitializeWorker
 *
 *		Copy relevant information from TOC into planstate.
 * ----------------------------------------------------------------
 */
void
ExecIndexScanInitializeWorker(IndexScanState *node,
							  ParallelWorkerContext *pwcxt)
{
	ParallelIndexScanDesc piscan;

	piscan = shm_toc_lookup(pwcxt->toc, node->ss.ps.plan->plan_node_id, false);
	node->iss_ScanDesc =
		index_beginscan_parallel(node->ss.ss_currentRelation,
								 node->iss_RelationDesc,
								 node->iss_NumScanKeys,
								 node->iss_NumOrderByKeys,
								 piscan);

	/*
	 * If no run-time keys to calculate or they are ready, go ahead and pass
	 * the scankeys to the index AM.
	 */
	if (node->iss_NumRuntimeKeys == 0 || node->iss_RuntimeKeysReady)
		index_rescan(node->iss_ScanDesc,
					 node->iss_ScanKeys, node->iss_NumScanKeys,
					 node->iss_OrderByKeys, node->iss_NumOrderByKeys);
}<|MERGE_RESOLUTION|>--- conflicted
+++ resolved
@@ -821,15 +821,6 @@
 		index_endscan(node->iss_ScanDesc);
 	if (indexRelationDesc)
 		index_close(indexRelationDesc, NoLock);
-
-<<<<<<< HEAD
-	EndPlanStateGpmonPkt(&node->ss.ps);
-=======
-	/*
-	 * close the heap relation.
-	 */
-	ExecCloseScanRelation(relation);
->>>>>>> 3dd207d9
 }
 
 /* ----------------------------------------------------------------
