/*-------------------------------------------------------------------------
 *
 * namespace.c
 *	  code to support accessing and searching namespaces
 *
 * This is separate from pg_namespace.c, which contains the routines that
 * directly manipulate the pg_namespace system catalog.  This module
 * provides routines associated with defining a "namespace search path"
 * and implementing search-path-controlled searches.
 *
 *
 * Portions Copyright (c) 1996-2008, PostgreSQL Global Development Group
 * Portions Copyright (c) 1994, Regents of the University of California
 *
 * IDENTIFICATION
 *	  $PostgreSQL: pgsql/src/backend/catalog/namespace.c,v 1.115 2008/12/18 18:20:33 tgl Exp $
 *
 *-------------------------------------------------------------------------
 */
#include "postgres.h"

#include "access/genam.h"
#include "access/xact.h"
#include "catalog/dependency.h"
#include "catalog/indexing.h"
#include "catalog/namespace.h"
#include "catalog/oid_dispatch.h"
#include "catalog/pg_authid.h"
#include "catalog/pg_conversion.h"
#include "catalog/pg_conversion_fn.h"
#include "catalog/pg_namespace.h"
#include "catalog/pg_opclass.h"
#include "catalog/pg_operator.h"
#include "catalog/pg_opfamily.h"
#include "catalog/pg_proc.h"
#include "catalog/pg_ts_config.h"
#include "catalog/pg_ts_dict.h"
#include "catalog/pg_ts_parser.h"
#include "catalog/pg_ts_template.h"
#include "catalog/pg_type.h"
#include "commands/dbcommands.h"
#include "commands/schemacmds.h"
#include "miscadmin.h"
#include "nodes/makefuncs.h"
#include "parser/parse_func.h"
#include "storage/backendid.h"
#include "storage/ipc.h"
#include "storage/lmgr.h"
#include "storage/sinval.h"
#include "utils/acl.h"
#include "utils/builtins.h"
#include "utils/fmgroids.h"
#include "utils/guc.h"
#include "utils/inval.h"
#include "utils/lsyscache.h"
#include "utils/memutils.h"
#include "utils/rel.h"
#include "utils/syscache.h"
#include "cdb/cdbvars.h"
#include "tcop/utility.h"

#include "cdb/cdbdisp_query.h"
#include "cdb/cdbtm.h"

/*
 * The namespace search path is a possibly-empty list of namespace OIDs.
 * In addition to the explicit list, implicitly-searched namespaces
 * may be included:
 *
 * 1. If a TEMP table namespace has been initialized in this session, it
 * is implicitly searched first.  (The only time this doesn't happen is
 * when we are obeying an override search path spec that says not to use the
 * temp namespace, or the temp namespace is included in the explicit list.)
 *
 * 2. The system catalog namespace is always searched.	If the system
 * namespace is present in the explicit path then it will be searched in
 * the specified order; otherwise it will be searched after TEMP tables and
 * *before* the explicit list.	(It might seem that the system namespace
 * should be implicitly last, but this behavior appears to be required by
 * SQL99.  Also, this provides a way to search the system namespace first
 * without thereby making it the default creation target namespace.)
 *
 * For security reasons, searches using the search path will ignore the temp
 * namespace when searching for any object type other than relations and
 * types.  (We must allow types since temp tables have rowtypes.)
 *
 * The default creation target namespace is always the first element of the
 * explicit list.  If the explicit list is empty, there is no default target.
 *
 * The textual specification of search_path can include "$user" to refer to
 * the namespace named the same as the current user, if any.  (This is just
 * ignored if there is no such namespace.)	Also, it can include "pg_temp"
 * to refer to the current backend's temp namespace.  This is usually also
 * ignorable if the temp namespace hasn't been set up, but there's a special
 * case: if "pg_temp" appears first then it should be the default creation
 * target.	We kluge this case a little bit so that the temp namespace isn't
 * set up until the first attempt to create something in it.  (The reason for
 * klugery is that we can't create the temp namespace outside a transaction,
 * but initial GUC processing of search_path happens outside a transaction.)
 * activeTempCreationPending is TRUE if "pg_temp" appears first in the string
 * but is not reflected in activeCreationNamespace because the namespace isn't
 * set up yet.
 *
 * In bootstrap mode, the search path is set equal to "pg_catalog", so that
 * the system namespace is the only one searched or inserted into.
 * initdb is also careful to set search_path to "pg_catalog" for its
 * post-bootstrap standalone backend runs.	Otherwise the default search
 * path is determined by GUC.  The factory default path contains the PUBLIC
 * namespace (if it exists), preceded by the user's personal namespace
 * (if one exists).
 *
 * We support a stack of "override" search path settings for use within
 * specific sections of backend code.  namespace_search_path is ignored
 * whenever the override stack is nonempty.  activeSearchPath is always
 * the actually active path; it points either to the search list of the
 * topmost stack entry, or to baseSearchPath which is the list derived
 * from namespace_search_path.
 *
 * If baseSearchPathValid is false, then baseSearchPath (and other
 * derived variables) need to be recomputed from namespace_search_path.
 * We mark it invalid upon an assignment to namespace_search_path or receipt
 * of a syscache invalidation event for pg_namespace.  The recomputation
 * is done during the next non-overridden lookup attempt.  Note that an
 * override spec is never subject to recomputation.
 *
 * Any namespaces mentioned in namespace_search_path that are not readable
 * by the current user ID are simply left out of baseSearchPath; so
 * we have to be willing to recompute the path when current userid changes.
 * namespaceUser is the userid the path has been computed for.
 *
 * Note: all data pointed to by these List variables is in TopMemoryContext.
 */

/* These variables define the actually active state: */

static List *activeSearchPath = NIL;

/* default place to create stuff; if InvalidOid, no default */
static Oid	activeCreationNamespace = InvalidOid;

/* if TRUE, activeCreationNamespace is wrong, it should be temp namespace */
static bool activeTempCreationPending = false;

/* These variables are the values last derived from namespace_search_path: */

static List *baseSearchPath = NIL;

static Oid	baseCreationNamespace = InvalidOid;

static bool baseTempCreationPending = false;

static Oid	namespaceUser = InvalidOid;

/* The above four values are valid only if baseSearchPathValid */
static bool baseSearchPathValid = true;

/* Override requests are remembered in a stack of OverrideStackEntry structs */

typedef struct
{
	List	   *searchPath;		/* the desired search path */
	Oid			creationNamespace;		/* the desired creation namespace */
	int			nestLevel;		/* subtransaction nesting level */
} OverrideStackEntry;

static List *overrideStack = NIL;

/*
 * myTempNamespace is InvalidOid until and unless a TEMP namespace is set up
 * in a particular backend session (this happens when a CREATE TEMP TABLE
 * command is first executed).	Thereafter it's the OID of the temp namespace.
 *
 * myTempToastNamespace is the OID of the namespace for my temp tables' toast
 * tables.	It is set when myTempNamespace is, and is InvalidOid before that.
 *
 * myTempNamespaceSubID shows whether we've created the TEMP namespace in the
 * current subtransaction.	The flag propagates up the subtransaction tree,
 * so the main transaction will correctly recognize the flag if all
 * intermediate subtransactions commit.  When it is InvalidSubTransactionId,
 * we either haven't made the TEMP namespace yet, or have successfully
 * committed its creation, depending on whether myTempNamespace is valid.
 */
static Oid	myTempNamespace = InvalidOid;

static Oid	myTempToastNamespace = InvalidOid;

static SubTransactionId myTempNamespaceSubID = InvalidSubTransactionId;

/*
 * This is the user's textual search path specification --- it's the value
 * of the GUC variable 'search_path'.
 */
char	   *namespace_search_path = NULL;


/* Local functions */
static void recomputeNamespacePath(void);
static void RemoveTempRelations(Oid tempNamespaceId);
static void RemoveTempRelationsCallback(int code, Datum arg);
static void NamespaceCallback(Datum arg, int cacheid, ItemPointer tuplePtr);
<<<<<<< HEAD
static bool TempNamespaceValid(bool error_if_removed);
=======
>>>>>>> 38e93482

/* These don't really need to appear in any header file */
Datum		pg_table_is_visible(PG_FUNCTION_ARGS);
Datum		pg_type_is_visible(PG_FUNCTION_ARGS);
Datum		pg_function_is_visible(PG_FUNCTION_ARGS);
Datum		pg_operator_is_visible(PG_FUNCTION_ARGS);
Datum		pg_opclass_is_visible(PG_FUNCTION_ARGS);
Datum		pg_conversion_is_visible(PG_FUNCTION_ARGS);
Datum		pg_ts_parser_is_visible(PG_FUNCTION_ARGS);
Datum		pg_ts_dict_is_visible(PG_FUNCTION_ARGS);
Datum		pg_ts_template_is_visible(PG_FUNCTION_ARGS);
Datum		pg_ts_config_is_visible(PG_FUNCTION_ARGS);
Datum		pg_my_temp_schema(PG_FUNCTION_ARGS);
Datum		pg_is_other_temp_schema(PG_FUNCTION_ARGS);
Datum       pg_objname_to_oid(PG_FUNCTION_ARGS);


/*
 * RangeVarGetRelid
 *		Given a RangeVar describing an existing relation,
 *		select the proper namespace and look up the relation OID.
 *
 * If the relation is not found, return InvalidOid if failOK = true,
 * otherwise raise an error.
 */
Oid
RangeVarGetRelid(const RangeVar *relation, bool failOK)
{
	Oid			namespaceId;
	Oid			relId;

	/*
	 * We check the catalog name and then ignore it.
	 */
	if (relation->catalogname)
	{
		if (strcmp(relation->catalogname, get_database_name(MyDatabaseId)) != 0)
			ereport(ERROR,
					(errcode(ERRCODE_FEATURE_NOT_SUPPORTED),
					 errmsg("cross-database references are not implemented: \"%s.%s.%s\"",
							relation->catalogname, relation->schemaname,
							relation->relname)));
	}

	/*
	 * If istemp is set, this is a reference to a temp relation.  The parser
	 * never generates such a RangeVar in simple DML, but it can happen in
	 * contexts such as "CREATE TEMP TABLE foo (f1 int PRIMARY KEY)".  Such a
	 * command will generate an added CREATE INDEX operation, which must be
	 * careful to find the temp table, even when pg_temp is not first in the
	 * search path.
	 */
	if (relation->istemp)
	{
		if (relation->schemaname &&
			(!TempNamespaceValid(false) || strcmp(relation->schemaname, get_namespace_name(myTempNamespace)) != 0))
			ereport(ERROR,
					(errcode(ERRCODE_INVALID_TABLE_DEFINITION),
				   errmsg("temporary tables cannot specify a schema name")));
		if (OidIsValid(myTempNamespace))
			relId = get_relname_relid(relation->relname, myTempNamespace);
		else	/* this probably can't happen? */
			relId = InvalidOid;
	}
	else if (relation->schemaname)
	{
		/* use exact schema given */
		namespaceId = LookupExplicitNamespace(relation->schemaname);
		relId = get_relname_relid(relation->relname, namespaceId);
	}
	else
	{
		/* search the namespace path */
		relId = RelnameGetRelid(relation->relname);
	}

	if (!OidIsValid(relId) && !failOK)
	{
		if (relation->schemaname)
			ereport(ERROR,
					(errcode(ERRCODE_UNDEFINED_TABLE),
					 errmsg("relation \"%s.%s\" does not exist",
							relation->schemaname, relation->relname)));
		else
			ereport(ERROR,
					(errcode(ERRCODE_UNDEFINED_TABLE),
					 errmsg("relation \"%s\" does not exist",
							relation->relname)));
	}
	return relId;
}

/*
 * RangeVarGetRelid
 *		Given a RangeVar describing an existing relation,
 *		select the proper namespace and look up the relation OID.
 *
 * If the schema or relation is not found, return InvalidOid if missing_ok
 * = true, otherwise raise an error.
 *
 * If nowait = true, throw an error if we'd have to wait for a lock.
 *
 * Callback allows caller to check permissions or acquire additional locks
 * prior to grabbing the relation lock.
 */
Oid
RangeVarGetRelidExtended(const RangeVar *relation, LOCKMODE lockmode,
						 bool missing_ok, bool nowait,
					   RangeVarGetRelidCallback callback, void *callback_arg)
{
	uint64		inval_count;
	Oid			relId;
	Oid			oldRelId = InvalidOid;
	bool		retry = false;

	/*
	 * We check the catalog name and then ignore it.
	 */
	if (relation->catalogname)
	{
		if (strcmp(relation->catalogname, get_database_name(MyDatabaseId)) != 0)
			ereport(ERROR,
					(errcode(ERRCODE_FEATURE_NOT_SUPPORTED),
					 errmsg("cross-database references are not implemented: \"%s.%s.%s\"",
							relation->catalogname, relation->schemaname,
							relation->relname)));
	}

	/*
	 * DDL operations can change the results of a name lookup.  Since all such
	 * operations will generate invalidation messages, we keep track of
	 * whether any such messages show up while we're performing the operation,
	 * and retry until either (1) no more invalidation messages show up or (2)
	 * the answer doesn't change.
	 *
	 * But if lockmode = NoLock, then we assume that either the caller is OK
	 * with the answer changing under them, or that they already hold some
	 * appropriate lock, and therefore return the first answer we get without
	 * checking for invalidation messages.  Also, if the requested lock is
	 * already held, no LockRelationOid will not AcceptInvalidationMessages,
	 * so we may fail to notice a change.  We could protect against that case
	 * by calling AcceptInvalidationMessages() before beginning this loop, but
	 * that would add a significant amount overhead, so for now we don't.
	 */
	for (;;)
	{
		/*
		 * Remember this value, so that, after looking up the relation name
		 * and locking its OID, we can check whether any invalidation messages
		 * have been processed that might require a do-over.
		 */
		inval_count = SharedInvalidMessageCounter;

		if (relation->schemaname)
		{
			Oid			namespaceId;

			/* use exact schema given */
			namespaceId = LookupExplicitNamespace(relation->schemaname);
			if (missing_ok && !OidIsValid(namespaceId))
				relId = InvalidOid;
			else
				relId = get_relname_relid(relation->relname, namespaceId);
		}
		else
		{
			/* search the namespace path */
			relId = RelnameGetRelid(relation->relname);
		}

		/*
		 * Invoke caller-supplied callback, if any.
		 *
		 * This callback is a good place to check permissions: we haven't
		 * taken the table lock yet (and it's really best to check permissions
		 * before locking anything!), but we've gotten far enough to know what
		 * OID we think we should lock.  Of course, concurrent DDL might
		 * change things while we're waiting for the lock, but in that case
		 * the callback will be invoked again for the new OID.
		 */
		if (callback)
			callback(relation, relId, oldRelId, callback_arg);

		/*
		 * If no lock requested, we assume the caller knows what they're
		 * doing.  They should have already acquired a heavyweight lock on
		 * this relation earlier in the processing of this same statement, so
		 * it wouldn't be appropriate to AcceptInvalidationMessages() here, as
		 * that might pull the rug out from under them.
		 */
		if (lockmode == NoLock)
			break;

		/*
		 * If, upon retry, we get back the same OID we did last time, then the
		 * invalidation messages we processed did not change the final answer.
		 * So we're done.
		 *
		 * If we got a different OID, we've locked the relation that used to
		 * have this name rather than the one that does now.  So release the
		 * lock.
		 */
		if (retry)
		{
			if (relId == oldRelId)
				break;
			if (OidIsValid(oldRelId))
				UnlockRelationOid(oldRelId, lockmode);
		}

		/*
		 * Lock relation.  This will also accept any pending invalidation
		 * messages.  If we got back InvalidOid, indicating not found, then
		 * there's nothing to lock, but we accept invalidation messages
		 * anyway, to flush any negative catcache entries that may be
		 * lingering.
		 */
		if (!OidIsValid(relId))
			AcceptInvalidationMessages();
		else if (!nowait)
			LockRelationOid(relId, lockmode);
		else if (!ConditionalLockRelationOid(relId, lockmode))
		{
			if (relation->schemaname)
				ereport(ERROR,
						(errcode(ERRCODE_LOCK_NOT_AVAILABLE),
						 errmsg("could not obtain lock on relation \"%s.%s\"",
								relation->schemaname, relation->relname)));
			else
				ereport(ERROR,
						(errcode(ERRCODE_LOCK_NOT_AVAILABLE),
						 errmsg("could not obtain lock on relation \"%s\"",
								relation->relname)));
		}

		/*
		 * If no invalidation message were processed, we're done!
		 */
		if (inval_count == SharedInvalidMessageCounter)
			break;

		/*
		 * Something may have changed.  Let's repeat the name lookup, to make
		 * sure this name still references the same relation it did
		 * previously.
		 */
		retry = true;
		oldRelId = relId;
	}

	if (!OidIsValid(relId) && !missing_ok)
	{
		if (relation->schemaname)
			ereport(ERROR,
					(errcode(ERRCODE_UNDEFINED_TABLE),
					 errmsg("relation \"%s.%s\" does not exist",
							relation->schemaname, relation->relname)));
		else
			ereport(ERROR,
					(errcode(ERRCODE_UNDEFINED_TABLE),
					 errmsg("relation \"%s\" does not exist",
							relation->relname)));
	}
	return relId;
}

/*
 * RangeVarGetCreationNamespace
 *		Given a RangeVar describing a to-be-created relation,
 *		choose which namespace to create it in.
 *
 * Note: calling this may result in a CommandCounterIncrement operation.
 * That will happen on the first request for a temp table in any particular
 * backend run; we will need to either create or clean out the temp schema.
 */
Oid
RangeVarGetCreationNamespace(const RangeVar *newRelation)
{
	Oid			namespaceId;

	/*
	 * We check the catalog name and then ignore it.
	 */
	if (newRelation->catalogname)
	{
		if (strcmp(newRelation->catalogname, get_database_name(MyDatabaseId)) != 0)
			ereport(ERROR,
					(errcode(ERRCODE_FEATURE_NOT_SUPPORTED),
					 errmsg("cross-database references are not implemented: \"%s.%s.%s\"",
							newRelation->catalogname, newRelation->schemaname,
							newRelation->relname)));
	}

	if (newRelation->istemp)
	{
		/* TEMP tables are created in our backend-local temp namespace */
		if (Gp_role != GP_ROLE_EXECUTE && newRelation->schemaname)
		{
			char		namespaceName[NAMEDATALEN];
			snprintf(namespaceName, sizeof(namespaceName), "pg_temp_%d", gp_session_id);
			if (strcmp(newRelation->schemaname,namespaceName)!=0)
				ereport(ERROR,
						(errcode(ERRCODE_INVALID_TABLE_DEFINITION),
				   errmsg("temporary tables cannot specify a schema name")));
		}
		/* Initialize temp namespace if first time through */
		if (!TempNamespaceValid(false))
			InitTempTableNamespace();
		return myTempNamespace;
	}

	if (newRelation->schemaname)
	{
		/* check for pg_temp alias */
		if (strcmp(newRelation->schemaname, "pg_temp") == 0)
		{
			/* Initialize temp namespace if first time through */
			if (!TempNamespaceValid(false))
				InitTempTableNamespace();
			return myTempNamespace;
		}
		/* use exact schema given */
		namespaceId = GetSysCacheOid(NAMESPACENAME,
									 CStringGetDatum(newRelation->schemaname),
									 0, 0, 0);
		if (!OidIsValid(namespaceId))
			ereport(ERROR,
					(errcode(ERRCODE_UNDEFINED_SCHEMA),
					 errmsg("schema \"%s\" does not exist",
							newRelation->schemaname)));
		/* we do not check for USAGE rights here! */
	}
	else
	{
		/* use the default creation namespace */
		recomputeNamespacePath();
		if (activeTempCreationPending)
		{
			/* Need to initialize temp namespace */
			InitTempTableNamespace();
			return myTempNamespace;
		}
		namespaceId = activeCreationNamespace;
		if (!OidIsValid(namespaceId))
			ereport(ERROR,
					(errcode(ERRCODE_UNDEFINED_SCHEMA),
					 errmsg("no schema has been selected to create in")));
	}

	/* Note: callers will check for CREATE rights when appropriate */

	return namespaceId;
}

/*
 * RelnameGetRelid
 *		Try to resolve an unqualified relation name.
 *		Returns OID if relation found in search path, else InvalidOid.
 */
Oid
RelnameGetRelid(const char *relname)
{
	Oid			relid;
	ListCell   *l;

	recomputeNamespacePath();

	foreach(l, activeSearchPath)
	{
		Oid			namespaceId = lfirst_oid(l);

		relid = get_relname_relid(relname, namespaceId);
		if (OidIsValid(relid))
			return relid;
	}

	/* Not found in path */
	return InvalidOid;
}


/*
 * RelationIsVisible
 *		Determine whether a relation (identified by OID) is visible in the
 *		current search path.  Visible means "would be found by searching
 *		for the unqualified relation name".
 */
bool
RelationIsVisible(Oid relid)
{
	HeapTuple	reltup;
	Form_pg_class relform;
	Oid			relnamespace;
	bool		visible;

	reltup = SearchSysCache(RELOID,
							ObjectIdGetDatum(relid),
							0, 0, 0);
	if (!HeapTupleIsValid(reltup))
	{
		/* 
		 * MPP-6982:
		 * Note that the caller may not have gotten a lock on the relation.
		 * Therefore, it is possible that the relation may have been dropped
		 * by the time this method is called. Therefore, we simply return false
		 * when we cannot find the relation in syscache instead of erroring out.
		 */
		return false;
	}

	relform = (Form_pg_class) GETSTRUCT(reltup);

	recomputeNamespacePath();

	/*
	 * Quick check: if it ain't in the path at all, it ain't visible. Items in
	 * the system namespace are surely in the path and so we needn't even do
	 * list_member_oid() for them.
	 */
	relnamespace = relform->relnamespace;
	if (relnamespace != PG_CATALOG_NAMESPACE &&
		!list_member_oid(activeSearchPath, relnamespace))
		visible = false;
	else
	{
		/*
		 * If it is in the path, it might still not be visible; it could be
		 * hidden by another relation of the same name earlier in the path. So
		 * we must do a slow check for conflicting relations.
		 */
		char	   *relname = NameStr(relform->relname);
		ListCell   *l;

		visible = false;
		foreach(l, activeSearchPath)
		{
			Oid			namespaceId = lfirst_oid(l);

			if (namespaceId == relnamespace)
			{
				/* Found it first in path */
				visible = true;
				break;
			}
			if (OidIsValid(get_relname_relid(relname, namespaceId)))
			{
				/* Found something else first in path */
				break;
			}
		}
	}

	ReleaseSysCache(reltup);

	return visible;
}


/*
 * TypenameGetTypid
 *		Try to resolve an unqualified datatype name.
 *		Returns OID if type found in search path, else InvalidOid.
 *
 * This is essentially the same as RelnameGetRelid.
 */
Oid
TypenameGetTypid(const char *typname)
{
	Oid			typid;
	ListCell   *l;

	recomputeNamespacePath();

	foreach(l, activeSearchPath)
	{
		Oid			namespaceId = lfirst_oid(l);

		typid = GetSysCacheOid(TYPENAMENSP,
							   PointerGetDatum(typname),
							   ObjectIdGetDatum(namespaceId),
							   0, 0);
		if (OidIsValid(typid))
			return typid;
	}

	/* Not found in path */
	return InvalidOid;
}

/*
 * TypeIsVisible
 *		Determine whether a type (identified by OID) is visible in the
 *		current search path.  Visible means "would be found by searching
 *		for the unqualified type name".
 */
bool
TypeIsVisible(Oid typid)
{
	HeapTuple	typtup;
	Form_pg_type typform;
	Oid			typnamespace;
	bool		visible;

	typtup = SearchSysCache(TYPEOID,
							ObjectIdGetDatum(typid),
							0, 0, 0);
	if (!HeapTupleIsValid(typtup))
		elog(ERROR, "cache lookup failed for type %u", typid);
	typform = (Form_pg_type) GETSTRUCT(typtup);

	recomputeNamespacePath();

	/*
	 * Quick check: if it ain't in the path at all, it ain't visible. Items in
	 * the system namespace are surely in the path and so we needn't even do
	 * list_member_oid() for them.
	 */
	typnamespace = typform->typnamespace;
	if (typnamespace != PG_CATALOG_NAMESPACE &&
		!list_member_oid(activeSearchPath, typnamespace))
		visible = false;
	else
	{
		/*
		 * If it is in the path, it might still not be visible; it could be
		 * hidden by another type of the same name earlier in the path. So we
		 * must do a slow check for conflicting types.
		 */
		char	   *typname = NameStr(typform->typname);
		ListCell   *l;

		visible = false;
		foreach(l, activeSearchPath)
		{
			Oid			namespaceId = lfirst_oid(l);

			if (namespaceId == typnamespace)
			{
				/* Found it first in path */
				visible = true;
				break;
			}

			if (SearchSysCacheExists(TYPENAMENSP,
									 PointerGetDatum(typname),
									 ObjectIdGetDatum(namespaceId),
									 0, 0))
			{
				/* Found something else first in path */
				break;
			}
		}
	}

	ReleaseSysCache(typtup);

	return visible;
}


/*
 * FuncnameGetCandidates
 *		Given a possibly-qualified function name and argument count,
 *		retrieve a list of the possible matches.
 *
 * If nargs is -1, we return all functions matching the given name,
 * regardless of argument count.  (expand_variadic and expand_defaults must be
 * false in this case.)
 *
 * If expand_variadic is true, then variadic functions having the same number
 * or fewer arguments will be retrieved, with the variadic argument and any
 * additional argument positions filled with the variadic element type.
 * nvargs in the returned struct is set to the number of such arguments.
 * If expand_variadic is false, variadic arguments are not treated specially,
 * and the returned nvargs will always be zero.
 *
 * If expand_defaults is true, functions that could match after insertion of
 * default argument values will also be retrieved.  In this case the returned
 * structs could have nargs > passed-in nargs, and ndargs is set to the number
 * of additional args (which can be retrieved from the function's
 * proargdefaults entry).
 *
 * It is not possible for nvargs and ndargs to both be nonzero in the same
 * list entry, since default insertion allows matches to functions with more
 * than nargs arguments while the variadic transformation requires the same
 * number or less.
 *
 * We search a single namespace if the function name is qualified, else
 * all namespaces in the search path.  In the multiple-namespace case,
 * we arrange for entries in earlier namespaces to mask identical entries in
 * later namespaces.
 *
 * When expanding variadics, we arrange for non-variadic functions to mask
 * variadic ones if the expanded argument list is the same.  It is still
 * possible for there to be conflicts between different variadic functions,
 * however.
 *
 * It is guaranteed that the return list will never contain multiple entries
 * with identical argument lists.  When expand_defaults is true, the entries
 * could have more than nargs positions, but we still guarantee that they are
 * distinct in the first nargs positions.  However, if either expand_variadic
 * or expand_defaults is true, there might be multiple candidate functions
 * that expand to identical argument lists.  Rather than throw error here,
 * we report such situations by setting oid = 0 in the ambiguous entries.
 * The caller might end up discarding such an entry anyway, but if it selects
 * such an entry it should react as though the call were ambiguous.
<<<<<<< HEAD
 *
 * GPDB: this function has been backported from PostgreSQL 8.4, to get
 * support for variadic arguments and default arguments.
 *
 */
FuncCandidateList
FuncnameGetCandidates(List *names, int nargs,
					  bool expand_variadic,
					  bool expand_defaults)
=======
 */
FuncCandidateList
FuncnameGetCandidates(List *names, int nargs,
					  bool expand_variadic, bool expand_defaults)
>>>>>>> 38e93482
{
	FuncCandidateList resultList = NULL;
	bool		any_special = false;
	char	   *schemaname;
	char	   *funcname;
	Oid			namespaceId;
	CatCList   *catlist;
	int			i;

	/* check for caller error */
	Assert(nargs >= 0 || !(expand_variadic | expand_defaults));

	/* deconstruct the name list */
	DeconstructQualifiedName(names, &schemaname, &funcname);

	if (schemaname)
	{
		/* use exact schema given */
		namespaceId = LookupExplicitNamespace(schemaname);
	}
	else
	{
		/* flag to indicate we need namespace search */
		namespaceId = InvalidOid;
		recomputeNamespacePath();
	}

	/* Search syscache by name only */
	catlist = SearchSysCacheList(PROCNAMEARGSNSP, 1,
								 CStringGetDatum(funcname),
								 0, 0, 0);

	for (i = 0; i < catlist->n_members; i++)
	{
		HeapTuple	proctup = &catlist->members[i]->tuple;
		Form_pg_proc procform = (Form_pg_proc) GETSTRUCT(proctup);
		int			pronargs = procform->pronargs;
		int			effective_nargs;
		int			pathpos = 0;
		bool		variadic;
		bool		use_defaults;
		Oid			va_elem_type;
		FuncCandidateList newResult;

		/*
		 * Check if function is variadic, and get variadic element type if so.
		 * If expand_variadic is false, we should just ignore variadic-ness.
		 */
		if (pronargs <= nargs && expand_variadic)
		{
			va_elem_type = procform->provariadic;
			variadic = OidIsValid(va_elem_type);
			any_special |= variadic;
		}
		else
		{
			va_elem_type = InvalidOid;
			variadic = false;
		}

		/*
		 * Check if function can match by using parameter defaults.
		 */
		if (pronargs > nargs && expand_defaults)
		{
			/* Ignore if not enough default expressions */
			if (nargs + procform->pronargdefaults < pronargs)
				continue;
			use_defaults = true;
			any_special = true;
		}
		else
			use_defaults = false;

		/* Ignore if it doesn't match requested argument count */
		if (nargs >= 0 && pronargs != nargs && !variadic && !use_defaults)
			continue;

		if (OidIsValid(namespaceId))
		{
			/* Consider only procs in specified namespace */
			if (procform->pronamespace != namespaceId)
				continue;
		}
		else
		{
			/*
			 * Consider only procs that are in the search path and are not in
			 * the temp namespace.
			 */
			ListCell   *nsp;

			foreach(nsp, activeSearchPath)
			{
				if (procform->pronamespace == lfirst_oid(nsp) &&
					procform->pronamespace != myTempNamespace)
					break;
				pathpos++;
			}
			if (nsp == NULL)
				continue;		/* proc is not in search path */
		}

		/*
		 * We must compute the effective argument list so that we can easily
		 * compare it to earlier results.  We waste a palloc cycle if it gets
		 * masked by an earlier result, but really that's a pretty infrequent
		 * case so it's not worth worrying about.
		 */
		effective_nargs = Max(pronargs, nargs);
		newResult = (FuncCandidateList)
			palloc(sizeof(struct _FuncCandidateList) - sizeof(Oid)
				   + effective_nargs * sizeof(Oid));
		newResult->pathpos = pathpos;
		newResult->oid = HeapTupleGetOid(proctup);
		newResult->nargs = effective_nargs;
		memcpy(newResult->args, procform->proargtypes.values,
			   pronargs * sizeof(Oid));
		if (variadic)
		{
			int		i;

			newResult->nvargs = effective_nargs - pronargs + 1;
			/* Expand variadic argument into N copies of element type */
			for (i = pronargs - 1; i < effective_nargs; i++)
				newResult->args[i] = va_elem_type;
		}
		else
			newResult->nvargs = 0;
		newResult->ndargs = use_defaults ? pronargs - nargs : 0;

		/*
		 * Does it have the same arguments as something we already accepted?
		 * If so, decide what to do to avoid returning duplicate argument
		 * lists.  We can skip this check for the single-namespace case if no
		 * special (variadic or defaults) match has been made, since then the
		 * unique index on pg_proc guarantees all the matches have different
		 * argument lists.
		 */
		if (resultList != NULL &&
			(any_special || !OidIsValid(namespaceId)))
		{
			/*
			 * If we have an ordered list from SearchSysCacheList (the normal
			 * case), then any conflicting proc must immediately adjoin this
			 * one in the list, so we only need to look at the newest result
			 * item.  If we have an unordered list, we have to scan the whole
			 * result list.  Also, if either the current candidate or any
			 * previous candidate is a special match, we can't assume that
			 * conflicts are adjacent.
			 *
			 * We ignore defaulted arguments in deciding what is a match.
			 */
			FuncCandidateList prevResult;

			if (catlist->ordered && !any_special)
			{
				/* ndargs must be 0 if !any_special */
				if (effective_nargs == resultList->nargs &&
					memcmp(newResult->args,
						   resultList->args,
						   effective_nargs * sizeof(Oid)) == 0)
					prevResult = resultList;
				else
					prevResult = NULL;
			}
			else
			{
<<<<<<< HEAD
				int			cmp_nargs = newResult->nargs - newResult->ndargs;
=======
				int		cmp_nargs = newResult->nargs - newResult->ndargs;
>>>>>>> 38e93482

				for (prevResult = resultList;
					 prevResult;
					 prevResult = prevResult->next)
				{
					if (cmp_nargs == prevResult->nargs - prevResult->ndargs &&
						memcmp(newResult->args,
							   prevResult->args,
							   cmp_nargs * sizeof(Oid)) == 0)
						break;
				}
			}

			if (prevResult)
			{
				/*
				 * We have a match with a previous result.  Decide which one
				 * to keep, or mark it ambiguous if we can't decide.  The
				 * logic here is preference > 0 means prefer the old result,
				 * preference < 0 means prefer the new, preference = 0 means
				 * ambiguous.
				 */
<<<<<<< HEAD
				int			preference;
=======
				int		preference;
>>>>>>> 38e93482

				if (pathpos != prevResult->pathpos)
				{
					/*
					 * Prefer the one that's earlier in the search path.
					 */
					preference = pathpos - prevResult->pathpos;
				}
				else if (variadic && prevResult->nvargs == 0)
				{
					/*
					 * With variadic functions we could have, for example,
<<<<<<< HEAD
					 * both foo(numeric) and foo(variadic numeric[]) in the
					 * same namespace; if so we prefer the non-variadic match
					 * on efficiency grounds.
=======
					 * both foo(numeric) and foo(variadic numeric[]) in
					 * the same namespace; if so we prefer the
					 * non-variadic match on efficiency grounds.
>>>>>>> 38e93482
					 */
					preference = 1;
				}
				else if (!variadic && prevResult->nvargs > 0)
				{
					preference = -1;
				}
				else
				{
					/*----------
					 * We can't decide.  This can happen with, for example,
					 * both foo(numeric, variadic numeric[]) and
					 * foo(variadic numeric[]) in the same namespace, or
					 * both foo(int) and foo (int, int default something)
					 * in the same namespace.
					 *----------
					 */
					preference = 0;
				}

				if (preference > 0)
				{
					/* keep previous result */
					pfree(newResult);
					continue;
				}
				else if (preference < 0)
				{
					/* remove previous result from the list */
					if (prevResult == resultList)
						resultList = prevResult->next;
					else
					{
						FuncCandidateList prevPrevResult;

						for (prevPrevResult = resultList;
							 prevPrevResult;
							 prevPrevResult = prevPrevResult->next)
						{
							if (prevResult == prevPrevResult->next)
							{
								prevPrevResult->next = prevResult->next;
								break;
							}
						}
<<<<<<< HEAD
						Assert(prevPrevResult); /* assert we found it */
=======
						Assert(prevPrevResult);		/* assert we found it */
>>>>>>> 38e93482
					}
					pfree(prevResult);
					/* fall through to add newResult to list */
				}
				else
				{
					/* mark old result as ambiguous, discard new */
					prevResult->oid = InvalidOid;
					pfree(newResult);
					continue;
				}
			}
		}

		/*
		 * Okay to add it to result list
		 */
		newResult->next = resultList;
		resultList = newResult;
	}

	ReleaseSysCacheList(catlist);

	return resultList;
}

/*
 * FunctionIsVisible
 *		Determine whether a function (identified by OID) is visible in the
 *		current search path.  Visible means "would be found by searching
 *		for the unqualified function name with exact argument matches".
 */
bool
FunctionIsVisible(Oid funcid)
{
	HeapTuple	proctup;
	Form_pg_proc procform;
	Oid			pronamespace;
	bool		visible;

	proctup = SearchSysCache(PROCOID,
							 ObjectIdGetDatum(funcid),
							 0, 0, 0);
	if (!HeapTupleIsValid(proctup))
		elog(ERROR, "cache lookup failed for function %u", funcid);
	procform = (Form_pg_proc) GETSTRUCT(proctup);

	recomputeNamespacePath();

	/*
	 * Quick check: if it ain't in the path at all, it ain't visible. Items in
	 * the system namespace are surely in the path and so we needn't even do
	 * list_member_oid() for them.
	 */
	pronamespace = procform->pronamespace;
	if (pronamespace != PG_CATALOG_NAMESPACE &&
		!list_member_oid(activeSearchPath, pronamespace))
		visible = false;
	else
	{
		/*
		 * If it is in the path, it might still not be visible; it could be
		 * hidden by another proc of the same name and arguments earlier in
		 * the path.  So we must do a slow check to see if this is the same
		 * proc that would be found by FuncnameGetCandidates.
		 */
		char	   *proname = NameStr(procform->proname);
		int			nargs = procform->pronargs;
		FuncCandidateList clist;

		visible = false;

		clist = FuncnameGetCandidates(list_make1(makeString(proname)),
									  nargs, false, false);

		for (; clist; clist = clist->next)
		{
			if (memcmp(clist->args, procform->proargtypes.values,
					   nargs * sizeof(Oid)) == 0)
			{
				/* Found the expected entry; is it the right proc? */
				visible = (clist->oid == funcid);
				break;
			}
		}
	}

	ReleaseSysCache(proctup);

	return visible;
}


/*
 * OpernameGetOprid
 *		Given a possibly-qualified operator name and exact input datatypes,
 *		look up the operator.  Returns InvalidOid if not found.
 *
 * Pass oprleft = InvalidOid for a prefix op, oprright = InvalidOid for
 * a postfix op.
 *
 * If the operator name is not schema-qualified, it is sought in the current
 * namespace search path.
 */
Oid
OpernameGetOprid(List *names, Oid oprleft, Oid oprright)
{
	char	   *schemaname;
	char	   *opername;
	CatCList   *catlist;
	ListCell   *l;

	/* deconstruct the name list */
	DeconstructQualifiedName(names, &schemaname, &opername);

	if (schemaname)
	{
		/* search only in exact schema given */
		Oid			namespaceId;
		HeapTuple	opertup;

		namespaceId = LookupExplicitNamespace(schemaname);
		opertup = SearchSysCache(OPERNAMENSP,
								 CStringGetDatum(opername),
								 ObjectIdGetDatum(oprleft),
								 ObjectIdGetDatum(oprright),
								 ObjectIdGetDatum(namespaceId));
		if (HeapTupleIsValid(opertup))
		{
			Oid			result = HeapTupleGetOid(opertup);

			ReleaseSysCache(opertup);
			return result;
		}
		return InvalidOid;
	}

	/* Search syscache by name and argument types */
	catlist = SearchSysCacheList(OPERNAMENSP, 3,
								 CStringGetDatum(opername),
								 ObjectIdGetDatum(oprleft),
								 ObjectIdGetDatum(oprright),
								 0);

	if (catlist->n_members == 0)
	{
		/* no hope, fall out early */
		ReleaseSysCacheList(catlist);
		return InvalidOid;
	}

	/*
	 * We have to find the list member that is first in the search path, if
	 * there's more than one.  This doubly-nested loop looks ugly, but in
	 * practice there should usually be few catlist members.
	 */
	recomputeNamespacePath();

	foreach(l, activeSearchPath)
	{
		Oid			namespaceId = lfirst_oid(l);
		int			i;

		if (namespaceId == myTempNamespace)
			continue;			/* do not look in temp namespace */

		for (i = 0; i < catlist->n_members; i++)
		{
			HeapTuple	opertup = &catlist->members[i]->tuple;
			Form_pg_operator operform = (Form_pg_operator) GETSTRUCT(opertup);

			if (operform->oprnamespace == namespaceId)
			{
				Oid			result = HeapTupleGetOid(opertup);

				ReleaseSysCacheList(catlist);
				return result;
			}
		}
	}

	ReleaseSysCacheList(catlist);
	return InvalidOid;
}

/*
 * OpernameGetCandidates
 *		Given a possibly-qualified operator name and operator kind,
 *		retrieve a list of the possible matches.
 *
 * If oprkind is '\0', we return all operators matching the given name,
 * regardless of arguments.
 *
 * We search a single namespace if the operator name is qualified, else
 * all namespaces in the search path.  The return list will never contain
 * multiple entries with identical argument lists --- in the multiple-
 * namespace case, we arrange for entries in earlier namespaces to mask
 * identical entries in later namespaces.
 *
 * The returned items always have two args[] entries --- one or the other
 * will be InvalidOid for a prefix or postfix oprkind.	nargs is 2, too.
 */
FuncCandidateList
OpernameGetCandidates(List *names, char oprkind)
{
	FuncCandidateList resultList = NULL;
	char	   *resultSpace = NULL;
	int			nextResult = 0;
	char	   *schemaname;
	char	   *opername;
	Oid			namespaceId;
	CatCList   *catlist;
	int			i;

	/* deconstruct the name list */
	DeconstructQualifiedName(names, &schemaname, &opername);

	if (schemaname)
	{
		/* use exact schema given */
		namespaceId = LookupExplicitNamespace(schemaname);
	}
	else
	{
		/* flag to indicate we need namespace search */
		namespaceId = InvalidOid;
		recomputeNamespacePath();
	}

	/* Search syscache by name only */
	catlist = SearchSysCacheList(OPERNAMENSP, 1,
								 CStringGetDatum(opername),
								 0, 0, 0);

	/*
	 * In typical scenarios, most if not all of the operators found by the
	 * catcache search will end up getting returned; and there can be quite a
	 * few, for common operator names such as '=' or '+'.  To reduce the time
	 * spent in palloc, we allocate the result space as an array large enough
	 * to hold all the operators.  The original coding of this routine did a
	 * separate palloc for each operator, but profiling revealed that the
	 * pallocs used an unreasonably large fraction of parsing time.
	 */
#define SPACE_PER_OP MAXALIGN(sizeof(struct _FuncCandidateList) + sizeof(Oid))

	if (catlist->n_members > 0)
		resultSpace = palloc(catlist->n_members * SPACE_PER_OP);

	for (i = 0; i < catlist->n_members; i++)
	{
		HeapTuple	opertup = &catlist->members[i]->tuple;
		Form_pg_operator operform = (Form_pg_operator) GETSTRUCT(opertup);
		int			pathpos = 0;
		FuncCandidateList newResult;

		/* Ignore operators of wrong kind, if specific kind requested */
		if (oprkind && operform->oprkind != oprkind)
			continue;

		if (OidIsValid(namespaceId))
		{
			/* Consider only opers in specified namespace */
			if (operform->oprnamespace != namespaceId)
				continue;
			/* No need to check args, they must all be different */
		}
		else
		{
			/*
			 * Consider only opers that are in the search path and are not in
			 * the temp namespace.
			 */
			ListCell   *nsp;

			foreach(nsp, activeSearchPath)
			{
				if (operform->oprnamespace == lfirst_oid(nsp) &&
					operform->oprnamespace != myTempNamespace)
					break;
				pathpos++;
			}
			if (nsp == NULL)
				continue;		/* oper is not in search path */

			/*
			 * Okay, it's in the search path, but does it have the same
			 * arguments as something we already accepted?	If so, keep only
			 * the one that appears earlier in the search path.
			 *
			 * If we have an ordered list from SearchSysCacheList (the normal
			 * case), then any conflicting oper must immediately adjoin this
			 * one in the list, so we only need to look at the newest result
			 * item.  If we have an unordered list, we have to scan the whole
			 * result list.
			 */
			if (resultList)
			{
				FuncCandidateList prevResult;

				if (catlist->ordered)
				{
					if (operform->oprleft == resultList->args[0] &&
						operform->oprright == resultList->args[1])
						prevResult = resultList;
					else
						prevResult = NULL;
				}
				else
				{
					for (prevResult = resultList;
						 prevResult;
						 prevResult = prevResult->next)
					{
						if (operform->oprleft == prevResult->args[0] &&
							operform->oprright == prevResult->args[1])
							break;
					}
				}
				if (prevResult)
				{
					/* We have a match with a previous result */
					Assert(pathpos != prevResult->pathpos);
					if (pathpos > prevResult->pathpos)
						continue;		/* keep previous result */
					/* replace previous result */
					prevResult->pathpos = pathpos;
					prevResult->oid = HeapTupleGetOid(opertup);
					continue;	/* args are same, of course */
				}
			}
		}

		/*
		 * Okay to add it to result list
		 */
		newResult = (FuncCandidateList) (resultSpace + nextResult);
		nextResult += SPACE_PER_OP;

		newResult->pathpos = pathpos;
		newResult->oid = HeapTupleGetOid(opertup);
		newResult->nargs = 2;
		newResult->nvargs = 0;
		newResult->ndargs = 0;
		newResult->args[0] = operform->oprleft;
		newResult->args[1] = operform->oprright;
		newResult->next = resultList;
		resultList = newResult;
	}

	ReleaseSysCacheList(catlist);

	return resultList;
}

/*
 * OperatorIsVisible
 *		Determine whether an operator (identified by OID) is visible in the
 *		current search path.  Visible means "would be found by searching
 *		for the unqualified operator name with exact argument matches".
 */
bool
OperatorIsVisible(Oid oprid)
{
	HeapTuple	oprtup;
	Form_pg_operator oprform;
	Oid			oprnamespace;
	bool		visible;

	oprtup = SearchSysCache(OPEROID,
							ObjectIdGetDatum(oprid),
							0, 0, 0);
	if (!HeapTupleIsValid(oprtup))
		elog(ERROR, "cache lookup failed for operator %u", oprid);
	oprform = (Form_pg_operator) GETSTRUCT(oprtup);

	recomputeNamespacePath();

	/*
	 * Quick check: if it ain't in the path at all, it ain't visible. Items in
	 * the system namespace are surely in the path and so we needn't even do
	 * list_member_oid() for them.
	 */
	oprnamespace = oprform->oprnamespace;
	if (oprnamespace != PG_CATALOG_NAMESPACE &&
		!list_member_oid(activeSearchPath, oprnamespace))
		visible = false;
	else
	{
		/*
		 * If it is in the path, it might still not be visible; it could be
		 * hidden by another operator of the same name and arguments earlier
		 * in the path.  So we must do a slow check to see if this is the same
		 * operator that would be found by OpernameGetOprId.
		 */
		char	   *oprname = NameStr(oprform->oprname);

		visible = (OpernameGetOprid(list_make1(makeString(oprname)),
									oprform->oprleft, oprform->oprright)
				   == oprid);
	}

	ReleaseSysCache(oprtup);

	return visible;
}


/*
 * OpclassnameGetOpcid
 *		Try to resolve an unqualified index opclass name.
 *		Returns OID if opclass found in search path, else InvalidOid.
 *
 * This is essentially the same as TypenameGetTypid, but we have to have
 * an extra argument for the index AM OID.
 */
Oid
OpclassnameGetOpcid(Oid amid, const char *opcname)
{
	Oid			opcid;
	ListCell   *l;

	recomputeNamespacePath();

	foreach(l, activeSearchPath)
	{
		Oid			namespaceId = lfirst_oid(l);

		if (namespaceId == myTempNamespace)
			continue;			/* do not look in temp namespace */

		opcid = GetSysCacheOid(CLAAMNAMENSP,
							   ObjectIdGetDatum(amid),
							   PointerGetDatum(opcname),
							   ObjectIdGetDatum(namespaceId),
							   0);
		if (OidIsValid(opcid))
			return opcid;
	}

	/* Not found in path */
	return InvalidOid;
}

/*
 * OpclassIsVisible
 *		Determine whether an opclass (identified by OID) is visible in the
 *		current search path.  Visible means "would be found by searching
 *		for the unqualified opclass name".
 */
bool
OpclassIsVisible(Oid opcid)
{
	HeapTuple	opctup;
	Form_pg_opclass opcform;
	Oid			opcnamespace;
	bool		visible;

	opctup = SearchSysCache(CLAOID,
							ObjectIdGetDatum(opcid),
							0, 0, 0);
	if (!HeapTupleIsValid(opctup))
		elog(ERROR, "cache lookup failed for opclass %u", opcid);
	opcform = (Form_pg_opclass) GETSTRUCT(opctup);

	recomputeNamespacePath();

	/*
	 * Quick check: if it ain't in the path at all, it ain't visible. Items in
	 * the system namespace are surely in the path and so we needn't even do
	 * list_member_oid() for them.
	 */
	opcnamespace = opcform->opcnamespace;
	if (opcnamespace != PG_CATALOG_NAMESPACE &&
		!list_member_oid(activeSearchPath, opcnamespace))
		visible = false;
	else
	{
		/*
		 * If it is in the path, it might still not be visible; it could be
		 * hidden by another opclass of the same name earlier in the path. So
		 * we must do a slow check to see if this opclass would be found by
		 * OpclassnameGetOpcid.
		 */
		char	   *opcname = NameStr(opcform->opcname);

		visible = (OpclassnameGetOpcid(opcform->opcmethod, opcname) == opcid);
	}

	ReleaseSysCache(opctup);

	return visible;
}

/*
 * OpfamilynameGetOpfid
 *		Try to resolve an unqualified index opfamily name.
 *		Returns OID if opfamily found in search path, else InvalidOid.
 *
 * This is essentially the same as TypenameGetTypid, but we have to have
 * an extra argument for the index AM OID.
 */
Oid
OpfamilynameGetOpfid(Oid amid, const char *opfname)
{
	Oid			opfid;
	ListCell   *l;

	recomputeNamespacePath();

	foreach(l, activeSearchPath)
	{
		Oid			namespaceId = lfirst_oid(l);

		if (namespaceId == myTempNamespace)
			continue;			/* do not look in temp namespace */

		opfid = GetSysCacheOid(OPFAMILYAMNAMENSP,
							   ObjectIdGetDatum(amid),
							   PointerGetDatum(opfname),
							   ObjectIdGetDatum(namespaceId),
							   0);
		if (OidIsValid(opfid))
			return opfid;
	}

	/* Not found in path */
	return InvalidOid;
}

/*
 * OpfamilyIsVisible
 *		Determine whether an opfamily (identified by OID) is visible in the
 *		current search path.  Visible means "would be found by searching
 *		for the unqualified opfamily name".
 */
bool
OpfamilyIsVisible(Oid opfid)
{
	HeapTuple	opftup;
	Form_pg_opfamily opfform;
	Oid			opfnamespace;
	bool		visible;

	opftup = SearchSysCache(OPFAMILYOID,
							ObjectIdGetDatum(opfid),
							0, 0, 0);
	if (!HeapTupleIsValid(opftup))
		elog(ERROR, "cache lookup failed for opfamily %u", opfid);
	opfform = (Form_pg_opfamily) GETSTRUCT(opftup);

	recomputeNamespacePath();

	/*
	 * Quick check: if it ain't in the path at all, it ain't visible. Items in
	 * the system namespace are surely in the path and so we needn't even do
	 * list_member_oid() for them.
	 */
	opfnamespace = opfform->opfnamespace;
	if (opfnamespace != PG_CATALOG_NAMESPACE &&
		!list_member_oid(activeSearchPath, opfnamespace))
		visible = false;
	else
	{
		/*
		 * If it is in the path, it might still not be visible; it could be
		 * hidden by another opfamily of the same name earlier in the path. So
		 * we must do a slow check to see if this opfamily would be found by
		 * OpfamilynameGetOpfid.
		 */
		char	   *opfname = NameStr(opfform->opfname);

		visible = (OpfamilynameGetOpfid(opfform->opfmethod, opfname) == opfid);
	}

	ReleaseSysCache(opftup);

	return visible;
}

/*
 * ConversionGetConid
 *		Try to resolve an unqualified conversion name.
 *		Returns OID if conversion found in search path, else InvalidOid.
 *
 * This is essentially the same as RelnameGetRelid.
 */
Oid
ConversionGetConid(const char *conname)
{
	Oid			conid;
	ListCell   *l;

	recomputeNamespacePath();

	foreach(l, activeSearchPath)
	{
		Oid			namespaceId = lfirst_oid(l);

		if (namespaceId == myTempNamespace)
			continue;			/* do not look in temp namespace */

		conid = GetSysCacheOid(CONNAMENSP,
							   PointerGetDatum(conname),
							   ObjectIdGetDatum(namespaceId),
							   0, 0);
		if (OidIsValid(conid))
			return conid;
	}

	/* Not found in path */
	return InvalidOid;
}

/*
 * ConversionIsVisible
 *		Determine whether a conversion (identified by OID) is visible in the
 *		current search path.  Visible means "would be found by searching
 *		for the unqualified conversion name".
 */
bool
ConversionIsVisible(Oid conid)
{
	HeapTuple	contup;
	Form_pg_conversion conform;
	Oid			connamespace;
	bool		visible;

	contup = SearchSysCache(CONVOID,
							ObjectIdGetDatum(conid),
							0, 0, 0);
	if (!HeapTupleIsValid(contup))
		elog(ERROR, "cache lookup failed for conversion %u", conid);
	conform = (Form_pg_conversion) GETSTRUCT(contup);

	recomputeNamespacePath();

	/*
	 * Quick check: if it ain't in the path at all, it ain't visible. Items in
	 * the system namespace are surely in the path and so we needn't even do
	 * list_member_oid() for them.
	 */
	connamespace = conform->connamespace;
	if (connamespace != PG_CATALOG_NAMESPACE &&
		!list_member_oid(activeSearchPath, connamespace))
		visible = false;
	else
	{
		/*
		 * If it is in the path, it might still not be visible; it could be
		 * hidden by another conversion of the same name earlier in the path.
		 * So we must do a slow check to see if this conversion would be found
		 * by ConversionGetConid.
		 */
		char	   *conname = NameStr(conform->conname);

		visible = (ConversionGetConid(conname) == conid);
	}

	ReleaseSysCache(contup);

	return visible;
}

/*
 * TSParserGetPrsid - find a TS parser by possibly qualified name
 *
 * If not found, returns InvalidOid if failOK, else throws error
 */
Oid
TSParserGetPrsid(List *names, bool failOK)
{
	char	   *schemaname;
	char	   *parser_name;
	Oid			namespaceId;
	Oid			prsoid = InvalidOid;
	ListCell   *l;

	/* deconstruct the name list */
	DeconstructQualifiedName(names, &schemaname, &parser_name);

	if (schemaname)
	{
		/* use exact schema given */
		namespaceId = LookupExplicitNamespace(schemaname);
		prsoid = GetSysCacheOid(TSPARSERNAMENSP,
								PointerGetDatum(parser_name),
								ObjectIdGetDatum(namespaceId),
								0, 0);
	}
	else
	{
		/* search for it in search path */
		recomputeNamespacePath();

		foreach(l, activeSearchPath)
		{
			namespaceId = lfirst_oid(l);

			if (namespaceId == myTempNamespace)
				continue;		/* do not look in temp namespace */

			prsoid = GetSysCacheOid(TSPARSERNAMENSP,
									PointerGetDatum(parser_name),
									ObjectIdGetDatum(namespaceId),
									0, 0);
			if (OidIsValid(prsoid))
				break;
		}
	}

	if (!OidIsValid(prsoid) && !failOK)
		ereport(ERROR,
				(errcode(ERRCODE_UNDEFINED_OBJECT),
				 errmsg("text search parser \"%s\" does not exist",
						NameListToString(names))));

	return prsoid;
}

/*
 * TSParserIsVisible
 *		Determine whether a parser (identified by OID) is visible in the
 *		current search path.  Visible means "would be found by searching
 *		for the unqualified parser name".
 */
bool
TSParserIsVisible(Oid prsId)
{
	HeapTuple	tup;
	Form_pg_ts_parser form;
	Oid			namespace;
	bool		visible;

	tup = SearchSysCache(TSPARSEROID,
						 ObjectIdGetDatum(prsId),
						 0, 0, 0);
	if (!HeapTupleIsValid(tup))
		elog(ERROR, "cache lookup failed for text search parser %u", prsId);
	form = (Form_pg_ts_parser) GETSTRUCT(tup);

	recomputeNamespacePath();

	/*
	 * Quick check: if it ain't in the path at all, it ain't visible. Items in
	 * the system namespace are surely in the path and so we needn't even do
	 * list_member_oid() for them.
	 */
	namespace = form->prsnamespace;
	if (namespace != PG_CATALOG_NAMESPACE &&
		!list_member_oid(activeSearchPath, namespace))
		visible = false;
	else
	{
		/*
		 * If it is in the path, it might still not be visible; it could be
		 * hidden by another parser of the same name earlier in the path. So
		 * we must do a slow check for conflicting parsers.
		 */
		char	   *name = NameStr(form->prsname);
		ListCell   *l;

		visible = false;
		foreach(l, activeSearchPath)
		{
			Oid			namespaceId = lfirst_oid(l);

			if (namespaceId == myTempNamespace)
				continue;		/* do not look in temp namespace */

			if (namespaceId == namespace)
			{
				/* Found it first in path */
				visible = true;
				break;
			}
			if (SearchSysCacheExists(TSPARSERNAMENSP,
									 PointerGetDatum(name),
									 ObjectIdGetDatum(namespaceId),
									 0, 0))
			{
				/* Found something else first in path */
				break;
			}
		}
	}

	ReleaseSysCache(tup);

	return visible;
}

/*
 * TSDictionaryGetDictid - find a TS dictionary by possibly qualified name
 *
 * If not found, returns InvalidOid if failOK, else throws error
 */
Oid
TSDictionaryGetDictid(List *names, bool failOK)
{
	char	   *schemaname;
	char	   *dict_name;
	Oid			namespaceId;
	Oid			dictoid = InvalidOid;
	ListCell   *l;

	/* deconstruct the name list */
	DeconstructQualifiedName(names, &schemaname, &dict_name);

	if (schemaname)
	{
		/* check for pg_temp alias */
		if (strcmp(schemaname, "pg_temp") == 0)
		{
			/* Initialize temp namespace if first time through */
			if (!TempNamespaceValid(false))
				InitTempTableNamespace();
			return myTempNamespace;
		}
		/* use exact schema given */
		namespaceId = LookupExplicitNamespace(schemaname);
		dictoid = GetSysCacheOid(TSDICTNAMENSP,
								 PointerGetDatum(dict_name),
								 ObjectIdGetDatum(namespaceId),
								 0, 0);
	}
	else
	{
		/* search for it in search path */
		recomputeNamespacePath();

		foreach(l, activeSearchPath)
		{
			namespaceId = lfirst_oid(l);

			if (namespaceId == myTempNamespace)
				continue;		/* do not look in temp namespace */

			dictoid = GetSysCacheOid(TSDICTNAMENSP,
									 PointerGetDatum(dict_name),
									 ObjectIdGetDatum(namespaceId),
									 0, 0);
			if (OidIsValid(dictoid))
				break;
		}
	}

	if (!OidIsValid(dictoid) && !failOK)
		ereport(ERROR,
				(errcode(ERRCODE_UNDEFINED_OBJECT),
				 errmsg("text search dictionary \"%s\" does not exist",
						NameListToString(names))));

	return dictoid;
}

/*
 * TSDictionaryIsVisible
 *		Determine whether a dictionary (identified by OID) is visible in the
 *		current search path.  Visible means "would be found by searching
 *		for the unqualified dictionary name".
 */
bool
TSDictionaryIsVisible(Oid dictId)
{
	HeapTuple	tup;
	Form_pg_ts_dict form;
	Oid			namespace;
	bool		visible;

	tup = SearchSysCache(TSDICTOID,
						 ObjectIdGetDatum(dictId),
						 0, 0, 0);
	if (!HeapTupleIsValid(tup))
		elog(ERROR, "cache lookup failed for text search dictionary %u",
			 dictId);
	form = (Form_pg_ts_dict) GETSTRUCT(tup);

	recomputeNamespacePath();

	/*
	 * Quick check: if it ain't in the path at all, it ain't visible. Items in
	 * the system namespace are surely in the path and so we needn't even do
	 * list_member_oid() for them.
	 */
	namespace = form->dictnamespace;
	if (namespace != PG_CATALOG_NAMESPACE &&
		!list_member_oid(activeSearchPath, namespace))
		visible = false;
	else
	{
		/*
		 * If it is in the path, it might still not be visible; it could be
		 * hidden by another dictionary of the same name earlier in the path.
		 * So we must do a slow check for conflicting dictionaries.
		 */
		char	   *name = NameStr(form->dictname);
		ListCell   *l;

		visible = false;
		foreach(l, activeSearchPath)
		{
			Oid			namespaceId = lfirst_oid(l);

			if (namespaceId == myTempNamespace)
				continue;		/* do not look in temp namespace */

			if (namespaceId == namespace)
			{
				/* Found it first in path */
				visible = true;
				break;
			}
			if (SearchSysCacheExists(TSDICTNAMENSP,
									 PointerGetDatum(name),
									 ObjectIdGetDatum(namespaceId),
									 0, 0))
			{
				/* Found something else first in path */
				break;
			}
		}
	}

	ReleaseSysCache(tup);

	return visible;
}

/*
 * TSTemplateGetTmplid - find a TS template by possibly qualified name
 *
 * If not found, returns InvalidOid if failOK, else throws error
 */
Oid
TSTemplateGetTmplid(List *names, bool failOK)
{
	char	   *schemaname;
	char	   *template_name;
	Oid			namespaceId;
	Oid			tmploid = InvalidOid;
	ListCell   *l;

	/* deconstruct the name list */
	DeconstructQualifiedName(names, &schemaname, &template_name);

	if (schemaname)
	{
		/* use exact schema given */
		namespaceId = LookupExplicitNamespace(schemaname);
		tmploid = GetSysCacheOid(TSTEMPLATENAMENSP,
								 PointerGetDatum(template_name),
								 ObjectIdGetDatum(namespaceId),
								 0, 0);
	}
	else
	{
		/* search for it in search path */
		recomputeNamespacePath();

		foreach(l, activeSearchPath)
		{
			namespaceId = lfirst_oid(l);

			if (namespaceId == myTempNamespace)
				continue;		/* do not look in temp namespace */

			tmploid = GetSysCacheOid(TSTEMPLATENAMENSP,
									 PointerGetDatum(template_name),
									 ObjectIdGetDatum(namespaceId),
									 0, 0);
			if (OidIsValid(tmploid))
				break;
		}
	}

	if (!OidIsValid(tmploid) && !failOK)
		ereport(ERROR,
				(errcode(ERRCODE_UNDEFINED_OBJECT),
				 errmsg("text search template \"%s\" does not exist",
						NameListToString(names))));

	return tmploid;
}

/*
 * TSTemplateIsVisible
 *		Determine whether a template (identified by OID) is visible in the
 *		current search path.  Visible means "would be found by searching
 *		for the unqualified template name".
 */
bool
TSTemplateIsVisible(Oid tmplId)
{
	HeapTuple	tup;
	Form_pg_ts_template form;
	Oid			namespace;
	bool		visible;

	tup = SearchSysCache(TSTEMPLATEOID,
						 ObjectIdGetDatum(tmplId),
						 0, 0, 0);
	if (!HeapTupleIsValid(tup))
		elog(ERROR, "cache lookup failed for text search template %u", tmplId);
	form = (Form_pg_ts_template) GETSTRUCT(tup);

	recomputeNamespacePath();

	/*
	 * Quick check: if it ain't in the path at all, it ain't visible. Items in
	 * the system namespace are surely in the path and so we needn't even do
	 * list_member_oid() for them.
	 */
	namespace = form->tmplnamespace;
	if (namespace != PG_CATALOG_NAMESPACE &&
		!list_member_oid(activeSearchPath, namespace))
		visible = false;
	else
	{
		/*
		 * If it is in the path, it might still not be visible; it could be
		 * hidden by another template of the same name earlier in the path. So
		 * we must do a slow check for conflicting templates.
		 */
		char	   *name = NameStr(form->tmplname);
		ListCell   *l;

		visible = false;
		foreach(l, activeSearchPath)
		{
			Oid			namespaceId = lfirst_oid(l);

			if (namespaceId == myTempNamespace)
				continue;		/* do not look in temp namespace */

			if (namespaceId == namespace)
			{
				/* Found it first in path */
				visible = true;
				break;
			}
			if (SearchSysCacheExists(TSTEMPLATENAMENSP,
									 PointerGetDatum(name),
									 ObjectIdGetDatum(namespaceId),
									 0, 0))
			{
				/* Found something else first in path */
				break;
			}
		}
	}

	ReleaseSysCache(tup);

	return visible;
}

/*
 * TSConfigGetCfgid - find a TS config by possibly qualified name
 *
 * If not found, returns InvalidOid if failOK, else throws error
 */
Oid
TSConfigGetCfgid(List *names, bool failOK)
{
	char	   *schemaname;
	char	   *config_name;
	Oid			namespaceId;
	Oid			cfgoid = InvalidOid;
	ListCell   *l;

	/* deconstruct the name list */
	DeconstructQualifiedName(names, &schemaname, &config_name);

	if (schemaname)
	{
		/* use exact schema given */
		namespaceId = LookupExplicitNamespace(schemaname);
		cfgoid = GetSysCacheOid(TSCONFIGNAMENSP,
								PointerGetDatum(config_name),
								ObjectIdGetDatum(namespaceId),
								0, 0);
	}
	else
	{
		/* search for it in search path */
		recomputeNamespacePath();

		foreach(l, activeSearchPath)
		{
			namespaceId = lfirst_oid(l);

			if (namespaceId == myTempNamespace)
				continue;		/* do not look in temp namespace */

			cfgoid = GetSysCacheOid(TSCONFIGNAMENSP,
									PointerGetDatum(config_name),
									ObjectIdGetDatum(namespaceId),
									0, 0);
			if (OidIsValid(cfgoid))
				break;
		}
	}

	if (!OidIsValid(cfgoid) && !failOK)
		ereport(ERROR,
				(errcode(ERRCODE_UNDEFINED_OBJECT),
				 errmsg("text search configuration \"%s\" does not exist",
						NameListToString(names))));

	return cfgoid;
}

/*
 * TSConfigIsVisible
 *		Determine whether a text search configuration (identified by OID)
 *		is visible in the current search path.	Visible means "would be found
 *		by searching for the unqualified text search configuration name".
 */
bool
TSConfigIsVisible(Oid cfgid)
{
	HeapTuple	tup;
	Form_pg_ts_config form;
	Oid			namespace;
	bool		visible;

	tup = SearchSysCache(TSCONFIGOID,
						 ObjectIdGetDatum(cfgid),
						 0, 0, 0);
	if (!HeapTupleIsValid(tup))
		elog(ERROR, "cache lookup failed for text search configuration %u",
			 cfgid);
	form = (Form_pg_ts_config) GETSTRUCT(tup);

	recomputeNamespacePath();

	/*
	 * Quick check: if it ain't in the path at all, it ain't visible. Items in
	 * the system namespace are surely in the path and so we needn't even do
	 * list_member_oid() for them.
	 */
	namespace = form->cfgnamespace;
	if (namespace != PG_CATALOG_NAMESPACE &&
		!list_member_oid(activeSearchPath, namespace))
		visible = false;
	else
	{
		/*
		 * If it is in the path, it might still not be visible; it could be
		 * hidden by another configuration of the same name earlier in the
		 * path. So we must do a slow check for conflicting configurations.
		 */
		char	   *name = NameStr(form->cfgname);
		ListCell   *l;

		visible = false;
		foreach(l, activeSearchPath)
		{
			Oid			namespaceId = lfirst_oid(l);

			if (namespaceId == myTempNamespace)
				continue;		/* do not look in temp namespace */

			if (namespaceId == namespace)
			{
				/* Found it first in path */
				visible = true;
				break;
			}
			if (SearchSysCacheExists(TSCONFIGNAMENSP,
									 PointerGetDatum(name),
									 ObjectIdGetDatum(namespaceId),
									 0, 0))
			{
				/* Found something else first in path */
				break;
			}
		}
	}

	ReleaseSysCache(tup);

	return visible;
}


/*
 * DeconstructQualifiedName
 *		Given a possibly-qualified name expressed as a list of String nodes,
 *		extract the schema name and object name.
 *
 * *nspname_p is set to NULL if there is no explicit schema name.
 */
void
DeconstructQualifiedName(List *names,
						 char **nspname_p,
						 char **objname_p)
{
	char	   *catalogname;
	char	   *schemaname = NULL;
	char	   *objname = NULL;

	switch (list_length(names))
	{
		case 1:
			objname = strVal(linitial(names));
			break;
		case 2:
			schemaname = strVal(linitial(names));
			objname = strVal(lsecond(names));
			break;
		case 3:
			catalogname = strVal(linitial(names));
			schemaname = strVal(lsecond(names));
			objname = strVal(lthird(names));

			/*
			 * We check the catalog name and then ignore it.
			 */
			if (strcmp(catalogname, get_database_name(MyDatabaseId)) != 0)
				ereport(ERROR,
						(errcode(ERRCODE_FEATURE_NOT_SUPPORTED),
				  errmsg("cross-database references are not implemented: %s",
						 NameListToString(names))));
			break;
		default:
			ereport(ERROR,
					(errcode(ERRCODE_SYNTAX_ERROR),
				errmsg("improper qualified name (too many dotted names): %s",
					   NameListToString(names))));
			break;
	}

	*nspname_p = schemaname;
	*objname_p = objname;
}

/*
 * LookupExplicitNamespace
 *		Process an explicitly-specified schema name: look up the schema
 *		and verify we have USAGE (lookup) rights in it.
 *
 * Returns the namespace OID.  Raises ereport if any problem.
 */
Oid
LookupExplicitNamespace(const char *nspname)
{
	Oid			namespaceId;
	AclResult	aclresult;

	/* check for pg_temp alias */
	if (strcmp(nspname, "pg_temp") == 0)
	{
		if (TempNamespaceValid(true))
			return myTempNamespace;

		/*
		 * Since this is used only for looking up existing objects, there is
		 * no point in trying to initialize the temp namespace here; and doing
		 * so might create problems for some callers. Just fall through and
		 * give the "does not exist" error.
		 */
	}

	namespaceId = GetSysCacheOid(NAMESPACENAME,
								 CStringGetDatum(nspname),
								 0, 0, 0);
	if (!OidIsValid(namespaceId))
		ereport(ERROR,
				(errcode(ERRCODE_UNDEFINED_SCHEMA),
				 errmsg("schema \"%s\" does not exist", nspname)));

	aclresult = pg_namespace_aclcheck(namespaceId, GetUserId(), ACL_USAGE);
	if (aclresult != ACLCHECK_OK)
		aclcheck_error(aclresult, ACL_KIND_NAMESPACE,
					   nspname);

	return namespaceId;
}

/*
 * LookupCreationNamespace
 *		Look up the schema and verify we have CREATE rights on it.
 *
 * This is just like LookupExplicitNamespace except for the permission check,
 * and that we are willing to create pg_temp if needed.
 *
 * Note: calling this may result in a CommandCounterIncrement operation,
 * if we have to create or clean out the temp namespace.
 */
Oid
LookupCreationNamespace(const char *nspname)
{
	Oid			namespaceId;
	AclResult	aclresult;

	/* check for pg_temp alias */
	if (strcmp(nspname, "pg_temp") == 0)
	{
		/* Initialize temp namespace if first time through */
		if (!TempNamespaceValid(false))
			InitTempTableNamespace();
		return myTempNamespace;
	}

	namespaceId = GetSysCacheOid(NAMESPACENAME,
								 CStringGetDatum(nspname),
								 0, 0, 0);
	if (!OidIsValid(namespaceId))
		ereport(ERROR,
				(errcode(ERRCODE_UNDEFINED_SCHEMA),
				 errmsg("schema \"%s\" does not exist", nspname)));

	aclresult = pg_namespace_aclcheck(namespaceId, GetUserId(), ACL_CREATE);
	if (aclresult != ACLCHECK_OK)
		aclcheck_error(aclresult, ACL_KIND_NAMESPACE,
					   nspname);

	return namespaceId;
}

/*
 * Common checks on switching namespaces.
 *
 * We complain if (1) the old and new namespaces are the same, (2) either the
 * old or new namespaces is a temporary schema (or temporary toast schema), or
 * (3) either the old or new namespaces is the TOAST schema.
 */
void
CheckSetNamespace(Oid oldNspOid, Oid nspOid, Oid classid, Oid objid)
{
	if (oldNspOid == nspOid)
		ereport(ERROR,
				(classid == RelationRelationId ?
				 errcode(ERRCODE_DUPLICATE_TABLE) :
				 classid == ProcedureRelationId ?
				 errcode(ERRCODE_DUPLICATE_FUNCTION) :
				 errcode(ERRCODE_DUPLICATE_OBJECT),
				 errmsg("%s is already in schema \"%s\"",
						getObjectDescriptionOids(classid, objid),
						get_namespace_name(nspOid))));

	/* disallow renaming into or out of temp schemas */
	if (isAnyTempNamespace(nspOid) || isAnyTempNamespace(oldNspOid))
		ereport(ERROR,
				(errcode(ERRCODE_FEATURE_NOT_SUPPORTED),
			errmsg("cannot move objects into or out of temporary schemas")));

	/* same for TOAST schema */
	if (nspOid == PG_TOAST_NAMESPACE || oldNspOid == PG_TOAST_NAMESPACE)
		ereport(ERROR,
				(errcode(ERRCODE_FEATURE_NOT_SUPPORTED),
				 errmsg("cannot move objects into or out of TOAST schema")));

	/* same for AO SEGMENT schema */
	if (nspOid == PG_AOSEGMENT_NAMESPACE || oldNspOid == PG_AOSEGMENT_NAMESPACE)
		ereport(ERROR,
				(errcode(ERRCODE_FEATURE_NOT_SUPPORTED),
				 errmsg("cannot move objects into or out of AO SEGMENT schema")));
}

/*
 * QualifiedNameGetCreationNamespace
 *		Given a possibly-qualified name for an object (in List-of-Values
 *		format), determine what namespace the object should be created in.
 *		Also extract and return the object name (last component of list).
 *
 * Note: this does not apply any permissions check.  Callers must check
 * for CREATE rights on the selected namespace when appropriate.
 *
 * Note: calling this may result in a CommandCounterIncrement operation,
 * if we have to create or clean out the temp namespace.
 */
Oid
QualifiedNameGetCreationNamespace(List *names, char **objname_p)
{
	char	   *schemaname;
	Oid			namespaceId;

	/* deconstruct the name list */
	DeconstructQualifiedName(names, &schemaname, objname_p);

	if (schemaname)
	{
		/* check for pg_temp alias */
		if (strcmp(schemaname, "pg_temp") == 0)
		{
			/* Initialize temp namespace if first time through */
			if (!OidIsValid(myTempNamespace))
				InitTempTableNamespace();
			return myTempNamespace;
		}
		/* use exact schema given */
		namespaceId = GetSysCacheOid(NAMESPACENAME,
									 CStringGetDatum(schemaname),
									 0, 0, 0);
		if (!OidIsValid(namespaceId))
			ereport(ERROR,
					(errcode(ERRCODE_UNDEFINED_SCHEMA),
					 errmsg("schema \"%s\" does not exist", schemaname)));
		/* we do not check for USAGE rights here! */
	}
	else
	{
		/* use the default creation namespace */
		recomputeNamespacePath();
		if (activeTempCreationPending)
		{
			/* Need to initialize temp namespace */
			InitTempTableNamespace();
			return myTempNamespace;
		}
		namespaceId = activeCreationNamespace;
		if (!OidIsValid(namespaceId))
			ereport(ERROR,
					(errcode(ERRCODE_UNDEFINED_SCHEMA),
					 errmsg("no schema has been selected to create in")));
	}

	return namespaceId;
}

/*
 * get_namespace_oid - given a namespace name, look up the OID
 *
 * If missing_ok is false, throw an error if namespace name not found.  If
 * true, just return InvalidOid.
 */
Oid
get_namespace_oid(const char *nspname, bool missing_ok)
{
	Oid			oid;

	oid = GetSysCacheOid1(NAMESPACENAME, CStringGetDatum(nspname));
	if (!OidIsValid(oid) && !missing_ok)
		ereport(ERROR,
				(errcode(ERRCODE_UNDEFINED_SCHEMA),
				 errmsg("schema \"%s\" does not exist", nspname)));

	return oid;
}

/*
 * makeRangeVarFromNameList
 *		Utility routine to convert a qualified-name list into RangeVar form.
 */
RangeVar *
makeRangeVarFromNameList(List *names)
{
	RangeVar   *rel = makeRangeVar(NULL, NULL, -1);

	switch (list_length(names))
	{
		case 1:
			rel->relname = strVal(linitial(names));
			break;
		case 2:
			rel->schemaname = strVal(linitial(names));
			rel->relname = strVal(lsecond(names));
			break;
		case 3:
			rel->catalogname = strVal(linitial(names));
			rel->schemaname = strVal(lsecond(names));
			rel->relname = strVal(lthird(names));
			break;
		default:
			ereport(ERROR,
					(errcode(ERRCODE_SYNTAX_ERROR),
				 errmsg("improper relation name (too many dotted names): %s",
						NameListToString(names))));
			break;
	}

	return rel;
}

/*
 * NameListToString
 *		Utility routine to convert a qualified-name list into a string.
 *
 * This is used primarily to form error messages, and so we do not quote
 * the list elements, for the sake of legibility.
 *
 * In most scenarios the list elements should always be Value strings,
 * but we also allow A_Star for the convenience of ColumnRef processing.
 */
char *
NameListToString(List *names)
{
	StringInfoData string;
	ListCell   *l;

	initStringInfo(&string);

	foreach(l, names)
	{
		Node	   *name = (Node *) lfirst(l);

		if (l != list_head(names))
			appendStringInfoChar(&string, '.');

		if (IsA(name, String))
			appendStringInfoString(&string, strVal(name));
		else if (IsA(name, A_Star))
			appendStringInfoString(&string, "*");
		else
			elog(ERROR, "unexpected node type in name list: %d",
				 (int) nodeTag(name));
	}

	return string.data;
}

/*
 * NameListToQuotedString
 *		Utility routine to convert a qualified-name list into a string.
 *
 * Same as above except that names will be double-quoted where necessary,
 * so the string could be re-parsed (eg, by textToQualifiedNameList).
 */
char *
NameListToQuotedString(List *names)
{
	StringInfoData string;
	ListCell   *l;

	initStringInfo(&string);

	foreach(l, names)
	{
		if (l != list_head(names))
			appendStringInfoChar(&string, '.');
		appendStringInfoString(&string, quote_identifier(strVal(lfirst(l))));
	}

	return string.data;
}

/*
 * isTempNamespace - is the given namespace my temporary-table namespace?
 */
bool
isTempNamespace(Oid namespaceId)
{
	/* 
	 * We know these namespaces aren't temporary. We need this bootstrapping to
	 * avoid complex situations where we're actively trying to rebuild
	 * pg_namespace's catalog cache but continue to recurse because
	 * TempNamespaceValid() wants to rebuild the catalog cache for us. Chicken
	 * and egg...
	 */
	if (IsBuiltInNameSpace(namespaceId))
		return false;

	if (TempNamespaceValid(false) && myTempNamespace == namespaceId)
		return true;

	return false;
}

/*
 * isTempToastNamespace - is the given namespace my temporary-toast-table
 *		namespace?
 */
bool
isTempToastNamespace(Oid namespaceId)
{
	if (OidIsValid(myTempToastNamespace) && myTempToastNamespace == namespaceId)
		return true;
	return false;
}

/*
 * isTempOrToastNamespace - is the given namespace my temporary-table
 *		namespace or my temporary-toast-table namespace?
 */
bool
isTempOrToastNamespace(Oid namespaceId)
{
	if (OidIsValid(myTempNamespace) &&
	 (myTempNamespace == namespaceId || myTempToastNamespace == namespaceId))
		return true;
	return false;
}

/*
 * isAnyTempNamespace - is the given namespace a temporary-table namespace
 * (either my own, or another backend's)?  Temporary-toast-table namespaces
 * are included, too.
 */
bool
isAnyTempNamespace(Oid namespaceId)
{
	bool		result;
	char	   *nspname;

	/* Metadata tracking: don't check at bootstrap (before
	 * pg_namespace is loaded 
	 */
	if (IsBootstrapProcessingMode())
		return false;

	/* True if the namespace name starts with "pg_temp_" or "pg_toast_temp_" */
	nspname = get_namespace_name(namespaceId);
	if (!nspname)
		return false;			/* no such namespace? */
	result = (strncmp(nspname, "pg_temp_", 8) == 0) ||
		(strncmp(nspname, "pg_toast_temp_", 14) == 0);
	pfree(nspname);
	return result;
}

/*
 * isOtherTempNamespace - is the given namespace some other backend's
 * temporary-table namespace (including temporary-toast-table namespaces)?
 */
bool
isOtherTempNamespace(Oid namespaceId)
{
	/* If it's my own temp namespace, say "false" */
	if (isTempOrToastNamespace(namespaceId))
		return false;
	/* Else, if it's any temp namespace, say "true" */
	return isAnyTempNamespace(namespaceId);
}

/*
 * GetTempNamespaceBackendId - if the given namespace is a temporary-table
 * namespace (either my own, or another backend's), return the BackendId
 * that owns it.  Temporary-toast-table namespaces are included, too.
 * If it isn't a temp namespace, return -1.
 */
int
GetTempNamespaceBackendId(Oid namespaceId)
{
	int			result;
	char	   *nspname;

	/* See if the namespace name starts with "pg_temp_" or "pg_toast_temp_" */
	nspname = get_namespace_name(namespaceId);
	if (!nspname)
		return -1;				/* no such namespace? */
	if (strncmp(nspname, "pg_temp_", 8) == 0)
		result = atoi(nspname + 8);
	else if (strncmp(nspname, "pg_toast_temp_", 14) == 0)
		result = atoi(nspname + 14);
	else
		result = -1;
	pfree(nspname);
	return result;
}

/*
 * GetTempToastNamespace - get the OID of my temporary-toast-table namespace,
 * which must already be assigned.	(This is only used when creating a toast
 * table for a temp table, so we must have already done InitTempTableNamespace)
 */
Oid
GetTempToastNamespace(void)
{
	Assert(OidIsValid(myTempToastNamespace));
	return myTempToastNamespace;
}


/*
 * GetOverrideSearchPath - fetch current search path definition in form
 * used by PushOverrideSearchPath.
 *
 * The result structure is allocated in the specified memory context
 * (which might or might not be equal to CurrentMemoryContext); but any
 * junk created by revalidation calculations will be in CurrentMemoryContext.
 */
OverrideSearchPath *
GetOverrideSearchPath(MemoryContext context)
{
	OverrideSearchPath *result;
	List	   *schemas;
	MemoryContext oldcxt;

	recomputeNamespacePath();

	oldcxt = MemoryContextSwitchTo(context);

	result = (OverrideSearchPath *) palloc0(sizeof(OverrideSearchPath));
	schemas = list_copy(activeSearchPath);
	while (schemas && linitial_oid(schemas) != activeCreationNamespace)
	{
		if (linitial_oid(schemas) == myTempNamespace)
			result->addTemp = true;
		else
		{
			Assert(linitial_oid(schemas) == PG_CATALOG_NAMESPACE);
			result->addCatalog = true;
		}
		schemas = list_delete_first(schemas);
	}
	result->schemas = schemas;

	MemoryContextSwitchTo(oldcxt);

	return result;
}

/*
 * PushOverrideSearchPath - temporarily override the search path
 *
 * We allow nested overrides, hence the push/pop terminology.  The GUC
 * search_path variable is ignored while an override is active.
 *
 * It's possible that newpath->useTemp is set but there is no longer any
 * active temp namespace, if the path was saved during a transaction that
 * created a temp namespace and was later rolled back.  In that case we just
 * ignore useTemp.  A plausible alternative would be to create a new temp
 * namespace, but for existing callers that's not necessary because an empty
 * temp namespace wouldn't affect their results anyway.
 *
 * It's also worth noting that other schemas listed in newpath might not
 * exist anymore either.  We don't worry about this because OIDs that match
 * no existing namespace will simply not produce any hits during searches.
 */
void
PushOverrideSearchPath(OverrideSearchPath *newpath)
{
	OverrideStackEntry *entry;
	List	   *oidlist;
	Oid			firstNS;
	MemoryContext oldcxt;

	/*
	 * Copy the list for safekeeping, and insert implicitly-searched
	 * namespaces as needed.  This code should track recomputeNamespacePath.
	 */
	oldcxt = MemoryContextSwitchTo(TopMemoryContext);

	oidlist = list_copy(newpath->schemas);

	/*
	 * Remember the first member of the explicit list.
	 */
	if (oidlist == NIL)
		firstNS = InvalidOid;
	else
		firstNS = linitial_oid(oidlist);

	/*
	 * Add any implicitly-searched namespaces to the list.	Note these go on
	 * the front, not the back; also notice that we do not check USAGE
	 * permissions for these.
	 */
	if (newpath->addCatalog)
		oidlist = lcons_oid(PG_CATALOG_NAMESPACE, oidlist);

	if (newpath->addTemp && OidIsValid(myTempNamespace))
		oidlist = lcons_oid(myTempNamespace, oidlist);

	/*
	 * Build the new stack entry, then insert it at the head of the list.
	 */
	entry = (OverrideStackEntry *) palloc(sizeof(OverrideStackEntry));
	entry->searchPath = oidlist;
	entry->creationNamespace = firstNS;
	entry->nestLevel = GetCurrentTransactionNestLevel();

	overrideStack = lcons(entry, overrideStack);

	/* And make it active. */
	activeSearchPath = entry->searchPath;
	activeCreationNamespace = entry->creationNamespace;
	activeTempCreationPending = false;	/* XXX is this OK? */

	MemoryContextSwitchTo(oldcxt);
}

/*
 * PopOverrideSearchPath - undo a previous PushOverrideSearchPath
 *
 * Any push during a (sub)transaction will be popped automatically at abort.
 * But it's caller error if a push isn't popped in normal control flow.
 */
void
PopOverrideSearchPath(void)
{
	OverrideStackEntry *entry;

	/* Sanity checks. */
	if (overrideStack == NIL)
		elog(ERROR, "bogus PopOverrideSearchPath call");
	entry = (OverrideStackEntry *) linitial(overrideStack);
	if (entry->nestLevel != GetCurrentTransactionNestLevel())
		elog(ERROR, "bogus PopOverrideSearchPath call");

	/* Pop the stack and free storage. */
	overrideStack = list_delete_first(overrideStack);
	list_free(entry->searchPath);
	pfree(entry);

	/* Activate the next level down. */
	if (overrideStack)
	{
		entry = (OverrideStackEntry *) linitial(overrideStack);
		activeSearchPath = entry->searchPath;
		activeCreationNamespace = entry->creationNamespace;
		activeTempCreationPending = false;		/* XXX is this OK? */
	}
	else
	{
		/* If not baseSearchPathValid, this is useless but harmless */
		activeSearchPath = baseSearchPath;
		activeCreationNamespace = baseCreationNamespace;
		activeTempCreationPending = baseTempCreationPending;
	}
}

/*
 * get_conversion_oid - find a conversion by possibly qualified name
 */
Oid
get_conversion_oid(List *name, bool missing_ok)
{
	char	   *schemaname;
	char	   *conversion_name;
	Oid			namespaceId;
	Oid			conoid = InvalidOid;
	ListCell   *l;

	/* deconstruct the name list */
	DeconstructQualifiedName(name, &schemaname, &conversion_name);

	if (schemaname)
	{
		/* use exact schema given */
		namespaceId = LookupExplicitNamespace(schemaname);
		conoid = GetSysCacheOid2(CONNAMENSP,
								 PointerGetDatum(conversion_name),
								 ObjectIdGetDatum(namespaceId));
	}
	else
	{
		/* search for it in search path */
		recomputeNamespacePath();

		foreach(l, activeSearchPath)
		{
			namespaceId = lfirst_oid(l);

			if (namespaceId == myTempNamespace)
				continue;		/* do not look in temp namespace */

			conoid = GetSysCacheOid2(CONNAMENSP,
									 PointerGetDatum(conversion_name),
									 ObjectIdGetDatum(namespaceId));
			if (OidIsValid(conoid))
				return conoid;
		}
	}

	/* Not found in path */
	if (!OidIsValid(conoid) && !missing_ok)
		ereport(ERROR,
				(errcode(ERRCODE_UNDEFINED_OBJECT),
						errmsg("conversion \"%s\" does not exist",
							   NameListToString(name))));
	return conoid;
}

/*
 * FindDefaultConversionProc - find default encoding conversion proc
 */
Oid
FindDefaultConversionProc(int4 for_encoding, int4 to_encoding)
{
	Oid			proc;
	ListCell   *l;

	recomputeNamespacePath();

	foreach(l, activeSearchPath)
	{
		Oid			namespaceId = lfirst_oid(l);

		if (namespaceId == myTempNamespace)
			continue;			/* do not look in temp namespace */

		proc = FindDefaultConversion(namespaceId, for_encoding, to_encoding);
		if (OidIsValid(proc))
			return proc;
	}

	/* Not found in path */
	return InvalidOid;
}

/*
 * recomputeNamespacePath - recompute path derived variables if needed.
 */
static void
recomputeNamespacePath(void)
{
	Oid			roleid = GetUserId();
	char	   *rawname;
	List	   *namelist;
	List	   *oidlist;
	List	   *newpath;
	ListCell   *l;
	bool		temp_missing;
	Oid			firstNS;
	MemoryContext oldcxt;

	/* Do nothing if an override search spec is active. */
	if (overrideStack)
		return;

	/* Do nothing if path is already valid. */
	if (baseSearchPathValid && namespaceUser == roleid)
		return;

	/* Need a modifiable copy of namespace_search_path string */
	rawname = pstrdup(namespace_search_path);

	/* Parse string into list of identifiers */
	if (!SplitIdentifierString(rawname, ',', &namelist))
	{
		/* syntax error in name list */
		/* this should not happen if GUC checked check_search_path */
		elog(ERROR, "invalid list syntax");
	}

	/*
	 * Convert the list of names to a list of OIDs.  If any names are not
	 * recognizable or we don't have read access, just leave them out of the
	 * list.  (We can't raise an error, since the search_path setting has
	 * already been accepted.)	Don't make duplicate entries, either.
	 */
	oidlist = NIL;
	temp_missing = false;
	foreach(l, namelist)
	{
		char	   *curname = (char *) lfirst(l);
		Oid			namespaceId;

		if (strcmp(curname, "$user") == 0)
		{
			/* $user --- substitute namespace matching user name, if any */
			HeapTuple	tuple;

			tuple = SearchSysCache(AUTHOID,
								   ObjectIdGetDatum(roleid),
								   0, 0, 0);
			if (HeapTupleIsValid(tuple))
			{
				char	   *rname;

				rname = NameStr(((Form_pg_authid) GETSTRUCT(tuple))->rolname);
				namespaceId = GetSysCacheOid(NAMESPACENAME,
											 CStringGetDatum(rname),
											 0, 0, 0);
				ReleaseSysCache(tuple);
				if (OidIsValid(namespaceId) &&
					!list_member_oid(oidlist, namespaceId) &&
					pg_namespace_aclcheck(namespaceId, roleid,
										  ACL_USAGE) == ACLCHECK_OK)
					oidlist = lappend_oid(oidlist, namespaceId);
			}
		}
		else if (strcmp(curname, "pg_temp") == 0)
		{
			/* pg_temp --- substitute temp namespace, if any */
			if (TempNamespaceValid(true))
			{
				if (!list_member_oid(oidlist, myTempNamespace))
					oidlist = lappend_oid(oidlist, myTempNamespace);
			}
			else
			{
				/* If it ought to be the creation namespace, set flag */
				if (oidlist == NIL)
					temp_missing = true;
			}
		}
		else
		{
			/* normal namespace reference */
			namespaceId = GetSysCacheOid(NAMESPACENAME,
										 CStringGetDatum(curname),
										 0, 0, 0);
			if (OidIsValid(namespaceId) &&
				!list_member_oid(oidlist, namespaceId) &&
				pg_namespace_aclcheck(namespaceId, roleid,
									  ACL_USAGE) == ACLCHECK_OK)
				oidlist = lappend_oid(oidlist, namespaceId);
		}
	}

	/*
	 * Remember the first member of the explicit list.	(Note: this is
	 * nominally wrong if temp_missing, but we need it anyway to distinguish
	 * explicit from implicit mention of pg_catalog.)
	 */
	if (oidlist == NIL)
		firstNS = InvalidOid;
	else
		firstNS = linitial_oid(oidlist);

	/*
	 * Add any implicitly-searched namespaces to the list.	Note these go on
	 * the front, not the back; also notice that we do not check USAGE
	 * permissions for these.
	 */
	if (!list_member_oid(oidlist, PG_CATALOG_NAMESPACE))
		oidlist = lcons_oid(PG_CATALOG_NAMESPACE, oidlist);

	if (TempNamespaceValid(false) &&
		!list_member_oid(oidlist, myTempNamespace))
		oidlist = lcons_oid(myTempNamespace, oidlist);

	/*
	 * Now that we've successfully built the new list of namespace OIDs, save
	 * it in permanent storage.
	 */
	oldcxt = MemoryContextSwitchTo(TopMemoryContext);
	newpath = list_copy(oidlist);
	MemoryContextSwitchTo(oldcxt);

	/* Now safe to assign to state variables. */
	list_free(baseSearchPath);
	baseSearchPath = newpath;
	baseCreationNamespace = firstNS;
	baseTempCreationPending = temp_missing;

	/* Mark the path valid. */
	baseSearchPathValid = true;
	namespaceUser = roleid;

	/* And make it active. */
	activeSearchPath = baseSearchPath;
	activeCreationNamespace = baseCreationNamespace;
	activeTempCreationPending = baseTempCreationPending;

	/* Clean up. */
	pfree(rawname);
	list_free(namelist);
	list_free(oidlist);
}

/*
 * InitTempTableNamespace
 *		Initialize temp table namespace on first use in a particular backend
 */
void
InitTempTableNamespace(void)
{
	char		namespaceName[NAMEDATALEN];
	Oid			namespaceId;
	Oid			toastspaceId;
	int			session_suffix;

	/*
	 * First, do permission check to see if we are authorized to make temp
	 * tables.	We use a nonstandard error message here since "databasename:
	 * permission denied" might be a tad cryptic.
	 *
	 * Note that ACL_CREATE_TEMP rights are rechecked in pg_namespace_aclmask;
	 * that's necessary since current user ID could change during the session.
	 * But there's no need to make the namespace in the first place until a
	 * temp table creation request is made by someone with appropriate rights.
	 */
	if (pg_database_aclcheck(MyDatabaseId, GetUserId(),
							 ACL_CREATE_TEMP) != ACLCHECK_OK)
		ereport(ERROR,
				(errcode(ERRCODE_INSUFFICIENT_PRIVILEGE),
				 errmsg("permission denied to create temporary tables in database \"%s\"",
						get_database_name(MyDatabaseId))));

	/*
	 * TempNamespace name creation rules are different depending on the
	 * nature of the current connection role.
	 */
	switch (Gp_role)
	{
		case GP_ROLE_DISPATCH:
		case GP_ROLE_EXECUTE:
			session_suffix = gp_session_id;
			break;

		case GP_ROLE_UTILITY:
			session_suffix = MyBackendId;
			break;

		default:
			/* Should never hit this */
			elog(ERROR, "invalid backend temp schema creation");
			session_suffix = -1;	/* keep compiler quiet */
			break;
	}

	snprintf(namespaceName, sizeof(namespaceName), "pg_temp_%d", session_suffix);

	namespaceId = GetSysCacheOid(NAMESPACENAME,
								 CStringGetDatum(namespaceName),
								 0, 0, 0);

	/*
	 * GPDB: Delete old temp schema.
	 *
	 * Remove any vestigages of old temporary schema, if any.  This can
	 * happen when an old session crashes and doesn't run normal session
	 * shutdown.
	 *
	 * In postgres they try to reuse existing schemas in this case,
	 * however that does not work well for us since the schemas may exist
	 * on a segment by segment basis and we want to keep them syncronized
	 * on oid.  The best way of dealing with this is to just delete the
	 * old schemas.
	 */
	if (OidIsValid(namespaceId))
	{
		RemoveTempRelations(namespaceId);
		RemoveSchemaById(namespaceId);
		elog(DEBUG1, "Remove schema entry %u from pg_namespace",
			 namespaceId);
		namespaceId = InvalidOid;
		CommandCounterIncrement();
	}

	/*
	 * First use of this temp namespace in this database; create it. The
	 * temp namespaces are always owned by the superuser.  We leave their
	 * permissions at default --- i.e., no access except to superuser ---
	 * to ensure that unprivileged users can't peek at other backends'
	 * temp tables.  This works because the places that access the temp
	 * namespace for my own backend skip permissions checks on it.
	 */
	namespaceId = NamespaceCreate(namespaceName, BOOTSTRAP_SUPERUSERID);
	/* Advance command counter to make namespace visible */
	CommandCounterIncrement();

	/*
	 * If the corresponding toast-table namespace doesn't exist yet, create it.
	 * (We assume there is no need to clean it out if it does exist, since
	 * dropping a parent table should make its toast table go away.)
	 * (in GPDB, though, we drop and recreate it anyway, to make sure it has
	 * the same OID on master and segments.)
	 */
	snprintf(namespaceName, sizeof(namespaceName), "pg_toast_temp_%d",
			 session_suffix);

	toastspaceId = GetSysCacheOid(NAMESPACENAME,
								  CStringGetDatum(namespaceName),
								  0, 0, 0);
	if (OidIsValid(toastspaceId))
	{
		RemoveSchemaById(toastspaceId);
		elog(DEBUG1, "Remove schema entry %u from pg_namespace",
			 namespaceId);
		toastspaceId = InvalidOid;
		CommandCounterIncrement();
	}
	toastspaceId = NamespaceCreate(namespaceName, BOOTSTRAP_SUPERUSERID);
	/* Advance command counter to make namespace visible */
	CommandCounterIncrement();

	/*
	 * Okay, we've prepared the temp namespace ... but it's not committed yet,
	 * so all our work could be undone by transaction rollback.  Set flag for
	 * AtEOXact_Namespace to know what to do.
	 */
	myTempNamespace = namespaceId;
	myTempToastNamespace = toastspaceId;

	/* It should not be done already. */
	AssertState(myTempNamespaceSubID == InvalidSubTransactionId);
	myTempNamespaceSubID = GetCurrentSubTransactionId();

	baseSearchPathValid = false;	/* need to rebuild list */

	/*
	 * GPDB: Dispatch a special CREATE SCHEMA command, to also create the
	 * temp schemas in all the segments.
	 *
	 * We need to keep the OID of the temp schema synchronized across the
	 * cluster which means that we must go through regular dispatch
	 * logic rather than letting every backend manage it.
	 */
	if (Gp_role == GP_ROLE_DISPATCH)
	{
		CreateSchemaStmt *stmt;

		stmt = makeNode(CreateSchemaStmt);
		stmt->istemp	 = true;

		/*
		 * Dispatch the command to all primary and mirror segment dbs.
		 * Starts a global transaction and reconfigures cluster if needed.
		 * Waits for QEs to finish.  Exits via ereport(ERROR,...) if error.
		 */
		CdbDispatchUtilityStatement((Node *) stmt,
									DF_CANCEL_ON_ERROR |
									DF_WITH_SNAPSHOT |
									DF_NEED_TWO_PHASE,
									GetAssignedOidsForDispatch(),
									NULL);
	}
}

/*
 * Drop temp relations for session reset.
 */
void
DropTempTableNamespaceForResetSession(Oid namespaceOid)
{
	if (IsTransactionOrTransactionBlock())
		elog(ERROR, "Called within a transaction");
	
	StartTransactionCommand();

	RemoveTempRelations(namespaceOid);

	CommitTransactionCommand();
}

/*
 * Called by CreateSchemaCommand when creating a temporary schema 
 */
void
SetTempNamespace(Oid namespaceId, Oid toastNamespaceId)
{
	if (TempNamespaceValid(false))
		elog(ERROR, "temporary namespace already exists");

	/*
	 * Okay, we've prepared the temp namespace ... but it's not committed yet,
	 * so all our work could be undone by transaction rollback.  Set flag for
	 * AtEOXact_Namespace to know what to do.
	 */
	myTempNamespace = namespaceId;
	myTempToastNamespace = toastNamespaceId;

	/* It should not be done already. */
	AssertState(myTempNamespaceSubID == InvalidSubTransactionId);
	myTempNamespaceSubID = GetCurrentSubTransactionId();

	baseSearchPathValid = false;	/* need to rebuild list */
}

/*
 * Remove the temporary namespace from the search path.
 *
 * Return the removed namespace OID.
 */
Oid
ResetTempNamespace(void)
{
	Oid result;

	result = myTempNamespace;

	/*
	 * MPP-19973: The shmem exit callback to remove a temp
	 * namespace is registered. We need to remove it here as the
	 * namespace has already been reseted. 
	 */
	cancel_shmem_exit(RemoveTempRelationsCallback, 0);

	myTempNamespace = InvalidOid;
	myTempNamespaceSubID = InvalidSubTransactionId;
	baseSearchPathValid = false;	/* need to rebuild list */

	return result;
}

/*
 * End-of-transaction cleanup for namespaces.
 */
void
AtEOXact_Namespace(bool isCommit)
{
	/*
	 * If we abort the transaction in which a temp namespace was selected,
	 * we'll have to do any creation or cleanout work over again.  So, just
	 * forget the namespace entirely until next time.  On the other hand, if
	 * we commit then register an exit callback to clean out the temp tables
	 * at backend shutdown.  (We only want to register the callback once per
	 * session, so this is a good place to do it.)
	 */
	if (myTempNamespaceSubID != InvalidSubTransactionId)
	{
		if (isCommit)
			on_shmem_exit(RemoveTempRelationsCallback, 0);
		else
		{
			myTempNamespace = InvalidOid;
			myTempToastNamespace = InvalidOid;
			baseSearchPathValid = false;		/* need to rebuild list */
		}
		myTempNamespaceSubID = InvalidSubTransactionId;
	}

	/*
	 * Clean up if someone failed to do PopOverrideSearchPath
	 */
	if (overrideStack)
	{
		if (isCommit)
			elog(WARNING, "leaked override search path");
		while (overrideStack)
		{
			OverrideStackEntry *entry;

			entry = (OverrideStackEntry *) linitial(overrideStack);
			overrideStack = list_delete_first(overrideStack);
			list_free(entry->searchPath);
			pfree(entry);
		}
		/* If not baseSearchPathValid, this is useless but harmless */
		activeSearchPath = baseSearchPath;
		activeCreationNamespace = baseCreationNamespace;
		activeTempCreationPending = baseTempCreationPending;
	}
}

/*
 * AtEOSubXact_Namespace
 *
 * At subtransaction commit, propagate the temp-namespace-creation
 * flag to the parent subtransaction.
 *
 * At subtransaction abort, forget the flag if we set it up.
 */
void
AtEOSubXact_Namespace(bool isCommit, SubTransactionId mySubid,
					  SubTransactionId parentSubid)
{
	OverrideStackEntry *entry;

	if (myTempNamespaceSubID == mySubid)
	{
		if (isCommit)
			myTempNamespaceSubID = parentSubid;
		else
		{
			myTempNamespaceSubID = InvalidSubTransactionId;
			/* TEMP namespace creation failed, so reset state */
			myTempNamespace = InvalidOid;
			myTempToastNamespace = InvalidOid;
			baseSearchPathValid = false;		/* need to rebuild list */
		}
	}

	/*
	 * Clean up if someone failed to do PopOverrideSearchPath
	 */
	while (overrideStack)
	{
		entry = (OverrideStackEntry *) linitial(overrideStack);
		if (entry->nestLevel < GetCurrentTransactionNestLevel())
			break;
		if (isCommit)
			elog(WARNING, "leaked override search path");
		overrideStack = list_delete_first(overrideStack);
		list_free(entry->searchPath);
		pfree(entry);
	}

	/* Activate the next level down. */
	if (overrideStack)
	{
		entry = (OverrideStackEntry *) linitial(overrideStack);
		activeSearchPath = entry->searchPath;
		activeCreationNamespace = entry->creationNamespace;
		activeTempCreationPending = false;		/* XXX is this OK? */
	}
	else
	{
		/* If not baseSearchPathValid, this is useless but harmless */
		activeSearchPath = baseSearchPath;
		activeCreationNamespace = baseCreationNamespace;
		activeTempCreationPending = baseTempCreationPending;
	}
}

/*
 * Remove all relations in the specified temp namespace.
 *
 * This is called at backend shutdown (if we made any temp relations).
 * It is also called when we begin using a pre-existing temp namespace,
 * in order to clean out any relations that might have been created by
 * a crashed backend.
 */
static void
RemoveTempRelations(Oid tempNamespaceId)
{
	ObjectAddress object;

	/*
	 * We want to get rid of everything in the target namespace, but not the
	 * namespace itself (deleting it only to recreate it later would be a
	 * waste of cycles).  We do this by finding everything that has a
	 * dependency on the namespace.
	 */
	object.classId = NamespaceRelationId;
	object.objectId = tempNamespaceId;
	object.objectSubId = 0;

	deleteWhatDependsOn(&object, false);
}

/*
 * Callback to remove temp relations at backend exit.
 */
static void
RemoveTempRelationsCallback(int code, Datum arg)
{
	if (DistributedTransactionContext == DTX_CONTEXT_QE_PREPARED)
	{
		/*
		 * MPP-10213: if we're prepared, it is the responsibility of
		 * someone completing our transaction to clean up the
		 * temp-relations. We are no longer inside the transaction, so
		 * the schema entries aren't even visible to us!
		 */
		return;
	}

	if (OidIsValid(myTempNamespace))
	{
		/* Need to ensure we have a usable transaction. */
		AbortOutOfAnyTransaction();
		StartTransactionCommand();

		/* 
		 * Make sure that the schema hasn't been removed. We must do this after
		 * we start a new transaction (see previous two lines), otherwise we
		 * wont have a valid CurrentResourceOwner.
		 */
		if (TempNamespaceValid(false))
		{
			RemoveTempRelations(myTempNamespace);

			/* MPP-3390: drop pg_temp_N schema entry from pg_namespace */
			RemoveSchemaById(myTempNamespace);
			elog(DEBUG1, "Remove schema entry %u from pg_namespace", 
				 myTempNamespace); 
		}

		CommitTransactionCommand();
	}
}

/*
 * Remove all temp tables from the temporary namespace.
 */
void
ResetTempTableNamespace(void)
{
	if (OidIsValid(myTempNamespace))
		RemoveTempRelations(myTempNamespace);
}


/*
 * Routines for handling the GUC variable 'search_path'.
 */

/* assign_hook: validate new search_path, do extra actions as needed */
const char *
assign_search_path(const char *newval, bool doit, GucSource source)
{
	char	   *rawname;
	List	   *namelist;
	ListCell   *l;

	/* Need a modifiable copy of string */
	rawname = pstrdup(newval);

	/* Parse string into list of identifiers */
	if (!SplitIdentifierString(rawname, ',', &namelist))
	{
		/* syntax error in name list */
		pfree(rawname);
		list_free(namelist);
		return NULL;
	}

	/*
	 * If we aren't inside a transaction, we cannot do database access so
	 * cannot verify the individual names.	Must accept the list on faith.
	 */
	if (source >= PGC_S_INTERACTIVE && IsTransactionState())
	{
		/*
		 * Verify that all the names are either valid namespace names or
		 * "$user" or "pg_temp".  We do not require $user to correspond to a
		 * valid namespace, and pg_temp might not exist yet.  We do not check
		 * for USAGE rights, either; should we?
		 *
		 * When source == PGC_S_TEST, we are checking the argument of an ALTER
		 * DATABASE SET or ALTER USER SET command.	It could be that the
		 * intended use of the search path is for some other database, so we
		 * should not error out if it mentions schemas not present in the
		 * current database.  We reduce the message to NOTICE instead.
		 */
		foreach(l, namelist)
		{
			char	   *curname = (char *) lfirst(l);

			if (strcmp(curname, "$user") == 0)
				continue;
			if (strcmp(curname, "pg_temp") == 0)
				continue;
			if (!SearchSysCacheExists(NAMESPACENAME,
									  CStringGetDatum(curname),
									  0, 0, 0))
			{
				if (Gp_role != GP_ROLE_EXECUTE)
					ereport((source == PGC_S_TEST) ? NOTICE : ERROR,
						(errcode(ERRCODE_UNDEFINED_SCHEMA),
						 errmsg("schema \"%s\" does not exist", curname)));
			}
		}
	}

	pfree(rawname);
	list_free(namelist);

	/*
	 * We mark the path as needing recomputation, but don't do anything until
	 * it's needed.  This avoids trying to do database access during GUC
	 * initialization.
	 */
	if (doit)
		baseSearchPathValid = false;

	return newval;
}

/*
 * InitializeSearchPath: initialize module during InitPostgres.
 *
 * This is called after we are up enough to be able to do catalog lookups.
 */
void
InitializeSearchPath(void)
{
	if (IsBootstrapProcessingMode())
	{
		/*
		 * In bootstrap mode, the search path must be 'pg_catalog' so that
		 * tables are created in the proper namespace; ignore the GUC setting.
		 */
		MemoryContext oldcxt;

		oldcxt = MemoryContextSwitchTo(TopMemoryContext);
		baseSearchPath = list_make1_oid(PG_CATALOG_NAMESPACE);
		MemoryContextSwitchTo(oldcxt);
		baseCreationNamespace = PG_CATALOG_NAMESPACE;
		baseTempCreationPending = false;
		baseSearchPathValid = true;
		namespaceUser = GetUserId();
		activeSearchPath = baseSearchPath;
		activeCreationNamespace = baseCreationNamespace;
		activeTempCreationPending = baseTempCreationPending;
	}
	else
	{
		/*
		 * In normal mode, arrange for a callback on any syscache invalidation
		 * of pg_namespace rows.
		 */
		CacheRegisterSyscacheCallback(NAMESPACEOID,
									  NamespaceCallback,
									  (Datum) 0);
		/* Force search path to be recomputed on next use */
		baseSearchPathValid = false;
	}
}

/*
 * NamespaceCallback
 *		Syscache inval callback function
 */
static void
NamespaceCallback(Datum arg, int cacheid, ItemPointer tuplePtr)
{
	/* Force search path to be recomputed on next use */
	baseSearchPathValid = false;
}

/* double check that temp name space is valid. */
static bool
TempNamespaceValid(bool error_if_removed)
{
	if (!OidIsValid(myTempNamespace))
		return false;
	else
	{
		/*
		 * Warning:  To use the syscache, there must be a valid ResourceOwner.
		 * This implies we must be in a Portal, and if we are in a
		 * Portal, we are in a transaction.  So you can't use this if
		 * we are currently idle.
		 */
		AcceptInvalidationMessages();  /* minimize race conditions */

		/* XXX XXX: jic 20120430: is this correct - check if oid exists? */
		myTempNamespace = GetSysCacheOid1(NAMESPACEOID,
										  ObjectIdGetDatum(myTempNamespace));

		if (OidIsValid(myTempNamespace))
			return true;
		else if (Gp_role != GP_ROLE_EXECUTE && error_if_removed) 
			/*
			 * We might call this on QEs if we're dropping our own
			 * session's temp table schema. However, we want the
			 * QD to be the one to find it not the QE.
			 */
			ereport(ERROR,
					(errcode(ERRCODE_UNDEFINED_SCHEMA),
					 errmsg("temporary table schema removed while session "
							"still in progress")));
	}
	return false;
}

/*
 * GPDB: Special just for cdbgang use
 */
bool
TempNamespaceOidIsValid(void)
{
	return OidIsValid(myTempNamespace);
}

/*
 * Fetch the active search path. The return value is a palloc'ed list
 * of OIDs; the caller is responsible for freeing this storage as
 * appropriate.
 *
 * The returned list includes the implicitly-prepended namespaces only if
 * includeImplicit is true.
 *
 * Note: calling this may result in a CommandCounterIncrement operation,
 * if we have to create or clean out the temp namespace.
 */
List *
fetch_search_path(bool includeImplicit)
{
	List	   *result;

	recomputeNamespacePath();

	/*
	 * If the temp namespace should be first, force it to exist.  This is so
	 * that callers can trust the result to reflect the actual default
	 * creation namespace.	It's a bit bogus to do this here, since
	 * current_schema() is supposedly a stable function without side-effects,
	 * but the alternatives seem worse.
	 */
	if (activeTempCreationPending)
	{
		InitTempTableNamespace();
		recomputeNamespacePath();
	}

	result = list_copy(activeSearchPath);
	if (!includeImplicit)
	{
		while (result && linitial_oid(result) != activeCreationNamespace)
			result = list_delete_first(result);
	}

	return result;
}

/*
 * Fetch the active search path into a caller-allocated array of OIDs.
 * Returns the number of path entries.  (If this is more than sarray_len,
 * then the data didn't fit and is not all stored.)
 *
 * The returned list always includes the implicitly-prepended namespaces,
 * but never includes the temp namespace.  (This is suitable for existing
 * users, which would want to ignore the temp namespace anyway.)  This
 * definition allows us to not worry about initializing the temp namespace.
 */
int
fetch_search_path_array(Oid *sarray, int sarray_len)
{
	int			count = 0;
	ListCell   *l;

	recomputeNamespacePath();

	foreach(l, activeSearchPath)
	{
		Oid			namespaceId = lfirst_oid(l);

		if (namespaceId == myTempNamespace)
			continue;			/* do not include temp namespace */

		if (count < sarray_len)
			sarray[count] = namespaceId;
		count++;
	}

	return count;
}


/*
 * Export the FooIsVisible functions as SQL-callable functions.
 *
 * Note: as of Postgres 8.4, these will silently return NULL if called on
 * a nonexistent object OID, rather than failing.  This is to avoid race
 * condition errors when a query that's scanning a catalog using an MVCC
 * snapshot uses one of these functions.  The underlying IsVisible functions
 * operate on SnapshotNow semantics and so might see the object as already
 * gone when it's still visible to the MVCC snapshot.  (There is no race
 * condition in the current coding because we don't accept sinval messages
 * between the SearchSysCacheExists test and the subsequent lookup.)
 */

Datum
pg_table_is_visible(PG_FUNCTION_ARGS)
{
	Oid			oid = PG_GETARG_OID(0);

	if (!SearchSysCacheExists(RELOID,
							  ObjectIdGetDatum(oid),
							  0, 0, 0))
		PG_RETURN_NULL();

	PG_RETURN_BOOL(RelationIsVisible(oid));
}

Datum
pg_type_is_visible(PG_FUNCTION_ARGS)
{
	Oid			oid = PG_GETARG_OID(0);

	if (!SearchSysCacheExists(TYPEOID,
							  ObjectIdGetDatum(oid),
							  0, 0, 0))
		PG_RETURN_NULL();

	PG_RETURN_BOOL(TypeIsVisible(oid));
}

Datum
pg_function_is_visible(PG_FUNCTION_ARGS)
{
	Oid			oid = PG_GETARG_OID(0);

	if (!SearchSysCacheExists(PROCOID,
							  ObjectIdGetDatum(oid),
							  0, 0, 0))
		PG_RETURN_NULL();

	PG_RETURN_BOOL(FunctionIsVisible(oid));
}

Datum
pg_operator_is_visible(PG_FUNCTION_ARGS)
{
	Oid			oid = PG_GETARG_OID(0);

	if (!SearchSysCacheExists(OPEROID,
							  ObjectIdGetDatum(oid),
							  0, 0, 0))
		PG_RETURN_NULL();

	PG_RETURN_BOOL(OperatorIsVisible(oid));
}

Datum
pg_opclass_is_visible(PG_FUNCTION_ARGS)
{
	Oid			oid = PG_GETARG_OID(0);

	if (!SearchSysCacheExists(CLAOID,
							  ObjectIdGetDatum(oid),
							  0, 0, 0))
		PG_RETURN_NULL();

	PG_RETURN_BOOL(OpclassIsVisible(oid));
}

Datum
pg_conversion_is_visible(PG_FUNCTION_ARGS)
{
	Oid			oid = PG_GETARG_OID(0);

	if (!SearchSysCacheExists(CONVOID,
							  ObjectIdGetDatum(oid),
							  0, 0, 0))
		PG_RETURN_NULL();

	PG_RETURN_BOOL(ConversionIsVisible(oid));
}

Datum
pg_ts_parser_is_visible(PG_FUNCTION_ARGS)
{
	Oid			oid = PG_GETARG_OID(0);

	if (!SearchSysCacheExists(TSPARSEROID,
							  ObjectIdGetDatum(oid),
							  0, 0, 0))
		PG_RETURN_NULL();

	PG_RETURN_BOOL(TSParserIsVisible(oid));
}

Datum
pg_ts_dict_is_visible(PG_FUNCTION_ARGS)
{
	Oid			oid = PG_GETARG_OID(0);

	if (!SearchSysCacheExists(TSDICTOID,
							  ObjectIdGetDatum(oid),
							  0, 0, 0))
		PG_RETURN_NULL();

	PG_RETURN_BOOL(TSDictionaryIsVisible(oid));
}

Datum
pg_ts_template_is_visible(PG_FUNCTION_ARGS)
{
	Oid			oid = PG_GETARG_OID(0);

	if (!SearchSysCacheExists(TSTEMPLATEOID,
							  ObjectIdGetDatum(oid),
							  0, 0, 0))
		PG_RETURN_NULL();

	PG_RETURN_BOOL(TSTemplateIsVisible(oid));
}

Datum
pg_ts_config_is_visible(PG_FUNCTION_ARGS)
{
	Oid			oid = PG_GETARG_OID(0);

	if (!SearchSysCacheExists(TSCONFIGOID,
							  ObjectIdGetDatum(oid),
							  0, 0, 0))
		PG_RETURN_NULL();

	PG_RETURN_BOOL(TSConfigIsVisible(oid));
}

Datum
pg_my_temp_schema(PG_FUNCTION_ARGS)
{
	PG_RETURN_OID(myTempNamespace);
}

Datum
pg_is_other_temp_schema(PG_FUNCTION_ARGS)
{
	Oid			oid = PG_GETARG_OID(0);

	PG_RETURN_BOOL(isOtherTempNamespace(oid));
}

Datum
pg_objname_to_oid(PG_FUNCTION_ARGS)
{
    text *s = PG_GETARG_TEXT_P(0); 
    RangeVar *rv = makeRangeVarFromNameList(textToQualifiedNameList(s));
    Oid relid = RangeVarGetRelid(rv, true);

    PG_RETURN_OID(relid);
}<|MERGE_RESOLUTION|>--- conflicted
+++ resolved
@@ -198,10 +198,7 @@
 static void RemoveTempRelations(Oid tempNamespaceId);
 static void RemoveTempRelationsCallback(int code, Datum arg);
 static void NamespaceCallback(Datum arg, int cacheid, ItemPointer tuplePtr);
-<<<<<<< HEAD
 static bool TempNamespaceValid(bool error_if_removed);
-=======
->>>>>>> 38e93482
 
 /* These don't really need to appear in any header file */
 Datum		pg_table_is_visible(PG_FUNCTION_ARGS);
@@ -808,22 +805,10 @@
  * we report such situations by setting oid = 0 in the ambiguous entries.
  * The caller might end up discarding such an entry anyway, but if it selects
  * such an entry it should react as though the call were ambiguous.
-<<<<<<< HEAD
- *
- * GPDB: this function has been backported from PostgreSQL 8.4, to get
- * support for variadic arguments and default arguments.
- *
- */
-FuncCandidateList
-FuncnameGetCandidates(List *names, int nargs,
-					  bool expand_variadic,
-					  bool expand_defaults)
-=======
  */
 FuncCandidateList
 FuncnameGetCandidates(List *names, int nargs,
 					  bool expand_variadic, bool expand_defaults)
->>>>>>> 38e93482
 {
 	FuncCandidateList resultList = NULL;
 	bool		any_special = false;
@@ -992,11 +977,7 @@
 			}
 			else
 			{
-<<<<<<< HEAD
-				int			cmp_nargs = newResult->nargs - newResult->ndargs;
-=======
 				int		cmp_nargs = newResult->nargs - newResult->ndargs;
->>>>>>> 38e93482
 
 				for (prevResult = resultList;
 					 prevResult;
@@ -1019,11 +1000,7 @@
 				 * preference < 0 means prefer the new, preference = 0 means
 				 * ambiguous.
 				 */
-<<<<<<< HEAD
-				int			preference;
-=======
 				int		preference;
->>>>>>> 38e93482
 
 				if (pathpos != prevResult->pathpos)
 				{
@@ -1036,15 +1013,9 @@
 				{
 					/*
 					 * With variadic functions we could have, for example,
-<<<<<<< HEAD
 					 * both foo(numeric) and foo(variadic numeric[]) in the
 					 * same namespace; if so we prefer the non-variadic match
 					 * on efficiency grounds.
-=======
-					 * both foo(numeric) and foo(variadic numeric[]) in
-					 * the same namespace; if so we prefer the
-					 * non-variadic match on efficiency grounds.
->>>>>>> 38e93482
 					 */
 					preference = 1;
 				}
@@ -1090,11 +1061,7 @@
 								break;
 							}
 						}
-<<<<<<< HEAD
-						Assert(prevPrevResult); /* assert we found it */
-=======
 						Assert(prevPrevResult);		/* assert we found it */
->>>>>>> 38e93482
 					}
 					pfree(prevResult);
 					/* fall through to add newResult to list */
