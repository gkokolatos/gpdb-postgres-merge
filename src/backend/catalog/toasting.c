--- conflicted
+++ resolved
@@ -345,14 +345,10 @@
 	coloptions[0] = 0;
 	coloptions[1] = 0;
 
-<<<<<<< HEAD
-	toast_idxid = index_create(toast_rel, toast_idxname, toastIndexOid, InvalidOid,
-=======
 	if (IsBinaryUpgrade)
 		toastIndexOid = GetPreassignedOidForRelation(namespaceid, toast_idxname);
 
-	toast_idxid = index_create(toast_rel, toast_idxname, toastIndexOid,
->>>>>>> cbe3b08b
+	toast_idxid = index_create(toast_rel, toast_idxname, toastIndexOid, InvalidOid,
 				 indexInfo,
 				 list_make2("chunk_id", "chunk_seq"),
 				 BTREE_AM_OID,
