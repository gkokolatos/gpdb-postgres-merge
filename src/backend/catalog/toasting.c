/*-------------------------------------------------------------------------
 *
 * toasting.c
 *	  This file contains routines to support creation of toast tables
 *
 *
 * Portions Copyright (c) 1996-2012, PostgreSQL Global Development Group
 * Portions Copyright (c) 1994, Regents of the University of California
 *
 * IDENTIFICATION
 *	  src/backend/catalog/toasting.c
 *
 *-------------------------------------------------------------------------
 */
#include "postgres.h"

#include "access/tuptoaster.h"
#include "access/xact.h"
#include "catalog/dependency.h"
#include "catalog/heap.h"
#include "catalog/index.h"
#include "catalog/namespace.h"
#include "catalog/oid_dispatch.h"
#include "catalog/pg_namespace.h"
#include "catalog/pg_opclass.h"
#include "catalog/pg_type.h"
#include "catalog/toasting.h"
#include "miscadmin.h"
#include "nodes/makefuncs.h"
#include "storage/lmgr.h"
#include "utils/builtins.h"
#include "utils/rel.h"
#include "utils/syscache.h"

/* Potentially set by contrib/pg_upgrade_support functions */
extern Oid	binary_upgrade_next_toast_pg_class_oid;

Oid			binary_upgrade_next_toast_pg_type_oid = InvalidOid;

static bool create_toast_table(Relation rel, Oid toastOid, Oid toastIndexOid,
				   Datum reloptions, bool is_part_child);
static bool needs_toast_table(Relation rel);


/*
 * AlterTableCreateToastTable
 *		If the table needs a toast table, and doesn't already have one,
 *		then create a toast table for it.
 *
 * reloptions for the toast table can be passed, too.  Pass (Datum) 0
 * for default reloptions.
 *
 * We expect the caller to have verified that the relation is a table and have
 * already done any necessary permission checks.  Callers expect this function
 * to end with CommandCounterIncrement if it makes any changes.
 *
 * If 'is_create' is true, we are creating the toast table for a new table,
 * rather than adding it to an existing one. The difference is that the
 * caller is expected to already hold an AccessExclusiveLock, if we're
 * creating a new table.
 */
void
AlterTableCreateToastTable(Oid relOid, Datum reloptions, bool is_part_child, bool is_create)
{
	Relation	rel;

	/*
<<<<<<< HEAD
	 * Grab a DDL-exclusive lock on the target table, since we'll update the
	 * pg_class tuple.	This is redundant for all present users.  Tuple
	 * toasting behaves safely in the face of a concurrent TOAST table add.
	 *
	 * When we're creating a new table, we should already hold an AccessExclusiveLock
	 * on it. It may seem silly to acquire a *stronger* lock in that, case, but
	 * the idea is that it's cheaper to hold an AccessExclusiveLock twice, rather
	 * than both an AccessExlusiveLock and a ShareUpdateExclusiveLock.
	 */
	if (is_part_child)
		rel = heap_open(relOid, NoLock);
	else if (is_create)
		rel = heap_open(relOid, AccessExclusiveLock);
	else
		rel = heap_open(relOid, ShareUpdateExclusiveLock);
=======
	 * Grab an exclusive lock on the target table, since we'll update its
	 * pg_class tuple. This is redundant for all present uses, since caller
	 * will have such a lock already.  But the lock is needed to ensure that
	 * concurrent readers of the pg_class tuple won't have visibility issues,
	 * so let's be safe.
	 */
	rel = heap_open(relOid, AccessExclusiveLock);
>>>>>>> 80edfd76

	/* create_toast_table does all the work */
	(void) create_toast_table(rel, InvalidOid, InvalidOid, reloptions, is_part_child);

	heap_close(rel, NoLock);
}

/*
 * Create a toast table during bootstrap
 *
 * Here we need to prespecify the OIDs of the toast table and its index
 */
void
BootstrapToastTable(char *relName, Oid toastOid, Oid toastIndexOid)
{
	Relation	rel;

	rel = heap_openrv(makeRangeVar(NULL, relName, -1), AccessExclusiveLock);

	/* Note: during bootstrap may see uncataloged relation */
	if (rel->rd_rel->relkind != RELKIND_RELATION &&
		rel->rd_rel->relkind != RELKIND_UNCATALOGED)
		ereport(ERROR,
				(errcode(ERRCODE_WRONG_OBJECT_TYPE),
				 errmsg("\"%s\" is not a table",
						relName)));

	/* create_toast_table does all the work */
	if (!create_toast_table(rel, toastOid, toastIndexOid, (Datum) 0, false))
		elog(ERROR, "\"%s\" does not require a toast table",
			 relName);

	heap_close(rel, NoLock);
}


/*
 * create_toast_table --- internal workhorse
 *
 * rel is already opened and locked
 * toastOid and toastIndexOid are normally InvalidOid, but during
 * bootstrap they can be nonzero to specify hand-assigned OIDs
 */
static bool
create_toast_table(Relation rel, Oid toastOid, Oid toastIndexOid, Datum reloptions,
				   bool is_part_child)
{
	Oid			relOid = RelationGetRelid(rel);
	HeapTuple	reltup;
	TupleDesc	tupdesc;
	bool		shared_relation;
	bool		mapped_relation;
	Relation	toast_rel;
	Relation	class_rel;
	Oid			toast_relid;
	Oid			toast_idxid;
	Oid			toast_typid = InvalidOid;
	Oid			namespaceid;
	char		toast_relname[NAMEDATALEN];
	char		toast_idxname[NAMEDATALEN];
	IndexInfo  *indexInfo;
	Oid			collationObjectId[2];
	Oid			classObjectId[2];
	int16		coloptions[2];
	ObjectAddress baseobject,
				toastobject;

	/*
	 * Is it already toasted?
	 */
	if (rel->rd_rel->reltoastrelid != InvalidOid)
		return false;

	/*
	 * Check to see whether the table actually needs a TOAST table.
	 */
	if (!IsBinaryUpgrade)
	{
		if (!needs_toast_table(rel))
			return false;
	}
	else
	{
		/*
		 * In binary-upgrade mode, create a TOAST table if and only if
		 * pg_upgrade told us to (ie, a TOAST table OID has been provided).
		 *
		 * This indicates that the old cluster had a TOAST table for the
		 * current table.  We must create a TOAST table to receive the old
		 * TOAST file, even if the table seems not to need one.
		 *
		 * Contrariwise, if the old cluster did not have a TOAST table, we
		 * should be able to get along without one even if the new version's
		 * needs_toast_table rules suggest we should have one.  There is a lot
		 * of daylight between where we will create a TOAST table and where
		 * one is really necessary to avoid failures, so small cross-version
		 * differences in the when-to-create heuristic shouldn't be a problem.
		 * If we tried to create a TOAST table anyway, we would have the
		 * problem that it might take up an OID that will conflict with some
		 * old-cluster table we haven't seen yet.
		 */
		/*
		 * In Greenplum, partitioned tables are created in a single CREATE
		 * TABLE statement instead of each member table individually. The
		 * Oid preassignments are all done before the CREATE TABLE, so we
		 * can't use and reset a single oid variable, but instead we use them
		 * as a reference counter. Await the actuall preassign all before we
		 * decide whether to require a toast table or not.
		 *
		 * if (!OidIsValid(binary_upgrade_next_toast_pg_class_oid))
		 *	!OidIsValid(binary_upgrade_next_toast_pg_type_oid))
		 *	return false;
		 */
	}

	/*
	 * Toast table is shared if and only if its parent is.
	 *
	 * We cannot allow toasting a shared relation after initdb (because
	 * there's no way to mark it toasted in other databases' pg_class).
	 */
	shared_relation = rel->rd_rel->relisshared;
	if (shared_relation && !IsBootstrapProcessingMode())
		ereport(ERROR,
				(errcode(ERRCODE_OBJECT_NOT_IN_PREREQUISITE_STATE),
				 errmsg("shared tables cannot be toasted after initdb")));

	/* It's mapped if and only if its parent is, too */
	mapped_relation = RelationIsMapped(rel);

	/*
	 * Is it already toasted?
	 */
	if (rel->rd_rel->reltoastrelid != InvalidOid)
		return false;

	/*
	 * Check to see whether the table actually needs a TOAST table.
	 *
	 * If an update-in-place toast relfilenode is specified, force toast file
	 * creation even if it seems not to need one.
	 */
	if (!needs_toast_table(rel) && !IsBinaryUpgrade)
		return false;

	/*
	 * Create the toast table and its index
	 */
	snprintf(toast_relname, sizeof(toast_relname),
			 "pg_toast_%u", relOid);
	snprintf(toast_idxname, sizeof(toast_idxname),
			 "pg_toast_%u_index", relOid);

	/* this is pretty painful...  need a tuple descriptor */
	tupdesc = CreateTemplateTupleDesc(3, false);
	TupleDescInitEntry(tupdesc, (AttrNumber) 1,
					   "chunk_id",
					   OIDOID,
					   -1, 0);
	TupleDescInitEntry(tupdesc, (AttrNumber) 2,
					   "chunk_seq",
					   INT4OID,
					   -1, 0);
	TupleDescInitEntry(tupdesc, (AttrNumber) 3,
					   "chunk_data",
					   BYTEAOID,
					   -1, 0);

	/*
	 * Ensure that the toast table doesn't itself get toasted, or we'll be
	 * toast :-(.  This is essential for chunk_data because type bytea is
	 * toastable; hit the other two just to be sure.
	 */
	tupdesc->attrs[0]->attstorage = 'p';
	tupdesc->attrs[1]->attstorage = 'p';
	tupdesc->attrs[2]->attstorage = 'p';

	/*
	 * Toast tables for regular relations go in pg_toast; those for temp
	 * relations go into the per-backend temp-toast-table namespace.
	 */
	if (RelationUsesTempNamespace(rel))
		namespaceid = GetTempToastNamespace();
	else
		namespaceid = PG_TOAST_NAMESPACE;

	/* Use binary-upgrade override for pg_type.oid */
	if (IsBinaryUpgrade)
	{
		toastOid = GetPreassignedOidForRelation(namespaceid, toast_relname);
		if (!OidIsValid(toastOid))
			return false;
		toast_typid = GetPreassignedOidForType(namespaceid, toast_relname, true);
	}

	toast_relid = heap_create_with_catalog(toast_relname,
										   namespaceid,
										   rel->rd_rel->reltablespace,
										   toastOid,
										   toast_typid,
										   InvalidOid,
										   rel->rd_rel->relowner,
										   tupdesc,
										   NIL,
										   /* relam */ InvalidOid,
										   RELKIND_TOASTVALUE,
										   rel->rd_rel->relpersistence,
										   RELSTORAGE_HEAP,
										   shared_relation,
										   mapped_relation,
										   true,
										   0,
										   ONCOMMIT_NOOP,
										   NULL, /* CDB POLICY */
										   reloptions,
										   false,
										   true,
										   /* valid_opts */ false,
										   /* is_part_child */ false,
										   /* is_part_parent */ false);
	Assert(toast_relid != InvalidOid);

	/* make the toast relation visible, else heap_open will fail */
	CommandCounterIncrement();

	/* ShareLock is not really needed here, but take it anyway */
	toast_rel = heap_open(toast_relid, ShareLock);

	/*
	 * Create unique index on chunk_id, chunk_seq.
	 *
	 * NOTE: the normal TOAST access routines could actually function with a
	 * single-column index on chunk_id only. However, the slice access
	 * routines use both columns for faster access to an individual chunk. In
	 * addition, we want it to be unique as a check against the possibility of
	 * duplicate TOAST chunk OIDs. The index might also be a little more
	 * efficient this way, since btree isn't all that happy with large numbers
	 * of equal keys.
	 */

	indexInfo = makeNode(IndexInfo);
	indexInfo->ii_NumIndexAttrs = 2;
	indexInfo->ii_KeyAttrNumbers[0] = 1;
	indexInfo->ii_KeyAttrNumbers[1] = 2;
	indexInfo->ii_Expressions = NIL;
	indexInfo->ii_ExpressionsState = NIL;
	indexInfo->ii_Predicate = NIL;
	indexInfo->ii_PredicateState = NIL;
	indexInfo->ii_ExclusionOps = NULL;
	indexInfo->ii_ExclusionProcs = NULL;
	indexInfo->ii_ExclusionStrats = NULL;
	indexInfo->ii_Unique = true;
	indexInfo->ii_ReadyForInserts = true;
	indexInfo->ii_Concurrent = false;
	indexInfo->ii_BrokenHotChain = false;

	collationObjectId[0] = InvalidOid;
	collationObjectId[1] = InvalidOid;

	classObjectId[0] = OID_BTREE_OPS_OID;
	classObjectId[1] = INT4_BTREE_OPS_OID;

	coloptions[0] = 0;
	coloptions[1] = 0;

<<<<<<< HEAD
	if (IsBinaryUpgrade)
		toastIndexOid = GetPreassignedOidForRelation(namespaceid, toast_idxname);

	toast_idxid = index_create(toast_rel, toast_idxname, toastIndexOid,
=======
	index_create(toast_rel, toast_idxname, toastIndexOid, InvalidOid,
>>>>>>> 80edfd76
				 indexInfo,
				 list_make2("chunk_id", "chunk_seq"),
				 BTREE_AM_OID,
				 rel->rd_rel->reltablespace,
				 collationObjectId, classObjectId, coloptions, (Datum) 0,
				 true, false, false, false,
				 true, false, false, NULL);
	heap_close(toast_rel, NoLock);

	/*
	 * If this is a partitioned child, we can unlock since the master is
	 * already locked.
	 */
	if (is_part_child)
	{
		UnlockRelationOid(toast_relid, ShareLock);
		UnlockRelationOid(toast_idxid, AccessExclusiveLock);
	}

	/*
	 * Store the toast table's OID in the parent relation's pg_class row
	 */
	class_rel = heap_open(RelationRelationId, RowExclusiveLock);

	reltup = SearchSysCacheCopy1(RELOID, ObjectIdGetDatum(relOid));
	if (!HeapTupleIsValid(reltup))
		elog(ERROR, "cache lookup failed for relation %u", relOid);

	((Form_pg_class) GETSTRUCT(reltup))->reltoastrelid = toast_relid;

	if (!IsBootstrapProcessingMode())
	{
		/* normal case, use a transactional update */
		simple_heap_update(class_rel, &reltup->t_self, reltup);

		/* Keep catalog indexes current */
		CatalogUpdateIndexes(class_rel, reltup);
	}
	else
	{
		/* While bootstrapping, we cannot UPDATE, so overwrite in-place */
		heap_inplace_update(class_rel, reltup);
	}

	heap_freetuple(reltup);

	heap_close(class_rel, RowExclusiveLock);

	/*
	 * Register dependency from the toast table to the master, so that the
	 * toast table will be deleted if the master is.  Skip this in bootstrap
	 * mode.
	 */
	if (!IsBootstrapProcessingMode())
	{
		baseobject.classId = RelationRelationId;
		baseobject.objectId = relOid;
		baseobject.objectSubId = 0;
		toastobject.classId = RelationRelationId;
		toastobject.objectId = toast_relid;
		toastobject.objectSubId = 0;

		recordDependencyOn(&toastobject, &baseobject, DEPENDENCY_INTERNAL);
	}

	/*
	 * Make changes visible
	 */
	CommandCounterIncrement();

	return true;
}

/*
 * Check to see whether the table needs a TOAST table.	It does only if
 * (1) there are any toastable attributes, and (2) the maximum length
 * of a tuple could exceed TOAST_TUPLE_THRESHOLD.  (We don't want to
 * create a toast table for something like "f1 varchar(20)".)
 */
static bool
needs_toast_table(Relation rel)
{
	int32		data_length = 0;
	bool		maxlength_unknown = false;
	bool		has_toastable_attrs = false;
	TupleDesc	tupdesc;
	Form_pg_attribute *att;
	int32		tuple_length;
	int			i;

	if(RelationIsExternal(rel))
		return false;
	
	tupdesc = rel->rd_att;
	att = tupdesc->attrs;

	for (i = 0; i < tupdesc->natts; i++)
	{
		if (att[i]->attisdropped)
			continue;
		data_length = att_align_nominal(data_length, att[i]->attalign);
		if (att[i]->attlen > 0)
		{
			/* Fixed-length types are never toastable */
			data_length += att[i]->attlen;
		}
		else
		{
			int32		maxlen = type_maximum_size(att[i]->atttypid,
												   att[i]->atttypmod);

			if (maxlen < 0)
				maxlength_unknown = true;
			else
				data_length += maxlen;
			if (att[i]->attstorage != 'p')
				has_toastable_attrs = true;
		}
	}
	if (!has_toastable_attrs)
		return false;			/* nothing to toast? */
	if (maxlength_unknown)
		return true;			/* any unlimited-length attrs? */
	tuple_length = MAXALIGN(offsetof(HeapTupleHeaderData, t_bits) +
							BITMAPLEN(tupdesc->natts)) +
		MAXALIGN(data_length);
	return (tuple_length > TOAST_TUPLE_THRESHOLD);
}<|MERGE_RESOLUTION|>--- conflicted
+++ resolved
@@ -65,7 +65,6 @@
 	Relation	rel;
 
 	/*
-<<<<<<< HEAD
 	 * Grab a DDL-exclusive lock on the target table, since we'll update the
 	 * pg_class tuple.	This is redundant for all present users.  Tuple
 	 * toasting behaves safely in the face of a concurrent TOAST table add.
@@ -81,15 +80,6 @@
 		rel = heap_open(relOid, AccessExclusiveLock);
 	else
 		rel = heap_open(relOid, ShareUpdateExclusiveLock);
-=======
-	 * Grab an exclusive lock on the target table, since we'll update its
-	 * pg_class tuple. This is redundant for all present uses, since caller
-	 * will have such a lock already.  But the lock is needed to ensure that
-	 * concurrent readers of the pg_class tuple won't have visibility issues,
-	 * so let's be safe.
-	 */
-	rel = heap_open(relOid, AccessExclusiveLock);
->>>>>>> 80edfd76
 
 	/* create_toast_table does all the work */
 	(void) create_toast_table(rel, InvalidOid, InvalidOid, reloptions, is_part_child);
@@ -355,14 +345,10 @@
 	coloptions[0] = 0;
 	coloptions[1] = 0;
 
-<<<<<<< HEAD
 	if (IsBinaryUpgrade)
 		toastIndexOid = GetPreassignedOidForRelation(namespaceid, toast_idxname);
 
-	toast_idxid = index_create(toast_rel, toast_idxname, toastIndexOid,
-=======
-	index_create(toast_rel, toast_idxname, toastIndexOid, InvalidOid,
->>>>>>> 80edfd76
+	toast_idxid = index_create(toast_rel, toast_idxname, toastIndexOid, InvalidOid,
 				 indexInfo,
 				 list_make2("chunk_id", "chunk_seq"),
 				 BTREE_AM_OID,
