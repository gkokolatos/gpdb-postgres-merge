--- conflicted
+++ resolved
@@ -224,12 +224,8 @@
 	for (pending = pendingDeletes; pending != NULL; pending = next)
 	{
 		next = pending->next;
-<<<<<<< HEAD
 		if (RelFileNodeEquals(rnode, pending->relnode)
 			&& pending->atCommit == atCommit)
-=======
-		if (RelFileNodeEquals(rnode, pending->relnode.node))
->>>>>>> 4d29b4a7
 		{
 			/* unlink and delete list entry */
 			if (prev)
@@ -363,17 +359,9 @@
 			{
 				SMgrRelation srel;
 
-<<<<<<< HEAD
-				srel = smgropen(pending->relnode, pending->backend);
-
-				smgrdounlink(srel, false);
-=======
 				srel = smgropen(pending->relnode.node, pending->backend);
-				for (i = 0; i <= MAX_FORKNUM; i++)
-				{
-					smgrdounlink(srel, i, false, pending->relnode.relstorage);
-				}
->>>>>>> 4d29b4a7
+
+				smgrdounlink(srel, false, pending->relnode.relstorage);
 				smgrclose(srel);
 			}
 			/* must explicitly free the list entry */
