--- conflicted
+++ resolved
@@ -3,13 +3,9 @@
  * heap.c
  *	  code to create and destroy POSTGRES heap relations
  *
-<<<<<<< HEAD
  * Portions Copyright (c) 2005-2010, Greenplum inc
  * Portions Copyright (c) 2012-Present Pivotal Software, Inc.
- * Portions Copyright (c) 1996-2009, PostgreSQL Global Development Group
-=======
  * Portions Copyright (c) 1996-2010, PostgreSQL Global Development Group
->>>>>>> 1084f317
  * Portions Copyright (c) 1994, Regents of the University of California
  *
  *
@@ -61,6 +57,8 @@
 #include "catalog/pg_partition.h"
 #include "catalog/pg_partition_rule.h"
 #include "catalog/pg_statistic.h"
+#include "catalog/pg_stat_last_operation.h"
+#include "catalog/pg_stat_last_shoperation.h"
 #include "catalog/pg_tablespace.h"
 #include "catalog/pg_type.h"
 #include "catalog/pg_type_fn.h"
@@ -207,7 +205,7 @@
 
 /*CDB*/
 static FormData_pg_attribute a8 = {
-	0, {"gp_segment_id"}, INT4OID, 0, 0, sizeof(gpsegmentId),
+	0, {"gp_segment_id"}, INT4OID, 0, sizeof(gpsegmentId),
 	GpSegmentIdAttributeNumber, 0, -1, -1,
 	true, 'p', 'i', true, false, false, true, 0
 };
@@ -352,13 +350,9 @@
 									 tupDesc,
 									 relid,
 									 reltablespace,
-<<<<<<< HEAD
                                      relkind,           /*CDB*/
-									 shared_relation);
-=======
 									 shared_relation,
 									 mapped_relation);
->>>>>>> 1084f317
 
 	/*
 	 * Have the storage manager create the relation's disk file, if needed.
@@ -483,11 +477,8 @@
 	{
 		CheckAttributeType(NameStr(tupdesc->attrs[i]->attname),
 						   tupdesc->attrs[i]->atttypid,
-<<<<<<< HEAD
-						   NIL /* assume we're creating a new rowtype */);
-=======
+						   NIL,	/* assume we're creating a new rowtype */
 						   allow_system_table_mods);
->>>>>>> 1084f317
 	}
 }
 
@@ -508,11 +499,8 @@
  */
 void
 CheckAttributeType(const char *attname, Oid atttypid,
-<<<<<<< HEAD
-				   List *containing_rowtypes)
-=======
+				   List *containing_rowtypes,
 				   bool allow_system_table_mods)
->>>>>>> 1084f317
 {
 	char		att_typtype = get_typtype(atttypid);
 	Oid			att_typelem;
@@ -587,11 +575,8 @@
 			if (attr->attisdropped)
 				continue;
 			CheckAttributeType(NameStr(attr->attname), attr->atttypid,
-<<<<<<< HEAD
-							   containing_rowtypes);
-=======
+							   containing_rowtypes,
 							   allow_system_table_mods);
->>>>>>> 1084f317
 		}
 
 		relation_close(relation, AccessShareLock);
@@ -604,7 +589,8 @@
 		 * Must recurse into array types, too, in case they are composite.
 		 */
 		CheckAttributeType(attname, att_typelem,
-						   containing_rowtypes);
+						   containing_rowtypes,
+						   allow_system_table_mods);
 	}
 }
 
@@ -1168,7 +1154,7 @@
 	}
 
 	/* Initialize relfrozenxid */
-	if (should_have_valid_relfrozenxid(new_rel_oid, relkind, relstorage))
+	if (should_have_valid_relfrozenxid(relkind, relstorage))
 	{
 		/*
 		 * Initialize to the minimum XID that could put tuples in the table.
@@ -1320,7 +1306,6 @@
 	 */
 	Assert(IsNormalProcessingMode() || IsBootstrapProcessingMode());
 
-<<<<<<< HEAD
 	/*
 	 * Was "appendonly" specified in the relopts? If yes, fix our relstorage.
 	 * Also, check for override (debug) GUCs.
@@ -1350,31 +1335,15 @@
 	else
 		appendOnlyRel = false;
 
-	/* MPP-8058: disallow OIDS on column-oriented tables */
-	if (tupdesc->tdhasoid && 
-		IsNormalProcessingMode() &&
-        (Gp_role == GP_ROLE_DISPATCH))
-	{
-		if (relstorage == RELSTORAGE_AOCOLS)
-			ereport(ERROR,
-					(errcode(ERRCODE_INVALID_PARAMETER_VALUE),
-					 errmsg(
-							 "OIDS=TRUE is not allowed on tables that "
-							 "use column-oriented storage. Use OIDS=FALSE"
-							 )));
-		else
-			ereport(NOTICE,
-					(errmsg(
-							 "OIDS=TRUE is not recommended for user-created "
-							 "tables. Use OIDS=FALSE to prevent wrap-around "
-							 "of the OID counter"
-							 )));
-	}
-
-	CheckAttributeNamesTypes(tupdesc, relkind);
-=======
+	/*
+	 * MPP-8058: disallow OIDS on column-oriented tables.
+	 */
+	if (tupdesc->tdhasoid && relstorage == RELSTORAGE_AOCOLS)
+		ereport(ERROR,
+				(errcode(ERRCODE_INVALID_PARAMETER_VALUE),
+				 errmsg("OIDS=TRUE is not allowed on tables that use column-oriented storage. Use OIDS=FALSE")));
+
 	CheckAttributeNamesTypes(tupdesc, relkind, allow_system_table_mods);
->>>>>>> 1084f317
 
 	if (get_relname_relid(relname, relnamespace))
 		ereport(ERROR,
@@ -1422,33 +1391,14 @@
 	 * which locks both the Oid and relfilenode counter, syncs them, and
 	 * allocates the synced value to here.
 	 */
-<<<<<<< HEAD
 	if (!OidIsValid(relid) && Gp_role != GP_ROLE_EXECUTE)
 	{
-		if (relkind == RELKIND_SEQUENCE)
+		if (IsBootstrapProcessingMode())
+			relid = GetNewOid(pg_class_desc);
+		else if (relkind == RELKIND_SEQUENCE)
 			relid = GetNewSequenceRelationOid(pg_class_desc);
 		else
 			relid = GetNewOid(pg_class_desc);
-=======
-	if (!OidIsValid(relid))
-	{
-		/* Use binary-upgrade overrides if applicable */
-		if (OidIsValid(binary_upgrade_next_heap_relfilenode) &&
-			(relkind == RELKIND_RELATION || relkind == RELKIND_SEQUENCE ||
-			 relkind == RELKIND_VIEW || relkind == RELKIND_COMPOSITE_TYPE))
-		{
-			relid = binary_upgrade_next_heap_relfilenode;
-			binary_upgrade_next_heap_relfilenode = InvalidOid;
-		}
-		else if (OidIsValid(binary_upgrade_next_toast_relfilenode) &&
-				 relkind == RELKIND_TOASTVALUE)
-		{
-			relid = binary_upgrade_next_toast_relfilenode;
-			binary_upgrade_next_toast_relfilenode = InvalidOid;
-		}
-		else
-			relid = GetNewRelFileNode(reltablespace, pg_class_desc);
->>>>>>> 1084f317
 	}
 
 	/*
@@ -1505,7 +1455,6 @@
 	 */
 	if (IsUnderPostmaster && ((relkind == RELKIND_RELATION && !appendOnlyRel) ||
 							  relkind == RELKIND_VIEW ||
-<<<<<<< HEAD
 							  relkind == RELKIND_COMPOSITE_TYPE) &&
 		relnamespace != PG_BITMAPINDEX_NAMESPACE)
 	{
@@ -1531,10 +1480,6 @@
 			new_array_oid = GetNewOid(pg_type);
 		heap_close(pg_type, AccessShareLock);
 	}
-=======
-							  relkind == RELKIND_COMPOSITE_TYPE))
-		new_array_oid = AssignTypeArrayOid();
->>>>>>> 1084f317
 
 	/*
 	 * Since defining a relation also defines a complex type, we add a new
@@ -3188,7 +3133,7 @@
 			 * assumptions in the above comment?
 			 */
 			TruncateRelfiles(rel, InvalidSubTransactionId);
-			reindex_relation(RelationGetRelid(rel), true);
+			reindex_relation(RelationGetRelid(rel), true, true);
 		}
 		else
 		{
@@ -3420,7 +3365,7 @@
 }
 
 bool
-should_have_valid_relfrozenxid(Oid oid, char relkind, char relstorage)
+should_have_valid_relfrozenxid(char relkind, char relstorage)
 {
 	switch (relkind)
 	{
