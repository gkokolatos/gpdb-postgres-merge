--- conflicted
+++ resolved
@@ -2279,8 +2279,6 @@
 	Relation	rel;
 	bool		is_part_child = false;
 	bool		is_appendonly_rel;
-<<<<<<< HEAD
-	bool		is_external_rel;
 	HeapTuple	tuple;
 	Oid			parentOid = InvalidOid,
 				defaultPartOid = InvalidOid;
@@ -2313,9 +2311,6 @@
 	}
 
 	ReleaseSysCache(tuple);
-=======
-	char		relkind;
->>>>>>> 71e50c75
 
 	/*
 	 * Open and lock the relation.
