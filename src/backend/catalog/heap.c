/*-------------------------------------------------------------------------
 *
 * heap.c
 *	  code to create and destroy POSTGRES heap relations
 *
 * Portions Copyright (c) 2005-2010, Greenplum inc
 * Portions Copyright (c) 2012-Present Pivotal Software, Inc.
 * Portions Copyright (c) 1996-2019, PostgreSQL Global Development Group
 * Portions Copyright (c) 1994, Regents of the University of California
 *
 *
 * IDENTIFICATION
 *	  src/backend/catalog/heap.c
 *
 *
 * INTERFACE ROUTINES
 *		heap_create()			- Create an uncataloged heap relation
 *		heap_create_with_catalog() - Create a cataloged relation
 *		heap_drop_with_catalog() - Removes named relation from catalogs
 *
 * NOTES
 *	  this code taken from access/heap/create.c, which contains
 *	  the old heap_create_with_catalog, amcreate, and amdestroy.
 *	  those routines will soon call these routines using the function
 *	  manager,
 *	  just like the poorly named "NewXXX" routines do.  The
 *	  "New" routines are all going to die soon, once and for all!
 *		-cim 1/13/91
 *
 *-------------------------------------------------------------------------
 */
#include "postgres.h"

#include "access/genam.h"
#include "access/htup_details.h"
#include "access/multixact.h"
#include "access/relation.h"
#include "access/sysattr.h"
#include "access/table.h"
#include "access/tableam.h"
#include "access/transam.h"
#include "access/reloptions.h"
#include "access/xact.h"
#include "access/xlog.h"
#include "catalog/binary_upgrade.h"
#include "catalog/catalog.h"
#include "catalog/dependency.h"
#include "catalog/gp_distribution_policy.h"
#include "catalog/heap.h"
#include "catalog/index.h"
#include "catalog/namespace.h"
#include "catalog/objectaccess.h"
#include "catalog/partition.h"
#include "catalog/pg_am.h"
#include "catalog/pg_attrdef.h"
#include "catalog/pg_attribute_encoding.h"
#include "catalog/pg_authid.h"
#include "catalog/pg_auth_members.h"
#include "catalog/pg_collation.h"
#include "catalog/pg_constraint.h"
#include "catalog/pg_database.h"
#include "catalog/pg_foreign_table.h"
#include "catalog/pg_inherits.h"
#include "catalog/pg_namespace.h"
#include "catalog/pg_opclass.h"
#include "catalog/pg_partitioned_table.h"
#include "catalog/pg_statistic.h"
#include "catalog/pg_subscription_rel.h"
#include "catalog/pg_tablespace.h"
#include "catalog/pg_type.h"
#include "catalog/storage.h"
#include "catalog/storage_xlog.h"
#include "commands/tablecmds.h"
#include "commands/typecmds.h"
#include "executor/executor.h"
#include "miscadmin.h"
#include "nodes/nodeFuncs.h"
#include "optimizer/optimizer.h"
#include "parser/parse_coerce.h"
#include "parser/parse_collate.h"
#include "parser/parse_expr.h"
#include "parser/parse_relation.h"
#include "parser/parsetree.h"
#include "partitioning/partdesc.h"
#include "storage/lmgr.h"
#include "storage/predicate.h"
#include "storage/smgr.h"
#include "utils/acl.h"
#include "utils/builtins.h"
#include "utils/datum.h"
#include "utils/fmgroids.h"
#include "utils/inval.h"
#include "utils/lsyscache.h"
#include "utils/partcache.h"
#include "utils/rel.h"
#include "utils/ruleutils.h"
#include "utils/snapmgr.h"
#include "utils/syscache.h"

#include "catalog/oid_dispatch.h"
#include "catalog/pg_appendonly_fn.h"
#include "catalog/pg_stat_last_operation.h"
#include "catalog/pg_stat_last_shoperation.h"
#include "catalog/gp_partition_template.h"
#include "cdb/cdbsreh.h"
#include "cdb/cdbvars.h"
#include "foreign/foreign.h"
#include "utils/guc.h"
#include "utils/memutils.h"             /* CDB: GetMemoryChunkContext */
#include "utils/relcache.h"
#include "utils/timestamp.h"


static void MetaTrackAddUpdInternal(Oid			classid,
									Oid			objoid,
									Oid			relowner,
									char*		actionname,
									char*		subtype,
									Relation	rel,
									HeapTuple	old_tuple);



/* Potentially set by pg_upgrade_support functions */
Oid			binary_upgrade_next_heap_pg_class_oid = InvalidOid;
Oid			binary_upgrade_next_toast_pg_class_oid = InvalidOid;

static void AddNewRelationTuple(Relation pg_class_desc,
								Relation new_rel_desc,
								Oid new_rel_oid,
								Oid new_type_oid,
								Oid reloftype,
								Oid relowner,
								char relkind,
								TransactionId relfrozenxid,
								TransactionId relminmxid,
								Datum relacl,
								Datum reloptions);
static ObjectAddress AddNewRelationType(const char *typeName,
										Oid typeNamespace,
										Oid new_rel_oid,
										char new_rel_kind,
										Oid ownerid,
										Oid new_row_type,
										Oid new_array_type);
static void RelationRemoveInheritance(Oid relid);
static Oid	StoreRelCheck(Relation rel, const char *ccname, Node *expr,
						  bool is_validated, bool is_local, int inhcount,
						  bool is_no_inherit, bool is_internal);
static void StoreConstraints(Relation rel, List *cooked_constraints,
							 bool is_internal);
static bool MergeWithExistingConstraint(Relation rel, const char *ccname, Node *expr,
										bool allow_merge, bool is_local,
										bool is_initially_valid,
										bool is_no_inherit);
static void SetRelationNumChecks(Relation rel, int numchecks);
static Node *cookConstraint(ParseState *pstate,
							Node *raw_constraint,
							char *relname);
static List *insert_ordered_unique_oid(List *list, Oid datum);


/* ----------------------------------------------------------------
 *				XXX UGLY HARD CODED BADNESS FOLLOWS XXX
 *
 *		these should all be moved to someplace in the lib/catalog
 *		module, if not obliterated first.
 * ----------------------------------------------------------------
 */


/*
 * Note:
 *		Should the system special case these attributes in the future?
 *		Advantage:	consume much less space in the ATTRIBUTE relation.
 *		Disadvantage:  special cases will be all over the place.
 */

/*
 * The initializers below do not include trailing variable length fields,
 * but that's OK - we're never going to reference anything beyond the
 * fixed-size portion of the structure anyway.
 */

static const FormData_pg_attribute a1 = {
	.attname = {"ctid"},
	.atttypid = TIDOID,
	.attlen = sizeof(ItemPointerData),
	.attnum = SelfItemPointerAttributeNumber,
	.attcacheoff = -1,
	.atttypmod = -1,
	.attbyval = false,
	.attstorage = 'p',
	.attalign = 's',
	.attnotnull = true,
	.attislocal = true,
};

static const FormData_pg_attribute a2 = {
	.attname = {"xmin"},
	.atttypid = XIDOID,
	.attlen = sizeof(TransactionId),
	.attnum = MinTransactionIdAttributeNumber,
	.attcacheoff = -1,
	.atttypmod = -1,
	.attbyval = true,
	.attstorage = 'p',
	.attalign = 'i',
	.attnotnull = true,
	.attislocal = true,
};

static const FormData_pg_attribute a3 = {
	.attname = {"cmin"},
	.atttypid = CIDOID,
	.attlen = sizeof(CommandId),
	.attnum = MinCommandIdAttributeNumber,
	.attcacheoff = -1,
	.atttypmod = -1,
	.attbyval = true,
	.attstorage = 'p',
	.attalign = 'i',
	.attnotnull = true,
	.attislocal = true,
};

static const FormData_pg_attribute a4 = {
	.attname = {"xmax"},
	.atttypid = XIDOID,
	.attlen = sizeof(TransactionId),
	.attnum = MaxTransactionIdAttributeNumber,
	.attcacheoff = -1,
	.atttypmod = -1,
	.attbyval = true,
	.attstorage = 'p',
	.attalign = 'i',
	.attnotnull = true,
	.attislocal = true,
};

static const FormData_pg_attribute a5 = {
	.attname = {"cmax"},
	.atttypid = CIDOID,
	.attlen = sizeof(CommandId),
	.attnum = MaxCommandIdAttributeNumber,
	.attcacheoff = -1,
	.atttypmod = -1,
	.attbyval = true,
	.attstorage = 'p',
	.attalign = 'i',
	.attnotnull = true,
	.attislocal = true,
};

/*
 * We decided to call this attribute "tableoid" rather than say
 * "classoid" on the basis that in the future there may be more than one
 * table of a particular class/type. In any case table is still the word
 * used in SQL.
 */
static const FormData_pg_attribute a6 = {
	.attname = {"tableoid"},
	.atttypid = OIDOID,
	.attlen = sizeof(Oid),
	.attnum = TableOidAttributeNumber,
	.attcacheoff = -1,
	.atttypmod = -1,
	.attbyval = true,
	.attstorage = 'p',
	.attalign = 'i',
	.attnotnull = true,
	.attislocal = true,
};

/*CDB*/
static FormData_pg_attribute a8 = {
	.attname = {"gp_segment_id"},
	.atttypid = INT4OID,
	.attlen = sizeof(int32),
	.attnum = GpSegmentIdAttributeNumber,
	.attcacheoff = -1,
	.atttypmod = -1,
	.attbyval = true,
	.attstorage = 'p',
	.attalign = 'i',
	.attnotnull = true,
	.attislocal = true,
};

static const FormData_pg_attribute *SysAtt[] = {&a1, &a2, &a3, &a4, &a5, &a6, &a8};

/*
 * This function returns a Form_pg_attribute pointer for a system attribute.
 * Note that we elog if the presented attno is invalid, which would only
 * happen if there's a problem upstream.
 */
const FormData_pg_attribute *
SystemAttributeDefinition(AttrNumber attno)
{
	if (attno >= 0 || attno < -(int) lengthof(SysAtt))
		elog(ERROR, "invalid system attribute number %d", attno);
	return SysAtt[-attno - 1];
}

/*
 * If the given name is a system attribute name, return a Form_pg_attribute
 * pointer for a prototype definition.  If not, return NULL.
 */
const FormData_pg_attribute *
SystemAttributeByName(const char *attname)
{
	int			j;

	for (j = 0; j < (int) lengthof(SysAtt); j++)
	{
		const FormData_pg_attribute *att = SysAtt[j];

		if (strcmp(NameStr(att->attname), attname) == 0)
			return att;
	}

	return NULL;
}


/* ----------------------------------------------------------------
 *				XXX END OF UGLY HARD CODED BADNESS XXX
 * ---------------------------------------------------------------- */


/* ----------------------------------------------------------------
 *		heap_create		- Create an uncataloged heap relation
 *
 *		Note API change: the caller must now always provide the OID
 *		to use for the relation.  The relfilenode may (and, normally,
 *		should) be left unspecified.
 *
 *		rel->rd_rel is initialized by RelationBuildLocalRelation,
 *		and is mostly zeroes at return.
 * ----------------------------------------------------------------
 */
Relation
heap_create(const char *relname,
			Oid relnamespace,
			Oid reltablespace,
			Oid relid,
			Oid relfilenode,
			Oid accessmtd,
			TupleDesc tupDesc,
			char relkind,
			char relpersistence,
			bool shared_relation,
			bool mapped_relation,
			bool allow_system_table_mods,
			TransactionId *relfrozenxid,
			MultiXactId *relminmxid)
{
	bool		create_storage;
	Relation	rel;

	/* The caller must have provided an OID for the relation. */
	Assert(OidIsValid(relid));

	/*
	 * Don't allow creating relations in pg_catalog directly, even though it
	 * is allowed to move user defined relations there. Semantics with search
	 * paths including pg_catalog are too confusing for now.
	 *
	 * But allow creating indexes on relations in pg_catalog even if
	 * allow_system_table_mods = off, upper layers already guarantee it's on a
	 * user defined relation, not a system one.
	 */
	if (!allow_system_table_mods &&
		((IsCatalogNamespace(relnamespace) && relkind != RELKIND_INDEX) ||
		 IsToastNamespace(relnamespace) ||
		 IsAoSegmentNamespace(relnamespace)) &&
		IsNormalProcessingMode())
		ereport(ERROR,
				(errcode(ERRCODE_INSUFFICIENT_PRIVILEGE),
				 errmsg("permission denied to create \"%s.%s\"",
						get_namespace_name(relnamespace), relname),
				 errdetail("System catalog modifications are currently disallowed.")));

	*relfrozenxid = InvalidTransactionId;
	*relminmxid = InvalidMultiXactId;

	/* Handle reltablespace for specific relkinds. */
	switch (relkind)
	{
		case RELKIND_VIEW:
		case RELKIND_COMPOSITE_TYPE:
		case RELKIND_FOREIGN_TABLE:

			/*
			 * Force reltablespace to zero if the relation has no physical
			 * storage.  This is mainly just for cleanliness' sake.
			 *
			 * Partitioned tables and indexes don't have physical storage
			 * either, but we want to keep their tablespace settings so that
			 * their children can inherit it.
			 */
			reltablespace = InvalidOid;
			break;

		case RELKIND_SEQUENCE:

			/*
			 * Force reltablespace to zero for sequences, since we don't
			 * support moving them around into different tablespaces.
			 */
			reltablespace = InvalidOid;
			break;
		default:
			break;
	}

	/*
	 * Decide whether to create storage. If caller passed a valid relfilenode,
	 * storage is already created, so don't do it here.  Also don't create it
	 * for relkinds without physical storage.
	 */
	if (!RELKIND_HAS_STORAGE(relkind) || OidIsValid(relfilenode))
		create_storage = false;
	else
	{
		create_storage = true;
		/*
		 * In PostgreSQL, the relation OID is used as the relfilenode initially.
		 * In GPDB, relfilenode is assigned using a separate counter. Pass '1'
		 * to RelationBuildLocalRelation() to signal that it should assign a
		 * a new value.
		 */
		relfilenode = 1;
	}

	/*
	 * Never allow a pg_class entry to explicitly specify the database's
	 * default tablespace in reltablespace; force it to zero instead. This
	 * ensures that if the database is cloned with a different default
	 * tablespace, the pg_class entry will still match where CREATE DATABASE
	 * will put the physically copied relation.
	 *
	 * Yes, this is a bit of a hack.
	 */
	if (reltablespace == MyDatabaseTableSpace)
		reltablespace = InvalidOid;

	/*
	 * build the relcache entry.
	 */
	rel = RelationBuildLocalRelation(relname,
									 relnamespace,
									 tupDesc,
									 relid,
									 accessmtd,
									 relfilenode,
									 reltablespace,
									 shared_relation,
									 mapped_relation,
									 relpersistence,
									 relkind);

	/*
	 * Have the storage manager create the relation's disk file, if needed.
	 *
	 * For relations the callback creates both the main and the init fork, for
	 * indexes only the main fork is created. The other forks will be created
	 * on demand.
	 */
	if (create_storage)
	{
		RelationOpenSmgr(rel);

		switch (rel->rd_rel->relkind)
		{
			case RELKIND_VIEW:
			case RELKIND_COMPOSITE_TYPE:
			case RELKIND_FOREIGN_TABLE:
			case RELKIND_PARTITIONED_TABLE:
			case RELKIND_PARTITIONED_INDEX:
				Assert(false);
				break;

			case RELKIND_INDEX:
			case RELKIND_SEQUENCE:
				RelationCreateStorage(rel->rd_node, relpersistence, SMGR_MD);
				break;

			case RELKIND_RELATION:
			case RELKIND_TOASTVALUE:
			case RELKIND_MATVIEW:
				table_relation_set_new_filenode(rel, &rel->rd_node,
												relpersistence,
												relfrozenxid, relminmxid);
				break;

			case RELKIND_AOSEGMENTS:
			case RELKIND_AOVISIMAP:
			case RELKIND_AOBLOCKDIR:
				Assert(rel->rd_tableam);
				table_relation_set_new_filenode(rel, &rel->rd_node,
												relpersistence,
												relfrozenxid, relminmxid);
				break;
		}

		/*
		 * AO tables don't use the buffer manager, better to not keep the
		 * smgr open for it.
		 */
		if (RelationIsAppendOptimized(rel))
			RelationCloseSmgr(rel);
	}

	return rel;
}

/* ----------------------------------------------------------------
 *		heap_create_with_catalog		- Create a cataloged relation
 *
 *		this is done in multiple steps:
 *
 *		1) CheckAttributeNamesTypes() is used to make certain the tuple
 *		   descriptor contains a valid set of attribute names and types
 *
 *		2) pg_class is opened and get_relname_relid()
 *		   performs a scan to ensure that no relation with the
 *		   same name already exists.
 *
 *		3) heap_create() is called to create the new relation on disk.
 *
 *		4) TypeCreate() is called to define a new type corresponding
 *		   to the new relation.
 *
 *		5) AddNewRelationTuple() is called to register the
 *		   relation in pg_class.
 *
 *		6) AddNewAttributeTuples() is called to register the
 *		   new relation's schema in pg_attribute.
 *
 *		7) StoreConstraints is called ()		- vadim 08/22/97
 *
 *		8) the relations are closed and the new relation's oid
 *		   is returned.
 *
 * ----------------------------------------------------------------
 */

/* --------------------------------
 *		CheckAttributeNamesTypes
 *
 *		this is used to make certain the tuple descriptor contains a
 *		valid set of attribute names and datatypes.  a problem simply
 *		generates ereport(ERROR) which aborts the current transaction.
 *
 *		relkind is the relkind of the relation to be created.
 *		flags controls which datatypes are allowed, cf CheckAttributeType.
 * --------------------------------
 */
void
CheckAttributeNamesTypes(TupleDesc tupdesc, char relkind,
						 int flags)
{
	int			i;
	int			j;
	int			natts = tupdesc->natts;

	/* Sanity check on column count */
	if (natts < 0 || natts > MaxHeapAttributeNumber)
		ereport(ERROR,
				(errcode(ERRCODE_TOO_MANY_COLUMNS),
				 errmsg("tables can have at most %d columns",
						MaxHeapAttributeNumber)));

	/*
	 * first check for collision with system attribute names
	 *
	 * Skip this for a view or type relation, since those don't have system
	 * attributes.
	 */
	if (relkind != RELKIND_VIEW && relkind != RELKIND_COMPOSITE_TYPE)
	{
		for (i = 0; i < natts; i++)
		{
			Form_pg_attribute attr = TupleDescAttr(tupdesc, i);

			if (SystemAttributeByName(NameStr(attr->attname)) != NULL)
				ereport(ERROR,
						(errcode(ERRCODE_DUPLICATE_COLUMN),
						 errmsg("column name \"%s\" conflicts with a system column name",
								NameStr(attr->attname))));
		}
	}

	/*
	 * next check for repeated attribute names
	 */
	for (i = 1; i < natts; i++)
	{
		for (j = 0; j < i; j++)
		{
			if (strcmp(NameStr(TupleDescAttr(tupdesc, j)->attname),
					   NameStr(TupleDescAttr(tupdesc, i)->attname)) == 0)
				ereport(ERROR,
						(errcode(ERRCODE_DUPLICATE_COLUMN),
						 errmsg("column name \"%s\" specified more than once",
								NameStr(TupleDescAttr(tupdesc, j)->attname))));
		}
	}

	/*
	 * next check the attribute types
	 */
	for (i = 0; i < natts; i++)
	{
		CheckAttributeType(NameStr(TupleDescAttr(tupdesc, i)->attname),
						   TupleDescAttr(tupdesc, i)->atttypid,
						   TupleDescAttr(tupdesc, i)->attcollation,
						   NIL, /* assume we're creating a new rowtype */
						   flags);
	}
}

/* --------------------------------
 *		CheckAttributeType
 *
 *		Verify that the proposed datatype of an attribute is legal.
 *		This is needed mainly because there are types (and pseudo-types)
 *		in the catalogs that we do not support as elements of real tuples.
 *		We also check some other properties required of a table column.
 *
 * If the attribute is being proposed for addition to an existing table or
 * composite type, pass a one-element list of the rowtype OID as
 * containing_rowtypes.  When checking a to-be-created rowtype, it's
 * sufficient to pass NIL, because there could not be any recursive reference
 * to a not-yet-existing rowtype.
 *
 * flags is a bitmask controlling which datatypes we allow.  For the most
 * part, pseudo-types are disallowed as attribute types, but there are some
 * exceptions: ANYARRAYOID, RECORDOID, and RECORDARRAYOID can be allowed
 * in some cases.  (This works because values of those type classes are
 * self-identifying to some extent.  However, RECORDOID and RECORDARRAYOID
 * are reliably identifiable only within a session, since the identity info
 * may use a typmod that is only locally assigned.  The caller is expected
 * to know whether these cases are safe.)
 * --------------------------------
 */
void
CheckAttributeType(const char *attname,
				   Oid atttypid, Oid attcollation,
				   List *containing_rowtypes,
				   int flags)
{
	char		att_typtype = get_typtype(atttypid);
	Oid			att_typelem;

	if (Gp_role == GP_ROLE_EXECUTE)
	{
		/*
		 * In executor nodes, don't bother checking, as the dispatcher should've
		 * checked this already.
		 */
		return;
	}

	if (att_typtype == TYPTYPE_PSEUDO)
	{
		/*
		 * We disallow pseudo-type columns, with the exception of ANYARRAY,
		 * RECORD, and RECORD[] when the caller says that those are OK.
		 *
		 * We don't need to worry about recursive containment for RECORD and
		 * RECORD[] because (a) no named composite type should be allowed to
		 * contain those, and (b) two "anonymous" record types couldn't be
		 * considered to be the same type, so infinite recursion isn't
		 * possible.
		 */
		if (!((atttypid == ANYARRAYOID && (flags & CHKATYPE_ANYARRAY)) ||
			  (atttypid == RECORDOID && (flags & CHKATYPE_ANYRECORD)) ||
			  (atttypid == RECORDARRAYOID && (flags & CHKATYPE_ANYRECORD))))
			ereport(ERROR,
					(errcode(ERRCODE_INVALID_TABLE_DEFINITION),
					 errmsg("column \"%s\" has pseudo-type %s",
							attname, format_type_be(atttypid))));
	}
	else if (att_typtype == TYPTYPE_DOMAIN)
	{
		/*
		 * If it's a domain, recurse to check its base type.
		 */
		CheckAttributeType(attname, getBaseType(atttypid), attcollation,
						   containing_rowtypes,
						   flags);
	}
	else if (att_typtype == TYPTYPE_COMPOSITE)
	{
		/*
		 * For a composite type, recurse into its attributes.
		 */
		Relation	relation;
		TupleDesc	tupdesc;
		int			i;

		/*
		 * Check for self-containment.  Eventually we might be able to allow
		 * this (just return without complaint, if so) but it's not clear how
		 * many other places would require anti-recursion defenses before it
		 * would be safe to allow tables to contain their own rowtype.
		 */
		if (list_member_oid(containing_rowtypes, atttypid))
			ereport(ERROR,
					(errcode(ERRCODE_INVALID_TABLE_DEFINITION),
					 errmsg("composite type %s cannot be made a member of itself",
							format_type_be(atttypid))));

		containing_rowtypes = lcons_oid(atttypid, containing_rowtypes);

		relation = relation_open(get_typ_typrelid(atttypid), AccessShareLock);

		tupdesc = RelationGetDescr(relation);

		for (i = 0; i < tupdesc->natts; i++)
		{
			Form_pg_attribute attr = TupleDescAttr(tupdesc, i);

			if (attr->attisdropped)
				continue;
			CheckAttributeType(NameStr(attr->attname),
							   attr->atttypid, attr->attcollation,
							   containing_rowtypes,
							   flags);
		}

		relation_close(relation, AccessShareLock);

		containing_rowtypes = list_delete_first(containing_rowtypes);
	}
	else if (OidIsValid((att_typelem = get_element_type(atttypid))))
	{
		/*
		 * Must recurse into array types, too, in case they are composite.
		 */
		CheckAttributeType(attname, att_typelem, attcollation,
						   containing_rowtypes,
						   flags);
	}

	/*
	 * This might not be strictly invalid per SQL standard, but it is pretty
	 * useless, and it cannot be dumped, so we must disallow it.
	 */
	if (!OidIsValid(attcollation) && type_is_collatable(atttypid))
		ereport(ERROR,
				(errcode(ERRCODE_INVALID_TABLE_DEFINITION),
				 errmsg("no collation was derived for column \"%s\" with collatable type %s",
						attname, format_type_be(atttypid)),
				 errhint("Use the COLLATE clause to set the collation explicitly.")));
}

/* MPP-6929: metadata tracking */
/* --------------------------------
 *		MetaTrackAddObject
 *
 *		Track creation of object in pg_stat_last_operation. The
 *		arguments are:
 *
 *		classid		- the oid of the table containing the object, eg
 *					  "pg_class" for a relation
 *		objoid		- the oid of the object itself in the specified table
 *		relowner	- role ? user ?
 *		actionname	- generally CREATE for this case
 *		subtype		- some generic descriptive, eg TABLE for a "CREATE TABLE"
 *
 *
 * --------------------------------
 */

static void MetaTrackAddUpdInternal(Oid			classid,
									Oid			objoid,
									Oid			relowner,
									char*		actionname,
									char*		subtype,
									Relation	rel,
									HeapTuple	old_tuple)
{
	HeapTuple	new_tuple;
	Datum		values[Natts_pg_stat_last_operation];
	bool		isnull[Natts_pg_stat_last_operation];
	bool		new_record_repl[Natts_pg_stat_last_operation];
	NameData	uname;
	NameData	aname;
	HeapTuple	roletup;

	MemSet(isnull, 0, sizeof(bool) * Natts_pg_stat_last_operation);
	MemSet(new_record_repl, 0, sizeof(bool) * Natts_pg_stat_last_operation);

	values[Anum_pg_stat_last_operation_classid - 1] = ObjectIdGetDatum(classid);
	values[Anum_pg_stat_last_operation_objid - 1] = ObjectIdGetDatum(objoid);

	aname.data[0] = '\0';
	namestrcpy(&aname, actionname);
	values[Anum_pg_stat_last_operation_staactionname - 1] = NameGetDatum(&aname);

	values[Anum_pg_stat_last_operation_stasysid - 1] = ObjectIdGetDatum(relowner);
	/* set this column to update */
	new_record_repl[Anum_pg_stat_last_operation_stasysid - 1] = true;

	uname.data[0] = '\0';

	roletup = SearchSysCache(AUTHOID,
							 ObjectIdGetDatum(relowner),
							 0, 0, 0);
	if (HeapTupleIsValid(roletup))
	{
		Form_pg_authid authid_tup = (Form_pg_authid) GETSTRUCT(roletup);

		namecpy(&uname, &authid_tup->rolname);
		ReleaseSysCache(roletup);
	}
	else
	{
		/* Generate numeric OID if we don't find an entry */
		sprintf(NameStr(uname), "%u", relowner);
	}

	values[Anum_pg_stat_last_operation_stausename - 1] = NameGetDatum(&uname);
	/* set this column to update */
	new_record_repl[Anum_pg_stat_last_operation_stausename - 1] = true;

	values[Anum_pg_stat_last_operation_stasubtype - 1] = CStringGetTextDatum(subtype);
	/* set this column to update */
	new_record_repl[Anum_pg_stat_last_operation_stasubtype - 1] = true;

	values[Anum_pg_stat_last_operation_statime - 1] = GetCurrentTimestamp();
	/* set this column to update */
	new_record_repl[Anum_pg_stat_last_operation_statime - 1] = true;

	if (HeapTupleIsValid(old_tuple))
	{
		new_tuple = heap_modify_tuple(old_tuple, RelationGetDescr(rel),
									  values,
									  isnull, new_record_repl);
		CatalogTupleUpdate(rel, &old_tuple->t_self, new_tuple);
	}
	else
	{
		new_tuple = heap_form_tuple(RelationGetDescr(rel), values, isnull);

		CatalogTupleInsert(rel, new_tuple);
	}

	if (HeapTupleIsValid(old_tuple))
		heap_freetuple(new_tuple);

} /* end MetaTrackAddUpdInternal */


void MetaTrackAddObject(Oid		classid, 
						Oid		objoid, 
						Oid		relowner,
						char*	actionname,
						char*	subtype)
{
	Relation	rel;

	if (IsBootstrapProcessingMode())
		return;

	if (IsSharedRelation(classid))
	{
		rel = table_open(StatLastShOpRelationId, RowExclusiveLock);
	}
	else
	{
		rel = table_open(StatLastOpRelationId, RowExclusiveLock);
	}

	MetaTrackAddUpdInternal(classid, objoid, relowner,
							actionname, subtype,
							rel, NULL);

	table_close(rel, RowExclusiveLock);

/*	CommandCounterIncrement(); */

} /* end MetaTrackAddObject */

void MetaTrackUpdObject(Oid		classid, 
						Oid		objoid, 
						Oid		relowner,
						char*	actionname,
						char*	subtype)
{
	HeapTuple	tuple;
	ScanKeyData key[3];
	SysScanDesc desc;
	Relation	rel;
	int			ii = 0;

	if (IsBootstrapProcessingMode())
		return;

	if (IsSharedRelation(classid))
	{
		rel = table_open(StatLastShOpRelationId, RowExclusiveLock);

		ScanKeyInit(&key[0],
					Anum_pg_stat_last_shoperation_classid,
					BTEqualStrategyNumber, F_OIDEQ,
					ObjectIdGetDatum(classid));
		ScanKeyInit(&key[1],
					Anum_pg_stat_last_shoperation_objid,
					BTEqualStrategyNumber, F_OIDEQ,
					ObjectIdGetDatum(objoid));
		ScanKeyInit(&key[2],
					Anum_pg_stat_last_shoperation_staactionname,
					BTEqualStrategyNumber, F_NAMEEQ,
					CStringGetDatum(actionname));

		desc = systable_beginscan(rel,
								  StatLastShOpClassidObjidStaactionnameIndexId,
								  true,
								  NULL, 3, key);
	}
	else
	{
		rel = table_open(StatLastOpRelationId, RowExclusiveLock);

		ScanKeyInit(&key[0],
					Anum_pg_stat_last_operation_classid,
					BTEqualStrategyNumber, F_OIDEQ,
					ObjectIdGetDatum(classid));
		ScanKeyInit(&key[1],
					Anum_pg_stat_last_operation_objid,
					BTEqualStrategyNumber, F_OIDEQ,
					ObjectIdGetDatum(objoid));
		ScanKeyInit(&key[2],
					Anum_pg_stat_last_operation_staactionname,
					BTEqualStrategyNumber, F_NAMEEQ,
					CStringGetDatum(actionname));

		desc = systable_beginscan(rel,
								  StatLastOpClassidObjidStaactionnameIndexId,
								  true,
								  NULL, 3, key);
	}

	/* should be a unique index - only 1 answer... */
	while (HeapTupleIsValid(tuple = systable_getnext(desc)))
	{
		MetaTrackAddUpdInternal(classid, objoid, relowner,
								actionname, subtype,
								rel, tuple);
		ii++;
	}
	systable_endscan(desc);
	heap_close(rel, RowExclusiveLock);

	/* add it if it didn't already exist */
	if (!ii)
		MetaTrackAddObject(classid, 
						   objoid, 
						   relowner,
						   actionname,
						   subtype);

} /* end MetaTrackUpdObject */
void MetaTrackDropObject(Oid		classid, 
						 Oid		objoid)
{
	HeapTuple	tuple;
	ScanKeyData key[3];
	SysScanDesc desc;
	Relation	rel;

	if (IsSharedRelation(classid))
	{
		/* DELETE FROM pg_stat_last_shoperation WHERE classid = :1 AND objid = :2 */

		rel = table_open(StatLastShOpRelationId, RowExclusiveLock);

		ScanKeyInit(&key[0],
					Anum_pg_stat_last_shoperation_classid,
					BTEqualStrategyNumber, F_OIDEQ,
					ObjectIdGetDatum(classid));
		ScanKeyInit(&key[1],
					Anum_pg_stat_last_shoperation_objid,
					BTEqualStrategyNumber, F_OIDEQ,
					ObjectIdGetDatum(objoid));

		desc = systable_beginscan(rel,
								  StatLastShOpClassidObjidStaactionnameIndexId,
								  true,
								  NULL, 2, key);
	}
	else
	{
		/* DELETE FROM pg_stat_last_operation WHERE classid = :1 AND objid = :2 */
		rel = table_open(StatLastOpRelationId, RowExclusiveLock);

		ScanKeyInit(&key[0],
					Anum_pg_stat_last_operation_classid,
					BTEqualStrategyNumber, F_OIDEQ,
					ObjectIdGetDatum(classid));
		ScanKeyInit(&key[1],
					Anum_pg_stat_last_operation_objid,
					BTEqualStrategyNumber, F_OIDEQ,
					ObjectIdGetDatum(objoid));

		desc = systable_beginscan(rel,
								  StatLastOpClassidObjidStaactionnameIndexId,
								  true,
								  NULL, 2, key);
	}

	while (HeapTupleIsValid(tuple = systable_getnext(desc)))
		CatalogTupleDelete(rel, &tuple->t_self);

	systable_endscan(desc);
	table_close(rel, RowExclusiveLock);

} /* end MetaTrackDropObject */

/*
 * InsertPgAttributeTuple
 *		Construct and insert a new tuple in pg_attribute.
 *
 * Caller has already opened and locked pg_attribute.  new_attribute is the
 * attribute to insert.  attcacheoff is always initialized to -1, attacl and
 * attoptions are always initialized to NULL.
 *
 * indstate is the index state for CatalogTupleInsertWithInfo.  It can be
 * passed as NULL, in which case we'll fetch the necessary info.  (Don't do
 * this when inserting multiple attributes, because it's a tad more
 * expensive.)
 */
void
InsertPgAttributeTuple(Relation pg_attribute_rel,
					   Form_pg_attribute new_attribute,
					   CatalogIndexState indstate)
{
	Datum		values[Natts_pg_attribute];
	bool		nulls[Natts_pg_attribute];
	HeapTuple	tup;

	/* This is a tad tedious, but way cleaner than what we used to do... */
	memset(values, 0, sizeof(values));
	memset(nulls, false, sizeof(nulls));

	values[Anum_pg_attribute_attrelid - 1] = ObjectIdGetDatum(new_attribute->attrelid);
	values[Anum_pg_attribute_attname - 1] = NameGetDatum(&new_attribute->attname);
	values[Anum_pg_attribute_atttypid - 1] = ObjectIdGetDatum(new_attribute->atttypid);
	values[Anum_pg_attribute_attstattarget - 1] = Int32GetDatum(new_attribute->attstattarget);
	values[Anum_pg_attribute_attlen - 1] = Int16GetDatum(new_attribute->attlen);
	values[Anum_pg_attribute_attnum - 1] = Int16GetDatum(new_attribute->attnum);
	values[Anum_pg_attribute_attndims - 1] = Int32GetDatum(new_attribute->attndims);
	values[Anum_pg_attribute_attcacheoff - 1] = Int32GetDatum(-1);
	values[Anum_pg_attribute_atttypmod - 1] = Int32GetDatum(new_attribute->atttypmod);
	values[Anum_pg_attribute_attbyval - 1] = BoolGetDatum(new_attribute->attbyval);
	values[Anum_pg_attribute_attstorage - 1] = CharGetDatum(new_attribute->attstorage);
	values[Anum_pg_attribute_attalign - 1] = CharGetDatum(new_attribute->attalign);
	values[Anum_pg_attribute_attnotnull - 1] = BoolGetDatum(new_attribute->attnotnull);
	values[Anum_pg_attribute_atthasdef - 1] = BoolGetDatum(new_attribute->atthasdef);
	values[Anum_pg_attribute_atthasmissing - 1] = BoolGetDatum(new_attribute->atthasmissing);
	values[Anum_pg_attribute_attidentity - 1] = CharGetDatum(new_attribute->attidentity);
	values[Anum_pg_attribute_attgenerated - 1] = CharGetDatum(new_attribute->attgenerated);
	values[Anum_pg_attribute_attisdropped - 1] = BoolGetDatum(new_attribute->attisdropped);
	values[Anum_pg_attribute_attislocal - 1] = BoolGetDatum(new_attribute->attislocal);
	values[Anum_pg_attribute_attinhcount - 1] = Int32GetDatum(new_attribute->attinhcount);
	values[Anum_pg_attribute_attcollation - 1] = ObjectIdGetDatum(new_attribute->attcollation);

	/* start out with empty permissions and empty options */
	nulls[Anum_pg_attribute_attacl - 1] = true;
	nulls[Anum_pg_attribute_attoptions - 1] = true;
	nulls[Anum_pg_attribute_attfdwoptions - 1] = true;
	nulls[Anum_pg_attribute_attmissingval - 1] = true;

	tup = heap_form_tuple(RelationGetDescr(pg_attribute_rel), values, nulls);

	/* finally insert the new tuple, update the indexes, and clean up */
	if (indstate != NULL)
		CatalogTupleInsertWithInfo(pg_attribute_rel, tup, indstate);
	else
		CatalogTupleInsert(pg_attribute_rel, tup);

	heap_freetuple(tup);
}

/* --------------------------------
 *		AddNewAttributeTuples
 *
 *		this registers the new relation's schema by adding
 *		tuples to pg_attribute.
 * --------------------------------
 */
static void
AddNewAttributeTuples(Oid new_rel_oid,
					  TupleDesc tupdesc,
					  char relkind)
{
	Form_pg_attribute attr;
	int			i;
	Relation	rel;
	CatalogIndexState indstate;
	int			natts = tupdesc->natts;
	ObjectAddress myself,
				referenced;

	/*
	 * open pg_attribute and its indexes.
	 */
	rel = table_open(AttributeRelationId, RowExclusiveLock);

	indstate = CatalogOpenIndexes(rel);

	/*
	 * First we add the user attributes.  This is also a convenient place to
	 * add dependencies on their datatypes and collations.
	 */
	for (i = 0; i < natts; i++)
	{
		attr = TupleDescAttr(tupdesc, i);
		/* Fill in the correct relation OID */
		attr->attrelid = new_rel_oid;
		/* Make sure this is OK, too */
		attr->attstattarget = -1;

		InsertPgAttributeTuple(rel, attr, indstate);

		/* Add dependency info */
		myself.classId = RelationRelationId;
		myself.objectId = new_rel_oid;
		myself.objectSubId = i + 1;
		referenced.classId = TypeRelationId;
		referenced.objectId = attr->atttypid;
		referenced.objectSubId = 0;
		recordDependencyOn(&myself, &referenced, DEPENDENCY_NORMAL);

		/* The default collation is pinned, so don't bother recording it */
		if (OidIsValid(attr->attcollation) &&
			attr->attcollation != DEFAULT_COLLATION_OID)
		{
			referenced.classId = CollationRelationId;
			referenced.objectId = attr->attcollation;
			referenced.objectSubId = 0;
			recordDependencyOn(&myself, &referenced, DEPENDENCY_NORMAL);
		}
	}

	/*
	 * Next we add the system attributes.  Skip OID if rel has no OIDs. Skip
	 * all for a view or type relation.  We don't bother with making datatype
	 * dependencies here, since presumably all these types are pinned.
	 */
	if (relkind != RELKIND_VIEW && relkind != RELKIND_COMPOSITE_TYPE)
	{
		for (i = 0; i < (int) lengthof(SysAtt); i++)
		{
			FormData_pg_attribute attStruct;

			memcpy(&attStruct, SysAtt[i], sizeof(FormData_pg_attribute));

			/* Fill in the correct relation OID in the copied tuple */
			attStruct.attrelid = new_rel_oid;

			InsertPgAttributeTuple(rel, &attStruct, indstate);
		}
	}

	/*
	 * clean up
	 */
	CatalogCloseIndexes(indstate);

	table_close(rel, RowExclusiveLock);
}

/* --------------------------------
 *		InsertPgClassTuple
 *
 *		Construct and insert a new tuple in pg_class.
 *
 * Caller has already opened and locked pg_class.
 * Tuple data is taken from new_rel_desc->rd_rel, except for the
 * variable-width fields which are not present in a cached reldesc.
 * relacl and reloptions are passed in Datum form (to avoid having
 * to reference the data types in heap.h).  Pass (Datum) 0 to set them
 * to NULL.
 * --------------------------------
 */
void
InsertPgClassTuple(Relation pg_class_desc,
				   Relation new_rel_desc,
				   Oid new_rel_oid,
				   Datum relacl,
				   Datum reloptions)
{
	Form_pg_class rd_rel = new_rel_desc->rd_rel;
	Datum		values[Natts_pg_class];
	bool		nulls[Natts_pg_class];
	HeapTuple	tup;

	/* This is a tad tedious, but way cleaner than what we used to do... */
	memset(values, 0, sizeof(values));
	memset(nulls, false, sizeof(nulls));

	values[Anum_pg_class_oid - 1] = ObjectIdGetDatum(new_rel_oid);
	values[Anum_pg_class_relname - 1] = NameGetDatum(&rd_rel->relname);
	values[Anum_pg_class_relnamespace - 1] = ObjectIdGetDatum(rd_rel->relnamespace);
	values[Anum_pg_class_reltype - 1] = ObjectIdGetDatum(rd_rel->reltype);
	values[Anum_pg_class_reloftype - 1] = ObjectIdGetDatum(rd_rel->reloftype);
	values[Anum_pg_class_relowner - 1] = ObjectIdGetDatum(rd_rel->relowner);
	values[Anum_pg_class_relam - 1] = ObjectIdGetDatum(rd_rel->relam);
	values[Anum_pg_class_relfilenode - 1] = ObjectIdGetDatum(rd_rel->relfilenode);
	values[Anum_pg_class_reltablespace - 1] = ObjectIdGetDatum(rd_rel->reltablespace);
	values[Anum_pg_class_relpages - 1] = Int32GetDatum(rd_rel->relpages);
	values[Anum_pg_class_reltuples - 1] = Float4GetDatum(rd_rel->reltuples);
	values[Anum_pg_class_relallvisible - 1] = Int32GetDatum(rd_rel->relallvisible);
	values[Anum_pg_class_reltoastrelid - 1] = ObjectIdGetDatum(rd_rel->reltoastrelid);
	values[Anum_pg_class_relhasindex - 1] = BoolGetDatum(rd_rel->relhasindex);
	values[Anum_pg_class_relisshared - 1] = BoolGetDatum(rd_rel->relisshared);
	values[Anum_pg_class_relpersistence - 1] = CharGetDatum(rd_rel->relpersistence);
	values[Anum_pg_class_relkind - 1] = CharGetDatum(rd_rel->relkind);
	values[Anum_pg_class_relnatts - 1] = Int16GetDatum(rd_rel->relnatts);
	values[Anum_pg_class_relchecks - 1] = Int16GetDatum(rd_rel->relchecks);
	values[Anum_pg_class_relhasrules - 1] = BoolGetDatum(rd_rel->relhasrules);
	values[Anum_pg_class_relhastriggers - 1] = BoolGetDatum(rd_rel->relhastriggers);
	values[Anum_pg_class_relrowsecurity - 1] = BoolGetDatum(rd_rel->relrowsecurity);
	values[Anum_pg_class_relforcerowsecurity - 1] = BoolGetDatum(rd_rel->relforcerowsecurity);
	values[Anum_pg_class_relhassubclass - 1] = BoolGetDatum(rd_rel->relhassubclass);
	values[Anum_pg_class_relispopulated - 1] = BoolGetDatum(rd_rel->relispopulated);
	values[Anum_pg_class_relreplident - 1] = CharGetDatum(rd_rel->relreplident);
	values[Anum_pg_class_relispartition - 1] = BoolGetDatum(rd_rel->relispartition);
	values[Anum_pg_class_relrewrite - 1] = ObjectIdGetDatum(rd_rel->relrewrite);
	values[Anum_pg_class_relfrozenxid - 1] = TransactionIdGetDatum(rd_rel->relfrozenxid);
	values[Anum_pg_class_relminmxid - 1] = MultiXactIdGetDatum(rd_rel->relminmxid);
	if (relacl != (Datum) 0)
		values[Anum_pg_class_relacl - 1] = relacl;
	else
		nulls[Anum_pg_class_relacl - 1] = true;
	if (reloptions != (Datum) 0)
		values[Anum_pg_class_reloptions - 1] = reloptions;
	else
		nulls[Anum_pg_class_reloptions - 1] = true;

	/* relpartbound is set by updating this tuple, if necessary */
	nulls[Anum_pg_class_relpartbound - 1] = true;

	tup = heap_form_tuple(RelationGetDescr(pg_class_desc), values, nulls);

	/* finally insert the new tuple, update the indexes, and clean up */
	CatalogTupleInsert(pg_class_desc, tup);

	heap_freetuple(tup);
}

/* --------------------------------
 *		AddNewRelationTuple
 *
 *		this registers the new relation in the catalogs by
 *		adding a tuple to pg_class.
 * --------------------------------
 */
static void
AddNewRelationTuple(Relation pg_class_desc,
					Relation new_rel_desc,
					Oid new_rel_oid,
					Oid new_type_oid,
					Oid reloftype,
					Oid relowner,
					char relkind,
					TransactionId relfrozenxid,
					TransactionId relminmxid,
					Datum relacl,
					Datum reloptions)
{
	Form_pg_class new_rel_reltup;

	/*
	 * first we update some of the information in our uncataloged relation's
	 * relation descriptor.
	 */
	new_rel_reltup = new_rel_desc->rd_rel;

	switch (relkind)
	{
		case RELKIND_RELATION:
		case RELKIND_MATVIEW:
		case RELKIND_INDEX:
		case RELKIND_TOASTVALUE:
		case RELKIND_AOSEGMENTS:
		case RELKIND_AOBLOCKDIR:
		case RELKIND_AOVISIMAP:
			/* The relation is real, but as yet empty */
			new_rel_reltup->relpages = 0;
			new_rel_reltup->reltuples = 0;
			new_rel_reltup->relallvisible = 0;
			break;
		case RELKIND_SEQUENCE:
			/* Sequences always have a known size */
			new_rel_reltup->relpages = 1;
			new_rel_reltup->reltuples = 1;
			new_rel_reltup->relallvisible = 0;
			break;
		default:
			/* Views, etc, have no disk storage */
			new_rel_reltup->relpages = 0;
			new_rel_reltup->reltuples = 0;
			new_rel_reltup->relallvisible = 0;
			break;
	}

	/* Initialize relfrozenxid and relminmxid */
	if (should_have_valid_relfrozenxid(new_rel_desc, relkind))
	{
		new_rel_reltup->relfrozenxid = relfrozenxid;
		new_rel_reltup->relminmxid = relminmxid;
	}
	else
	{
		/*
		 * Other relation types will not contain XIDs, so set relfrozenxid to
		 * InvalidTransactionId.  (Note: a sequence does contain a tuple, but
		 * we force its xmin to be FrozenTransactionId always; see
		 * commands/sequence.c.)
		 */
		new_rel_reltup->relfrozenxid = InvalidTransactionId;
		new_rel_reltup->relminmxid = InvalidMultiXactId;
	}
	new_rel_reltup->relowner = relowner;
	new_rel_reltup->reltype = new_type_oid;
	new_rel_reltup->reloftype = reloftype;
	new_rel_reltup->relkind = relkind;

	/* relispartition is always set by updating this tuple later */
	new_rel_reltup->relispartition = false;

	new_rel_desc->rd_att->tdtypeid = new_type_oid;

	/* Now build and insert the tuple */
	InsertPgClassTuple(pg_class_desc, new_rel_desc, new_rel_oid,
					   relacl, reloptions);
}


/* --------------------------------
 *		AddNewRelationType -
 *
 *		define a composite type corresponding to the new relation
 * --------------------------------
 */
static ObjectAddress
AddNewRelationType(const char *typeName,
				   Oid typeNamespace,
				   Oid new_rel_oid,
				   char new_rel_kind,
				   Oid ownerid,
				   Oid new_row_type,
				   Oid new_array_type)
{
	return
		TypeCreate(new_row_type,	/* optional predetermined OID */
				   typeName,	/* type name */
				   typeNamespace,	/* type namespace */
				   new_rel_oid, /* relation oid */
				   new_rel_kind,	/* relation kind */
				   ownerid,		/* owner's ID */
				   -1,			/* internal size (varlena) */
				   TYPTYPE_COMPOSITE,	/* type-type (composite) */
				   TYPCATEGORY_COMPOSITE,	/* type-category (ditto) */
				   false,		/* composite types are never preferred */
				   DEFAULT_TYPDELIM,	/* default array delimiter */
				   F_RECORD_IN, /* input procedure */
				   F_RECORD_OUT,	/* output procedure */
				   F_RECORD_RECV,	/* receive procedure */
				   F_RECORD_SEND,	/* send procedure */
				   InvalidOid,	/* typmodin procedure - none */
				   InvalidOid,	/* typmodout procedure - none */
				   InvalidOid,	/* analyze procedure - default */
				   InvalidOid,	/* array element type - irrelevant */
				   false,		/* this is not an array type */
				   new_array_type,	/* array type if any */
				   InvalidOid,	/* domain base type - irrelevant */
				   NULL,		/* default value - none */
				   NULL,		/* default binary representation */
				   false,		/* passed by reference */
				   'd',			/* alignment - must be the largest! */
				   'x',			/* fully TOASTable */
				   -1,			/* typmod */
				   0,			/* array dimensions for typBaseType */
				   false,		/* Type NOT NULL */
				   InvalidOid); /* rowtypes never have a collation */
}

/* --------------------------------
 *		heap_create_with_catalog
 *
 *		creates a new cataloged relation.  see comments above.
 *
 * Arguments:
 *	relname: name to give to new rel
 *	relnamespace: OID of namespace it goes in
 *	reltablespace: OID of tablespace it goes in
 *	relid: OID to assign to new rel, or InvalidOid to select a new OID
 *	reltypeid: OID to assign to rel's rowtype, or InvalidOid to select one
 *	reloftypeid: if a typed table, OID of underlying type; else InvalidOid
 *	ownerid: OID of new rel's owner
 *	tupdesc: tuple descriptor (source of column definitions)
 *	cooked_constraints: list of precooked check constraints and defaults
 *	relkind: relkind for new rel
 *	relpersistence: rel's persistence status (permanent, temp, or unlogged)
 *	shared_relation: true if it's to be a shared relation
 *	mapped_relation: true if the relation will use the relfilenode map
 *	oncommit: ON COMMIT marking (only relevant if it's a temp table)
 *	reloptions: reloptions in Datum form, or (Datum) 0 if none
 *	use_user_acl: true if should look for user-defined default permissions;
 *		if false, relacl is always set NULL
 *	allow_system_table_mods: true to allow creation in system namespaces
 *	is_internal: is this a system-generated catalog?
 *  valid_opts: Validate the reloptions or not?
 *  is_part_child: TRUE if relation is a child partition
 *  is_part_parent: TRUE if relation is a parent partition
 *
 * Output parameters:
 *	typaddress: if not null, gets the object address of the new pg_type entry
 *
 * Returns the OID of the new relation
 * --------------------------------
 */
Oid
heap_create_with_catalog(const char *relname,
						 Oid relnamespace,
						 Oid reltablespace,
						 Oid relid,
						 Oid reltypeid,
						 Oid reloftypeid,
						 Oid ownerid,
						 Oid accessmtd,
						 TupleDesc tupdesc,
						 List *cooked_constraints,
						 char relkind,
						 char relpersistence,
						 bool shared_relation,
						 bool mapped_relation,
						 OnCommitAction oncommit,
                         const struct GpPolicy *policy,
						 Datum reloptions,
						 bool use_user_acl,
						 bool allow_system_table_mods,
						 bool is_internal,
						 Oid relrewrite,
						 ObjectAddress *typaddress,
						 bool valid_opts)
{
	Relation	pg_class_desc;
	Relation	new_rel_desc;
	Acl		   *relacl;
	Oid			existing_relid;
	Oid			old_type_oid;
	Oid			new_type_oid;
	ObjectAddress new_type_addr;
	Oid			new_array_oid = InvalidOid;
	TransactionId relfrozenxid;
	MultiXactId relminmxid;
	char	   *relarrayname = NULL;

	pg_class_desc = table_open(RelationRelationId, RowExclusiveLock);

	/*
	 * sanity checks
	 */
	Assert(IsNormalProcessingMode() || IsBootstrapProcessingMode());


	/*
	 * Validate proposed tupdesc for the desired relkind.  If
	 * allow_system_table_mods is on, allow ANYARRAY to be used; this is a
	 * hack to allow creating pg_statistic and cloning it during VACUUM FULL.
	 */
	CheckAttributeNamesTypes(tupdesc, relkind,
							 allow_system_table_mods ? CHKATYPE_ANYARRAY : 0);

	/*
	 * This would fail later on anyway, if the relation already exists.  But
	 * by catching it here we can emit a nicer error message.
	 */
	existing_relid = get_relname_relid(relname, relnamespace);
	if (existing_relid != InvalidOid)
		ereport(ERROR,
				(errcode(ERRCODE_DUPLICATE_TABLE),
				 errmsg("relation \"%s\" already exists", relname)));

	/*
	 * Since we are going to create a rowtype as well, also check for
	 * collision with an existing type name.  If there is one and it's an
	 * autogenerated array, we can rename it out of the way; otherwise we can
	 * at least give a good error message.
	 */
	old_type_oid = GetSysCacheOid2(TYPENAMENSP, Anum_pg_type_oid,
								   CStringGetDatum(relname),
								   ObjectIdGetDatum(relnamespace));
	if (OidIsValid(old_type_oid))
	{
		if (!moveArrayTypeName(old_type_oid, relname, relnamespace))
			ereport(ERROR,
					(errcode(ERRCODE_DUPLICATE_OBJECT),
					 errmsg("type \"%s\" already exists", relname),
					 errhint("A relation has an associated type of the same name, "
							 "so you must use a name that doesn't conflict "
							 "with any existing type.")));
	}

	/*
	 * Shared relations must be in pg_global (last-ditch check)
	 */
	if (shared_relation && reltablespace != GLOBALTABLESPACE_OID)
		elog(ERROR, "shared relations must be placed in pg_global tablespace");

	/*
	 * Allocate an OID for the relation, unless we were told what to use.
	 *
	 * In PostgreSQL, the OID will be the relfilenode as well, but in GPDB
	 * that is assigned separately.
	 */
	if (!OidIsValid(relid))
	{
		relid = GetNewOidForRelation(pg_class_desc, ClassOidIndexId, Anum_pg_class_oid,
									 pstrdup(relname), relnamespace);
	}

	/*
	 * Determine the relation's initial permissions.
	 */
	if (use_user_acl)
	{
		switch (relkind)
		{
			case RELKIND_RELATION:
			case RELKIND_VIEW:
			case RELKIND_MATVIEW:
			case RELKIND_FOREIGN_TABLE:
			case RELKIND_PARTITIONED_TABLE:
				relacl = get_user_default_acl(OBJECT_TABLE, ownerid,
											  relnamespace);
				break;
			case RELKIND_SEQUENCE:
				relacl = get_user_default_acl(OBJECT_SEQUENCE, ownerid,
											  relnamespace);
				break;
			default:
				relacl = NULL;
				break;
		}
	}
	else
		relacl = NULL;

	/*
	 * Create the relcache entry (mostly dummy at this point) and the physical
	 * disk file.  (If we fail further down, it's the smgr's responsibility to
	 * remove the disk file again.)
	 */
	new_rel_desc = heap_create(relname,
							   relnamespace,
							   reltablespace,
							   relid,
							   InvalidOid,
							   accessmtd,
							   tupdesc,
							   relkind,
							   relpersistence,
							   shared_relation,
							   mapped_relation,
							   allow_system_table_mods,
							   &relfrozenxid,
							   &relminmxid);

	Assert(relid == RelationGetRelid(new_rel_desc));

	new_rel_desc->rd_rel->relrewrite = relrewrite;

	/*
	 * Decide whether to create an array type over the relation's rowtype. We
	 * do not create any array types for system catalogs (ie, those made
	 * during initdb). We do not create them where the use of a relation as
	 * such is an implementation detail: toast tables, sequences and indexes.
	 *
	 * Also not for the auxiliary heaps created for bitmap indexes or append-
	 * only tables.
	 *
	 * In Greenplum, we do not create an array type for child
	 * partitions. Child partitions are automatically named very similarly
	 * which can cause typname collisions very easily. If there are a lot of
	 * typname collisions, it's possible that makeArrayTypeName could fail to
	 * create a typname and error us out.
	 * GPDB_12_MERGE_FIXME: Do we still want to do that differently from upstream?
	 */
	if (IsUnderPostmaster && ((relkind == RELKIND_RELATION  && !RelationIsAppendOptimized(new_rel_desc)) ||
							  relkind == RELKIND_VIEW ||
							  relkind == RELKIND_MATVIEW ||
							  relkind == RELKIND_FOREIGN_TABLE ||
							  relkind == RELKIND_COMPOSITE_TYPE ||
							  relkind == RELKIND_PARTITIONED_TABLE) &&
		relnamespace != PG_BITMAPINDEX_NAMESPACE)
	{
		/* OK, so pre-assign a type OID for the array type */
		relarrayname = makeArrayTypeName(relname, relnamespace);

		/*
		 * If we are expected to get a preassigned Oid but receive InvalidOid,
		 * get a new Oid. This can happen during upgrades from GPDB4 to 5 where
		 * array types over relation rowtypes were introduced so there are no
		 * pre-existing array types to dump from the old cluster
		 */
		new_array_oid = AssignTypeArrayOid(relarrayname, relnamespace);
	}

	/*
	 * Since defining a relation also defines a complex type, we add a new
	 * system type corresponding to the new relation.  The OID of the type can
	 * be preselected by the caller, but if reltypeid is InvalidOid, we'll
	 * generate a new OID for it.
	 *
	 * NOTE: we could get a unique-index failure here, in case someone else is
	 * creating the same type name in parallel but hadn't committed yet when
	 * we checked for a duplicate name above.
	 */
	new_type_addr = AddNewRelationType(relname,
									   relnamespace,
									   relid,
									   relkind,
									   ownerid,
									   reltypeid,
									   new_array_oid);
	new_type_oid = new_type_addr.objectId;
	if (typaddress)
		*typaddress = new_type_addr;

	/*
	 * Now make the array type if wanted.
	 */
	if (OidIsValid(new_array_oid))
	{
		if (!relarrayname)
			relarrayname = makeArrayTypeName(relname, relnamespace);

		TypeCreate(new_array_oid,	/* force the type's OID to this */
				   relarrayname,	/* Array type name */
				   relnamespace,	/* Same namespace as parent */
				   InvalidOid,	/* Not composite, no relationOid */
				   0,			/* relkind, also N/A here */
				   ownerid,		/* owner's ID */
				   -1,			/* Internal size (varlena) */
				   TYPTYPE_BASE,	/* Not composite - typelem is */
				   TYPCATEGORY_ARRAY,	/* type-category (array) */
				   false,		/* array types are never preferred */
				   DEFAULT_TYPDELIM,	/* default array delimiter */
				   F_ARRAY_IN,	/* array input proc */
				   F_ARRAY_OUT, /* array output proc */
				   F_ARRAY_RECV,	/* array recv (bin) proc */
				   F_ARRAY_SEND,	/* array send (bin) proc */
				   InvalidOid,	/* typmodin procedure - none */
				   InvalidOid,	/* typmodout procedure - none */
				   F_ARRAY_TYPANALYZE,	/* array analyze procedure */
				   new_type_oid,	/* array element type - the rowtype */
				   true,		/* yes, this is an array type */
				   InvalidOid,	/* this has no array type */
				   InvalidOid,	/* domain base type - irrelevant */
				   NULL,		/* default value - none */
				   NULL,		/* default binary representation */
				   false,		/* passed by reference */
				   'd',			/* alignment - must be the largest! */
				   'x',			/* fully TOASTable */
				   -1,			/* typmod */
				   0,			/* array dimensions for typBaseType */
				   false,		/* Type NOT NULL */
				   InvalidOid); /* rowtypes never have a collation */

		pfree(relarrayname);
	}

	/*
	 * If this is an append-only relation, add an entry in pg_appendonly.
	 */
	if (RelationIsAppendOptimized(new_rel_desc))
	{
		StdRdOptions *stdRdOptions = (StdRdOptions *)default_reloptions(reloptions,
																	 !valid_opts,
																	 RELOPT_KIND_APPENDOPTIMIZED);
		InsertAppendOnlyEntry(relid,
							  stdRdOptions->blocksize,
							  gp_safefswritesize,
							  stdRdOptions->compresslevel,
							  stdRdOptions->checksum,
							  RelationIsAoCols(new_rel_desc),
							  stdRdOptions->compresstype,
							  InvalidOid,
							  InvalidOid,
							  InvalidOid,
							  InvalidOid,
							  InvalidOid);
	}

	/*
	 * now create an entry in pg_class for the relation.
	 *
	 * NOTE: we could get a unique-index failure here, in case someone else is
	 * creating the same relation name in parallel but hadn't committed yet
	 * when we checked for a duplicate name above.
	 */
	AddNewRelationTuple(pg_class_desc,
						new_rel_desc,
						relid,
						new_type_oid,
						reloftypeid,
						ownerid,
						relkind,
						relfrozenxid,
						relminmxid,
						PointerGetDatum(relacl),
						reloptions);
	/*
	 * now add tuples to pg_attribute for the attributes in our new relation.
	 */
	AddNewAttributeTuples(relid, new_rel_desc->rd_att, relkind);

	/*
	 * Make a dependency link to force the relation to be deleted if its
	 * namespace is.  Also make a dependency link to its owner, as well as
	 * dependencies for any roles mentioned in the default ACL.
	 *
	 * For composite types, these dependencies are tracked for the pg_type
	 * entry, so we needn't record them here.  Likewise, TOAST tables don't
	 * need a namespace dependency (they live in a pinned namespace) nor an
	 * owner dependency (they depend indirectly through the parent table), nor
	 * should they have any ACL entries.  The same applies for extension
	 * dependencies.
	 *
	 * Also, skip this in bootstrap mode, since we don't make dependencies
	 * while bootstrapping.
	 */
	if (relkind != RELKIND_COMPOSITE_TYPE &&
		relkind != RELKIND_TOASTVALUE &&
		!IsBootstrapProcessingMode())
	{
		ObjectAddress myself,
					referenced;

		myself.classId = RelationRelationId;
		myself.objectId = relid;
		myself.objectSubId = 0;

		referenced.classId = NamespaceRelationId;
		referenced.objectId = relnamespace;
		referenced.objectSubId = 0;
		recordDependencyOn(&myself, &referenced, DEPENDENCY_NORMAL);

		recordDependencyOnOwner(RelationRelationId, relid, ownerid);

		recordDependencyOnNewAcl(RelationRelationId, relid, 0, ownerid, relacl);

		recordDependencyOnCurrentExtension(&myself, false);

		if (reloftypeid)
		{
			referenced.classId = TypeRelationId;
			referenced.objectId = reloftypeid;
			referenced.objectSubId = 0;
			recordDependencyOn(&myself, &referenced, DEPENDENCY_NORMAL);
		}

		/*
		 * Make a dependency link to force the relation to be deleted if its
		 * access method is. Do this only for relation and materialized views.
		 *
		 * No need to add an explicit dependency for the toast table, as the
		 * main table depends on it.
		 */
		if (relkind == RELKIND_RELATION ||
			relkind == RELKIND_MATVIEW)
		{
			referenced.classId = AccessMethodRelationId;
			referenced.objectId = accessmtd;
			referenced.objectSubId = 0;
			recordDependencyOn(&myself, &referenced, DEPENDENCY_NORMAL);
		}
	}

	/* Post creation hook for new relation */
	InvokeObjectPostCreateHookArg(RelationRelationId, relid, 0, is_internal);

	/*
	 * Store any supplied constraints and defaults.
	 *
	 * NB: this may do a CommandCounterIncrement and rebuild the relcache
	 * entry, so the relation must be valid and self-consistent at this point.
	 * In particular, there are not yet constraints and defaults anywhere.
	 */
	StoreConstraints(new_rel_desc, cooked_constraints, is_internal);

	/*
	 * If there's a special on-commit action, remember it
	 */
	if (oncommit != ONCOMMIT_NOOP)
		register_on_commit_action(relid, oncommit);

	/*
	 * CDB: If caller gave us a distribution policy, store the distribution
	 * key column list in the gp_distribution_policy catalog and attach a
	 * copy to the relcache entry.
	 */
	if (policy &&
			(Gp_role == GP_ROLE_DISPATCH ||
			 Gp_role == GP_ROLE_EXECUTE ||
			 IsBinaryUpgrade))
	{
		MemoryContext oldcontext;

		Assert(relkind == RELKIND_RELATION ||
			   relkind == RELKIND_PARTITIONED_TABLE ||
			   relkind == RELKIND_MATVIEW ||
			   relkind == RELKIND_FOREIGN_TABLE);

		oldcontext = MemoryContextSwitchTo(GetMemoryChunkContext(new_rel_desc));
		new_rel_desc->rd_cdbpolicy = GpPolicyCopy(policy);
		MemoryContextSwitchTo(oldcontext);
		GpPolicyStore(relid, policy);
	}

	if (Gp_role == GP_ROLE_DISPATCH) /* MPP-11313: */
	{
		bool doIt = true;
		char *subtyp = "TABLE";

		switch (relkind)
		{
			case RELKIND_PARTITIONED_TABLE:
			case RELKIND_RELATION:
				break;
			case RELKIND_INDEX:
				subtyp = "INDEX";
				break;
			case RELKIND_SEQUENCE:
				subtyp = "SEQUENCE";
				break;
			case RELKIND_VIEW:
				subtyp = "VIEW";
				break;
			case RELKIND_MATVIEW:
				subtyp = "MATVIEW";
				break;
			default:
				doIt = false;
		}

		/* MPP-7576: don't track internal namespace tables */
		switch (relnamespace) 
		{
			case PG_CATALOG_NAMESPACE:
				/* MPP-7773: don't track objects in system namespace
				 * if modifying system tables (eg during upgrade)  
				 */
				if (allowSystemTableMods)
					doIt = false;
				break;

			case PG_TOAST_NAMESPACE:
			case PG_BITMAPINDEX_NAMESPACE:
			case PG_AOSEGMENT_NAMESPACE:
				doIt = false;
				break;
			default:
				break;
		}

		/* MPP-7572: not valid if in any temporary namespace */
		if (doIt)
			doIt = (!(isAnyTempNamespace(relnamespace)));

		/* MPP-6929: metadata tracking */
		if (doIt)
			MetaTrackAddObject(RelationRelationId,
							   relid, GetUserId(), /* not ownerid */
							   "CREATE", subtyp
					);
	}

	/*
	 * ok, the relation has been cataloged, so close our relations and return
	 * the OID of the newly created relation.
	 */
	table_close(new_rel_desc, NoLock);	/* do not unlock till end of xact */
	table_close(pg_class_desc, RowExclusiveLock);

	return relid;
}

/*
 *		RelationRemoveInheritance
 *
 * Formerly, this routine checked for child relations and aborted the
 * deletion if any were found.  Now we rely on the dependency mechanism
 * to check for or delete child relations.  By the time we get here,
 * there are no children and we need only remove any pg_inherits rows
 * linking this relation to its parent(s).
 */
static void
RelationRemoveInheritance(Oid relid)
{
	Relation	catalogRelation;
	SysScanDesc scan;
	ScanKeyData key;
	HeapTuple	tuple;

	catalogRelation = table_open(InheritsRelationId, RowExclusiveLock);

	ScanKeyInit(&key,
				Anum_pg_inherits_inhrelid,
				BTEqualStrategyNumber, F_OIDEQ,
				ObjectIdGetDatum(relid));

	scan = systable_beginscan(catalogRelation, InheritsRelidSeqnoIndexId, true,
							  NULL, 1, &key);

	while (HeapTupleIsValid(tuple = systable_getnext(scan)))
		CatalogTupleDelete(catalogRelation, &tuple->t_self);

	systable_endscan(scan);
	table_close(catalogRelation, RowExclusiveLock);
}

/*
 *		DeleteRelationTuple
 *
 * Remove pg_class row for the given relid.
 *
 * Note: this is shared by relation deletion and index deletion.  It's
 * not intended for use anyplace else.
 */
void
DeleteRelationTuple(Oid relid)
{
	Relation	pg_class_desc;
	HeapTuple	tup;

	/* Grab an appropriate lock on the pg_class relation */
	pg_class_desc = table_open(RelationRelationId, RowExclusiveLock);

	tup = SearchSysCache1(RELOID, ObjectIdGetDatum(relid));
	if (!HeapTupleIsValid(tup))
		elog(ERROR, "cache lookup failed for relation %u", relid);

	/* delete the relation tuple from pg_class, and finish up */
	CatalogTupleDelete(pg_class_desc, &tup->t_self);

	ReleaseSysCache(tup);

	table_close(pg_class_desc, RowExclusiveLock);
}

/*
 *		DeleteAttributeTuples
 *
 * Remove pg_attribute rows for the given relid.
 *
 * Note: this is shared by relation deletion and index deletion.  It's
 * not intended for use anyplace else.
 */
void
DeleteAttributeTuples(Oid relid)
{
	Relation	attrel;
	SysScanDesc scan;
	ScanKeyData key[1];
	HeapTuple	atttup;

	/* Grab an appropriate lock on the pg_attribute relation */
	attrel = table_open(AttributeRelationId, RowExclusiveLock);

	/* Use the index to scan only attributes of the target relation */
	ScanKeyInit(&key[0],
				Anum_pg_attribute_attrelid,
				BTEqualStrategyNumber, F_OIDEQ,
				ObjectIdGetDatum(relid));

	scan = systable_beginscan(attrel, AttributeRelidNumIndexId, true,
							  NULL, 1, key);

	/* Delete all the matching tuples */
	while ((atttup = systable_getnext(scan)) != NULL)
		CatalogTupleDelete(attrel, &atttup->t_self);

	/* Clean up after the scan */
	systable_endscan(scan);
	table_close(attrel, RowExclusiveLock);
}

/*
 *		DeleteSystemAttributeTuples
 *
 * Remove pg_attribute rows for system columns of the given relid.
 *
 * Note: this is only used when converting a table to a view.  Views don't
 * have system columns, so we should remove them from pg_attribute.
 */
void
DeleteSystemAttributeTuples(Oid relid)
{
	Relation	attrel;
	SysScanDesc scan;
	ScanKeyData key[2];
	HeapTuple	atttup;

	/* Grab an appropriate lock on the pg_attribute relation */
	attrel = table_open(AttributeRelationId, RowExclusiveLock);

	/* Use the index to scan only system attributes of the target relation */
	ScanKeyInit(&key[0],
				Anum_pg_attribute_attrelid,
				BTEqualStrategyNumber, F_OIDEQ,
				ObjectIdGetDatum(relid));
	ScanKeyInit(&key[1],
				Anum_pg_attribute_attnum,
				BTLessEqualStrategyNumber, F_INT2LE,
				Int16GetDatum(0));

	scan = systable_beginscan(attrel, AttributeRelidNumIndexId, true,
							  NULL, 2, key);

	/* Delete all the matching tuples */
	while ((atttup = systable_getnext(scan)) != NULL)
		CatalogTupleDelete(attrel, &atttup->t_self);

	/* Clean up after the scan */
	systable_endscan(scan);
	table_close(attrel, RowExclusiveLock);
}

/*
 *		RemoveAttributeById
 *
 * This is the guts of ALTER TABLE DROP COLUMN: actually mark the attribute
 * deleted in pg_attribute.  We also remove pg_statistic entries for it.
 * (Everything else needed, such as getting rid of any pg_attrdef entry,
 * is handled by dependency.c.)
 */
void
RemoveAttributeById(Oid relid, AttrNumber attnum)
{
	Relation	rel;
	Relation	attr_rel;
	HeapTuple	tuple;
	Form_pg_attribute attStruct;
	char		newattname[NAMEDATALEN];

	/*
	 * Grab an exclusive lock on the target table, which we will NOT release
	 * until end of transaction.  (In the simple case where we are directly
	 * dropping this column, ATExecDropColumn already did this ... but when
	 * cascading from a drop of some other object, we may not have any lock.)
	 */
	rel = relation_open(relid, AccessExclusiveLock);

	attr_rel = table_open(AttributeRelationId, RowExclusiveLock);

	tuple = SearchSysCacheCopy2(ATTNUM,
								ObjectIdGetDatum(relid),
								Int16GetDatum(attnum));
	if (!HeapTupleIsValid(tuple))	/* shouldn't happen */
		elog(ERROR, "cache lookup failed for attribute %d of relation %u",
			 attnum, relid);
	attStruct = (Form_pg_attribute) GETSTRUCT(tuple);

	if (attnum < 0)
	{
		/* System attribute (probably OID) ... just delete the row */

		CatalogTupleDelete(attr_rel, &tuple->t_self);
	}
	else
	{
		/* Dropping user attributes is lots harder */

		/* Mark the attribute as dropped */
		attStruct->attisdropped = true;

		/*
		 * Set the type OID to invalid.  A dropped attribute's type link
		 * cannot be relied on (once the attribute is dropped, the type might
		 * be too). Fortunately we do not need the type row --- the only
		 * really essential information is the type's typlen and typalign,
		 * which are preserved in the attribute's attlen and attalign.  We set
		 * atttypid to zero here as a means of catching code that incorrectly
		 * expects it to be valid.
		 */
		attStruct->atttypid = InvalidOid;

		/* Remove any NOT NULL constraint the column may have */
		attStruct->attnotnull = false;

		/* We don't want to keep stats for it anymore */
		attStruct->attstattarget = 0;

		/* Unset this so no one tries to look up the generation expression */
		attStruct->attgenerated = '\0';

		/*
		 * Change the column name to something that isn't likely to conflict
		 */
		snprintf(newattname, sizeof(newattname),
				 "........pg.dropped.%d........", attnum);
		namestrcpy(&(attStruct->attname), newattname);

		/* clear the missing value if any */
		if (attStruct->atthasmissing)
		{
			Datum		valuesAtt[Natts_pg_attribute];
			bool		nullsAtt[Natts_pg_attribute];
			bool		replacesAtt[Natts_pg_attribute];

			/* update the tuple - set atthasmissing and attmissingval */
			MemSet(valuesAtt, 0, sizeof(valuesAtt));
			MemSet(nullsAtt, false, sizeof(nullsAtt));
			MemSet(replacesAtt, false, sizeof(replacesAtt));

			valuesAtt[Anum_pg_attribute_atthasmissing - 1] =
				BoolGetDatum(false);
			replacesAtt[Anum_pg_attribute_atthasmissing - 1] = true;
			valuesAtt[Anum_pg_attribute_attmissingval - 1] = (Datum) 0;
			nullsAtt[Anum_pg_attribute_attmissingval - 1] = true;
			replacesAtt[Anum_pg_attribute_attmissingval - 1] = true;

			tuple = heap_modify_tuple(tuple, RelationGetDescr(attr_rel),
									  valuesAtt, nullsAtt, replacesAtt);
		}

		CatalogTupleUpdate(attr_rel, &tuple->t_self, tuple);
	}

	/*
	 * Because updating the pg_attribute row will trigger a relcache flush for
	 * the target relation, we need not do anything else to notify other
	 * backends of the change.
	 */

	table_close(attr_rel, RowExclusiveLock);

	if (attnum > 0)
		RemoveStatistics(relid, attnum);

	relation_close(rel, NoLock);
}

/*
 *		RemoveAttrDefault
 *
 * If the specified relation/attribute has a default, remove it.
 * (If no default, raise error if complain is true, else return quietly.)
 */
void
RemoveAttrDefault(Oid relid, AttrNumber attnum,
				  DropBehavior behavior, bool complain, bool internal)
{
	Relation	attrdef_rel;
	ScanKeyData scankeys[2];
	SysScanDesc scan;
	HeapTuple	tuple;
	bool		found = false;

	attrdef_rel = table_open(AttrDefaultRelationId, RowExclusiveLock);

	ScanKeyInit(&scankeys[0],
				Anum_pg_attrdef_adrelid,
				BTEqualStrategyNumber, F_OIDEQ,
				ObjectIdGetDatum(relid));
	ScanKeyInit(&scankeys[1],
				Anum_pg_attrdef_adnum,
				BTEqualStrategyNumber, F_INT2EQ,
				Int16GetDatum(attnum));

	scan = systable_beginscan(attrdef_rel, AttrDefaultIndexId, true,
							  NULL, 2, scankeys);

	/* There should be at most one matching tuple, but we loop anyway */
	while (HeapTupleIsValid(tuple = systable_getnext(scan)))
	{
		ObjectAddress object;
		Form_pg_attrdef attrtuple = (Form_pg_attrdef) GETSTRUCT(tuple);

		object.classId = AttrDefaultRelationId;
		object.objectId = attrtuple->oid;
		object.objectSubId = 0;

		performDeletion(&object, behavior,
						internal ? PERFORM_DELETION_INTERNAL : 0);

		found = true;
	}

	systable_endscan(scan);
	table_close(attrdef_rel, RowExclusiveLock);

	if (complain && !found)
		elog(ERROR, "could not find attrdef tuple for relation %u attnum %d",
			 relid, attnum);
}

/*
 *		RemoveAttrDefaultById
 *
 * Remove a pg_attrdef entry specified by OID.  This is the guts of
 * attribute-default removal.  Note it should be called via performDeletion,
 * not directly.
 */
void
RemoveAttrDefaultById(Oid attrdefId)
{
	Relation	attrdef_rel;
	Relation	attr_rel;
	Relation	myrel;
	ScanKeyData scankeys[1];
	SysScanDesc scan;
	HeapTuple	tuple;
	Oid			myrelid;
	AttrNumber	myattnum;

	/* Grab an appropriate lock on the pg_attrdef relation */
	attrdef_rel = table_open(AttrDefaultRelationId, RowExclusiveLock);

	/* Find the pg_attrdef tuple */
	ScanKeyInit(&scankeys[0],
				Anum_pg_attrdef_oid,
				BTEqualStrategyNumber, F_OIDEQ,
				ObjectIdGetDatum(attrdefId));

	scan = systable_beginscan(attrdef_rel, AttrDefaultOidIndexId, true,
							  NULL, 1, scankeys);

	tuple = systable_getnext(scan);
	if (!HeapTupleIsValid(tuple))
		elog(ERROR, "could not find tuple for attrdef %u", attrdefId);

	myrelid = ((Form_pg_attrdef) GETSTRUCT(tuple))->adrelid;
	myattnum = ((Form_pg_attrdef) GETSTRUCT(tuple))->adnum;

	/* Get an exclusive lock on the relation owning the attribute */
	myrel = relation_open(myrelid, AccessExclusiveLock);

	/* Now we can delete the pg_attrdef row */
	CatalogTupleDelete(attrdef_rel, &tuple->t_self);

	systable_endscan(scan);
	table_close(attrdef_rel, RowExclusiveLock);

	/* Fix the pg_attribute row */
	attr_rel = table_open(AttributeRelationId, RowExclusiveLock);

	tuple = SearchSysCacheCopy2(ATTNUM,
								ObjectIdGetDatum(myrelid),
								Int16GetDatum(myattnum));
	if (!HeapTupleIsValid(tuple))	/* shouldn't happen */
		elog(ERROR, "cache lookup failed for attribute %d of relation %u",
			 myattnum, myrelid);

	((Form_pg_attribute) GETSTRUCT(tuple))->atthasdef = false;

	CatalogTupleUpdate(attr_rel, &tuple->t_self, tuple);

	/*
	 * Our update of the pg_attribute row will force a relcache rebuild, so
	 * there's nothing else to do here.
	 */
	table_close(attr_rel, RowExclusiveLock);

	/* Keep lock on attribute's rel until end of xact */
	relation_close(myrel, NoLock);
}

/*
 * heap_drop_with_catalog	- removes specified relation from catalogs
 *
 * Note that this routine is not responsible for dropping objects that are
 * linked to the pg_class entry via dependencies (for example, indexes and
 * constraints).  Those are deleted by the dependency-tracing logic in
 * dependency.c before control gets here.  In general, therefore, this routine
 * should never be called directly; go through performDeletion() instead.
 */
void
heap_drop_with_catalog(Oid relid)
{
	Relation	rel;
	bool		is_appendonly_rel;
	HeapTuple	tuple;
	Oid			parentOid = InvalidOid,
				defaultPartOid = InvalidOid;

	/*
	 * To drop a partition safely, we must grab exclusive lock on its parent,
	 * because another backend might be about to execute a query on the parent
	 * table.  If it relies on previously cached partition descriptor, then it
	 * could attempt to access the just-dropped relation as its partition. We
	 * must therefore take a table lock strong enough to prevent all queries
	 * on the table from proceeding until we commit and send out a
	 * shared-cache-inval notice that will make them update their partition
	 * descriptors.
	 */
	tuple = SearchSysCache1(RELOID, ObjectIdGetDatum(relid));
	if (!HeapTupleIsValid(tuple))
		elog(ERROR, "cache lookup failed for relation %u", relid);
	if (((Form_pg_class) GETSTRUCT(tuple))->relispartition)
	{
		parentOid = get_partition_parent(relid);
		LockRelationOid(parentOid, AccessExclusiveLock);

		/*
		 * If this is not the default partition, dropping it will change the
		 * default partition's partition constraint, so we must lock it.
		 */
		defaultPartOid = get_default_partition_oid(parentOid);
		if (OidIsValid(defaultPartOid) && relid != defaultPartOid)
			LockRelationOid(defaultPartOid, AccessExclusiveLock);
	}

	ReleaseSysCache(tuple);

	/*
	 * Open and lock the relation.
	 */
	rel = relation_open(relid, AccessExclusiveLock);

	is_appendonly_rel = RelationIsAppendOptimized(rel);

	/*
	 * There can no longer be anyone *else* touching the relation, but we
	 * might still have open queries or cursors, or pending trigger events, in
	 * our own session.
	 */
	CheckTableNotInUse(rel, "DROP TABLE");

	/*
	 * This effectively deletes all rows in the table, and may be done in a
	 * serializable transaction.  In that case we must record a rw-conflict in
	 * to this transaction from each transaction holding a predicate lock on
	 * the table.
	 */
	CheckTableForSerializableConflictIn(rel);

	/*
	 * Delete pg_foreign_table tuple first.
	 */
	if (rel->rd_rel->relkind == RELKIND_FOREIGN_TABLE)
	{
		Relation	rel;
		HeapTuple	tuple;

		rel = table_open(ForeignTableRelationId, RowExclusiveLock);

		tuple = SearchSysCache1(FOREIGNTABLEREL, ObjectIdGetDatum(relid));
		if (!HeapTupleIsValid(tuple))
			elog(ERROR, "cache lookup failed for foreign table %u", relid);

		CatalogTupleDelete(rel, &tuple->t_self);

		ReleaseSysCache(tuple);
		table_close(rel, RowExclusiveLock);
	}

	/*
	 * If a partitioned table, delete the pg_partitioned_table tuple.
	 */
	if (rel->rd_rel->relkind == RELKIND_PARTITIONED_TABLE)
		RemovePartitionKeyByRelId(relid);

	/*
	 * If a partitioned table, delete the gp_partition_template tuples.
	 */
	if (rel->rd_rel->relkind == RELKIND_PARTITIONED_TABLE)
		RemoveGpPartitionTemplateByRelId(relid);

	/*
	 * If the relation being dropped is the default partition itself,
	 * invalidate its entry in pg_partitioned_table.
	 */
	if (relid == defaultPartOid)
		update_default_partition_oid(parentOid, InvalidOid);

	/*
	 * Schedule unlinking of the relation's physical files at commit.
	 */
	if (rel->rd_rel->relkind != RELKIND_VIEW &&
		rel->rd_rel->relkind != RELKIND_COMPOSITE_TYPE &&
		rel->rd_rel->relkind != RELKIND_FOREIGN_TABLE &&
		rel->rd_rel->relkind != RELKIND_PARTITIONED_TABLE)
	{
		RelationDropStorage(rel);
	}

	/*
<<<<<<< HEAD
	 * Remove distribution policy, if any.
 	 */
	if (rel->rd_rel->relkind == RELKIND_RELATION ||
		rel->rd_rel->relkind == RELKIND_MATVIEW ||
		rel->rd_rel->relkind == RELKIND_FOREIGN_TABLE ||
		rel->rd_rel->relkind == RELKIND_PARTITIONED_TABLE)
	{
		GpPolicyRemove(relid);
	}

	/*
	 * Attribute encoding
	 */
	if (rel->rd_rel->relkind == RELKIND_RELATION ||
		rel->rd_rel->relkind == RELKIND_MATVIEW ||
		rel->rd_rel->relkind == RELKIND_PARTITIONED_TABLE)
	{
		RemoveAttributeEncodingsByRelid(relid);
	}

	/*
	 * Close relcache entry, but *keep* AccessExclusiveLock (unless this is
	 * a child partition) on the relation until transaction commit.  This
	 * ensures no one else will try to do something with the doomed relation.
=======
	 * Close relcache entry, but *keep* AccessExclusiveLock on the relation
	 * until transaction commit.  This ensures no one else will try to do
	 * something with the doomed relation.
>>>>>>> 86ded366
	 */
	relation_close(rel, NoLock);

	/*
	 * Remove any associated relation synchronization states.
	 */
	RemoveSubscriptionRel(InvalidOid, relid);

	/*
	 * Forget any ON COMMIT action for the rel
	 */
	remove_on_commit_action(relid);

	/*
	 * Flush the relation from the relcache.  We want to do this before
	 * starting to remove catalog entries, just to be certain that no relcache
	 * entry rebuild will happen partway through.  (That should not really
	 * matter, since we don't do CommandCounterIncrement here, but let's be
	 * safe.)
	 */
	RelationForgetRelation(relid);

	/*
	 * remove inheritance information
	 */
	RelationRemoveInheritance(relid);

	/*
	 * delete statistics
	 */
	RemoveStatistics(relid, 0);

	/*
	 * delete attribute tuples
	 */
	DeleteAttributeTuples(relid);

	/*
	 * delete relation tuple
	 */
	DeleteRelationTuple(relid);

	if (OidIsValid(parentOid))
	{
		/*
		 * If this is not the default partition, the partition constraint of
		 * the default partition has changed to include the portion of the key
		 * space previously covered by the dropped partition.
		 */
		if (OidIsValid(defaultPartOid) && relid != defaultPartOid)
			CacheInvalidateRelcacheByRelid(defaultPartOid);

		/*
		 * Invalidate the parent's relcache so that the partition is no longer
		 * included in its partition descriptor.
		 */
		CacheInvalidateRelcacheByRelid(parentOid);
		/* keep the lock */
	}

	/*
	 * delete error log file
	 */
	ErrorLogDelete(MyDatabaseId, relid);

	/*
	 * append-only table? delete the corresponding pg_appendonly tuple
	 */
	if (is_appendonly_rel)
		RemoveAppendonlyEntry(relid);

	/* MPP-6929: metadata tracking */
	MetaTrackDropObject(RelationRelationId,
						relid);
}


/*
 * RelationClearMissing
 *
 * Set atthasmissing and attmissingval to false/null for all attributes
 * where they are currently set. This can be safely and usefully done if
 * the table is rewritten (e.g. by VACUUM FULL or CLUSTER) where we know there
 * are no rows left with less than a full complement of attributes.
 *
 * The caller must have an AccessExclusive lock on the relation.
 */
void
RelationClearMissing(Relation rel)
{
	Relation	attr_rel;
	Oid			relid = RelationGetRelid(rel);
	int			natts = RelationGetNumberOfAttributes(rel);
	int			attnum;
	Datum		repl_val[Natts_pg_attribute];
	bool		repl_null[Natts_pg_attribute];
	bool		repl_repl[Natts_pg_attribute];
	Form_pg_attribute attrtuple;
	HeapTuple	tuple,
				newtuple;

	memset(repl_val, 0, sizeof(repl_val));
	memset(repl_null, false, sizeof(repl_null));
	memset(repl_repl, false, sizeof(repl_repl));

	repl_val[Anum_pg_attribute_atthasmissing - 1] = BoolGetDatum(false);
	repl_null[Anum_pg_attribute_attmissingval - 1] = true;

	repl_repl[Anum_pg_attribute_atthasmissing - 1] = true;
	repl_repl[Anum_pg_attribute_attmissingval - 1] = true;


	/* Get a lock on pg_attribute */
	attr_rel = table_open(AttributeRelationId, RowExclusiveLock);

	/* process each non-system attribute, including any dropped columns */
	for (attnum = 1; attnum <= natts; attnum++)
	{
		tuple = SearchSysCache2(ATTNUM,
								ObjectIdGetDatum(relid),
								Int16GetDatum(attnum));
		if (!HeapTupleIsValid(tuple))	/* shouldn't happen */
			elog(ERROR, "cache lookup failed for attribute %d of relation %u",
				 attnum, relid);

		attrtuple = (Form_pg_attribute) GETSTRUCT(tuple);

		/* ignore any where atthasmissing is not true */
		if (attrtuple->atthasmissing)
		{
			newtuple = heap_modify_tuple(tuple, RelationGetDescr(attr_rel),
										 repl_val, repl_null, repl_repl);

			CatalogTupleUpdate(attr_rel, &newtuple->t_self, newtuple);

			heap_freetuple(newtuple);
		}

		ReleaseSysCache(tuple);
	}

	/*
	 * Our update of the pg_attribute rows will force a relcache rebuild, so
	 * there's nothing else to do here.
	 */
	table_close(attr_rel, RowExclusiveLock);
}

/*
 * SetAttrMissing
 *
 * Set the missing value of a single attribute. This should only be used by
 * binary upgrade. Takes an AccessExclusive lock on the relation owning the
 * attribute.
 */
void
SetAttrMissing(Oid relid, char *attname, char *value)
{
	Datum		valuesAtt[Natts_pg_attribute];
	bool		nullsAtt[Natts_pg_attribute];
	bool		replacesAtt[Natts_pg_attribute];
	Datum		missingval;
	Form_pg_attribute attStruct;
	Relation	attrrel,
				tablerel;
	HeapTuple	atttup,
				newtup;

	/* lock the table the attribute belongs to */
	tablerel = table_open(relid, AccessExclusiveLock);

	/* Lock the attribute row and get the data */
	attrrel = table_open(AttributeRelationId, RowExclusiveLock);
	atttup = SearchSysCacheAttName(relid, attname);
	if (!HeapTupleIsValid(atttup))
		elog(ERROR, "cache lookup failed for attribute %s of relation %u",
			 attname, relid);
	attStruct = (Form_pg_attribute) GETSTRUCT(atttup);

	/* get an array value from the value string */
	missingval = OidFunctionCall3(F_ARRAY_IN,
								  CStringGetDatum(value),
								  ObjectIdGetDatum(attStruct->atttypid),
								  Int32GetDatum(attStruct->atttypmod));

	/* update the tuple - set atthasmissing and attmissingval */
	MemSet(valuesAtt, 0, sizeof(valuesAtt));
	MemSet(nullsAtt, false, sizeof(nullsAtt));
	MemSet(replacesAtt, false, sizeof(replacesAtt));

	valuesAtt[Anum_pg_attribute_atthasmissing - 1] = BoolGetDatum(true);
	replacesAtt[Anum_pg_attribute_atthasmissing - 1] = true;
	valuesAtt[Anum_pg_attribute_attmissingval - 1] = missingval;
	replacesAtt[Anum_pg_attribute_attmissingval - 1] = true;

	newtup = heap_modify_tuple(atttup, RelationGetDescr(attrrel),
							   valuesAtt, nullsAtt, replacesAtt);
	CatalogTupleUpdate(attrrel, &newtup->t_self, newtup);

	/* clean up */
	ReleaseSysCache(atttup);
	table_close(attrrel, RowExclusiveLock);
	table_close(tablerel, AccessExclusiveLock);
}

/*
 * Store a default expression for column attnum of relation rel.
 *
 * Returns the OID of the new pg_attrdef tuple.
 *
 * add_column_mode must be true if we are storing the default for a new
 * attribute, and false if it's for an already existing attribute. The reason
 * for this is that the missing value must never be updated after it is set,
 * which can only be when a column is added to the table. Otherwise we would
 * in effect be changing existing tuples.
 */
Oid
StoreAttrDefault(Relation rel, AttrNumber attnum,
				 Node *expr, bool is_internal, bool add_column_mode)
{
	char	   *adbin;
	Relation	adrel;
	HeapTuple	tuple;
	Datum		values[4];
	static bool nulls[4] = {false, false, false, false};
	Relation	attrrel;
	HeapTuple	atttup;
	Form_pg_attribute attStruct;
	char		attgenerated;
	Oid			attrdefOid;
	ObjectAddress colobject,
				defobject;

	adrel = table_open(AttrDefaultRelationId, RowExclusiveLock);

	/*
	 * Flatten expression to string form for storage.
	 */
	adbin = nodeToString(expr);

	/*
	 * Make the pg_attrdef entry.
	 */
	attrdefOid = GetNewOidForAttrDefault(adrel, AttrDefaultOidIndexId,
										 Anum_pg_attrdef_oid,
										 RelationGetRelid(rel),
										 attnum);
	values[Anum_pg_attrdef_oid - 1] = ObjectIdGetDatum(attrdefOid);
	values[Anum_pg_attrdef_adrelid - 1] = RelationGetRelid(rel);
	values[Anum_pg_attrdef_adnum - 1] = attnum;
	values[Anum_pg_attrdef_adbin - 1] = CStringGetTextDatum(adbin);

	tuple = heap_form_tuple(adrel->rd_att, values, nulls);
	CatalogTupleInsert(adrel, tuple);

	defobject.classId = AttrDefaultRelationId;
	defobject.objectId = attrdefOid;
	defobject.objectSubId = 0;

	table_close(adrel, RowExclusiveLock);

	/* now can free some of the stuff allocated above */
	pfree(DatumGetPointer(values[Anum_pg_attrdef_adbin - 1]));
	heap_freetuple(tuple);
	pfree(adbin);

	/*
	 * Update the pg_attribute entry for the column to show that a default
	 * exists.
	 */
	attrrel = table_open(AttributeRelationId, RowExclusiveLock);
	atttup = SearchSysCacheCopy2(ATTNUM,
								 ObjectIdGetDatum(RelationGetRelid(rel)),
								 Int16GetDatum(attnum));
	if (!HeapTupleIsValid(atttup))
		elog(ERROR, "cache lookup failed for attribute %d of relation %u",
			 attnum, RelationGetRelid(rel));
	attStruct = (Form_pg_attribute) GETSTRUCT(atttup);
	attgenerated = attStruct->attgenerated;
	if (!attStruct->atthasdef)
	{
		Form_pg_attribute defAttStruct;

		ExprState  *exprState;
		Expr	   *expr2 = (Expr *) expr;
		EState	   *estate = NULL;
		ExprContext *econtext;
		Datum		valuesAtt[Natts_pg_attribute];
		bool		nullsAtt[Natts_pg_attribute];
		bool		replacesAtt[Natts_pg_attribute];
		Datum		missingval = (Datum) 0;
		bool		missingIsNull = true;

		MemSet(valuesAtt, 0, sizeof(valuesAtt));
		MemSet(nullsAtt, false, sizeof(nullsAtt));
		MemSet(replacesAtt, false, sizeof(replacesAtt));
		valuesAtt[Anum_pg_attribute_atthasdef - 1] = true;
		replacesAtt[Anum_pg_attribute_atthasdef - 1] = true;

		if (add_column_mode && !attgenerated)
		{
			expr2 = expression_planner(expr2);
			estate = CreateExecutorState();
			exprState = ExecPrepareExpr(expr2, estate);
			econtext = GetPerTupleExprContext(estate);

			missingval = ExecEvalExpr(exprState, econtext,
									  &missingIsNull);

			FreeExecutorState(estate);

			defAttStruct = TupleDescAttr(rel->rd_att, attnum - 1);

			if (missingIsNull)
			{
				/* if the default evaluates to NULL, just store a NULL array */
				missingval = (Datum) 0;
			}
			else
			{
				/* otherwise make a one-element array of the value */
				missingval = PointerGetDatum(
											 construct_array(&missingval,
															 1,
															 defAttStruct->atttypid,
															 defAttStruct->attlen,
															 defAttStruct->attbyval,
															 defAttStruct->attalign));
			}

			valuesAtt[Anum_pg_attribute_atthasmissing - 1] = !missingIsNull;
			replacesAtt[Anum_pg_attribute_atthasmissing - 1] = true;
			valuesAtt[Anum_pg_attribute_attmissingval - 1] = missingval;
			replacesAtt[Anum_pg_attribute_attmissingval - 1] = true;
			nullsAtt[Anum_pg_attribute_attmissingval - 1] = missingIsNull;
		}
		atttup = heap_modify_tuple(atttup, RelationGetDescr(attrrel),
								   valuesAtt, nullsAtt, replacesAtt);

		CatalogTupleUpdate(attrrel, &atttup->t_self, atttup);

		if (!missingIsNull)
			pfree(DatumGetPointer(missingval));

	}
	table_close(attrrel, RowExclusiveLock);
	heap_freetuple(atttup);

	/*
	 * Make a dependency so that the pg_attrdef entry goes away if the column
	 * (or whole table) is deleted.
	 */
	colobject.classId = RelationRelationId;
	colobject.objectId = RelationGetRelid(rel);
	colobject.objectSubId = attnum;

	recordDependencyOn(&defobject, &colobject, DEPENDENCY_AUTO);

	/*
	 * Record dependencies on objects used in the expression, too.
	 */
	if (attgenerated)
	{
		/*
		 * Generated column: Dropping anything that the generation expression
		 * refers to automatically drops the generated column.
		 */
		recordDependencyOnSingleRelExpr(&colobject, expr, RelationGetRelid(rel),
										DEPENDENCY_AUTO,
										DEPENDENCY_AUTO, false);
	}
	else
	{
		/*
		 * Normal default: Dropping anything that the default refers to
		 * requires CASCADE and drops the default only.
		 */
		recordDependencyOnSingleRelExpr(&defobject, expr, RelationGetRelid(rel),
										DEPENDENCY_NORMAL,
										DEPENDENCY_NORMAL, false);
	}

	/*
	 * Post creation hook for attribute defaults.
	 *
	 * XXX. ALTER TABLE ALTER COLUMN SET/DROP DEFAULT is implemented with a
	 * couple of deletion/creation of the attribute's default entry, so the
	 * callee should check existence of an older version of this entry if it
	 * needs to distinguish.
	 */
	InvokeObjectPostCreateHookArg(AttrDefaultRelationId,
								  RelationGetRelid(rel), attnum, is_internal);

	return attrdefOid;
}

/*
 * Store a check-constraint expression for the given relation.
 *
 * Caller is responsible for updating the count of constraints
 * in the pg_class entry for the relation.
 *
 * The OID of the new constraint is returned.
 */
static Oid
StoreRelCheck(Relation rel, const char *ccname, Node *expr,
			  bool is_validated, bool is_local, int inhcount,
			  bool is_no_inherit, bool is_internal)
{
	char	   *ccbin;
	List	   *varList;
	int			keycount;
	int16	   *attNos;
	Oid			constrOid;

	/*
	 * Flatten expression to string form for storage.
	 */
	ccbin = nodeToString(expr);

	/*
	 * Find columns of rel that are used in expr
	 *
	 * NB: pull_var_clause is okay here only because we don't allow subselects
	 * in check constraints; it would fail to examine the contents of
	 * subselects.
	 */
	varList = pull_var_clause(expr, 0);
	keycount = list_length(varList);

	if (keycount > 0)
	{
		ListCell   *vl;
		int			i = 0;

		attNos = (int16 *) palloc(keycount * sizeof(int16));
		foreach(vl, varList)
		{
			Var		   *var = (Var *) lfirst(vl);
			int			j;

			for (j = 0; j < i; j++)
				if (attNos[j] == var->varattno)
					break;
			if (j == i)
				attNos[i++] = var->varattno;
		}
		keycount = i;
	}
	else
		attNos = NULL;

	/*
	 * Partitioned tables do not contain any rows themselves, so a NO INHERIT
	 * constraint makes no sense.
	 */
	if (is_no_inherit &&
		rel->rd_rel->relkind == RELKIND_PARTITIONED_TABLE)
		ereport(ERROR,
				(errcode(ERRCODE_INVALID_TABLE_DEFINITION),
				 errmsg("cannot add NO INHERIT constraint to partitioned table \"%s\"",
						RelationGetRelationName(rel))));

	/*
	 * Create the Check Constraint
	 */
	constrOid =
		CreateConstraintEntry(ccname,	/* Constraint Name */
							  RelationGetNamespace(rel),	/* namespace */
							  CONSTRAINT_CHECK, /* Constraint Type */
							  false,	/* Is Deferrable */
							  false,	/* Is Deferred */
							  is_validated,
							  InvalidOid,	/* no parent constraint */
							  RelationGetRelid(rel),	/* relation */
							  attNos,	/* attrs in the constraint */
							  keycount, /* # key attrs in the constraint */
							  keycount, /* # total attrs in the constraint */
							  InvalidOid,	/* not a domain constraint */
							  InvalidOid,	/* no associated index */
							  InvalidOid,	/* Foreign key fields */
							  NULL,
							  NULL,
							  NULL,
							  NULL,
							  0,
							  ' ',
							  ' ',
							  ' ',
							  NULL, /* not an exclusion constraint */
							  expr, /* Tree form of check constraint */
							  ccbin,	/* Binary form of check constraint */
							  is_local, /* conislocal */
							  inhcount, /* coninhcount */
							  is_no_inherit,	/* connoinherit */
							  is_internal); /* internally constructed? */

	pfree(ccbin);

	return constrOid;
}

/*
 * Store defaults and constraints (passed as a list of CookedConstraint).
 *
 * Each CookedConstraint struct is modified to store the new catalog tuple OID.
 *
 * NOTE: only pre-cooked expressions will be passed this way, which is to
 * say expressions inherited from an existing relation.  Newly parsed
 * expressions can be added later, by direct calls to StoreAttrDefault
 * and StoreRelCheck (see AddRelationNewConstraints()).
 */
static void
StoreConstraints(Relation rel, List *cooked_constraints, bool is_internal)
{
	int			numchecks = 0;
	ListCell   *lc;

	if (cooked_constraints == NIL)
		return;					/* nothing to do */

	/*
	 * Deparsing of constraint expressions will fail unless the just-created
	 * pg_attribute tuples for this relation are made visible.  So, bump the
	 * command counter.  CAUTION: this will cause a relcache entry rebuild.
	 */
	CommandCounterIncrement();

	foreach(lc, cooked_constraints)
	{
		CookedConstraint *con = (CookedConstraint *) lfirst(lc);

		switch (con->contype)
		{
			case CONSTR_DEFAULT:
				con->conoid = StoreAttrDefault(rel, con->attnum, con->expr,
											   is_internal, false);
				break;
			case CONSTR_CHECK:
				con->conoid =
					StoreRelCheck(rel, con->name, con->expr,
								  !con->skip_validation, con->is_local,
								  con->inhcount, con->is_no_inherit,
								  is_internal);
				numchecks++;
				break;
			default:
				elog(ERROR, "unrecognized constraint type: %d",
					 (int) con->contype);
		}
	}

	if (numchecks > 0)
		SetRelationNumChecks(rel, numchecks);
}

/*
 * AddRelationNewConstraints
 *
 * Add new column default expressions and/or constraint check expressions
 * to an existing relation.  This is defined to do both for efficiency in
 * DefineRelation, but of course you can do just one or the other by passing
 * empty lists.
 *
 * rel: relation to be modified
 * newColDefaults: list of RawColumnDefault structures
 * newConstraints: list of Constraint nodes
 * allow_merge: true if check constraints may be merged with existing ones
 * is_local: true if definition is local, false if it's inherited
 * is_internal: true if result of some internal process, not a user request
 *
 * All entries in newColDefaults will be processed.  Entries in newConstraints
 * will be processed only if they are CONSTR_CHECK type.
 *
 * Returns a list of CookedConstraint nodes that shows the cooked form of
 * the default and constraint expressions added to the relation.
 *
 * NB: caller should have opened rel with AccessExclusiveLock, and should
 * hold that lock till end of transaction.  Also, we assume the caller has
 * done a CommandCounterIncrement if necessary to make the relation's catalog
 * tuples visible.
 */
List *
AddRelationNewConstraints(Relation rel,
						  List *newColDefaults,
						  List *newConstraints,
						  bool allow_merge,
						  bool is_local,
						  bool is_internal,
						  const char *queryString)
{
	List	   *cookedConstraints = NIL;
	TupleDesc	tupleDesc;
	TupleConstr *oldconstr;
	int			numoldchecks;
	ParseState *pstate;
	RangeTblEntry *rte;
	int			numchecks;
	List	   *checknames;
	ListCell   *cell;
	Node	   *expr;
	CookedConstraint *cooked;

	/*
	 * Get info about existing constraints.
	 */
	tupleDesc = RelationGetDescr(rel);
	oldconstr = tupleDesc->constr;
	if (oldconstr)
		numoldchecks = oldconstr->num_check;
	else
		numoldchecks = 0;

	/*
	 * Create a dummy ParseState and insert the target relation as its sole
	 * rangetable entry.  We need a ParseState for transformExpr.
	 */
	pstate = make_parsestate(NULL);
	pstate->p_sourcetext = queryString;
	rte = addRangeTableEntryForRelation(pstate,
										rel,
										AccessShareLock,
										NULL,
										false,
										true);
	addRTEtoQuery(pstate, rte, true, true, true);

	/*
	 * Process column default expressions.
	 */
	foreach(cell, newColDefaults)
	{
		RawColumnDefault *colDef = (RawColumnDefault *) lfirst(cell);
		Form_pg_attribute atp = TupleDescAttr(rel->rd_att, colDef->attnum - 1);
		Oid			defOid;

		expr = cookDefault(pstate, colDef->raw_default,
						   atp->atttypid, atp->atttypmod,
						   NameStr(atp->attname),
						   atp->attgenerated);

		/*
		 * If the expression is just a NULL constant, we do not bother to make
		 * an explicit pg_attrdef entry, since the default behavior is
		 * equivalent.  This applies to column defaults, but not for
		 * generation expressions.
		 *
		 * Note a nonobvious property of this test: if the column is of a
		 * domain type, what we'll get is not a bare null Const but a
		 * CoerceToDomain expr, so we will not discard the default.  This is
		 * critical because the column default needs to be retained to
		 * override any default that the domain might have.
		 */
		if (expr == NULL ||
			(!colDef->generated &&
			 IsA(expr, Const) &&
			 castNode(Const, expr)->constisnull))
			continue;

		/* If the DEFAULT is volatile we cannot use a missing value */
		if (colDef->missingMode && contain_volatile_functions((Node *) expr))
			colDef->missingMode = false;

		defOid = StoreAttrDefault(rel, colDef->attnum, expr, is_internal,
								  colDef->missingMode);

		cooked = (CookedConstraint *) palloc(sizeof(CookedConstraint));
		cooked->contype = CONSTR_DEFAULT;
		cooked->conoid = defOid;
		cooked->name = NULL;
		cooked->attnum = colDef->attnum;
		cooked->expr = expr;
		cooked->skip_validation = false;
		cooked->is_local = is_local;
		cooked->inhcount = is_local ? 0 : 1;
		cooked->is_no_inherit = false;
		cookedConstraints = lappend(cookedConstraints, cooked);
	}

	/*
	 * Process constraint expressions.
	 */
	numchecks = numoldchecks;
	checknames = NIL;
	foreach(cell, newConstraints)
	{
		Constraint *cdef = (Constraint *) lfirst(cell);
		char	   *ccname;
		Oid			constrOid;

		if (cdef->contype != CONSTR_CHECK)
			continue;

		if (cdef->raw_expr != NULL)
		{
			Assert(cdef->cooked_expr == NULL);

			/*
			 * Transform raw parsetree to executable expression, and verify
			 * it's valid as a CHECK constraint.
			 */
			expr = cookConstraint(pstate, cdef->raw_expr,
								  RelationGetRelationName(rel));
		}
		else
		{
			Assert(cdef->cooked_expr != NULL);

			/*
			 * Here, we assume the parser will only pass us valid CHECK
			 * expressions, so we do no particular checking.
			 */
			expr = stringToNode(cdef->cooked_expr);
		}

		/*
		 * Check name uniqueness, or generate a name if none was given.
		 */
		if (cdef->conname != NULL)
		{
			ListCell   *cell2;

			ccname = cdef->conname;
			/* Check against other new constraints */
			/* Needed because we don't do CommandCounterIncrement in loop */
			foreach(cell2, checknames)
			{
				if (strcmp((char *) lfirst(cell2), ccname) == 0)
					ereport(ERROR,
							(errcode(ERRCODE_DUPLICATE_OBJECT),
							 errmsg("check constraint \"%s\" already exists",
									ccname)));
			}

			/* save name for future checks */
			checknames = lappend(checknames, ccname);

			/*
			 * Check against pre-existing constraints.  If we are allowed to
			 * merge with an existing constraint, there's no more to do here.
			 * (We omit the duplicate constraint from the result, which is
			 * what ATAddCheckConstraint wants.)
			 */
			if (MergeWithExistingConstraint(rel, ccname, expr,
											allow_merge, is_local,
											cdef->initially_valid,
											cdef->is_no_inherit))
				continue;
		}
		else
		{
			/*
			 * When generating a name, we want to create "tab_col_check" for a
			 * column constraint and "tab_check" for a table constraint.  We
			 * no longer have any info about the syntactic positioning of the
			 * constraint phrase, so we approximate this by seeing whether the
			 * expression references more than one column.  (If the user
			 * played by the rules, the result is the same...)
			 *
			 * Note: pull_var_clause() doesn't descend into sublinks, but we
			 * eliminated those above; and anyway this only needs to be an
			 * approximate answer.
			 */
			List	   *vars;
			char	   *colname;

			vars = pull_var_clause(expr, 0);

			/* eliminate duplicates */
			vars = list_union(NIL, vars);

			if (list_length(vars) == 1)
				colname = get_attname(RelationGetRelid(rel),
									  ((Var *) linitial(vars))->varattno,
									  true);
			else
				colname = NULL;

			ccname = ChooseConstraintName(RelationGetRelationName(rel),
										  colname,
										  "check",
										  RelationGetNamespace(rel),
										  checknames);

			/* save name for future checks */
			checknames = lappend(checknames, ccname);
		}

		/*
		 * OK, store it.
		 */
		constrOid =
			StoreRelCheck(rel, ccname, expr, cdef->initially_valid, is_local,
						  is_local ? 0 : 1, cdef->is_no_inherit, is_internal);

		numchecks++;

		cooked = (CookedConstraint *) palloc(sizeof(CookedConstraint));
		cooked->contype = CONSTR_CHECK;
		cooked->conoid = constrOid;
		cooked->name = ccname;
		cooked->attnum = 0;
		cooked->expr = expr;
		cooked->skip_validation = cdef->skip_validation;
		cooked->is_local = is_local;
		cooked->inhcount = is_local ? 0 : 1;
		cooked->is_no_inherit = cdef->is_no_inherit;
		cookedConstraints = lappend(cookedConstraints, cooked);
	}

	/* Cleanup the parse state */
	free_parsestate(pstate);

	/*
	 * Update the count of constraints in the relation's pg_class tuple. We do
	 * this even if there was no change, in order to ensure that an SI update
	 * message is sent out for the pg_class tuple, which will force other
	 * backends to rebuild their relcache entries for the rel. (This is
	 * critical if we added defaults but not constraints.)
	 */
	SetRelationNumChecks(rel, numchecks);

	return cookedConstraints;
}

/*
 * Check for a pre-existing check constraint that conflicts with a proposed
 * new one, and either adjust its conislocal/coninhcount settings or throw
 * error as needed.
 *
 * Returns true if merged (constraint is a duplicate), or false if it's
 * got a so-far-unique name, or throws error if conflict.
 *
 * XXX See MergeConstraintsIntoExisting too if you change this code.
 */
static bool
MergeWithExistingConstraint(Relation rel, const char *ccname, Node *expr,
							bool allow_merge, bool is_local,
							bool is_initially_valid,
							bool is_no_inherit)
{
	bool		found;
	Relation	conDesc;
	SysScanDesc conscan;
	ScanKeyData skey[3];
	HeapTuple	tup;

	/* Search for a pg_constraint entry with same name and relation */
	conDesc = table_open(ConstraintRelationId, RowExclusiveLock);

	found = false;

	ScanKeyInit(&skey[0],
				Anum_pg_constraint_conrelid,
				BTEqualStrategyNumber, F_OIDEQ,
				ObjectIdGetDatum(RelationGetRelid(rel)));
	ScanKeyInit(&skey[1],
				Anum_pg_constraint_contypid,
				BTEqualStrategyNumber, F_OIDEQ,
				ObjectIdGetDatum(InvalidOid));
	ScanKeyInit(&skey[2],
				Anum_pg_constraint_conname,
				BTEqualStrategyNumber, F_NAMEEQ,
				CStringGetDatum(ccname));

	conscan = systable_beginscan(conDesc, ConstraintRelidTypidNameIndexId, true,
								 NULL, 3, skey);

	/* There can be at most one matching row */
	if (HeapTupleIsValid(tup = systable_getnext(conscan)))
	{
		Form_pg_constraint con = (Form_pg_constraint) GETSTRUCT(tup);

		/* Found it.  Conflicts if not identical check constraint */
		if (con->contype == CONSTRAINT_CHECK)
		{
			Datum		val;
			bool		isnull;

			val = fastgetattr(tup,
							  Anum_pg_constraint_conbin,
							  conDesc->rd_att, &isnull);
			if (isnull)
				elog(ERROR, "null conbin for rel %s",
					 RelationGetRelationName(rel));
			if (equal(expr, stringToNode(TextDatumGetCString(val))))
				found = true;
		}

		/*
		 * If the existing constraint is purely inherited (no local
		 * definition) then interpret addition of a local constraint as a
		 * legal merge.  This allows ALTER ADD CONSTRAINT on parent and child
		 * tables to be given in either order with same end state.  However if
		 * the relation is a partition, all inherited constraints are always
		 * non-local, including those that were merged.
		 */
		if (is_local && !con->conislocal && !rel->rd_rel->relispartition)
			allow_merge = true;

		if (!found || !allow_merge)
			ereport(ERROR,
					(errcode(ERRCODE_DUPLICATE_OBJECT),
					 errmsg("constraint \"%s\" for relation \"%s\" already exists",
							ccname, RelationGetRelationName(rel))));

		/* If the child constraint is "no inherit" then cannot merge */
		if (con->connoinherit)
			ereport(ERROR,
					(errcode(ERRCODE_INVALID_OBJECT_DEFINITION),
					 errmsg("constraint \"%s\" conflicts with non-inherited constraint on relation \"%s\"",
							ccname, RelationGetRelationName(rel))));

		/*
		 * Must not change an existing inherited constraint to "no inherit"
		 * status.  That's because inherited constraints should be able to
		 * propagate to lower-level children.
		 */
		if (con->coninhcount > 0 && is_no_inherit)
			ereport(ERROR,
					(errcode(ERRCODE_INVALID_OBJECT_DEFINITION),
					 errmsg("constraint \"%s\" conflicts with inherited constraint on relation \"%s\"",
							ccname, RelationGetRelationName(rel))));

		/*
		 * If the child constraint is "not valid" then cannot merge with a
		 * valid parent constraint.
		 */
		if (is_initially_valid && !con->convalidated)
			ereport(ERROR,
					(errcode(ERRCODE_INVALID_OBJECT_DEFINITION),
					 errmsg("constraint \"%s\" conflicts with NOT VALID constraint on relation \"%s\"",
							ccname, RelationGetRelationName(rel))));

		/* OK to update the tuple */
		ereport((Gp_role == GP_ROLE_EXECUTE) ? DEBUG1 : NOTICE,
				(errmsg("merging constraint \"%s\" with inherited definition",
						ccname)));

		tup = heap_copytuple(tup);
		con = (Form_pg_constraint) GETSTRUCT(tup);

		/*
		 * In case of partitions, an inherited constraint must be inherited
		 * only once since it cannot have multiple parents and it is never
		 * considered local.
		 */
		if (rel->rd_rel->relispartition)
		{
			con->coninhcount = 1;
			con->conislocal = false;
		}
		else
		{
			if (is_local)
				con->conislocal = true;
			else
				con->coninhcount++;
		}

		if (is_no_inherit)
		{
			Assert(is_local);
			con->connoinherit = true;
		}

		CatalogTupleUpdate(conDesc, &tup->t_self, tup);
	}

	systable_endscan(conscan);
	table_close(conDesc, RowExclusiveLock);

	return found;
}

/*
 * Update the count of constraints in the relation's pg_class tuple.
 *
 * Caller had better hold exclusive lock on the relation.
 *
 * An important side effect is that a SI update message will be sent out for
 * the pg_class tuple, which will force other backends to rebuild their
 * relcache entries for the rel.  Also, this backend will rebuild its
 * own relcache entry at the next CommandCounterIncrement.
 */
static void
SetRelationNumChecks(Relation rel, int numchecks)
{
	Relation	relrel;
	HeapTuple	reltup;
	Form_pg_class relStruct;

	relrel = table_open(RelationRelationId, RowExclusiveLock);
	reltup = SearchSysCacheCopy1(RELOID,
								 ObjectIdGetDatum(RelationGetRelid(rel)));
	if (!HeapTupleIsValid(reltup))
		elog(ERROR, "cache lookup failed for relation %u",
			 RelationGetRelid(rel));
	relStruct = (Form_pg_class) GETSTRUCT(reltup);

	if (relStruct->relchecks != numchecks)
	{
		relStruct->relchecks = numchecks;

		CatalogTupleUpdate(relrel, &reltup->t_self, reltup);
	}
	else
	{
		/* Skip the disk update, but force relcache inval anyway */
		CacheInvalidateRelcache(rel);
	}

	heap_freetuple(reltup);
	table_close(relrel, RowExclusiveLock);
}

/*
 * Check for references to generated columns
 */
static bool
check_nested_generated_walker(Node *node, void *context)
{
	ParseState *pstate = context;

	if (node == NULL)
		return false;
	else if (IsA(node, Var))
	{
		Var		   *var = (Var *) node;
		Oid			relid;
		AttrNumber	attnum;

		relid = rt_fetch(var->varno, pstate->p_rtable)->relid;
		attnum = var->varattno;

		if (OidIsValid(relid) && AttributeNumberIsValid(attnum) && get_attgenerated(relid, attnum))
			ereport(ERROR,
					(errcode(ERRCODE_SYNTAX_ERROR),
					 errmsg("cannot use generated column \"%s\" in column generation expression",
							get_attname(relid, attnum, false)),
					 errdetail("A generated column cannot reference another generated column."),
					 parser_errposition(pstate, var->location)));

		return false;
	}
	else
		return expression_tree_walker(node, check_nested_generated_walker,
									  (void *) context);
}

static void
check_nested_generated(ParseState *pstate, Node *node)
{
	check_nested_generated_walker(node, pstate);
}

/*
 * Take a raw default and convert it to a cooked format ready for
 * storage.
 *
 * Parse state should be set up to recognize any vars that might appear
 * in the expression.  (Even though we plan to reject vars, it's more
 * user-friendly to give the correct error message than "unknown var".)
 *
 * If atttypid is not InvalidOid, coerce the expression to the specified
 * type (and typmod atttypmod).   attname is only needed in this case:
 * it is used in the error message, if any.
 */
Node *
cookDefault(ParseState *pstate,
			Node *raw_default,
			Oid atttypid,
			int32 atttypmod,
			const char *attname,
			char attgenerated)
{
	Node	   *expr;

	Assert(raw_default != NULL);

	/*
	 * Transform raw parsetree to executable expression.
	 */
	expr = transformExpr(pstate, raw_default, attgenerated ? EXPR_KIND_GENERATED_COLUMN : EXPR_KIND_COLUMN_DEFAULT);

	if (attgenerated)
	{
		check_nested_generated(pstate, expr);

		if (contain_mutable_functions(expr))
			ereport(ERROR,
					(errcode(ERRCODE_INVALID_OBJECT_DEFINITION),
					 errmsg("generation expression is not immutable")));
	}
	else
	{
		/*
		 * For a default expression, transformExpr() should have rejected
		 * column references.
		 */
		Assert(!contain_var_clause(expr));
	}

	/*
	 * Coerce the expression to the correct type and typmod, if given. This
	 * should match the parser's processing of non-defaulted expressions ---
	 * see transformAssignedExpr().
	 */
	if (OidIsValid(atttypid))
	{
		Oid			type_id = exprType(expr);

		expr = coerce_to_target_type(pstate, expr, type_id,
									 atttypid, atttypmod,
									 COERCION_ASSIGNMENT,
									 COERCE_IMPLICIT_CAST,
									 -1);
		if (expr == NULL)
			ereport(ERROR,
					(errcode(ERRCODE_DATATYPE_MISMATCH),
					 errmsg("column \"%s\" is of type %s"
							" but default expression is of type %s",
							attname,
							format_type_be(atttypid),
							format_type_be(type_id)),
					 errhint("You will need to rewrite or cast the expression.")));
	}

	/*
	 * Finally, take care of collations in the finished expression.
	 */
	assign_expr_collations(pstate, expr);

	return expr;
}

/*
 * Take a raw CHECK constraint expression and convert it to a cooked format
 * ready for storage.
 *
 * Parse state must be set up to recognize any vars that might appear
 * in the expression.
 */
static Node *
cookConstraint(ParseState *pstate,
			   Node *raw_constraint,
			   char *relname)
{
	Node	   *expr;

	/*
	 * Transform raw parsetree to executable expression.
	 */
	expr = transformExpr(pstate, raw_constraint, EXPR_KIND_CHECK_CONSTRAINT);

	/*
	 * Make sure it yields a boolean result.
	 */
	expr = coerce_to_boolean(pstate, expr, "CHECK");

	/*
	 * Take care of collations.
	 */
	assign_expr_collations(pstate, expr);

	/*
	 * Make sure no outside relations are referred to (this is probably dead
	 * code now that add_missing_from is history).
	 */
	if (list_length(pstate->p_rtable) != 1)
		ereport(ERROR,
				(errcode(ERRCODE_INVALID_COLUMN_REFERENCE),
				 errmsg("only table \"%s\" can be referenced in check constraint",
						relname)));

	return expr;
}


/*
 * RemoveStatistics --- remove entries in pg_statistic for a rel or column
 *
 * If attnum is zero, remove all entries for rel; else remove only the one(s)
 * for that column.
 */
void
RemoveStatistics(Oid relid, AttrNumber attnum)
{
	Relation	pgstatistic;
	SysScanDesc scan;
	ScanKeyData key[2];
	int			nkeys;
	HeapTuple	tuple;

	pgstatistic = table_open(StatisticRelationId, RowExclusiveLock);

	ScanKeyInit(&key[0],
				Anum_pg_statistic_starelid,
				BTEqualStrategyNumber, F_OIDEQ,
				ObjectIdGetDatum(relid));

	if (attnum == 0)
		nkeys = 1;
	else
	{
		ScanKeyInit(&key[1],
					Anum_pg_statistic_staattnum,
					BTEqualStrategyNumber, F_INT2EQ,
					Int16GetDatum(attnum));
		nkeys = 2;
	}

	scan = systable_beginscan(pgstatistic, StatisticRelidAttnumInhIndexId, true,
							  NULL, nkeys, key);

	/* we must loop even when attnum != 0, in case of inherited stats */
	while (HeapTupleIsValid(tuple = systable_getnext(scan)))
		CatalogTupleDelete(pgstatistic, &tuple->t_self);

	systable_endscan(scan);

	table_close(pgstatistic, RowExclusiveLock);
}


/*
 * RelationTruncateIndexes - truncate all indexes associated
 * with the heap relation to zero tuples.
 *
 * The routine will truncate and then reconstruct the indexes on
 * the specified relation.  Caller must hold exclusive lock on rel.
 */
static void
RelationTruncateIndexes(Relation heapRelation)
{
	ListCell   *indlist;

	/* Ask the relcache to produce a list of the indexes of the rel */
	foreach(indlist, RelationGetIndexList(heapRelation))
	{
		Oid			indexId = lfirst_oid(indlist);
		Relation	currentIndex;
		IndexInfo  *indexInfo;

		/* Open the index relation; use exclusive lock, just to be sure */
		currentIndex = index_open(indexId, AccessExclusiveLock);

		/* Fetch info needed for index_build */
		indexInfo = BuildIndexInfo(currentIndex);

		/* Now truncate the actual file (and discard buffers) */
		RelationTruncate(currentIndex, 0);

		/* Initialize the index and rebuild */
		/* Note: we do not need to re-establish pkey setting */
		index_build(heapRelation, currentIndex, indexInfo, true, false);

		/* We're done with this index */
		index_close(currentIndex, NoLock);
	}
}

/*
 *	 heap_truncate
 *
 *	 This routine deletes all data within all the specified relations.
 *
 * This is not transaction-safe!  There is another, transaction-safe
 * implementation in commands/tablecmds.c.  We now use this only for
 * ON COMMIT truncation of temporary tables, where it doesn't matter.
 */
void
heap_truncate(List *relids)
{
	List	   *relations = NIL;
	ListCell   *cell;

	/* Open relations for processing, and grab exclusive access on each */
	foreach(cell, relids)
	{
		Oid			rid = lfirst_oid(cell);
		Relation	rel;

		rel = table_open(rid, AccessExclusiveLock);
		relations = lappend(relations, rel);
	}

	/* Don't allow truncate on tables that are referenced by foreign keys */
	heap_truncate_check_FKs(relations, true);

	/* OK to do it */
	foreach(cell, relations)
	{
		Relation	rel = lfirst(cell);

		/* Truncate the relation */
		heap_truncate_one_rel(rel);

		/* Close the relation, but keep exclusive lock on it until commit */
		table_close(rel, NoLock);
	}
}

/*
 *	 heap_truncate_one_rel
 *
 *	 This routine deletes all data within the specified relation.
 *
 * This is not transaction-safe, because the truncation is done immediately
 * and cannot be rolled back later.  Caller is responsible for having
 * checked permissions etc, and must have obtained AccessExclusiveLock.
 */
void
heap_truncate_one_rel(Relation rel)
{
	Oid			toastrelid;

	/*
	 * Truncate the relation.  Partitioned tables have no storage, so there is
	 * nothing to do for them here.
	 */
	if (rel->rd_rel->relkind == RELKIND_PARTITIONED_TABLE)
		return;

	/* Truncate the underlying relation */
	table_relation_nontransactional_truncate(rel);

	/* If the relation has indexes, truncate the indexes too */
	RelationTruncateIndexes(rel);

	/* If there is a toast table, truncate that too */
	toastrelid = rel->rd_rel->reltoastrelid;
	if (OidIsValid(toastrelid))
	{
		Relation	toastrel = table_open(toastrelid, AccessExclusiveLock);

		table_relation_nontransactional_truncate(toastrel);
		RelationTruncateIndexes(toastrel);
		/* keep the lock... */
		table_close(toastrel, NoLock);
	}
}

/*
 * heap_truncate_check_FKs
 *		Check for foreign keys referencing a list of relations that
 *		are to be truncated, and raise error if there are any
 *
 * We disallow such FKs (except self-referential ones) since the whole point
 * of TRUNCATE is to not scan the individual rows to be thrown away.
 *
 * This is split out so it can be shared by both implementations of truncate.
 * Caller should already hold a suitable lock on the relations.
 *
 * tempTables is only used to select an appropriate error message.
 */
void
heap_truncate_check_FKs(List *relations, bool tempTables)
{
	List	   *oids = NIL;
	List	   *dependents;
	ListCell   *cell;

	/*
	 * Build a list of OIDs of the interesting relations.
	 *
	 * If a relation has no triggers, then it can neither have FKs nor be
	 * referenced by a FK from another table, so we can ignore it.  For
	 * partitioned tables, FKs have no triggers, so we must include them
	 * anyway.
	 */
	foreach(cell, relations)
	{
		Relation	rel = lfirst(cell);

		if (rel->rd_rel->relhastriggers ||
			rel->rd_rel->relkind == RELKIND_PARTITIONED_TABLE)
			oids = lappend_oid(oids, RelationGetRelid(rel));
	}

	/*
	 * Fast path: if no relation has triggers, none has FKs either.
	 */
	if (oids == NIL)
		return;

	/*
	 * Otherwise, must scan pg_constraint.  We make one pass with all the
	 * relations considered; if this finds nothing, then all is well.
	 */
	dependents = heap_truncate_find_FKs(oids);
	if (dependents == NIL)
		return;

	/*
	 * Otherwise we repeat the scan once per relation to identify a particular
	 * pair of relations to complain about.  This is pretty slow, but
	 * performance shouldn't matter much in a failure path.  The reason for
	 * doing things this way is to ensure that the message produced is not
	 * dependent on chance row locations within pg_constraint.
	 */
	foreach(cell, oids)
	{
		Oid			relid = lfirst_oid(cell);
		ListCell   *cell2;

		dependents = heap_truncate_find_FKs(list_make1_oid(relid));

		foreach(cell2, dependents)
		{
			Oid			relid2 = lfirst_oid(cell2);

			if (!list_member_oid(oids, relid2))
			{
				char	   *relname = get_rel_name(relid);
				char	   *relname2 = get_rel_name(relid2);

				if (tempTables)
					ereport(ERROR,
							(errcode(ERRCODE_FEATURE_NOT_SUPPORTED),
							 errmsg("unsupported ON COMMIT and foreign key combination"),
							 errdetail("Table \"%s\" references \"%s\", but they do not have the same ON COMMIT setting.",
									   relname2, relname)));
				else
					ereport(ERROR,
							(errcode(ERRCODE_FEATURE_NOT_SUPPORTED),
							 errmsg("cannot truncate a table referenced in a foreign key constraint"),
							 errdetail("Table \"%s\" references \"%s\".",
									   relname2, relname),
							 errhint("Truncate table \"%s\" at the same time, "
									 "or use TRUNCATE ... CASCADE.",
									 relname2)));
			}
		}
	}
}

/*
 * heap_truncate_find_FKs
 *		Find relations having foreign keys referencing any of the given rels
 *
 * Input and result are both lists of relation OIDs.  The result contains
 * no duplicates, does *not* include any rels that were already in the input
 * list, and is sorted in OID order.  (The last property is enforced mainly
 * to guarantee consistent behavior in the regression tests; we don't want
 * behavior to change depending on chance locations of rows in pg_constraint.)
 *
 * Note: caller should already have appropriate lock on all rels mentioned
 * in relationIds.  Since adding or dropping an FK requires exclusive lock
 * on both rels, this ensures that the answer will be stable.
 */
List *
heap_truncate_find_FKs(List *relationIds)
{
	List	   *result = NIL;
	Relation	fkeyRel;
	SysScanDesc fkeyScan;
	HeapTuple	tuple;

	/*
	 * Must scan pg_constraint.  Right now, it is a seqscan because there is
	 * no available index on confrelid.
	 */
	fkeyRel = table_open(ConstraintRelationId, AccessShareLock);

	fkeyScan = systable_beginscan(fkeyRel, InvalidOid, false,
								  NULL, 0, NULL);

	while (HeapTupleIsValid(tuple = systable_getnext(fkeyScan)))
	{
		Form_pg_constraint con = (Form_pg_constraint) GETSTRUCT(tuple);

		/* Not a foreign key */
		if (con->contype != CONSTRAINT_FOREIGN)
			continue;

		/* Not referencing one of our list of tables */
		if (!list_member_oid(relationIds, con->confrelid))
			continue;

		/* Add referencer unless already in input or result list */
		if (!list_member_oid(relationIds, con->conrelid))
			result = insert_ordered_unique_oid(result, con->conrelid);
	}

	systable_endscan(fkeyScan);
	table_close(fkeyRel, AccessShareLock);

	return result;
}

/*
 * insert_ordered_unique_oid
 *		Insert a new Oid into a sorted list of Oids, preserving ordering,
 *		and eliminating duplicates
 *
 * Building the ordered list this way is O(N^2), but with a pretty small
 * constant, so for the number of entries we expect it will probably be
 * faster than trying to apply qsort().  It seems unlikely someone would be
 * trying to truncate a table with thousands of dependent tables ...
 */
static List *
insert_ordered_unique_oid(List *list, Oid datum)
{
	ListCell   *prev;

	/* Does the datum belong at the front? */
	if (list == NIL || datum < linitial_oid(list))
		return lcons_oid(datum, list);
	/* Does it match the first entry? */
	if (datum == linitial_oid(list))
		return list;			/* duplicate, so don't insert */
	/* No, so find the entry it belongs after */
	prev = list_head(list);
	for (;;)
	{
		ListCell   *curr = lnext(prev);

		if (curr == NULL || datum < lfirst_oid(curr))
			break;				/* it belongs after 'prev', before 'curr' */

		if (datum == lfirst_oid(curr))
			return list;		/* duplicate, so don't insert */

		prev = curr;
	}
	/* Insert datum into list after 'prev' */
	lappend_cell_oid(list, prev, datum);
	return list;
}

/*
 * Note: when modifying this function, make sure to modify the query
 * updating 'relfrozenxid' in function set_frozenxids() too.
 * This is to keep consistent behavior for relfrozenxid before
 * and after upgrade.
 */
bool
should_have_valid_relfrozenxid(Relation relation,char relkind)
{
	switch (relkind)
	{
		case RELKIND_RELATION:
			if (RelationIsAppendOptimized(relation))
				return false;

			return true;
		case RELKIND_TOASTVALUE:
		case RELKIND_MATVIEW:
		case RELKIND_AOSEGMENTS:
		case RELKIND_AOBLOCKDIR:
		case RELKIND_AOVISIMAP:
			return true;
	}

	return false;
}

/*
 * StorePartitionKey
 *		Store information about the partition key rel into the catalog
 */
void
StorePartitionKey(Relation rel,
				  char strategy,
				  int16 partnatts,
				  AttrNumber *partattrs,
				  List *partexprs,
				  Oid *partopclass,
				  Oid *partcollation)
{
	int			i;
	int2vector *partattrs_vec;
	oidvector  *partopclass_vec;
	oidvector  *partcollation_vec;
	Datum		partexprDatum;
	Relation	pg_partitioned_table;
	HeapTuple	tuple;
	Datum		values[Natts_pg_partitioned_table];
	bool		nulls[Natts_pg_partitioned_table];
	ObjectAddress myself;
	ObjectAddress referenced;

	Assert(rel->rd_rel->relkind == RELKIND_PARTITIONED_TABLE);

	/* Copy the partition attribute numbers, opclass OIDs into arrays */
	partattrs_vec = buildint2vector(partattrs, partnatts);
	partopclass_vec = buildoidvector(partopclass, partnatts);
	partcollation_vec = buildoidvector(partcollation, partnatts);

	/* Convert the expressions (if any) to a text datum */
	if (partexprs)
	{
		char	   *exprString;

		exprString = nodeToString(partexprs);
		partexprDatum = CStringGetTextDatum(exprString);
		pfree(exprString);
	}
	else
		partexprDatum = (Datum) 0;

	pg_partitioned_table = table_open(PartitionedRelationId, RowExclusiveLock);

	MemSet(nulls, false, sizeof(nulls));

	/* Only this can ever be NULL */
	if (!partexprDatum)
		nulls[Anum_pg_partitioned_table_partexprs - 1] = true;

	values[Anum_pg_partitioned_table_partrelid - 1] = ObjectIdGetDatum(RelationGetRelid(rel));
	values[Anum_pg_partitioned_table_partstrat - 1] = CharGetDatum(strategy);
	values[Anum_pg_partitioned_table_partnatts - 1] = Int16GetDatum(partnatts);
	values[Anum_pg_partitioned_table_partdefid - 1] = ObjectIdGetDatum(InvalidOid);
	values[Anum_pg_partitioned_table_partattrs - 1] = PointerGetDatum(partattrs_vec);
	values[Anum_pg_partitioned_table_partclass - 1] = PointerGetDatum(partopclass_vec);
	values[Anum_pg_partitioned_table_partcollation - 1] = PointerGetDatum(partcollation_vec);
	values[Anum_pg_partitioned_table_partexprs - 1] = partexprDatum;

	tuple = heap_form_tuple(RelationGetDescr(pg_partitioned_table), values, nulls);

	CatalogTupleInsert(pg_partitioned_table, tuple);
	table_close(pg_partitioned_table, RowExclusiveLock);

	/* Mark this relation as dependent on a few things as follows */
	myself.classId = RelationRelationId;
	myself.objectId = RelationGetRelid(rel);
	myself.objectSubId = 0;

	/* Operator class and collation per key column */
	for (i = 0; i < partnatts; i++)
	{
		referenced.classId = OperatorClassRelationId;
		referenced.objectId = partopclass[i];
		referenced.objectSubId = 0;

		recordDependencyOn(&myself, &referenced, DEPENDENCY_NORMAL);

		/* The default collation is pinned, so don't bother recording it */
		if (OidIsValid(partcollation[i]) &&
			partcollation[i] != DEFAULT_COLLATION_OID)
		{
			referenced.classId = CollationRelationId;
			referenced.objectId = partcollation[i];
			referenced.objectSubId = 0;

			recordDependencyOn(&myself, &referenced, DEPENDENCY_NORMAL);
		}
	}

	/*
	 * Anything mentioned in the expressions.  We must ignore the column
	 * references, which will depend on the table itself; there is no separate
	 * partition key object.
	 */
	if (partexprs)
		recordDependencyOnSingleRelExpr(&myself,
										(Node *) partexprs,
										RelationGetRelid(rel),
										DEPENDENCY_NORMAL,
										DEPENDENCY_AUTO, true);

	/*
	 * We must invalidate the relcache so that the next
	 * CommandCounterIncrement() will cause the same to be rebuilt using the
	 * information in just created catalog entry.
	 */
	CacheInvalidateRelcache(rel);
}

/*
 *	RemovePartitionKeyByRelId
 *		Remove pg_partitioned_table entry for a relation
 */
void
RemovePartitionKeyByRelId(Oid relid)
{
	Relation	rel;
	HeapTuple	tuple;

	rel = table_open(PartitionedRelationId, RowExclusiveLock);

	tuple = SearchSysCache1(PARTRELID, ObjectIdGetDatum(relid));
	if (!HeapTupleIsValid(tuple))
		elog(ERROR, "cache lookup failed for partition key of relation %u",
			 relid);

	CatalogTupleDelete(rel, &tuple->t_self);

	ReleaseSysCache(tuple);
	table_close(rel, RowExclusiveLock);
}

/*
 * StorePartitionBound
 *		Update pg_class tuple of rel to store the partition bound and set
 *		relispartition to true
 *
 * If this is the default partition, also update the default partition OID in
 * pg_partitioned_table.
 *
 * Also, invalidate the parent's relcache, so that the next rebuild will load
 * the new partition's info into its partition descriptor.  If there is a
 * default partition, we must invalidate its relcache entry as well.
 */
void
StorePartitionBound(Relation rel, Relation parent, PartitionBoundSpec *bound)
{
	Relation	classRel;
	HeapTuple	tuple,
				newtuple;
	Datum		new_val[Natts_pg_class];
	bool		new_null[Natts_pg_class],
				new_repl[Natts_pg_class];
	Oid			defaultPartOid;

	/* Update pg_class tuple */
	classRel = table_open(RelationRelationId, RowExclusiveLock);
	tuple = SearchSysCacheCopy1(RELOID,
								ObjectIdGetDatum(RelationGetRelid(rel)));
	if (!HeapTupleIsValid(tuple))
		elog(ERROR, "cache lookup failed for relation %u",
			 RelationGetRelid(rel));

#ifdef USE_ASSERT_CHECKING
	{
		Form_pg_class classForm;
		bool		isnull;

		classForm = (Form_pg_class) GETSTRUCT(tuple);
		Assert(!classForm->relispartition);
		(void) SysCacheGetAttr(RELOID, tuple, Anum_pg_class_relpartbound,
							   &isnull);
		Assert(isnull);
	}
#endif

	/* Fill in relpartbound value */
	memset(new_val, 0, sizeof(new_val));
	memset(new_null, false, sizeof(new_null));
	memset(new_repl, false, sizeof(new_repl));
	new_val[Anum_pg_class_relpartbound - 1] = CStringGetTextDatum(nodeToString(bound));
	new_null[Anum_pg_class_relpartbound - 1] = false;
	new_repl[Anum_pg_class_relpartbound - 1] = true;
	newtuple = heap_modify_tuple(tuple, RelationGetDescr(classRel),
								 new_val, new_null, new_repl);
	/* Also set the flag */
	((Form_pg_class) GETSTRUCT(newtuple))->relispartition = true;
	CatalogTupleUpdate(classRel, &newtuple->t_self, newtuple);
	heap_freetuple(newtuple);
	table_close(classRel, RowExclusiveLock);

	/*
	 * If we're storing bounds for the default partition, update
	 * pg_partitioned_table too.
	 */
	if (bound->is_default)
		update_default_partition_oid(RelationGetRelid(parent),
									 RelationGetRelid(rel));

	/* Make these updates visible */
	CommandCounterIncrement();

	/*
	 * The partition constraint for the default partition depends on the
	 * partition bounds of every other partition, so we must invalidate the
	 * relcache entry for that partition every time a partition is added or
	 * removed.
	 */
	defaultPartOid = get_default_oid_from_partdesc(RelationGetPartitionDesc(parent));
	if (OidIsValid(defaultPartOid))
		CacheInvalidateRelcacheByRelid(defaultPartOid);

	CacheInvalidateRelcache(parent);
}<|MERGE_RESOLUTION|>--- conflicted
+++ resolved
@@ -2396,7 +2396,6 @@
 	}
 
 	/*
-<<<<<<< HEAD
 	 * Remove distribution policy, if any.
  	 */
 	if (rel->rd_rel->relkind == RELKIND_RELATION ||
@@ -2421,11 +2420,6 @@
 	 * Close relcache entry, but *keep* AccessExclusiveLock (unless this is
 	 * a child partition) on the relation until transaction commit.  This
 	 * ensures no one else will try to do something with the doomed relation.
-=======
-	 * Close relcache entry, but *keep* AccessExclusiveLock on the relation
-	 * until transaction commit.  This ensures no one else will try to do
-	 * something with the doomed relation.
->>>>>>> 86ded366
 	 */
 	relation_close(rel, NoLock);
 
