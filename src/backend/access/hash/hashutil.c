/*-------------------------------------------------------------------------
 *
 * hashutil.c
 *	  Utility code for Postgres hash implementation.
 *
 * Portions Copyright (c) 1996-2008, PostgreSQL Global Development Group
 * Portions Copyright (c) 1994, Regents of the University of California
 *
 *
 * IDENTIFICATION
 *	  $PostgreSQL: pgsql/src/backend/access/hash/hashutil.c,v 1.59 2009/01/05 17:14:28 alvherre Exp $
 *
 *-------------------------------------------------------------------------
 */
#include "postgres.h"

#include "access/genam.h"
#include "access/hash.h"
#include "access/reloptions.h"
#include "executor/execdebug.h"
#include "utils/lsyscache.h"


/*
 * _hash_checkqual -- does the index tuple satisfy the scan conditions?
 */
bool
_hash_checkqual(IndexScanDesc scan, IndexTuple itup)
{
	TupleDesc	tupdesc = RelationGetDescr(scan->indexRelation);
	ScanKey		key = scan->keyData;
	int			scanKeySize = scan->numberOfKeys;

	while (scanKeySize > 0)
	{
		Datum		datum;
		bool		isNull;
		Datum		test;

		datum = index_getattr(itup,
							  key->sk_attno,
							  tupdesc,
							  &isNull);

		/* assume sk_func is strict */
		if (isNull)
			return false;
		if (key->sk_flags & SK_ISNULL)
			return false;

		test = FunctionCall2(&key->sk_func, datum, key->sk_argument);

		if (!DatumGetBool(test))
			return false;

		key++;
		scanKeySize--;
	}

	return true;
}

/*
 * _hash_datum2hashkey -- given a Datum, call the index's hash procedure
 *
 * The Datum is assumed to be of the index's column type, so we can use the
 * "primary" hash procedure that's tracked for us by the generic index code.
 */
uint32
_hash_datum2hashkey(Relation rel, Datum key)
{
	FmgrInfo   *procinfo;

	/* XXX assumes index has only one attribute */
	procinfo = index_getprocinfo(rel, 1, HASHPROC);

	return DatumGetUInt32(FunctionCall1(procinfo, key));
}

/*
 * _hash_datum2hashkey_type -- given a Datum of a specified type,
 *			hash it in a fashion compatible with this index
 *
 * This is much more expensive than _hash_datum2hashkey, so use it only in
 * cross-type situations.
 */
uint32
_hash_datum2hashkey_type(Relation rel, Datum key, Oid keytype)
{
	RegProcedure hash_proc;

	/* XXX assumes index has only one attribute */
	hash_proc = get_opfamily_proc(rel->rd_opfamily[0],
								  keytype,
								  keytype,
								  HASHPROC);
	if (!RegProcedureIsValid(hash_proc))
		elog(ERROR, "missing support function %d(%u,%u) for index \"%s\"",
			 HASHPROC, keytype, keytype,
			 RelationGetRelationName(rel));

	return DatumGetUInt32(OidFunctionCall1(hash_proc, key));
}

/*
 * _hash_hashkey2bucket -- determine which bucket the hashkey maps to.
 */
Bucket
_hash_hashkey2bucket(uint32 hashkey, uint32 maxbucket,
					 uint32 highmask, uint32 lowmask)
{
	Bucket		bucket;

	bucket = hashkey & highmask;
	if (bucket > maxbucket)
		bucket = bucket & lowmask;

	return bucket;
}

/*
 * _hash_log2 -- returns ceil(lg2(num))
 */
uint32
_hash_log2(uint32 num)
{
	uint32		i,
				limit;

	limit = 1;
	for (i = 0; limit < num; limit <<= 1, i++)
		;
	return i;
}

/*
 * _hash_checkpage -- sanity checks on the format of all hash pages
 *
 * If flags is not zero, it is a bitwise OR of the acceptable values of
 * hasho_flag.
 */
void
_hash_checkpage(Relation rel, Buffer buf, int flags)
{
	Page		page = BufferGetPage(buf);

	/*
	 * ReadBuffer verifies that every newly-read page passes
	 * PageHeaderIsValid, which means it either contains a reasonably sane
	 * page header or is all-zero.	We have to defend against the all-zero
	 * case, however.
	 */
	if (PageIsNew(page))
		ereport(ERROR,
				(errcode(ERRCODE_INDEX_CORRUPTED),
			 errmsg("index \"%s\" contains unexpected zero page at block %u",
					RelationGetRelationName(rel),
					BufferGetBlockNumber(buf)),
				 errhint("Please REINDEX it."),
				 errSendAlert(true)));

	/*
	 * Additionally check that the special area looks sane.
	 */
	if (((PageHeader) (page))->pd_special !=
		(BLCKSZ - MAXALIGN(sizeof(HashPageOpaqueData))))
		ereport(ERROR,
				(errcode(ERRCODE_INDEX_CORRUPTED),
				 errmsg("index \"%s\" contains corrupted page at block %u",
						RelationGetRelationName(rel),
						BufferGetBlockNumber(buf)),
				 errhint("Please REINDEX it."),
				 errSendAlert(true)));

	if (flags)
	{
		HashPageOpaque opaque = (HashPageOpaque) PageGetSpecialPointer(page);

		if ((opaque->hasho_flag & flags) == 0)
			ereport(ERROR,
					(errcode(ERRCODE_INDEX_CORRUPTED),
				   errmsg("index \"%s\" contains corrupted page at block %u",
						  RelationGetRelationName(rel),
						  BufferGetBlockNumber(buf)),
					 errhint("Please REINDEX it."),
					 errSendAlert(true)));
	}

	/*
	 * When checking the metapage, also verify magic number and version.
	 */
	if (flags == LH_META_PAGE)
	{
		HashMetaPage metap = (HashMetaPage) page;

		if (metap->hashm_magic != HASH_MAGIC)
			ereport(ERROR,
					(errcode(ERRCODE_INDEX_CORRUPTED),
					 errmsg("index \"%s\" is not a hash index",
							RelationGetRelationName(rel))));

		if (metap->hashm_version != HASH_VERSION)
			ereport(ERROR,
					(errcode(ERRCODE_INDEX_CORRUPTED),
					 errmsg("index \"%s\" has wrong hash version",
							RelationGetRelationName(rel)),
					 errhint("Please REINDEX it."),
					 errSendAlert(true)));
	}
}

Datum
hashoptions(PG_FUNCTION_ARGS)
{
	Datum		reloptions = PG_GETARG_DATUM(0);
	bool		validate = PG_GETARG_BOOL(1);
	bytea	   *result;

<<<<<<< HEAD
	result = default_reloptions(reloptions, validate,
								RELKIND_INDEX,
								HASH_MIN_FILLFACTOR,
								HASH_DEFAULT_FILLFACTOR);
=======
	result = default_reloptions(reloptions, validate, RELOPT_KIND_HASH);

>>>>>>> bc0c0c1f
	if (result)
		PG_RETURN_BYTEA_P(result);
	PG_RETURN_NULL();
}<|MERGE_RESOLUTION|>--- conflicted
+++ resolved
@@ -216,15 +216,8 @@
 	bool		validate = PG_GETARG_BOOL(1);
 	bytea	   *result;
 
-<<<<<<< HEAD
-	result = default_reloptions(reloptions, validate,
-								RELKIND_INDEX,
-								HASH_MIN_FILLFACTOR,
-								HASH_DEFAULT_FILLFACTOR);
-=======
 	result = default_reloptions(reloptions, validate, RELOPT_KIND_HASH);
 
->>>>>>> bc0c0c1f
 	if (result)
 		PG_RETURN_BYTEA_P(result);
 	PG_RETURN_NULL();
