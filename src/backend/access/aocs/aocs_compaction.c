/*------------------------------------------------------------------------------
 *
 * Code dealing with the compaction of append-only tables.
 *
 * Copyright (c) 2013-Present Pivotal Software, Inc.
 *
 *
 * IDENTIFICATION
 *	    src/backend/access/aocs/aocs_compaction.c
 *
 *------------------------------------------------------------------------------
 */

#include "postgres.h"

#include <limits.h>

#include "access/genam.h"
#include "access/heapam.h"
#include "access/transam.h"
#include "access/aosegfiles.h"
#include "access/aomd.h"
#include "access/aocs_compaction.h"
#include "access/appendonly_compaction.h"
#include "access/appendonlywriter.h"
#include "catalog/catalog.h"
#include "catalog/indexing.h"
#include "catalog/pg_appendonly_fn.h"
#include "cdb/cdbaocsam.h"
#include "cdb/cdbvars.h"
#include "commands/vacuum.h"
#include "executor/executor.h"
#include "nodes/execnodes.h"
#include "storage/lmgr.h"
#include "utils/lsyscache.h"
#include "utils/memutils.h"
#include "utils/relcache.h"
#include "utils/snapmgr.h"
#include "utils/guc.h"
#include "miscadmin.h"

/*
 * Drops a segment file.
 *
 * Actually, we just truncate the segfile to 0 bytes, to reclaim the space.
 * Before GPDB 6, we used to remove the file, but with WAL replication, we
 * no longer have a convenient function to remove a single segment of a
 * relation. An empty file is as almost as good as a non-existent file. If
 * the relation is dropped later, the code in mdunlink() will remove all
 * segments, including any empty ones we've left behind.
 */
void
AOCSCompaction_DropSegmentFile(Relation aorel, int segno)
{
	int			col;

	Assert(RelationIsAoCols(aorel));

	for (col = 0; col < RelationGetNumberOfAttributes(aorel); col++)
	{
		char		filenamepath[MAXPGPATH];
		int			pseudoSegNo;
		File		fd;

		/* Open and truncate the relation segfile */
		MakeAOSegmentFileName(aorel, segno, col, &pseudoSegNo, filenamepath);

		elogif(Debug_appendonly_print_compaction, LOG,
			   "Drop segment file: "
			   "segno %d",
			   pseudoSegNo);

		fd = OpenAOSegmentFile(aorel, filenamepath, pseudoSegNo, 0);
		if (fd >= 0)
		{
			TruncateAOSegmentFile(fd, aorel, pseudoSegNo, 0);
			CloseAOSegmentFile(fd);
		}
		else
		{
			/*
			 * The file we were about to drop/truncate didn't exist. That's normal,
			 * for example, if a column is added with ALTER TABLE ADD COLUMN.
			 */
			elog(DEBUG1, "could not truncate segfile %s, because it does not exist", filenamepath);
		}
	}
}

/*
 * AOCSSegmentFileTruncateToEOF()
 *
 * Truncates the files for all columns of logical segfile 'segno' to
 * the EOF values from 'vpinfo'. The caller is responsible for locking so
 * that a concurrent backend doesn't write to the segfile while we truncate
 * it.
 *
 * This is used to clean up space left behind by aborted or crashed
 * transactions.
 */
void
AOCSSegmentFileTruncateToEOF(Relation aorel, int segno, AOCSVPInfo *vpinfo)
{
	const char *relname = RelationGetRelationName(aorel);
	int			j;

	Assert(RelationIsAoCols(aorel));

	relname = RelationGetRelationName(aorel);

	for (j = 0; j < vpinfo->nEntry; ++j)
	{
		int64		segeof;
		char		filenamepath[MAXPGPATH];
		AOCSVPInfoEntry *entry;
		File		fd;
		int32		fileSegNo;

		entry = &vpinfo->entry[j];
		segeof = entry->eof;

		/* Open and truncate the relation segfile to its eof */
		MakeAOSegmentFileName(aorel, segno, j, &fileSegNo, filenamepath);

		elogif(Debug_appendonly_print_compaction, LOG,
			   "Opening AO COL relation \"%s.%s\", relation id %u, relfilenode %u column #%d, logical segment #%d (physical segment file #%d, logical EOF " INT64_FORMAT ")",
			   get_namespace_name(RelationGetNamespace(aorel)),
			   relname,
			   aorel->rd_id,
			   aorel->rd_node.relNode,
			   j,
			   segno,
			   fileSegNo,
			   segeof);

		fd = OpenAOSegmentFile(aorel, filenamepath, fileSegNo, segeof);
		if (fd >= 0)
		{
			TruncateAOSegmentFile(fd, aorel, fileSegNo, segeof);
			CloseAOSegmentFile(fd);

			elogif(Debug_appendonly_print_compaction, LOG,
				   "Successfully truncated AO COL relation \"%s.%s\", relation id %u, relfilenode %u column #%d, logical segment #%d (physical segment file #%d, logical EOF " INT64_FORMAT ")",
				   get_namespace_name(RelationGetNamespace(aorel)),
				   relname,
				   aorel->rd_id,
				   aorel->rd_node.relNode,
				   j,
				   segno,
				   fileSegNo,
				   segeof);
		}
		else
		{
			elogif(Debug_appendonly_print_compaction, LOG,
				   "No gp_relation_node entry for AO COL relation \"%s.%s\", relation id %u, relfilenode %u column #%d, logical segment #%d (physical segment file #%d, logical EOF " INT64_FORMAT ")",
				   get_namespace_name(RelationGetNamespace(aorel)),
				   relname,
				   aorel->rd_id,
				   aorel->rd_node.relNode,
				   j,
				   segno,
				   fileSegNo,
				   segeof);
		}
	}
}

<<<<<<< HEAD
/*
 * Truncates each segment file to the AOCS relation to its EOF.
 * If we cannot get a lock on the segment file (because e.g. a concurrent insert)
 * the segment file is skipped.
 */
void
AOCSTruncateToEOF(Relation aorel)
{
	const char *relname;
	int			total_segfiles;
	AOCSFileSegInfo **segfile_array;
	int			i,
				segno;
	LockAcquireResult acquireResult;
	AOCSFileSegInfo *fsinfo;
	Snapshot	appendOnlyMetaDataSnapshot = RegisterSnapshot(GetCatalogSnapshot(InvalidOid));

	Assert(RelationIsAoCols(aorel));

	relname = RelationGetRelationName(aorel);

	elogif(Debug_appendonly_print_compaction, LOG,
		   "Compact AO relation %s", relname);

    Oid         segrelid;
    GetAppendOnlyEntryAuxOids(aorel->rd_id,
                              appendOnlyMetaDataSnapshot,
                              &segrelid, NULL, NULL,
                              NULL, NULL);

	/* Get information about all the file segments we need to scan */
	segfile_array = GetAllAOCSFileSegInfo(aorel, appendOnlyMetaDataSnapshot, &total_segfiles, segrelid);

	for (i = 0; i < total_segfiles; i++)
	{
		segno = segfile_array[i]->segno;

		/*
		 * Try to get the transaction write-lock for the Append-Only segment
		 * file.
		 *
		 * NOTE: This is a transaction scope lock that must be held until
		 * commit / abort.
		 */
		acquireResult = LockRelationAppendOnlySegmentFile(
														  &aorel->rd_node,
														  segfile_array[i]->segno,
														  AccessExclusiveLock,
														   /* dontWait */ true);
		if (acquireResult == LOCKACQUIRE_NOT_AVAIL)
		{
			elog(DEBUG5, "truncate skips AO segfile %d, "
				 "relation %s", segfile_array[i]->segno, relname);
			continue;
		}

		/* Re-fetch under the write lock to get latest committed eof. */
		fsinfo = GetAOCSFileSegInfo(aorel, appendOnlyMetaDataSnapshot, segno);

		/*
		 * This should not occur since this segfile info was found by the
		 * "all" method, but better to catch for trouble shooting (possibly
		 * index corruption?)
		 */
		if (fsinfo == NULL)
			elog(ERROR, "file seginfo for AOCS relation %s %u/%u/%u (segno=%u) is missing",
				 relname,
				 aorel->rd_node.spcNode,
				 aorel->rd_node.dbNode,
				 aorel->rd_node.relNode,
				 segno);

		AOCSSegmentFileTruncateToEOF(aorel, fsinfo);
		pfree(fsinfo);
	}

	if (segfile_array)
	{
		FreeAllAOCSSegFileInfo(segfile_array, total_segfiles);
		pfree(segfile_array);
	}
	UnregisterSnapshot(appendOnlyMetaDataSnapshot);
}

=======
>>>>>>> 4f0a5ced
static void
AOCSMoveTuple(TupleTableSlot *slot,
			  AOCSInsertDesc insertDesc,
			  ResultRelInfo *resultRelInfo,
			  EState *estate)
{
	AOTupleId  *oldAoTupleId;
	AOTupleId	newAoTupleId;

	Assert(resultRelInfo);
	Assert(slot);
	Assert(estate);

	oldAoTupleId = (AOTupleId *) &slot->tts_tid;
	/* Extract all the values of the tuple */
	slot_getallattrs(slot);

	(void) aocs_insert_values(insertDesc,
							  slot->tts_values,
							  slot->tts_isnull,
							  &newAoTupleId);
	memcpy(&slot->tts_tid, &newAoTupleId, sizeof(ItemPointerData));

	/* insert index' tuples if needed */
	if (resultRelInfo->ri_NumIndices > 0)
	{
		ExecInsertIndexTuples(slot, estate, false, false, NIL);
		ResetPerTupleExprContext(estate);
	}

	elogif(Debug_appendonly_print_compaction, DEBUG5,
		   "Compaction: Moved tuple (%d," INT64_FORMAT ") -> (%d," INT64_FORMAT ")",
		   AOTupleIdGet_segmentFileNum(oldAoTupleId), AOTupleIdGet_rowNum(oldAoTupleId),
		   AOTupleIdGet_segmentFileNum(&newAoTupleId), AOTupleIdGet_rowNum(&newAoTupleId));
}

/*
 * Subroutine of AOCSCompact().
 */
static bool
AOCSSegmentFileFullCompaction(Relation aorel,
							  AOCSInsertDesc insertDesc,
							  AOCSFileSegInfo *fsinfo,
							  Snapshot snapshot)
{
	const char *relname;
	AppendOnlyVisimap visiMap;
	AOCSScanDesc scanDesc;
	TupleDesc	tupDesc;
	TupleTableSlot *slot;
	int			compact_segno;
	int64		movedTupleCount = 0;
	ResultRelInfo *resultRelInfo;
	MemTupleBinding *mt_bind;
	EState	   *estate;
	bool	   *proj;
	int			i;
	AOTupleId  *aoTupleId;
	int64		tupleCount = 0;
	int64		tuplePerPage = INT_MAX;

	Assert(Gp_role == GP_ROLE_EXECUTE || Gp_role == GP_ROLE_UTILITY);
	Assert(RelationIsAoCols(aorel));
	Assert(insertDesc);

	compact_segno = fsinfo->segno;
	if (fsinfo->varblockcount > 0)
	{
		tuplePerPage = fsinfo->total_tupcount / fsinfo->varblockcount;
	}
	relname = RelationGetRelationName(aorel);

	AppendOnlyVisimap_Init(&visiMap,
						   insertDesc->visimaprelid,
						   insertDesc->visimapidxid,
						   ShareLock,
						   snapshot);

	elogif(Debug_appendonly_print_compaction,
		   LOG, "Compact AO segfile %d, relation %sd",
		   compact_segno, relname);

	proj = palloc0(sizeof(bool) * RelationGetNumberOfAttributes(aorel));
	for (i = 0; i < RelationGetNumberOfAttributes(aorel); ++i)
	{
		proj[i] = true;
	}
	scanDesc = aocs_beginrangescan(aorel,
								   snapshot, snapshot,
								   &compact_segno, 1, NULL, proj);

	tupDesc = RelationGetDescr(aorel);
	// GPDB_12_MERGE_FIXME: Or TTSOpsVirtual?
	slot = MakeSingleTupleTableSlot(tupDesc, &TTSOpsMemTuple);
	mt_bind = create_memtuple_binding(tupDesc);

	/*
	 * We need a ResultRelInfo and an EState so we can use the regular
	 * executor's index-entry-making machinery.
	 */
	estate = CreateExecutorState();
	resultRelInfo = makeNode(ResultRelInfo);
	resultRelInfo->ri_RangeTableIndex = 1;	/* dummy */
	resultRelInfo->ri_RelationDesc = aorel;
	resultRelInfo->ri_TrigDesc = NULL;	/* we don't fire triggers */
	ExecOpenIndices(resultRelInfo, false);
	estate->es_result_relations = resultRelInfo;
	estate->es_num_result_relations = 1;
	estate->es_result_relation_info = resultRelInfo;

	while (aocs_getnext(scanDesc, ForwardScanDirection, slot))
	{
		CHECK_FOR_INTERRUPTS();

		aoTupleId = (AOTupleId *) &slot->tts_tid;
		if (AppendOnlyVisimap_IsVisible(&scanDesc->visibilityMap, aoTupleId))
		{
			AOCSMoveTuple(slot,
						  insertDesc,
						  resultRelInfo,
						  estate);
			movedTupleCount++;
		}
		else
		{
			/* Tuple is invisible and needs to be dropped */
			AppendOnlyThrowAwayTuple(aorel, slot);
		}

		/*
		 * Check for vacuum delay point after approximatly a var block
		 */
		tupleCount++;
		if (VacuumCostActive && tupleCount % tuplePerPage == 0)
		{
			vacuum_delay_point();
		}
	}

<<<<<<< HEAD
	SetAOCSFileSegInfoState(aorel, compact_segno,
							AOSEG_STATE_AWAITING_DROP,
							snapshot,
							insertDesc->segrelid);
=======
	MarkAOCSFileSegInfoAwaitingDrop(aorel, compact_segno);
>>>>>>> 4f0a5ced

	AppendOnlyVisimap_DeleteSegmentFile(&visiMap,
										compact_segno);

	/* Delete all mini pages of the segment files if block directory exists */
	if (OidIsValid(insertDesc->blkdirrelid))
	{
		AppendOnlyBlockDirectory_DeleteSegmentFile(aorel,
												   snapshot,
												   compact_segno,
												   0);
	}

	elogif(Debug_appendonly_print_compaction, LOG,
		   "Finished compaction: "
		   "AO segfile %d, relation %s, moved tuple count " INT64_FORMAT,
		   compact_segno, relname, movedTupleCount);

	AppendOnlyVisimap_Finish(&visiMap, NoLock);

	ExecCloseIndices(resultRelInfo);
	FreeExecutorState(estate);

	ExecDropSingleTupleTableSlot(slot);
	destroy_memtuple_binding(mt_bind);

	aocs_endscan(scanDesc);
	pfree(proj);

	return true;
}

<<<<<<< HEAD

/*
 * Performs a compaction of an append-only AOCS relation.
 *
 * In non-utility mode, all compaction segment files should be
 * marked as in-use/in-compaction in the appendonlywriter.c code.
 *
 */
void
AOCSDrop(Relation aorel,
		 List *compaction_segno)
{
	const char *relname;
	int			total_segfiles;
	AOCSFileSegInfo **segfile_array;
	int			i,
				segno;
	AOCSFileSegInfo *fsinfo;
	Snapshot	appendOnlyMetaDataSnapshot = RegisterSnapshot(GetCatalogSnapshot(InvalidOid));

	Assert(Gp_role == GP_ROLE_EXECUTE || Gp_role == GP_ROLE_UTILITY);
	Assert(RelationIsAoCols(aorel));

	relname = RelationGetRelationName(aorel);

	elogif(Debug_appendonly_print_compaction, LOG,
		   "Drop AOCS relation %s", relname);

    Oid         segrelid;
    GetAppendOnlyEntryAuxOids(aorel->rd_id,
                              appendOnlyMetaDataSnapshot,
                              &segrelid, NULL, NULL,
                              NULL, NULL);

	/* Get information about all the file segments we need to scan */
	segfile_array = GetAllAOCSFileSegInfo(aorel,
										  appendOnlyMetaDataSnapshot,
										  &total_segfiles, segrelid);

	for (i = 0; i < total_segfiles; i++)
	{
		segno = segfile_array[i]->segno;
		if (!list_member_int(compaction_segno, segno))
		{
			continue;
		}

		/*
		 * Get the transaction write-lock for the Append-Only segment file.
		 *
		 * NOTE: This is a transaction scope lock that must be held until
		 * commit / abort.
		 */
		LockRelationAppendOnlySegmentFile(&aorel->rd_node,
										  segfile_array[i]->segno,
										  AccessExclusiveLock,
										  /* dontWait */ false);

		/* Re-fetch under the write lock to get latest committed eof. */
		fsinfo = GetAOCSFileSegInfo(aorel, appendOnlyMetaDataSnapshot, segno);

		if (fsinfo->state == AOSEG_STATE_AWAITING_DROP)
		{
			Assert(HasLockForSegmentFileDrop(aorel));
			AOCSCompaction_DropSegmentFile(aorel, segno);
            ClearAOCSFileSegInfo(aorel, segno, AOSEG_STATE_DEFAULT,
                                 appendOnlyMetaDataSnapshot, segrelid);
		}
		pfree(fsinfo);
	}

	if (segfile_array)
	{
		FreeAllAOCSSegFileInfo(segfile_array, total_segfiles);
		pfree(segfile_array);
	}
	UnregisterSnapshot(appendOnlyMetaDataSnapshot);
}


=======
>>>>>>> 4f0a5ced
/*
 * Performs a compaction of an append-only relation in column-orientation.
 *
 * The compaction segment file should be locked for this transaction in
 * the appendonlywriter.c code.
 *
 * On exit, *insert_segno will be set to the the segment that was used as the
 * insertion target. The segfiles listed in 'avoid_segnos' will not be used
 * for insertion.
 *
 * The caller is required to hold either an AccessExclusiveLock (vacuum full)
 * or a ShareLock on the relation.
 */
void
AOCSCompact(Relation aorel,
			int compaction_segno,
			int *insert_segno,
			bool isFull,
			List *avoid_segnos)
{
	const char *relname;
	AOCSInsertDesc insertDesc = NULL;
	AOCSFileSegInfo *fsinfo;
	Snapshot	appendOnlyMetaDataSnapshot = RegisterSnapshot(GetCatalogSnapshot(InvalidOid));

	Assert(RelationIsAoCols(aorel));
	Assert(Gp_role == GP_ROLE_EXECUTE || Gp_role == GP_ROLE_UTILITY);

	relname = RelationGetRelationName(aorel);
	elogif(Debug_appendonly_print_compaction, LOG,
		   "Compact AO relation %s", relname);

<<<<<<< HEAD
    Oid         segrelid;
    GetAppendOnlyEntryAuxOids(aorel->rd_id,
                              appendOnlyMetaDataSnapshot,
                              &segrelid, NULL, NULL,
                              NULL, NULL);

	/* Get information about all the file segments we need to scan */
	segfile_array = GetAllAOCSFileSegInfo(aorel, appendOnlyMetaDataSnapshot, &total_segfiles, segrelid);

	if (insert_segno >= 0)
	{
		insertDesc = aocs_insert_init(aorel, insert_segno, false);
	}
=======
	/* Fetch under the write lock to get latest committed eof. */
	fsinfo = GetAOCSFileSegInfo(aorel, appendOnlyMetaDataSnapshot, compaction_segno, true);
>>>>>>> 4f0a5ced

	if (AppendOnlyCompaction_ShouldCompact(aorel,
										   compaction_segno, fsinfo->total_tupcount, isFull,
										   appendOnlyMetaDataSnapshot))
	{
		if (*insert_segno == -1)
		{
			/* get the insertion segment on first call. */
			*insert_segno = ChooseSegnoForCompactionWrite(aorel, avoid_segnos);
		}

		if (*insert_segno != -1)
		{
			insertDesc = aocs_insert_init(aorel, *insert_segno, false);

			AOCSSegmentFileFullCompaction(aorel,
										  insertDesc,
										  fsinfo,
										  appendOnlyMetaDataSnapshot);
			aocs_insert_finish(insertDesc);
		}
		else
		{
			/* FIXME: Could not find a target segment. What now? */
		}
	}

	pfree(fsinfo);

	UnregisterSnapshot(appendOnlyMetaDataSnapshot);
}<|MERGE_RESOLUTION|>--- conflicted
+++ resolved
@@ -166,93 +166,6 @@
 	}
 }
 
-<<<<<<< HEAD
-/*
- * Truncates each segment file to the AOCS relation to its EOF.
- * If we cannot get a lock on the segment file (because e.g. a concurrent insert)
- * the segment file is skipped.
- */
-void
-AOCSTruncateToEOF(Relation aorel)
-{
-	const char *relname;
-	int			total_segfiles;
-	AOCSFileSegInfo **segfile_array;
-	int			i,
-				segno;
-	LockAcquireResult acquireResult;
-	AOCSFileSegInfo *fsinfo;
-	Snapshot	appendOnlyMetaDataSnapshot = RegisterSnapshot(GetCatalogSnapshot(InvalidOid));
-
-	Assert(RelationIsAoCols(aorel));
-
-	relname = RelationGetRelationName(aorel);
-
-	elogif(Debug_appendonly_print_compaction, LOG,
-		   "Compact AO relation %s", relname);
-
-    Oid         segrelid;
-    GetAppendOnlyEntryAuxOids(aorel->rd_id,
-                              appendOnlyMetaDataSnapshot,
-                              &segrelid, NULL, NULL,
-                              NULL, NULL);
-
-	/* Get information about all the file segments we need to scan */
-	segfile_array = GetAllAOCSFileSegInfo(aorel, appendOnlyMetaDataSnapshot, &total_segfiles, segrelid);
-
-	for (i = 0; i < total_segfiles; i++)
-	{
-		segno = segfile_array[i]->segno;
-
-		/*
-		 * Try to get the transaction write-lock for the Append-Only segment
-		 * file.
-		 *
-		 * NOTE: This is a transaction scope lock that must be held until
-		 * commit / abort.
-		 */
-		acquireResult = LockRelationAppendOnlySegmentFile(
-														  &aorel->rd_node,
-														  segfile_array[i]->segno,
-														  AccessExclusiveLock,
-														   /* dontWait */ true);
-		if (acquireResult == LOCKACQUIRE_NOT_AVAIL)
-		{
-			elog(DEBUG5, "truncate skips AO segfile %d, "
-				 "relation %s", segfile_array[i]->segno, relname);
-			continue;
-		}
-
-		/* Re-fetch under the write lock to get latest committed eof. */
-		fsinfo = GetAOCSFileSegInfo(aorel, appendOnlyMetaDataSnapshot, segno);
-
-		/*
-		 * This should not occur since this segfile info was found by the
-		 * "all" method, but better to catch for trouble shooting (possibly
-		 * index corruption?)
-		 */
-		if (fsinfo == NULL)
-			elog(ERROR, "file seginfo for AOCS relation %s %u/%u/%u (segno=%u) is missing",
-				 relname,
-				 aorel->rd_node.spcNode,
-				 aorel->rd_node.dbNode,
-				 aorel->rd_node.relNode,
-				 segno);
-
-		AOCSSegmentFileTruncateToEOF(aorel, fsinfo);
-		pfree(fsinfo);
-	}
-
-	if (segfile_array)
-	{
-		FreeAllAOCSSegFileInfo(segfile_array, total_segfiles);
-		pfree(segfile_array);
-	}
-	UnregisterSnapshot(appendOnlyMetaDataSnapshot);
-}
-
-=======
->>>>>>> 4f0a5ced
 static void
 AOCSMoveTuple(TupleTableSlot *slot,
 			  AOCSInsertDesc insertDesc,
@@ -392,14 +305,7 @@
 		}
 	}
 
-<<<<<<< HEAD
-	SetAOCSFileSegInfoState(aorel, compact_segno,
-							AOSEG_STATE_AWAITING_DROP,
-							snapshot,
-							insertDesc->segrelid);
-=======
 	MarkAOCSFileSegInfoAwaitingDrop(aorel, compact_segno);
->>>>>>> 4f0a5ced
 
 	AppendOnlyVisimap_DeleteSegmentFile(&visiMap,
 										compact_segno);
@@ -432,89 +338,6 @@
 	return true;
 }
 
-<<<<<<< HEAD
-
-/*
- * Performs a compaction of an append-only AOCS relation.
- *
- * In non-utility mode, all compaction segment files should be
- * marked as in-use/in-compaction in the appendonlywriter.c code.
- *
- */
-void
-AOCSDrop(Relation aorel,
-		 List *compaction_segno)
-{
-	const char *relname;
-	int			total_segfiles;
-	AOCSFileSegInfo **segfile_array;
-	int			i,
-				segno;
-	AOCSFileSegInfo *fsinfo;
-	Snapshot	appendOnlyMetaDataSnapshot = RegisterSnapshot(GetCatalogSnapshot(InvalidOid));
-
-	Assert(Gp_role == GP_ROLE_EXECUTE || Gp_role == GP_ROLE_UTILITY);
-	Assert(RelationIsAoCols(aorel));
-
-	relname = RelationGetRelationName(aorel);
-
-	elogif(Debug_appendonly_print_compaction, LOG,
-		   "Drop AOCS relation %s", relname);
-
-    Oid         segrelid;
-    GetAppendOnlyEntryAuxOids(aorel->rd_id,
-                              appendOnlyMetaDataSnapshot,
-                              &segrelid, NULL, NULL,
-                              NULL, NULL);
-
-	/* Get information about all the file segments we need to scan */
-	segfile_array = GetAllAOCSFileSegInfo(aorel,
-										  appendOnlyMetaDataSnapshot,
-										  &total_segfiles, segrelid);
-
-	for (i = 0; i < total_segfiles; i++)
-	{
-		segno = segfile_array[i]->segno;
-		if (!list_member_int(compaction_segno, segno))
-		{
-			continue;
-		}
-
-		/*
-		 * Get the transaction write-lock for the Append-Only segment file.
-		 *
-		 * NOTE: This is a transaction scope lock that must be held until
-		 * commit / abort.
-		 */
-		LockRelationAppendOnlySegmentFile(&aorel->rd_node,
-										  segfile_array[i]->segno,
-										  AccessExclusiveLock,
-										  /* dontWait */ false);
-
-		/* Re-fetch under the write lock to get latest committed eof. */
-		fsinfo = GetAOCSFileSegInfo(aorel, appendOnlyMetaDataSnapshot, segno);
-
-		if (fsinfo->state == AOSEG_STATE_AWAITING_DROP)
-		{
-			Assert(HasLockForSegmentFileDrop(aorel));
-			AOCSCompaction_DropSegmentFile(aorel, segno);
-            ClearAOCSFileSegInfo(aorel, segno, AOSEG_STATE_DEFAULT,
-                                 appendOnlyMetaDataSnapshot, segrelid);
-		}
-		pfree(fsinfo);
-	}
-
-	if (segfile_array)
-	{
-		FreeAllAOCSSegFileInfo(segfile_array, total_segfiles);
-		pfree(segfile_array);
-	}
-	UnregisterSnapshot(appendOnlyMetaDataSnapshot);
-}
-
-
-=======
->>>>>>> 4f0a5ced
 /*
  * Performs a compaction of an append-only relation in column-orientation.
  *
@@ -547,24 +370,8 @@
 	elogif(Debug_appendonly_print_compaction, LOG,
 		   "Compact AO relation %s", relname);
 
-<<<<<<< HEAD
-    Oid         segrelid;
-    GetAppendOnlyEntryAuxOids(aorel->rd_id,
-                              appendOnlyMetaDataSnapshot,
-                              &segrelid, NULL, NULL,
-                              NULL, NULL);
-
-	/* Get information about all the file segments we need to scan */
-	segfile_array = GetAllAOCSFileSegInfo(aorel, appendOnlyMetaDataSnapshot, &total_segfiles, segrelid);
-
-	if (insert_segno >= 0)
-	{
-		insertDesc = aocs_insert_init(aorel, insert_segno, false);
-	}
-=======
 	/* Fetch under the write lock to get latest committed eof. */
 	fsinfo = GetAOCSFileSegInfo(aorel, appendOnlyMetaDataSnapshot, compaction_segno, true);
->>>>>>> 4f0a5ced
 
 	if (AppendOnlyCompaction_ShouldCompact(aorel,
 										   compaction_segno, fsinfo->total_tupcount, isFull,
