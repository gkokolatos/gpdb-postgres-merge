/*--------------------------------------------------------------------------
 *
 * aocsam.c
 *	  Append only columnar access methods
 *
 * Portions Copyright (c) 2009-2010, Greenplum Inc.
 * Portions Copyright (c) 2012-Present Pivotal Software, Inc.
 *
 *
 * IDENTIFICATION
 *	    src/backend/access/aocs/aocsam.c
 *
 *--------------------------------------------------------------------------
 */

#include "postgres.h"

#include "common/relpath.h"
#include "access/aocssegfiles.h"
#include "access/aomd.h"
#include "access/appendonlytid.h"
#include "access/appendonlywriter.h"
#include "access/heapam.h"
#include "access/hio.h"
#include "catalog/catalog.h"
#include "catalog/gp_fastsequence.h"
#include "catalog/namespace.h"
#include "catalog/pg_appendonly_fn.h"
#include "catalog/pg_attribute_encoding.h"
#include "cdb/cdbaocsam.h"
#include "cdb/cdbappendonlyam.h"
#include "cdb/cdbappendonlyblockdirectory.h"
#include "cdb/cdbappendonlystoragelayer.h"
#include "cdb/cdbappendonlystorageread.h"
#include "cdb/cdbappendonlystoragewrite.h"
#include "cdb/cdbvars.h"
#include "fmgr.h"
#include "miscadmin.h"
#include "pgstat.h"
#include "storage/procarray.h"
#include "storage/smgr.h"
#include "utils/datumstream.h"
#include "utils/faultinjector.h"
#include "utils/guc.h"
#include "utils/inval.h"
#include "utils/lsyscache.h"
#include "utils/relcache.h"
#include "utils/snapmgr.h"
#include "utils/syscache.h"


static AOCSScanDesc aocs_beginscan_internal(Relation relation,
						AOCSFileSegInfo **seginfo,
						int total_seg,
						Snapshot snapshot,
						Snapshot appendOnlyMetaDataSnapshot,
						TupleDesc relationTupleDesc, bool *proj);

/*
 * Open the segment file for a specified column associated with the datum
 * stream.
 */
static void
open_datumstreamread_segfile(
							 char *basepath, RelFileNode node,
							 AOCSFileSegInfo *segInfo,
							 DatumStreamRead *ds,
							 int colNo)
{
	int			segNo = segInfo->segno;
	char		fn[MAXPGPATH];
	int32		fileSegNo;

	AOCSVPInfoEntry *e = getAOCSVPEntry(segInfo, colNo);

	FormatAOSegmentFileName(basepath, segNo, colNo, &fileSegNo, fn);
	Assert(strlen(fn) + 1 <= MAXPGPATH);

	Assert(ds);
	datumstreamread_open_file(ds, fn, e->eof, e->eof_uncompressed, node,
							  fileSegNo, segInfo->formatversion);
}

/*
 * Open all segment files associted with the datum stream.
 *
 * Currently, there is one segment file for each column. This function
 * only opens files for those columns which are in the projection.
 *
 * If blockDirectory is not NULL, the first block info is written to
 * the block directory.
 */
static void
open_all_datumstreamread_segfiles(Relation rel,
								  AOCSFileSegInfo *segInfo,
								  DatumStreamRead **ds,
								  int *proj_atts,
								  int num_proj_atts,
								  AppendOnlyBlockDirectory *blockDirectory)
{
	char	   *basepath = relpathbackend(rel->rd_node, rel->rd_backend, MAIN_FORKNUM);
	int			i;

	Assert(proj_atts);

	for (i = 0; i < num_proj_atts; i++)
	{
		int			attno = proj_atts[i];

		open_datumstreamread_segfile(basepath, rel->rd_node, segInfo, ds[attno], attno);
		datumstreamread_block(ds[attno], blockDirectory, attno);
	}

	pfree(basepath);
}

/*
 * Initialise data streams for every column used in this query. For writes, this
 * means all columns.
 */
static void
open_ds_write(Relation rel, DatumStreamWrite **ds, TupleDesc relationTupleDesc, bool checksum)
{
	int			nvp = relationTupleDesc->natts;
	StdRdOptions **opts = RelationGetAttributeOptions(rel);

	/* open datum streams.  It will open segment file underneath */
	for (int i = 0; i < nvp; ++i)
	{
		Form_pg_attribute attr = TupleDescAttr(relationTupleDesc, i);
		char	   *ct;
		int32		clvl;
		int32		blksz;

		StringInfoData titleBuf;

		/* UNDONE: Need to track and dispose of this storage... */
		initStringInfo(&titleBuf);
		appendStringInfo(&titleBuf,
						 "Write of Append-Only Column-Oriented relation '%s', column #%d '%s'",
						 RelationGetRelationName(rel),
						 i + 1,
						 NameStr(attr->attname));

		/*
		 * We always record all the three column specific attributes for each
		 * column of a column oriented table.  Note: checksum is a table level
		 * attribute.
		 */
		Assert(opts[i]);
		ct = opts[i]->compresstype;
		clvl = opts[i]->compresslevel;
		blksz = opts[i]->blocksize;

		ds[i] = create_datumstreamwrite(ct,
										clvl,
										checksum,
										 /* safeFSWriteSize */ 0,	/* UNDONE: Need to wire
																	 * down pg_appendonly
																	 * column? */
										blksz,
										attr,
										RelationGetRelationName(rel),
										/* title */ titleBuf.data,
										RelationNeedsWAL(rel));

	}
}

/*
 * Initialise data streams for every column used in this query. For writes, this
 * means all columns.
 */
static void
open_ds_read(Relation rel, DatumStreamRead **ds, TupleDesc relationTupleDesc,
			 int *proj_atts, int num_proj_atts, bool checksum)
{
	int			nvp = relationTupleDesc->natts;
	StdRdOptions **opts = RelationGetAttributeOptions(rel);
	int			i;

	/* Clear all the entries to NULL first. */
	for (i = 0; i < nvp; ++i)
		ds[i] = NULL;

	/* And then initialize the data streams for those columns we need */
	for (i = 0; i < num_proj_atts; i++)
	{
		int			attno = proj_atts[i];
		Form_pg_attribute attr = TupleDescAttr(relationTupleDesc, attno);
		char	   *ct;
		int32		clvl;
		int32		blksz;
		StringInfoData titleBuf;

		/*
		 * We always record all the three column specific attributes for each
		 * column of a column oriented table.  Note: checksum is a table level
		 * attribute.
		 */
		Assert(opts[attno]);

		ct = opts[attno]->compresstype;
		clvl = opts[attno]->compresslevel;
		blksz = opts[attno]->blocksize;

		/* UNDONE: Need to track and dispose of this storage... */
		initStringInfo(&titleBuf);
		appendStringInfo(&titleBuf, "Scan of Append-Only Column-Oriented relation '%s', column #%d '%s'",
						 RelationGetRelationName(rel),
						 attno + 1,
						 NameStr(attr->attname));

		ds[attno] = create_datumstreamread(ct,
										   clvl,
										   checksum,
										    /* safeFSWriteSize */ false,	/* UNDONE:Need to wire
																			 * down pg_appendonly
																			 * column */
										   blksz,
										   attr,
										   RelationGetRelationName(rel),
										    /* title */ titleBuf.data);
	}
}

static void
close_ds_read(DatumStreamRead **ds, int nvp)
{
	int			i;

	for (i = 0; i < nvp; ++i)
	{
		if (ds[i])
		{
			destroy_datumstreamread(ds[i]);
			ds[i] = NULL;
		}
	}
}

static void
close_ds_write(DatumStreamWrite **ds, int nvp)
{
	int			i;

	for (i = 0; i < nvp; ++i)
	{
		if (ds[i])
		{
			destroy_datumstreamwrite(ds[i]);
			ds[i] = NULL;
		}
	}
}


static void
aocs_initscan(AOCSScanDesc scan)
{
	scan->cur_seg = -1;

	ItemPointerSet(&scan->cdb_fake_ctid, 0, 0);
	scan->cur_seg_row = 0;

	open_ds_read(scan->aos_rel, scan->ds, scan->relationTupleDesc,
				 scan->proj_atts, scan->num_proj_atts, scan->checksum);

	pgstat_count_heap_scan(scan->aos_rel);
}

static int
open_next_scan_seg(AOCSScanDesc scan)
{
	int			nvp = scan->relationTupleDesc->natts;

	while (++scan->cur_seg < scan->total_seg)
	{
		AOCSFileSegInfo *curSegInfo = scan->seginfo[scan->cur_seg];

		if (curSegInfo->total_tupcount > 0)
		{
			bool		emptySeg = false;

			/*
			 * If the segment is entirely empty, nothing to do.
			 *
			 * We assume the corresponding segments for every column to be in
			 * the same state. So somewhat arbitrarily, we check the state of
			 * the first column we'll be accessing.
			 */
			if (scan->num_proj_atts > 0)
			{
				/*
				 * subtle: we must check for AWAITING_DROP before calling getAOCSVPEntry().
				 * ALTER TABLE ADD COLUMN does not update vpinfos on AWAITING_DROP segments.
				 */
				if (curSegInfo->state == AOSEG_STATE_AWAITING_DROP)
					emptySeg = true;
				else
				{
					AOCSVPInfoEntry *e;

					e = getAOCSVPEntry(curSegInfo, scan->proj_atts[0]);
					if (e->eof == 0)
						emptySeg = true;
				}
			}

			if (!emptySeg)
			{

				/*
				 * If the scan also builds the block directory, initialize it
				 * here.
				 */
				if (scan->blockDirectory)
				{
					/*
					 * if building the block directory, we need to make sure
					 * the sequence starts higher than our highest tuple's
					 * rownum.  In the case of upgraded blocks, the highest
					 * tuple will have tupCount as its row num for non-upgrade
					 * cases, which use the sequence, it will be enough to
					 * start off the end of the sequence; note that this is
					 * not ideal -- if we are at least curSegInfo->tupcount +
					 * 1 then we don't even need to update the sequence value
					 */
					int64		firstSequence;
					Oid         segrelid;
                    GetAppendOnlyEntryAuxOids(scan->aos_rel->rd_id,
                                              scan->appendOnlyMetaDataSnapshot,
                                              &segrelid, NULL, NULL,
                                              NULL, NULL);

					firstSequence =
						GetFastSequences(segrelid,
										 curSegInfo->segno,
										 curSegInfo->total_tupcount + 1,
										 NUM_FAST_SEQUENCES);

					AppendOnlyBlockDirectory_Init_forInsert(scan->blockDirectory,
															scan->appendOnlyMetaDataSnapshot,
															(FileSegInfo *) curSegInfo,
															0 /* lastSequence */ ,
															scan->aos_rel,
															curSegInfo->segno,
															nvp,
															true);

					InsertFastSequenceEntry(segrelid,
											curSegInfo->segno,
											firstSequence);
				}

				open_all_datumstreamread_segfiles(scan->aos_rel,
												  curSegInfo,
												  scan->ds,
												  scan->proj_atts,
												  scan->num_proj_atts,
												  scan->blockDirectory);

				return scan->cur_seg;
			}
		}
	}

	return -1;
}

static void
close_cur_scan_seg(AOCSScanDesc scan)
{
	int			nvp = scan->relationTupleDesc->natts;
	int			i;

	if (scan->cur_seg < 0)
		return;

	for (i = 0; i < nvp; ++i)
	{
		if (scan->ds[i])
			datumstreamread_close_file(scan->ds[i]);
	}

	if (scan->blockDirectory)
		AppendOnlyBlockDirectory_End_forInsert(scan->blockDirectory);
}

/*
 * aocs_beginrangescan
 *
 * begins range-limited relation scan
 */
AOCSScanDesc
aocs_beginrangescan(Relation relation,
					Snapshot snapshot,
					Snapshot appendOnlyMetaDataSnapshot,
					int *segfile_no_arr, int segfile_count,
					TupleDesc relationTupleDesc, bool *proj)
{
	AOCSFileSegInfo **seginfo;
	int			i;

	RelationIncrementReferenceCount(relation);

	seginfo = palloc0(sizeof(AOCSFileSegInfo *) * segfile_count);

	for (i = 0; i < segfile_count; i++)
	{
		seginfo[i] = GetAOCSFileSegInfo(relation, appendOnlyMetaDataSnapshot,
										segfile_no_arr[i], false);
	}
	return aocs_beginscan_internal(relation,
								   seginfo,
								   segfile_count,
								   snapshot,
								   appendOnlyMetaDataSnapshot,
								   relationTupleDesc,
								   proj);
}

AOCSScanDesc
aocs_beginscan(Relation relation,
			   Snapshot snapshot,
			   Snapshot appendOnlyMetaDataSnapshot,
			   TupleDesc relationTupleDesc, bool *proj)
{
	AOCSFileSegInfo **seginfo;
	int			total_seg;

	RelationIncrementReferenceCount(relation);

	seginfo = GetAllAOCSFileSegInfo(relation, appendOnlyMetaDataSnapshot, &total_seg);

	return aocs_beginscan_internal(relation,
								   seginfo,
								   total_seg,
								   snapshot,
								   appendOnlyMetaDataSnapshot,
								   relationTupleDesc,
								   proj);
}

/*
 * begin the scan over the given relation.
 *
 * 'relationTupleDesc' if NULL, then this function will simply use
 * relation->rd_att.  This is the typical use-case. Passing in a
 * separate tuple descriptor is only needed for cases for the caller has
 * changed relation->rd_att without updating the underlying relation files
 * yet (that is, the caller is doing an alter and relation->rd_att will be
 * the relation's new form but relationTupleDesc is the old form)
 */
static AOCSScanDesc
aocs_beginscan_internal(Relation relation,
						AOCSFileSegInfo **seginfo,
						int total_seg,
						Snapshot snapshot,
						Snapshot appendOnlyMetaDataSnapshot,
						TupleDesc relationTupleDesc, bool *proj)
{
	AOCSScanDesc scan;
	int			nvp;
	int			i;

	if (!relationTupleDesc)
		relationTupleDesc = relation->rd_att;

	nvp = relationTupleDesc->natts;

	scan = (AOCSScanDesc) palloc0(sizeof(AOCSScanDescData));
	scan->aos_rel = relation;
	scan->appendOnlyMetaDataSnapshot = appendOnlyMetaDataSnapshot;
	scan->snapshot = snapshot;

	scan->seginfo = seginfo;

	scan->total_seg = total_seg;
	scan->relationTupleDesc = relationTupleDesc;
	NameData    nd;
    Oid         visimaprelid;
    Oid         visimapidxid;

    GetAppendOnlyEntryAttributes(relation->rd_id,
                                 &scan->blocksz,
                                 NULL,
                                 (int16 *)&scan->compLevel,
                                 &scan->checksum,
                                 &nd);
    scan->compType = NameStr(nd);

    GetAppendOnlyEntryAuxOids(relation->rd_id,
                              scan->appendOnlyMetaDataSnapshot,
                              NULL, NULL, NULL,
                              &visimaprelid, &visimapidxid);
	/*
	 * We get an array of booleans to indicate which columns are needed. But
	 * if you have a very wide table, and you only select a few columns from
	 * it, just scanning the boolean array to figure out which columns are
	 * needed can incur a noticeable overhead in aocs_getnext. So convert it
	 * into an array of the attribute numbers of the required columns.
	 */
	Assert(proj);
	scan->proj_atts = palloc(scan->relationTupleDesc->natts * sizeof(int));

	scan->num_proj_atts = 0;
	for (i = 0; i < scan->relationTupleDesc->natts; i++)
	{
		if (proj[i])
			scan->proj_atts[scan->num_proj_atts++] = i;
	}

	scan->ds = (DatumStreamRead **) palloc0(sizeof(DatumStreamRead *) * nvp);

	aocs_initscan(scan);

	scan->blockDirectory = NULL;

	AppendOnlyVisimap_Init(&scan->visibilityMap,
						   visimaprelid,
						   visimapidxid,
						   AccessShareLock,
						   appendOnlyMetaDataSnapshot);

	return scan;
}

void
aocs_rescan(AOCSScanDesc scan)
{
	close_cur_scan_seg(scan);
	close_ds_read(scan->ds, scan->relationTupleDesc->natts);
	aocs_initscan(scan);
}

void
aocs_endscan(AOCSScanDesc scan)
{
	int			i;

	RelationDecrementReferenceCount(scan->aos_rel);

	close_cur_scan_seg(scan);
	close_ds_read(scan->ds, scan->relationTupleDesc->natts);

	pfree(scan->proj_atts);
	pfree(scan->ds);

	for (i = 0; i < scan->total_seg; ++i)
	{
		if (scan->seginfo[i])
		{
			pfree(scan->seginfo[i]);
			scan->seginfo[i] = NULL;
		}
	}
	if (scan->seginfo)
		pfree(scan->seginfo);

	AppendOnlyVisimap_Finish(&scan->visibilityMap, AccessShareLock);

	pfree(scan);
}

/*
 * Upgrades a Datum value from a previous version of the AOCS page format. The
 * DatumStreamRead that is passed must correspond to the column being upgraded.
 */
static void upgrade_datum_impl(DatumStreamRead *ds, int attno, Datum values[],
							   bool isnull[], int formatversion)
{
	bool 	convert_numeric = false;

	if (PG82NumericConversionNeeded(formatversion))
	{
		/*
		 * On the first call for this DatumStream, figure out if this column is
		 * a numeric, or a domain over numerics.
		 *
		 * TODO: consolidate this code with upgrade_tuple() in appendonlyam.c.
		 */
		if (!OidIsValid(ds->baseTypeOid))
		{
			ds->baseTypeOid = getBaseType(ds->typeInfo.typid);
		}

		/* If this Datum is a numeric, we need to convert it. */
		convert_numeric = (ds->baseTypeOid == NUMERICOID) && !isnull[attno];
	}

	if (convert_numeric)
	{
		/*
		 * Before PostgreSQL 8.3, the n_weight and n_sign_dscale fields were the
		 * other way 'round. Swap them.
		 */
		Datum 		datum;
		char	   *numericdata;
		char	   *upgradedata;
		size_t		datalen;
		uint16		tmp;

		/*
		 * We need to make a copy of this data so that any other tuples pointing
		 * to it won't be affected. Store it in the upgrade space for this
		 * DatumStream.
		 */
		datum = values[attno];
		datalen = VARSIZE_ANY(DatumGetPointer(datum));

		upgradedata = datumstreamread_get_upgrade_space(ds, datalen);
		memcpy(upgradedata, DatumGetPointer(datum), datalen);

		/* Swap the fields. */
		numericdata = VARDATA_ANY(upgradedata);

		memcpy(&tmp, &numericdata[0], 2);
		memcpy(&numericdata[0], &numericdata[2], 2);
		memcpy(&numericdata[2], &tmp, 2);

		/* Re-point the Datum to the upgraded numeric. */
		values[attno] = PointerGetDatum(upgradedata);
	}
}

static void upgrade_datum_scan(AOCSScanDesc scan, int attno, Datum values[],
							   bool isnull[], int formatversion)
{
	upgrade_datum_impl(scan->ds[attno], attno, values, isnull, formatversion);
}

static void upgrade_datum_fetch(AOCSFetchDesc fetch, int attno, Datum values[],
								bool isnull[], int formatversion)
{
	upgrade_datum_impl(fetch->datumStreamFetchDesc[attno]->datumStream, attno,
					   values, isnull, formatversion);
}

bool
aocs_getnext(AOCSScanDesc scan, ScanDirection direction, TupleTableSlot *slot)
{
	int			ncol;
	Datum	   *d = slot->tts_values;
	bool	   *null = slot->tts_isnull;
	AOTupleId	aoTupleId;
	int64		rowNum = INT64CONST(-1);
	int			err = 0;
	int			i;
	bool		isSnapshotAny = (scan->snapshot == SnapshotAny);

	Assert(ScanDirectionIsForward(direction));

	ncol = slot->tts_tupleDescriptor->natts;
	Assert(ncol <= scan->relationTupleDesc->natts);

	while (1)
	{
		AOCSFileSegInfo *curseginfo;

ReadNext:
		/* If necessary, open next seg */
		if (scan->cur_seg < 0 || err < 0)
		{
			err = open_next_scan_seg(scan);
			if (err < 0)
			{
				/* No more seg, we are at the end */
				ExecClearTuple(slot);
				scan->cur_seg = -1;
				return false;
			}
			scan->cur_seg_row = 0;
		}

		Assert(scan->cur_seg >= 0);
		curseginfo = scan->seginfo[scan->cur_seg];

		/* Read from cur_seg */
		for (i = 0; i < scan->num_proj_atts; i++)
		{
			int			attno = scan->proj_atts[i];

			err = datumstreamread_advance(scan->ds[attno]);
			Assert(err >= 0);
			if (err == 0)
			{
				err = datumstreamread_block(scan->ds[attno], scan->blockDirectory, attno);
				if (err < 0)
				{
					/*
					 * Ha, cannot read next block, we need to go to next seg
					 */
					close_cur_scan_seg(scan);
					goto ReadNext;
				}

				err = datumstreamread_advance(scan->ds[attno]);
				Assert(err > 0);
			}

			/*
			 * Get the column's datum right here since the data structures
			 * should still be hot in CPU data cache memory.
			 */
			datumstreamread_get(scan->ds[attno], &d[attno], &null[attno]);

			/*
			 * Perform any required upgrades on the Datum we just fetched.
			 */
			if (curseginfo->formatversion < AORelationVersion_GetLatest())
			{
				upgrade_datum_scan(scan, attno, d, null,
								   curseginfo->formatversion);
			}

			if (rowNum == INT64CONST(-1) &&
				scan->ds[attno]->blockFirstRowNum != INT64CONST(-1))
			{
				Assert(scan->ds[attno]->blockFirstRowNum > 0);
				rowNum = scan->ds[attno]->blockFirstRowNum +
					datumstreamread_nth(scan->ds[attno]);
			}
		}

		scan->cur_seg_row++;
		if (rowNum == INT64CONST(-1))
		{
			AOTupleIdInit(&aoTupleId, curseginfo->segno, scan->cur_seg_row);
		}
		else
		{
			AOTupleIdInit(&aoTupleId, curseginfo->segno, rowNum);
		}

		if (!isSnapshotAny && !AppendOnlyVisimap_IsVisible(&scan->visibilityMap, &aoTupleId))
		{
			rowNum = INT64CONST(-1);
			goto ReadNext;
		}
		scan->cdb_fake_ctid = *((ItemPointer) &aoTupleId);

		slot->tts_nvalid = ncol;
		slot->tts_tid = scan->cdb_fake_ctid;
		return true;
	}

	Assert(!"Never here");
	return false;
}


/* Open next file segment for write.  See SetCurrentFileSegForWrite */
/* XXX Right now, we put each column to different files */
static void
OpenAOCSDatumStreams(AOCSInsertDesc desc)
{
	RelFileNodeBackend rnode;
	char	   *basepath;
	char		fn[MAXPGPATH];
	int32		fileSegNo;

	AOCSFileSegInfo *seginfo;

	TupleDesc	tupdesc = RelationGetDescr(desc->aoi_rel);
	int			nvp = tupdesc->natts;
	int			i;

	desc->ds = (DatumStreamWrite **) palloc0(sizeof(DatumStreamWrite *) * nvp);

	open_ds_write(desc->aoi_rel, desc->ds, tupdesc,
				  desc->checksum);

	/* Now open seg info file and get eof mark. */
	seginfo = GetAOCSFileSegInfo(desc->aoi_rel,
								 desc->appendOnlyMetaDataSnapshot,
								 desc->cur_segno,
								 true);

	desc->fsInfo = seginfo;

	/* Never insert into a segment that is awaiting a drop */
	if (desc->fsInfo->state == AOSEG_STATE_AWAITING_DROP)
		elog(ERROR,
			 "cannot insert into segno (%d) for AO relid %d that is in state AOSEG_STATE_AWAITING_DROP",
			 desc->cur_segno, RelationGetRelid(desc->aoi_rel));

	desc->rowCount = seginfo->total_tupcount;

	rnode.node = desc->aoi_rel->rd_node;
	rnode.backend = desc->aoi_rel->rd_backend;
	basepath = relpath(rnode, MAIN_FORKNUM);

	for (i = 0; i < nvp; ++i)
	{
		AOCSVPInfoEntry *e = getAOCSVPEntry(seginfo, i);

		FormatAOSegmentFileName(basepath, seginfo->segno, i, &fileSegNo, fn);
		Assert(strlen(fn) + 1 <= MAXPGPATH);

		datumstreamwrite_open_file(desc->ds[i], fn, e->eof, e->eof_uncompressed,
								   &rnode,
								   fileSegNo, seginfo->formatversion);
	}

	pfree(basepath);
}

static inline void
SetBlockFirstRowNums(DatumStreamWrite **datumStreams,
					 int numDatumStreams,
					 int64 blockFirstRowNum)
{
	int			i;

	Assert(datumStreams != NULL);

	for (i = 0; i < numDatumStreams; i++)
	{
		Assert(datumStreams[i] != NULL);

		datumStreams[i]->blockFirstRowNum = blockFirstRowNum;
	}
}


AOCSInsertDesc
aocs_insert_init(Relation rel, int segno, bool update_mode)
{
    NameData    nd;
	AOCSInsertDesc desc;
	TupleDesc	tupleDesc;
	int64		firstSequence = 0;

	desc = (AOCSInsertDesc) palloc0(sizeof(AOCSInsertDescData));
	desc->aoi_rel = rel;
	desc->appendOnlyMetaDataSnapshot = RegisterSnapshot(GetCatalogSnapshot(InvalidOid));

	/*
	 * Writers uses this since they have exclusive access to the lock acquired
	 * with LockRelationAppendOnlySegmentFile for the segment-file.
	 */

	tupleDesc = RelationGetDescr(desc->aoi_rel);

	Assert(segno >= 0);
	desc->cur_segno = segno;
	desc->update_mode = update_mode;

    GetAppendOnlyEntryAttributes(rel->rd_id,
                                 &desc->blocksz,
                                 NULL,
                                 (int16 *)&desc->compLevel,
                                 &desc->checksum,
                                 &nd);
    desc->compType = NameStr(nd);

    GetAppendOnlyEntryAuxOids(rel->rd_id,
                              desc->appendOnlyMetaDataSnapshot,
                              &desc->segrelid, &desc->blkdirrelid, NULL,
                              &desc->visimaprelid, &desc->visimapidxid);

	OpenAOCSDatumStreams(desc);

	/*
	 * Obtain the next list of fast sequences for this relation.
	 *
	 * Even in the case of no indexes, we need to update the fast sequences,
	 * since the table may contain indexes at some point of time.
	 */
	desc->numSequences = 0;

	firstSequence =
		GetFastSequences(desc->segrelid,
						 segno,
						 desc->rowCount + 1,
						 NUM_FAST_SEQUENCES);
	desc->numSequences = NUM_FAST_SEQUENCES;

	/* Set last_sequence value */
	Assert(firstSequence > desc->rowCount);
	desc->lastSequence = firstSequence - 1;

	SetBlockFirstRowNums(desc->ds, tupleDesc->natts, desc->lastSequence + 1);

	/* Initialize the block directory. */
	tupleDesc = RelationGetDescr(rel);
	AppendOnlyBlockDirectory_Init_forInsert(&(desc->blockDirectory),
											desc->appendOnlyMetaDataSnapshot,	/* CONCERN: Safe to
																				 * assume all block
																				 * directory entries for
																				 * segment are "covered"
																				 * by same exclusive
																				 * lock. */
											(FileSegInfo *) desc->fsInfo, desc->lastSequence,
											rel, segno, tupleDesc->natts, true);

	return desc;
}


void
aocs_insert_values(AOCSInsertDesc idesc, Datum *d, bool *null, AOTupleId *aoTupleId)
{
	Relation	rel = idesc->aoi_rel;
	int			i;

<<<<<<< HEAD
#ifdef FAULT_INJECTOR
	FaultInjector_InjectFaultIfSet(
								   "appendonly_insert",
								   DDLNotSpecified,
								   "",	/* databaseName */
								   RelationGetRelationName(idesc->aoi_rel));	/* tableName */
#endif
=======
	if (rel->rd_rel->relhasoids)
		ereport(ERROR,
				(errcode(ERRCODE_FEATURE_NOT_SUPPORTED),
				 errmsg("append-only column-oriented tables do not support rows with OIDs")));

	FAULT_INJECTOR_TABLE("appendonly_insert", RelationGetRelationName(idesc->aoi_rel));
>>>>>>> 0bf33627

	/* As usual, at this moment, we assume one col per vp */
	for (i = 0; i < RelationGetNumberOfAttributes(rel); ++i)
	{
		void	   *toFree1;
		Datum		datum = d[i];
		int			err = datumstreamwrite_put(idesc->ds[i], datum, null[i], &toFree1);

		if (toFree1 != NULL)
		{
			/*
			 * Use the de-toasted and/or de-compressed as datum instead.
			 */
			datum = PointerGetDatum(toFree1);
		}
		if (err < 0)
		{
			int			itemCount = datumstreamwrite_nth(idesc->ds[i]);
			void	   *toFree2;

			/* write the block up to this one */
			datumstreamwrite_block(idesc->ds[i], &idesc->blockDirectory, i, false);
			if (itemCount > 0)
			{
				/*
				 * since we have written all up to the new tuple, the new
				 * blockFirstRowNum is the inserted tuple's row number
				 */
				idesc->ds[i]->blockFirstRowNum = idesc->lastSequence + 1;
			}

			Assert(idesc->ds[i]->blockFirstRowNum == idesc->lastSequence + 1);


			/* now write this new item to the new block */
			err = datumstreamwrite_put(idesc->ds[i], datum, null[i], &toFree2);
			Assert(toFree2 == NULL);
			if (err < 0)
			{
				Assert(!null[i]);
				err = datumstreamwrite_lob(idesc->ds[i],
										   datum,
										   &idesc->blockDirectory,
										   i,
										   false);
				Assert(err >= 0);

				/*
				 * A lob will live by itself in the block so this assignment
				 * is for the block that contains tuples AFTER the one we are
				 * inserting
				 */
				idesc->ds[i]->blockFirstRowNum = idesc->lastSequence + 2;
			}
		}

		if (toFree1 != NULL)
			pfree(toFree1);
	}

	idesc->insertCount++;
	idesc->lastSequence++;
	if (idesc->numSequences > 0)
		(idesc->numSequences)--;

	Assert(idesc->numSequences >= 0);

	AOTupleIdInit(aoTupleId, idesc->cur_segno, idesc->lastSequence);

	/*
	 * If the allocated fast sequence numbers are used up, we request for a
	 * next list of fast sequence numbers.
	 */
	if (idesc->numSequences == 0)
	{
		int64		firstSequence;

		firstSequence =
			GetFastSequences(idesc->segrelid,
							 idesc->cur_segno,
							 idesc->lastSequence + 1,
							 NUM_FAST_SEQUENCES);

		Assert(firstSequence == idesc->lastSequence + 1);
		idesc->numSequences = NUM_FAST_SEQUENCES;
	}
}

void
aocs_insert_finish(AOCSInsertDesc idesc)
{
	Relation	rel = idesc->aoi_rel;
	int			i;

	for (i = 0; i < rel->rd_att->natts; ++i)
	{
		datumstreamwrite_block(idesc->ds[i], &idesc->blockDirectory, i, false);
		datumstreamwrite_close_file(idesc->ds[i]);
	}

	AppendOnlyBlockDirectory_End_forInsert(&(idesc->blockDirectory));

	UpdateAOCSFileSegInfo(idesc);

	UnregisterSnapshot(idesc->appendOnlyMetaDataSnapshot);

	pfree(idesc->fsInfo);

	close_ds_write(idesc->ds, rel->rd_att->natts);
}

static void
positionFirstBlockOfRange(DatumStreamFetchDesc datumStreamFetchDesc)
{
	AppendOnlyBlockDirectoryEntry_GetBeginRange(
												&datumStreamFetchDesc->currentBlock.blockDirectoryEntry,
												&datumStreamFetchDesc->scanNextFileOffset,
												&datumStreamFetchDesc->scanNextRowNum);
}

static void
positionLimitToEndOfRange(DatumStreamFetchDesc datumStreamFetchDesc)
{
	AppendOnlyBlockDirectoryEntry_GetEndRange(
											  &datumStreamFetchDesc->currentBlock.blockDirectoryEntry,
											  &datumStreamFetchDesc->scanAfterFileOffset,
											  &datumStreamFetchDesc->scanLastRowNum);
}


static void
positionSkipCurrentBlock(DatumStreamFetchDesc datumStreamFetchDesc)
{
	datumStreamFetchDesc->scanNextFileOffset =
		datumStreamFetchDesc->currentBlock.fileOffset +
		datumStreamFetchDesc->currentBlock.overallBlockLen;

	datumStreamFetchDesc->scanNextRowNum =
		datumStreamFetchDesc->currentBlock.lastRowNum + 1;
}

static void
fetchFromCurrentBlock(AOCSFetchDesc aocsFetchDesc,
					  int64 rowNum,
					  TupleTableSlot *slot,
					  int colno)
{
	DatumStreamFetchDesc datumStreamFetchDesc =
	aocsFetchDesc->datumStreamFetchDesc[colno];
	DatumStreamRead *datumStream = datumStreamFetchDesc->datumStream;
	Datum		value;
	bool		null;
	int			rowNumInBlock = rowNum - datumStreamFetchDesc->currentBlock.firstRowNum;

	Assert(rowNumInBlock >= 0);

	/*
	 * MPP-17061: gotContents could be false in the case of aborted rows. As
	 * described in the repro in MPP-17061, if aocs_fetch is trying to fetch
	 * an invisible/aborted row, it could set the block header metadata of
	 * currentBlock to the next CO block, but without actually reading in next
	 * CO block's content.
	 */
	if (datumStreamFetchDesc->currentBlock.gotContents == false)
	{
		datumstreamread_block_content(datumStream);
		datumStreamFetchDesc->currentBlock.gotContents = true;
	}

	datumstreamread_find(datumStream, rowNumInBlock);

	if (slot != NULL)
	{
		Datum	   *values = slot->tts_values;
		bool	   *nulls = slot->tts_isnull;
		int			formatversion = datumStream->ao_read.formatVersion;

		datumstreamread_get(datumStream, &(values[colno]), &(nulls[colno]));

		/*
		 * Perform any required upgrades on the Datum we just fetched.
		 */
		if (formatversion < AORelationVersion_GetLatest())
		{
			upgrade_datum_fetch(aocsFetchDesc, colno, values, nulls,
								formatversion);
		}
	}
	else
	{
		datumstreamread_get(datumStream, &value, &null);
	}
}

static bool
scanToFetchValue(AOCSFetchDesc aocsFetchDesc,
				 int64 rowNum,
				 TupleTableSlot *slot,
				 int colno)
{
	DatumStreamFetchDesc datumStreamFetchDesc = aocsFetchDesc->datumStreamFetchDesc[colno];
	DatumStreamRead *datumStream = datumStreamFetchDesc->datumStream;
	bool		found;

	found = datumstreamread_find_block(datumStream,
									   datumStreamFetchDesc,
									   rowNum);
	if (found)
		fetchFromCurrentBlock(aocsFetchDesc, rowNum, slot, colno);

	return found;
}

static void
closeFetchSegmentFile(DatumStreamFetchDesc datumStreamFetchDesc)
{
	Assert(datumStreamFetchDesc->currentSegmentFile.isOpen);

	datumstreamread_close_file(datumStreamFetchDesc->datumStream);
	datumStreamFetchDesc->currentSegmentFile.isOpen = false;
}

static bool
openFetchSegmentFile(AOCSFetchDesc aocsFetchDesc,
					 int openSegmentFileNum,
					 int colNo)
{
	int			i;

	AOCSFileSegInfo *fsInfo;
	int			segmentFileNum;
	int64		logicalEof;
	DatumStreamFetchDesc datumStreamFetchDesc = aocsFetchDesc->datumStreamFetchDesc[colNo];

	Assert(!datumStreamFetchDesc->currentSegmentFile.isOpen);

	i = 0;
	while (true)
	{
		if (i >= aocsFetchDesc->totalSegfiles)
			return false;
		/* Segment file not visible in catalog information. */

		fsInfo = aocsFetchDesc->segmentFileInfo[i];
		segmentFileNum = fsInfo->segno;
		if (openSegmentFileNum == segmentFileNum)
		{
			break;
		}
		i++;
	}

	/*
	 * Don't try to open a segment file when its EOF is 0, since the file may
	 * not exist. See MPP-8280. Also skip the segment file if it is awaiting a
	 * drop.
	 *
	 * Check for awaiting-drop first, before accessing the vpinfo, because
	 * vpinfo might not be valid on awaiting-drop segment after adding a column.
	 */
	if (fsInfo->state == AOSEG_STATE_AWAITING_DROP)
		return false;

	AOCSVPInfoEntry *entry = getAOCSVPEntry(fsInfo, colNo);
	logicalEof = entry->eof;
	if (logicalEof == 0)
		return false;

	open_datumstreamread_segfile(aocsFetchDesc->basepath, aocsFetchDesc->relation->rd_node,
								 fsInfo,
								 datumStreamFetchDesc->datumStream,
								 colNo);

	datumStreamFetchDesc->currentSegmentFile.num = openSegmentFileNum;
	datumStreamFetchDesc->currentSegmentFile.logicalEof = logicalEof;

	datumStreamFetchDesc->currentSegmentFile.isOpen = true;

	return true;
}

static void
resetCurrentBlockInfo(CurrentBlock *currentBlock)
{
	currentBlock->have = false;
	currentBlock->firstRowNum = 0;
	currentBlock->lastRowNum = 0;
}

/*
 * Initialize the fetch descriptor.
 */
AOCSFetchDesc
aocs_fetch_init(Relation relation,
				Snapshot snapshot,
				Snapshot appendOnlyMetaDataSnapshot,
				bool *proj)
{
	AOCSFetchDesc aocsFetchDesc;
	int			colno;
	char	   *basePath = relpathbackend(relation->rd_node, relation->rd_backend, MAIN_FORKNUM);
	TupleDesc	tupleDesc = RelationGetDescr(relation);
	StdRdOptions **opts = RelationGetAttributeOptions(relation);

	/*
	 * increment relation ref count while scanning relation
	 *
	 * This is just to make really sure the relcache entry won't go away while
	 * the scan has a pointer to it.  Caller should be holding the rel open
	 * anyway, so this is redundant in all normal scenarios...
	 */
	RelationIncrementReferenceCount(relation);

	aocsFetchDesc = (AOCSFetchDesc) palloc0(sizeof(AOCSFetchDescData));
	aocsFetchDesc->relation = relation;

	aocsFetchDesc->appendOnlyMetaDataSnapshot = appendOnlyMetaDataSnapshot;
	aocsFetchDesc->snapshot = snapshot;


	aocsFetchDesc->initContext = CurrentMemoryContext;

	aocsFetchDesc->segmentFileNameMaxLen = AOSegmentFilePathNameLen(relation) + 1;
	aocsFetchDesc->segmentFileName =
		(char *) palloc(aocsFetchDesc->segmentFileNameMaxLen);
	aocsFetchDesc->segmentFileName[0] = '\0';
	aocsFetchDesc->basepath = basePath;

	Assert(proj);

    bool checksum;
    Oid visimaprelid;
    Oid visimapidxid;
    GetAppendOnlyEntryAuxOids(relation->rd_id,
                              appendOnlyMetaDataSnapshot,
                              &aocsFetchDesc->segrelid, NULL, NULL,
                              &visimaprelid, &visimapidxid);

    GetAppendOnlyEntryAttributes(relation->rd_id,
                                 NULL,
                                 NULL,
                                 NULL,
                                 &checksum,
                                 NULL);

	aocsFetchDesc->segmentFileInfo =
		GetAllAOCSFileSegInfo(relation, appendOnlyMetaDataSnapshot, &aocsFetchDesc->totalSegfiles);

	AppendOnlyBlockDirectory_Init_forSearch(
											&aocsFetchDesc->blockDirectory,
											appendOnlyMetaDataSnapshot,
											(FileSegInfo **) aocsFetchDesc->segmentFileInfo,
											aocsFetchDesc->totalSegfiles,
											aocsFetchDesc->relation,
											relation->rd_att->natts,
											true,
											proj);

	Assert(relation->rd_att != NULL);

	aocsFetchDesc->datumStreamFetchDesc = (DatumStreamFetchDesc *)
		palloc0(relation->rd_att->natts * sizeof(DatumStreamFetchDesc));

	for (colno = 0; colno < relation->rd_att->natts; colno++)
	{

		aocsFetchDesc->datumStreamFetchDesc[colno] = NULL;
		if (proj[colno])
		{
			char	   *ct;
			int32		clvl;
			int32		blksz;

			StringInfoData titleBuf;

			/*
			 * We always record all the three column specific attributes for
			 * each column of a column oriented table. Note: checksum is a
			 * table level attribute.
			 */
			Assert(opts[colno]);
			ct = opts[colno]->compresstype;
			clvl = opts[colno]->compresslevel;
			blksz = opts[colno]->blocksize;

			/* UNDONE: Need to track and dispose of this storage... */
			initStringInfo(&titleBuf);
			appendStringInfo(&titleBuf, "Fetch from Append-Only Column-Oriented relation '%s', column #%d '%s'",
							 RelationGetRelationName(relation),
							 colno + 1,
							 NameStr(TupleDescAttr(tupleDesc, colno)->attname));

			aocsFetchDesc->datumStreamFetchDesc[colno] = (DatumStreamFetchDesc)
				palloc0(sizeof(DatumStreamFetchDescData));

			aocsFetchDesc->datumStreamFetchDesc[colno]->datumStream =
				create_datumstreamread(ct,
									   clvl,
									   checksum,
									    /* safeFSWriteSize */ false,	/* UNDONE:Need to wire
																		 * down pg_appendonly
																		 * column */
									   blksz,
									   TupleDescAttr(tupleDesc, colno),
									   relation->rd_rel->relname.data,
									    /* title */ titleBuf.data);

		}
		if (opts[colno])
			pfree(opts[colno]);
	}
	if (opts)
		pfree(opts);
	AppendOnlyVisimap_Init(&aocsFetchDesc->visibilityMap,
						   visimaprelid,
						   visimapidxid,
						   AccessShareLock,
						   appendOnlyMetaDataSnapshot);

	return aocsFetchDesc;
}

/*
 * Fetch the tuple based on the given tuple id.
 *
 * If the 'slot' is not NULL, the tuple will be assigned to the slot.
 *
 * Return true if the tuple is found. Otherwise, return false.
 */
bool
aocs_fetch(AOCSFetchDesc aocsFetchDesc,
		   AOTupleId *aoTupleId,
		   TupleTableSlot *slot)
{
	int			segmentFileNum = AOTupleIdGet_segmentFileNum(aoTupleId);
	int64		rowNum = AOTupleIdGet_rowNum(aoTupleId);
	int			numCols = aocsFetchDesc->relation->rd_att->natts;
	int			colno;
	bool		found = true;
	bool		isSnapshotAny = (aocsFetchDesc->snapshot == SnapshotAny);

	Assert(numCols > 0);

	/*
	 * Go through columns one by one. Check if the current block has the
	 * requested tuple. If so, fetch it. Otherwise, read the block that
	 * contains the requested tuple.
	 */
	for (colno = 0; colno < numCols; colno++)
	{
		DatumStreamFetchDesc datumStreamFetchDesc = aocsFetchDesc->datumStreamFetchDesc[colno];

		/* If this column does not need to be fetched, skip it. */
		if (datumStreamFetchDesc == NULL)
			continue;

		elogif(Debug_appendonly_print_datumstream, LOG,
			   "aocs_fetch filePathName %s segno %u rowNum  " INT64_FORMAT
			   " firstRowNum " INT64_FORMAT " lastRowNum " INT64_FORMAT " ",
			   datumStreamFetchDesc->datumStream->ao_read.bufferedRead.filePathName,
			   datumStreamFetchDesc->currentSegmentFile.num,
			   rowNum,
			   datumStreamFetchDesc->currentBlock.firstRowNum,
			   datumStreamFetchDesc->currentBlock.lastRowNum);

		/*
		 * If the current block has the requested tuple, read it.
		 */
		if (datumStreamFetchDesc->currentSegmentFile.isOpen &&
			datumStreamFetchDesc->currentSegmentFile.num == segmentFileNum &&
			aocsFetchDesc->blockDirectory.currentSegmentFileNum == segmentFileNum &&
			datumStreamFetchDesc->currentBlock.have)
		{
			if (rowNum >= datumStreamFetchDesc->currentBlock.firstRowNum &&
				rowNum <= datumStreamFetchDesc->currentBlock.lastRowNum)
			{
				if (!isSnapshotAny && !AppendOnlyVisimap_IsVisible(&aocsFetchDesc->visibilityMap, aoTupleId))
				{
					found = false;
					break;
				}

				fetchFromCurrentBlock(aocsFetchDesc, rowNum, slot, colno);
				continue;
			}

			/*
			 * Otherwise, fetch the right block.
			 */
			if (AppendOnlyBlockDirectoryEntry_RangeHasRow(
														  &(datumStreamFetchDesc->currentBlock.blockDirectoryEntry),
														  rowNum))
			{
				/*
				 * The tuple is covered by the current Block Directory entry,
				 * but is it before or after our current block?
				 */
				if (rowNum < datumStreamFetchDesc->currentBlock.firstRowNum)
				{
					/*
					 * Set scan range to prior block
					 */
					positionFirstBlockOfRange(datumStreamFetchDesc);

					datumStreamFetchDesc->scanAfterFileOffset =
						datumStreamFetchDesc->currentBlock.fileOffset;
					datumStreamFetchDesc->scanLastRowNum =
						datumStreamFetchDesc->currentBlock.firstRowNum - 1;
				}
				else
				{
					/*
					 * Set scan range to following blocks.
					 */
					positionSkipCurrentBlock(datumStreamFetchDesc);
					positionLimitToEndOfRange(datumStreamFetchDesc);
				}

				if (!isSnapshotAny && !AppendOnlyVisimap_IsVisible(&aocsFetchDesc->visibilityMap, aoTupleId))
				{
					found = false;
					break;
				}

				if (!scanToFetchValue(aocsFetchDesc, rowNum, slot, colno))
				{
					found = false;
					break;
				}

				continue;
			}
		}

		/*
		 * Open or switch open, if necessary.
		 */
		if (datumStreamFetchDesc->currentSegmentFile.isOpen &&
			segmentFileNum != datumStreamFetchDesc->currentSegmentFile.num)
		{
			closeFetchSegmentFile(datumStreamFetchDesc);

			Assert(!datumStreamFetchDesc->currentSegmentFile.isOpen);
		}

		if (!datumStreamFetchDesc->currentSegmentFile.isOpen)
		{
			if (!openFetchSegmentFile(aocsFetchDesc,
									  segmentFileNum,
									  colno))
			{
				found = false;
				/* Segment file not in aoseg table.. */
				/* Must be aborted or deleted and reclaimed. */
				break;
			}

			/* Reset currentBlock info */
			resetCurrentBlockInfo(&(datumStreamFetchDesc->currentBlock));
		}

		/*
		 * Need to get the Block Directory entry that covers the TID.
		 */
		if (!AppendOnlyBlockDirectory_GetEntry(&aocsFetchDesc->blockDirectory,
											   aoTupleId,
											   colno,
											   &datumStreamFetchDesc->currentBlock.blockDirectoryEntry))
		{
			found = false;		/* Row not represented in Block Directory. */
			/* Must be aborted or deleted and reclaimed. */
			break;
		}

		if (!isSnapshotAny && !AppendOnlyVisimap_IsVisible(&aocsFetchDesc->visibilityMap, aoTupleId))
		{
			found = false;
			break;
		}

		/*
		 * Set scan range covered by new Block Directory entry.
		 */
		positionFirstBlockOfRange(datumStreamFetchDesc);

		positionLimitToEndOfRange(datumStreamFetchDesc);

		if (!scanToFetchValue(aocsFetchDesc, rowNum, slot, colno))
		{
			found = false;
			break;
		}
	}

	if (found)
	{
		if (slot != NULL)
		{
			slot->tts_nvalid = colno;
			slot->tts_tid = *(ItemPointer)(aoTupleId);
		}
	}
	else
	{
		if (slot != NULL)
			slot = ExecClearTuple(slot);
	}

	return found;
}

void
aocs_fetch_finish(AOCSFetchDesc aocsFetchDesc)
{
	int			colno;
	Relation	relation = aocsFetchDesc->relation;

	Assert(relation != NULL && relation->rd_att != NULL);

	for (colno = 0; colno < relation->rd_att->natts; colno++)
	{
		DatumStreamFetchDesc datumStreamFetchDesc = aocsFetchDesc->datumStreamFetchDesc[colno];

		if (datumStreamFetchDesc != NULL)
		{
			Assert(datumStreamFetchDesc->datumStream != NULL);
			datumstreamread_close_file(datumStreamFetchDesc->datumStream);
			destroy_datumstreamread(datumStreamFetchDesc->datumStream);
			pfree(datumStreamFetchDesc);
		}
	}
	pfree(aocsFetchDesc->datumStreamFetchDesc);

	AppendOnlyBlockDirectory_End_forSearch(&aocsFetchDesc->blockDirectory);

	if (aocsFetchDesc->segmentFileInfo)
	{
		FreeAllAOCSSegFileInfo(aocsFetchDesc->segmentFileInfo, aocsFetchDesc->totalSegfiles);
		pfree(aocsFetchDesc->segmentFileInfo);
		aocsFetchDesc->segmentFileInfo = NULL;
	}

	RelationDecrementReferenceCount(aocsFetchDesc->relation);

	pfree(aocsFetchDesc->segmentFileName);
	pfree(aocsFetchDesc->basepath);

	AppendOnlyVisimap_Finish(&aocsFetchDesc->visibilityMap, AccessShareLock);
}

typedef struct AOCSUpdateDescData
{
	AOCSInsertDesc insertDesc;

	/*
	 * visibility map
	 */
	AppendOnlyVisimap visibilityMap;

	/*
	 * Visimap delete support structure. Used to handle out-of-order deletes
	 */
	AppendOnlyVisimapDelete visiMapDelete;

}			AOCSUpdateDescData;

AOCSUpdateDesc
aocs_update_init(Relation rel, int segno)
{
    Oid visimaprelid;
    Oid visimapidxid;
	AOCSUpdateDesc desc = (AOCSUpdateDesc) palloc0(sizeof(AOCSUpdateDescData));

	desc->insertDesc = aocs_insert_init(rel, segno, true);

    GetAppendOnlyEntryAuxOids(rel->rd_id,
                              desc->insertDesc->appendOnlyMetaDataSnapshot,
                              NULL, NULL, NULL,
                              &visimaprelid, &visimapidxid);
	AppendOnlyVisimap_Init(&desc->visibilityMap,
						   visimaprelid,
						   visimapidxid,
						   RowExclusiveLock,
						   desc->insertDesc->appendOnlyMetaDataSnapshot);

	AppendOnlyVisimapDelete_Init(&desc->visiMapDelete,
								 &desc->visibilityMap);

	return desc;
}

void
aocs_update_finish(AOCSUpdateDesc desc)
{
	Assert(desc);

	AppendOnlyVisimapDelete_Finish(&desc->visiMapDelete);

	aocs_insert_finish(desc->insertDesc);
	desc->insertDesc = NULL;

	/* Keep lock until the end of transaction */
	AppendOnlyVisimap_Finish(&desc->visibilityMap, NoLock);

	pfree(desc);
}

TM_Result
aocs_update(AOCSUpdateDesc desc, TupleTableSlot *slot,
			AOTupleId *oldTupleId, AOTupleId *newTupleId)
{
	TM_Result result;

	Assert(desc);
	Assert(oldTupleId);
	Assert(newTupleId);

	FAULT_INJECTOR_TABLE("appendonly_update", RelationGetRelationName(desc->insertDesc->aoi_rel));

	result = AppendOnlyVisimapDelete_Hide(&desc->visiMapDelete, oldTupleId);
	if (result != TM_Ok)
		return result;

	slot_getallattrs(slot);
	aocs_insert_values(desc->insertDesc,
					   slot->tts_values, slot->tts_isnull,
					   newTupleId);

	return result;
}


/*
 * AOCSDeleteDescData is used for delete data from AOCS relations.
 * It serves an equivalent purpose as AppendOnlyScanDescData
 * (relscan.h) only that the later is used for scanning append-only
 * relations.
 */
typedef struct AOCSDeleteDescData
{
	/*
	 * Relation to delete from
	 */
	Relation	aod_rel;

	/*
	 * visibility map
	 */
	AppendOnlyVisimap visibilityMap;

	/*
	 * Visimap delete support structure. Used to handle out-of-order deletes
	 */
	AppendOnlyVisimapDelete visiMapDelete;

}			AOCSDeleteDescData;


/*
 * appendonly_delete_init
 *
 * before using appendonly_delete() to delete tuples from append-only segment
 * files, we need to call this function to initialize the delete desc
 * data structured.
 */
AOCSDeleteDesc
aocs_delete_init(Relation rel)
{
	/*
	 * Get the pg_appendonly information
	 */
	Oid visimaprelid;
	Oid visimapidxid;
	AOCSDeleteDesc aoDeleteDesc = palloc0(sizeof(AOCSDeleteDescData));

	aoDeleteDesc->aod_rel = rel;

    Snapshot snapshot = GetCatalogSnapshot(InvalidOid);

    GetAppendOnlyEntryAuxOids(rel->rd_id,
                              snapshot,
                              NULL, NULL, NULL,
                              &visimaprelid, &visimapidxid);

	AppendOnlyVisimap_Init(&aoDeleteDesc->visibilityMap,
						   visimaprelid,
						   visimapidxid,
						   RowExclusiveLock,
						   snapshot);

	AppendOnlyVisimapDelete_Init(&aoDeleteDesc->visiMapDelete,
								 &aoDeleteDesc->visibilityMap);

	return aoDeleteDesc;
}

void
aocs_delete_finish(AOCSDeleteDesc aoDeleteDesc)
{
	Assert(aoDeleteDesc);

	AppendOnlyVisimapDelete_Finish(&aoDeleteDesc->visiMapDelete);
	AppendOnlyVisimap_Finish(&aoDeleteDesc->visibilityMap, NoLock);

	pfree(aoDeleteDesc);
}

TM_Result
aocs_delete(AOCSDeleteDesc aoDeleteDesc,
			AOTupleId *aoTupleId)
{
	Assert(aoDeleteDesc);
	Assert(aoTupleId);

	elogif(Debug_appendonly_print_delete, LOG,
		   "AOCS delete tuple from table '%s' (AOTupleId %s)",
		   NameStr(aoDeleteDesc->aod_rel->rd_rel->relname),
		   AOTupleIdToString(aoTupleId));

	FAULT_INJECTOR_TABLE("appendonly_delete", RelationGetRelationName(aoDeleteDesc->aod_rel));

	return AppendOnlyVisimapDelete_Hide(&aoDeleteDesc->visiMapDelete, aoTupleId);
}

/*
 * Initialize a scan on varblock headers in an AOCS segfile.  The
 * segfile is identified by colno.
 */
AOCSHeaderScanDesc
aocs_begin_headerscan(Relation rel, int colno)
{
	AOCSHeaderScanDesc hdesc;
	AppendOnlyStorageAttributes ao_attr;
	StdRdOptions **opts = RelationGetAttributeOptions(rel);

	Assert(opts[colno]);

    GetAppendOnlyEntryAttributes(rel->rd_id,
                                 NULL,
                                 NULL,
                                 NULL,
                                 &ao_attr.checksum,
                                 NULL);

	/*
	 * We are concerned with varblock headers only, not their content.
	 * Therefore, don't waste cycles in decompressing the content.
	 */
	ao_attr.compress = false;
	ao_attr.compressType = NULL;
	ao_attr.compressLevel = 0;
	ao_attr.overflowSize = 0;
	ao_attr.safeFSWriteSize = 0;
	hdesc = palloc(sizeof(AOCSHeaderScanDescData));
	AppendOnlyStorageRead_Init(&hdesc->ao_read,
							   NULL, //current memory context
							   opts[colno]->blocksize,
							   RelationGetRelationName(rel),
							   "ALTER TABLE ADD COLUMN scan",
							   &ao_attr);
	hdesc->colno = colno;
	return hdesc;
}

/*
 * Open AOCS segfile for scanning varblock headers.
 */
void
aocs_headerscan_opensegfile(AOCSHeaderScanDesc hdesc,
							AOCSFileSegInfo *seginfo,
							char *basepath)
{
	AOCSVPInfoEntry *vpe;
	char		fn[MAXPGPATH];
	int32		fileSegNo;

	/* Close currently open segfile, if any. */
	AppendOnlyStorageRead_CloseFile(&hdesc->ao_read);
	FormatAOSegmentFileName(basepath, seginfo->segno,
							hdesc->colno, &fileSegNo, fn);
	Assert(strlen(fn) + 1 <= MAXPGPATH);
	vpe = getAOCSVPEntry(seginfo, hdesc->colno);
	AppendOnlyStorageRead_OpenFile(&hdesc->ao_read, fn, seginfo->formatversion,
								   vpe->eof);
}

bool
aocs_get_nextheader(AOCSHeaderScanDesc hdesc)
{
	if (hdesc->ao_read.current.firstRowNum > 0)
		AppendOnlyStorageRead_SkipCurrentBlock(&hdesc->ao_read);

	return AppendOnlyStorageRead_ReadNextBlock(&hdesc->ao_read);
}

void
aocs_end_headerscan(AOCSHeaderScanDesc hdesc)
{
	AppendOnlyStorageRead_CloseFile(&hdesc->ao_read);
	AppendOnlyStorageRead_FinishSession(&hdesc->ao_read);
	pfree(hdesc);
}

/*
 * Initialize one datum stream per new column for writing.
 */
AOCSAddColumnDesc
aocs_addcol_init(Relation rel,
				 int num_newcols)
{
	char	   *ct;
	int32		clvl;
	int32		blksz;
	AOCSAddColumnDesc desc;
	int			i;
	int			iattr;
	StringInfoData titleBuf;
	bool        checksum;

	desc = palloc(sizeof(AOCSAddColumnDescData));
	desc->num_newcols = num_newcols;
	desc->rel = rel;
	desc->cur_segno = -1;

	/*
	 * Rewrite catalog phase of alter table has updated catalog with info for
	 * new columns, which is available through rel.
	 */
	StdRdOptions **opts = RelationGetAttributeOptions(rel);

	desc->dsw = palloc(sizeof(DatumStreamWrite *) * desc->num_newcols);

    GetAppendOnlyEntryAttributes(rel->rd_id,
                                 NULL,
                                 NULL,
                                 NULL,
                                 &checksum,
                                 NULL);

	iattr = rel->rd_att->natts - num_newcols;
	for (i = 0; i < num_newcols; ++i, ++iattr)
	{
		Form_pg_attribute attr = TupleDescAttr(rel->rd_att, iattr);

		initStringInfo(&titleBuf);
		appendStringInfo(&titleBuf, "ALTER TABLE ADD COLUMN new segfile");

		Assert(opts[iattr]);
		ct = opts[iattr]->compresstype;
		clvl = opts[iattr]->compresslevel;
		blksz = opts[iattr]->blocksize;
		desc->dsw[i] = create_datumstreamwrite(ct, clvl, checksum, 0, blksz /* safeFSWriteSize */ ,
											   attr, RelationGetRelationName(rel),
											   titleBuf.data,
											   RelationNeedsWAL(rel));
	}
	return desc;
}

/*
 * Create new physical segfiles for each newly added column.
 */
void
aocs_addcol_newsegfile(AOCSAddColumnDesc desc,
					   AOCSFileSegInfo *seginfo,
					   char *basepath,
					   RelFileNodeBackend relfilenode)
{
	int32		fileSegNo;
	char		fn[MAXPGPATH];
	int			i;
	Snapshot	appendOnlyMetaDataSnapshot = RegisterSnapshot(GetCatalogSnapshot(InvalidOid));

	/* Column numbers of newly added columns start from here. */
	AttrNumber	colno = desc->rel->rd_att->natts - desc->num_newcols;

	if (desc->dsw[0]->need_close_file)
	{
		aocs_addcol_closefiles(desc);
		AppendOnlyBlockDirectory_End_addCol(&desc->blockDirectory);
	}
	AppendOnlyBlockDirectory_Init_addCol(&desc->blockDirectory,
										 appendOnlyMetaDataSnapshot,
										 (FileSegInfo *) seginfo,
										 desc->rel,
										 seginfo->segno,
										 desc->num_newcols,
										 true /* isAOCol */ );
	for (i = 0; i < desc->num_newcols; ++i, ++colno)
	{
		int			version;

		/* Always write in the latest format */
		version = AORelationVersion_GetLatest();

		FormatAOSegmentFileName(basepath, seginfo->segno, colno,
								&fileSegNo, fn);
		Assert(strlen(fn) + 1 <= MAXPGPATH);
		datumstreamwrite_open_file(desc->dsw[i], fn,
								   0 /* eof */ , 0 /* eof_uncompressed */ ,
								   &relfilenode, fileSegNo,
								   version);
		desc->dsw[i]->blockFirstRowNum = 1;
	}
	desc->cur_segno = seginfo->segno;
	UnregisterSnapshot(appendOnlyMetaDataSnapshot);
}

void
aocs_addcol_closefiles(AOCSAddColumnDesc desc)
{
	int			i;
	AttrNumber	colno = desc->rel->rd_att->natts - desc->num_newcols;

	for (i = 0; i < desc->num_newcols; ++i)
	{
		datumstreamwrite_block(desc->dsw[i], &desc->blockDirectory, i + colno, true);
		datumstreamwrite_close_file(desc->dsw[i]);
	}
	/* Update pg_aocsseg_* with eof of each segfile we just closed. */
	AOCSFileSegInfoAddVpe(desc->rel, desc->cur_segno, desc,
						  desc->num_newcols, false /* non-empty VPEntry */ );
}

void
aocs_addcol_setfirstrownum(AOCSAddColumnDesc desc, int64 firstRowNum)
{
       int                     i;
       for (i = 0; i < desc->num_newcols; ++i)
       {
               /*
                * Next block's first row number.
                */
               desc->dsw[i]->blockFirstRowNum = firstRowNum;
       }
}


/*
 * Force writing new varblock in each segfile open for insert.
 */
void
aocs_addcol_endblock(AOCSAddColumnDesc desc, int64 firstRowNum)
{
	int			i;
	AttrNumber	colno = desc->rel->rd_att->natts - desc->num_newcols;

	for (i = 0; i < desc->num_newcols; ++i)
	{
		datumstreamwrite_block(desc->dsw[i], &desc->blockDirectory, i + colno, true);

		/*
		 * Next block's first row number.  In this case, the block being ended
		 * has less number of rows than its capacity.
		 */
		desc->dsw[i]->blockFirstRowNum = firstRowNum;
	}
}

/*
 * Insert one new datum for each new column being added.  This is
 * derived from aocs_insert_values().
 */
void
aocs_addcol_insert_datum(AOCSAddColumnDesc desc, Datum *d, bool *isnull)
{
	void	   *toFree1;
	void	   *toFree2;
	Datum		datum;
	int			err;
	int			i;
	int			itemCount;

	/* first column's number */
	AttrNumber	colno = desc->rel->rd_att->natts - desc->num_newcols;

	for (i = 0; i < desc->num_newcols; ++i)
	{
		datum = d[i];
		err = datumstreamwrite_put(desc->dsw[i], datum, isnull[i], &toFree1);
		if (toFree1 != NULL)
		{
			/*
			 * Use the de-toasted and/or de-compressed as datum instead.
			 */
			datum = PointerGetDatum(toFree1);
		}
		if (err < 0)
		{
			/*
			 * We have reached max number of datums that can be accommodated
			 * in current varblock.
			 */
			itemCount = datumstreamwrite_nth(desc->dsw[i]);
			/* write the block up to this one */
			datumstreamwrite_block(desc->dsw[i], &desc->blockDirectory, i + colno, true);
			if (itemCount > 0)
			{
				/* Next block's first row number */
				desc->dsw[i]->blockFirstRowNum += itemCount;
			}

			/* now write this new item to the new block */
			err = datumstreamwrite_put(desc->dsw[i], datum, isnull[i],
									   &toFree2);
			Assert(toFree2 == NULL);
			if (err < 0)
			{
				Assert(!isnull[i]);
				err = datumstreamwrite_lob(desc->dsw[i],
										   datum,
										   &desc->blockDirectory,
										   i + colno,
										   true);
				Assert(err >= 0);

				/*
				 * Have written the block above with column value
				 * corresponding to a row, so now update the first row number
				 * to correctly reflect for next block.
				 */
				desc->dsw[i]->blockFirstRowNum++;
			}
		}
		if (toFree1 != NULL)
			pfree(toFree1);
	}
}

void
aocs_addcol_finish(AOCSAddColumnDesc desc)
{
	int			i;

	aocs_addcol_closefiles(desc);
	AppendOnlyBlockDirectory_End_addCol(&desc->blockDirectory);
	for (i = 0; i < desc->num_newcols; ++i)
		destroy_datumstreamwrite(desc->dsw[i]);
	pfree(desc->dsw);

	pfree(desc);
}

/*
 * Add empty VPEs (eof=0) to pg_aocsseg_* catalog, corresponding to
 * each new column being added.
 */
void
aocs_addcol_emptyvpe(Relation rel,
					 AOCSFileSegInfo **segInfos, int32 nseg,
					 int num_newcols)
{
	int			i;

	for (i = 0; i < nseg; ++i)
	{
		if (Gp_role == GP_ROLE_DISPATCH || segInfos[i]->total_tupcount == 0)
		{
			/*
			 * On QD, all tuples in pg_aocsseg_* catalog have eof=0. On QE,
			 * tuples with eof=0 may exist in pg_aocsseg_* already, caused by
			 * VACUUM.  We need to add corresponding tuples with eof=0 for
			 * each newly added column on QE.
			 */
			AOCSFileSegInfoAddVpe(rel, segInfos[i]->segno, NULL,
								  num_newcols, true /* empty VPEntry */ );
		}
	}
}<|MERGE_RESOLUTION|>--- conflicted
+++ resolved
@@ -905,22 +905,7 @@
 	Relation	rel = idesc->aoi_rel;
 	int			i;
 
-<<<<<<< HEAD
-#ifdef FAULT_INJECTOR
-	FaultInjector_InjectFaultIfSet(
-								   "appendonly_insert",
-								   DDLNotSpecified,
-								   "",	/* databaseName */
-								   RelationGetRelationName(idesc->aoi_rel));	/* tableName */
-#endif
-=======
-	if (rel->rd_rel->relhasoids)
-		ereport(ERROR,
-				(errcode(ERRCODE_FEATURE_NOT_SUPPORTED),
-				 errmsg("append-only column-oriented tables do not support rows with OIDs")));
-
 	FAULT_INJECTOR_TABLE("appendonly_insert", RelationGetRelationName(idesc->aoi_rel));
->>>>>>> 0bf33627
 
 	/* As usual, at this moment, we assume one col per vp */
 	for (i = 0; i < RelationGetNumberOfAttributes(rel); ++i)
