--- conflicted
+++ resolved
@@ -557,15 +557,7 @@
  * Change an pg_aoseg row from DEFAULT to AWAITING_DROP to DEFAULT.
  */
 void
-<<<<<<< HEAD
-SetAOCSFileSegInfoState(Relation prel,
-						int segno,
-						FileSegInfoState newState,
-						Snapshot snapshot,
-						Oid segrelid)
-=======
 MarkAOCSFileSegInfoAwaitingDrop(Relation prel, int segno)
->>>>>>> 4f0a5ced
 {
 	Relation	segrel;
 	SysScanDesc scan;
@@ -588,17 +580,14 @@
 	segrel = heap_open(segrelid, RowExclusiveLock);
 	tupdesc = RelationGetDescr(segrel);
 
-<<<<<<< HEAD
-	/*
+	/*
+	 * GPDB_12_MERGE_FIXME: using NULL, should change to appropriate one
+	 * 
 	 * Since we have the segment-file entry under lock (with
 	 * LockRelationAppendOnlySegmentFile) we can use SnapshotNow.
 	 */
-	scan = systable_beginscan(segrel, InvalidOid, true, snapshot, 0, NULL);
+	scan = systable_beginscan(segrel, InvalidOid, true, NULL, 0, NULL);
 	while (segno != tuple_segno && (oldtup = systable_getnext(scan)) != NULL)
-=======
-	scan = heap_beginscan_catalog(segrel, 0, NULL);
-	while (segno != tuple_segno && (oldtup = heap_getnext(scan, ForwardScanDirection)) != NULL)
->>>>>>> 4f0a5ced
 	{
 		tuple_segno = DatumGetInt32(fastgetattr(oldtup, Anum_pg_aocs_segno, tupdesc, &isNull));
 		if (isNull)
@@ -651,12 +640,7 @@
  * row, though.
  */
 void
-<<<<<<< HEAD
-ClearAOCSFileSegInfo(Relation prel, int segno, FileSegInfoState newState,
-                     Snapshot snapshot, Oid segrelid)
-=======
 ClearAOCSFileSegInfo(Relation prel, int segno)
->>>>>>> 4f0a5ced
 {
 	Relation	segrel;
     SysScanDesc scan;
@@ -679,7 +663,6 @@
 		   segno,
 		   RelationGetRelationName(prel));
 
-<<<<<<< HEAD
 	/*
 	 * Verify we already have the write-lock!
 	 */
@@ -694,10 +677,7 @@
 			 "relation %s", segno, RelationGetRelationName(prel));
 	}
 
-	segrel = heap_open(segrelid, RowExclusiveLock);
-=======
 	segrel = heap_open(prel->rd_appendonly->segrelid, RowExclusiveLock);
->>>>>>> 4f0a5ced
 	tupdesc = RelationGetDescr(segrel);
 
 	/*
@@ -788,7 +768,6 @@
 	int			i;
 	AOCSVPInfo *vpinfo = create_aocs_vpinfo(nvp);
 
-<<<<<<< HEAD
 	/*
 	 * Verify we already have the write-lock!
 	 */
@@ -803,10 +782,7 @@
 			 "relation %s", idesc->cur_segno, RelationGetRelationName(prel));
 	}
 
-	segrel = heap_open(idesc->segrelid, RowExclusiveLock);
-=======
 	segrel = heap_open(prel->rd_appendonly->segrelid, RowExclusiveLock);
->>>>>>> 4f0a5ced
 	tupdesc = RelationGetDescr(segrel);
 
 	/*
@@ -1115,7 +1091,6 @@
 
 	TupleDesc	tupdesc;
 
-<<<<<<< HEAD
     Oid         segrelid;
     GetAppendOnlyEntryAuxOids(prel->rd_id,
                               NULL,
@@ -1135,10 +1110,7 @@
 			 "relation %s", segno, RelationGetRelationName(prel));
 	}
 
-	segrel = heap_open(segrelid, RowExclusiveLock);
-=======
 	segrel = heap_open(prel->rd_appendonly->segrelid, RowExclusiveLock);
->>>>>>> 4f0a5ced
 	tupdesc = RelationGetDescr(segrel);
 
 	/*
@@ -1277,15 +1249,10 @@
 		oldcontext = MemoryContextSwitchTo(funcctx->multi_call_memory_ctx);
 
 		/* build tupdesc for result tuples */
-<<<<<<< HEAD
-		tupdesc = CreateTemplateTupleDesc(10);
-		TupleDescInitEntry(tupdesc, (AttrNumber) 1, "gp_tid",
-=======
-		tupdesc = CreateTemplateTupleDesc(11, false);
+		tupdesc = CreateTemplateTupleDesc(11);
 		TupleDescInitEntry(tupdesc, (AttrNumber) 1, "segment_id",
 						   INT4OID, -1, 0);
 		TupleDescInitEntry(tupdesc, (AttrNumber) 2, "gp_tid",
->>>>>>> 4f0a5ced
 						   TIDOID, -1, 0);
 		TupleDescInitEntry(tupdesc, (AttrNumber) 3, "segno",
 						   INT4OID, -1, 0);
@@ -1495,15 +1462,10 @@
 		oldcontext = MemoryContextSwitchTo(funcctx->multi_call_memory_ctx);
 
 		/* build tupdesc for result tuples */
-<<<<<<< HEAD
-		tupdesc = CreateTemplateTupleDesc(20);
-		TupleDescInitEntry(tupdesc, (AttrNumber) 1, "gp_tid",
-=======
-		tupdesc = CreateTemplateTupleDesc(21, false);
+		tupdesc = CreateTemplateTupleDesc(21);
 		TupleDescInitEntry(tupdesc, (AttrNumber) 1, "segment_id",
 						   INT4OID, -1, 0);
 		TupleDescInitEntry(tupdesc, (AttrNumber) 2, "gp_tid",
->>>>>>> 4f0a5ced
 						   TIDOID, -1, 0);
 		TupleDescInitEntry(tupdesc, (AttrNumber) 3, "gp_xmin",
 						   INT4OID, -1, 0);
@@ -1680,201 +1642,6 @@
 	SRF_RETURN_DONE(funcctx);
 }
 
-<<<<<<< HEAD
-int64
-gp_update_aocol_master_stats_internal(Relation parentrel, Snapshot appendOnlyMetaDataSnapshot)
-{
-	StringInfoData sqlstmt;
-	Relation	aosegrel;
-	bool		connected = false;
-	int			proc;	/* 32 bit, only holds number of segments */
-	int			ret;
-	int64		total_count = 0;
-	MemoryContext oldcontext = CurrentMemoryContext;
-	int32		nvp = RelationGetNumberOfAttributes(parentrel);
-
-    Oid         segrelid;
-    GetAppendOnlyEntryAuxOids(parentrel->rd_id,
-                              appendOnlyMetaDataSnapshot,
-                              &segrelid, NULL, NULL,
-                              NULL, NULL);
-
-	/*
-	 * assemble our query string
-	 */
-	aosegrel = heap_open(segrelid, AccessShareLock);
-	initStringInfo(&sqlstmt);
-	appendStringInfo(&sqlstmt, "select segno,sum(tupcount) "
-					 "from gp_dist_random('%s.%s') "
-					 "group by (segno)",
-					 get_namespace_name(RelationGetNamespace(aosegrel)),
-					 RelationGetRelationName(aosegrel));
-	heap_close(aosegrel, AccessShareLock);
-
-	PG_TRY();
-	{
-
-		if (SPI_OK_CONNECT != SPI_connect())
-		{
-			ereport(ERROR,
-					(errcode(ERRCODE_INTERNAL_ERROR),
-					 errmsg("unable to obtain AO relation information from segment databases"),
-					 errdetail("SPI_connect failed in gp_update_ao_master_stats")));
-		}
-		connected = true;
-
-		/* Do the query. */
-		ret = SPI_execute(sqlstmt.data, false, 0);
-		proc = (int) SPI_processed;
-
-
-		if (ret > 0 && SPI_tuptable != NULL)
-		{
-			TupleDesc	tupdesc = SPI_tuptable->tupdesc;
-			SPITupleTable *tuptable = SPI_tuptable;
-			int			i;
-
-			/*
-			 * Iterate through each result tuple
-			 */
-			for (i = 0; i < proc; i++)
-			{
-				HeapTuple	tuple = tuptable->vals[i];
-				AOCSFileSegInfo *aocsfsinfo = NULL;
-				int			qe_segno;
-				int64		qe_tupcount;
-				char	   *val_segno;
-				char	   *val_tupcount;
-				MemoryContext cxt_save;
-
-				/*
-				 * Get totals from QE's for a specific segment
-				 */
-				val_segno = SPI_getvalue(tuple, tupdesc, 1);
-				val_tupcount = SPI_getvalue(tuple, tupdesc, 2);
-
-				/* use our own context so that SPI won't free our stuff later */
-				cxt_save = MemoryContextSwitchTo(oldcontext);
-
-				/*
-				 * Convert to desired data type
-				 */
-				qe_segno = pg_atoi(val_segno, sizeof(int32), 0);
-				qe_tupcount = DatumGetInt64(DirectFunctionCall1(int8in,
-																CStringGetDatum(val_tupcount)));
-
-				total_count += qe_tupcount;
-
-				/*
-				 * Get the numbers on the QD for this segment
-				 */
-
-
-				/*
-				 * CONSIDER: For integrity, we should lock ALL segment files
-				 * first before
-				 */
-
-				/*
-				 * executing the query.  And, the query of the segments (the
-				 * SPI_execute)
-				 */
-
-				/*
-				 * and the update (UpdateFileSegInfo) should be in the same
-				 * transaction.
-				 */
-				/* */
-
-				/*
-				 * If there are concurrent Append-Only inserts, we can end up
-				 * with
-				 */
-				/* the wrong answer... */
-				/* */
-
-				/*
-				 * NOTE: This is a transaction scope lock that must be held
-				 * until commit / abort.
-				 */
-				/* */
-				LockRelationAppendOnlySegmentFile(
-												  &parentrel->rd_node,
-												  qe_segno,
-												  AccessExclusiveLock,
-												   /* dontWait */ false);
-
-				aocsfsinfo = GetAOCSFileSegInfo(parentrel, appendOnlyMetaDataSnapshot, qe_segno);
-				if (aocsfsinfo == NULL)
-				{
-					InsertInitialAOCSFileSegInfo(parentrel, qe_segno, nvp, segrelid);
-
-					aocsfsinfo = NewAOCSFileSegInfo(qe_segno, nvp);
-				}
-
-				/*
-				 * check if numbers match. NOTE: proper way is to use int8eq()
-				 * but since we don't expect any NAN's in here better do it
-				 * directly
-				 */
-				if (aocsfsinfo->total_tupcount != qe_tupcount)
-				{
-					int64		diff = qe_tupcount - aocsfsinfo->total_tupcount;
-
-					elog(DEBUG3, "gp_update_ao_master_stats: updating "
-						 "segno %d with tupcount %d", qe_segno,
-						 (int) qe_tupcount);
-
-					/*
-					 * QD tup count !=  QE tup count. update QD count by
-					 * passing in the diff (may be negative sometimes).
-					 */
-					AOCSFileSegInfoAddCount(parentrel, qe_segno, diff, 0, 1);
-				}
-				else
-					elog(DEBUG3, "gp_update_ao_master_stats: no need to "
-						 "update segno %d. it is synced", qe_segno);
-
-				pfree(aocsfsinfo);
-
-				MemoryContextSwitchTo(cxt_save);
-
-				/*
-				 * TODO: if an entry exists for this rel in the AO hash table
-				 * need to also update that entry in shared memory. Need to
-				 * figure out how to do this safely when concurrent operations
-				 * are in progress. note that if no entry exists we are ok.
-				 *
-				 * At this point this doesn't seem too urgent as we generally
-				 * only expect this function to update segno 0 only and the QD
-				 * never cares about segment 0 anyway.
-				 */
-			}
-		}
-
-		connected = false;
-
-		SPI_finish();
-	}
-
-	/* Clean up in case of error. */
-	PG_CATCH();
-	{
-		if (connected)
-			SPI_finish();
-
-		/* Carry on with error handling. */
-		PG_RE_THROW();
-	}
-	PG_END_TRY();
-
-	pfree(sqlstmt.data);
-
-	return total_count;
-}
-
-=======
->>>>>>> 4f0a5ced
 float8
 aocol_compression_ratio_internal(Relation parentrel)
 {
