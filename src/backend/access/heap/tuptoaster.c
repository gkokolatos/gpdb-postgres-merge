--- conflicted
+++ resolved
@@ -189,8 +189,7 @@
 
 		if (VARATT_IS_COMPRESSED(attr))
 		{
-			PGLZ_Header *tmp = (PGLZ_Header *) attr;
-			len = PGLZ_RAW_SIZE(tmp);
+			len = TOAST_COMPRESS_RAWSIZE(attr);
 		}
 		else if (VARATT_IS_SHORT(attr))
 		{
@@ -239,10 +238,8 @@
 
 		if (VARATT_IS_COMPRESSED(attr))
 		{
-			PGLZ_Header *tmp = (PGLZ_Header *) attr;
-			attr = (struct varlena *) palloc(PGLZ_RAW_SIZE(tmp) + VARHDRSZ);
-			SET_VARSIZE(attr, PGLZ_RAW_SIZE(tmp) + VARHDRSZ);
-			pglz_decompress(tmp, VARDATA(attr));
+			struct varlena *tmp = attr;
+			attr = toast_decompress_datum(tmp);
 
 			/* If tofree is set, that is, we get it from toast_fetch_datum.  
 			 * We need to free it here 
@@ -322,8 +319,6 @@
 			memcpy(result, attr, VARSIZE_ANY(attr));
 			attr = result;
 		}
-<<<<<<< HEAD
-=======
 	}
 	else if (VARATT_IS_EXTERNAL_EXPANDED(attr))
 	{
@@ -333,7 +328,6 @@
 		attr = heap_tuple_fetch_attr(attr);
 		/* flatteners are not allowed to produce compressed/short output */
 		Assert(!VARATT_IS_EXTENDED(attr));
->>>>>>> ab93f90c
 	}
 	else if (VARATT_IS_COMPRESSED(attr))
 	{
@@ -880,11 +874,10 @@
 	 * ----------
 	 */
 
-<<<<<<< HEAD
 	if (!ismemtuple)
 	{
 		/* compute header overhead --- this should match heap_form_tuple() */
-		hoff = offsetof(HeapTupleHeaderData, t_bits);
+		hoff = SizeofHeapTupleHeader;
 		if (has_nulls)
 			hoff += BITMAPLEN(numAttrs);
 		if (((HeapTuple) newtup)->t_data->t_infomask & HEAP_HASOID)
@@ -898,17 +891,6 @@
 		maxDataLen = toast_tuple_target;
 		hoff = -1; /* keep compiler quiet about using 'hoff' uninitialized */
 	}
-=======
-	/* compute header overhead --- this should match heap_form_tuple() */
-	hoff = SizeofHeapTupleHeader;
-	if (has_nulls)
-		hoff += BITMAPLEN(numAttrs);
-	if (newtup->t_data->t_infomask & HEAP_HASOID)
-		hoff += sizeof(Oid);
-	hoff = MAXALIGN(hoff);
-	/* now convert to a limit on the tuple data size */
-	maxDataLen = TOAST_TUPLE_TARGET - hoff;
->>>>>>> ab93f90c
 
 	/*
 	 * Look for attributes with attstorage 'x' to compress.  Also find large
@@ -1192,7 +1174,6 @@
 			{
 				Oid			oid;
 
-<<<<<<< HEAD
 				oid = MemTupleGetOid((MemTuple) newtup, pbind);
 				MemTupleSetOid((MemTuple) result_gtuple, pbind, oid);
 			}
@@ -1205,27 +1186,6 @@
 			int32		new_data_len;
 			int32		new_tuple_len;
 			HeapTuple	result_tuple;
-=======
-		/*
-		 * Calculate the new size of the tuple.
-		 *
-		 * Note: we used to assume here that the old tuple's t_hoff must equal
-		 * the new_header_len value, but that was incorrect.  The old tuple
-		 * might have a smaller-than-current natts, if there's been an ALTER
-		 * TABLE ADD COLUMN since it was stored; and that would lead to a
-		 * different conclusion about the size of the null bitmap, or even
-		 * whether there needs to be one at all.
-		 */
-		new_header_len = SizeofHeapTupleHeader;
-		if (has_nulls)
-			new_header_len += BITMAPLEN(numAttrs);
-		if (olddata->t_infomask & HEAP_HASOID)
-			new_header_len += sizeof(Oid);
-		new_header_len = MAXALIGN(new_header_len);
-		new_data_len = heap_compute_data_size(tupleDesc,
-											  toast_values, toast_isnull);
-		new_tuple_len = new_header_len + new_data_len;
->>>>>>> ab93f90c
 
 			/*
 			 * Calculate the new size of the tuple.
@@ -1237,7 +1197,7 @@
 			 * different conclusion about the size of the null bitmap, or even
 			 * whether there needs to be one at all.
 			 */
-			new_header_len = offsetof(HeapTupleHeaderData, t_bits);
+			new_header_len = SizeofHeapTupleHeader;
 			if (has_nulls)
 				new_header_len += BITMAPLEN(numAttrs);
 			if (olddata->t_infomask & HEAP_HASOID)
@@ -1247,7 +1207,6 @@
 												  toast_values, toast_isnull);
 			new_tuple_len = new_header_len + new_data_len;
 
-<<<<<<< HEAD
 			/*
 			 * Allocate and zero the space needed, and fill HeapTupleData fields.
 			 */
@@ -1260,7 +1219,7 @@
 			/*
 			 * Copy the existing tuple header, but adjust natts and t_hoff.
 			 */
-			memcpy(new_data, olddata, offsetof(HeapTupleHeaderData, t_bits));
+			memcpy(new_data, olddata, SizeofHeapTupleHeader);
 			HeapTupleHeaderSetNatts(new_data, numAttrs);
 			new_data->t_hoff = new_header_len;
 			if (olddata->t_infomask & HEAP_HASOID)
@@ -1276,25 +1235,6 @@
 							has_nulls ? new_data->t_bits : NULL);
 			result_gtuple = (GenericTuple) result_tuple;
 		}
-=======
-		/*
-		 * Copy the existing tuple header, but adjust natts and t_hoff.
-		 */
-		memcpy(new_data, olddata, SizeofHeapTupleHeader);
-		HeapTupleHeaderSetNatts(new_data, numAttrs);
-		new_data->t_hoff = new_header_len;
-		if (olddata->t_infomask & HEAP_HASOID)
-			HeapTupleHeaderSetOid(new_data, HeapTupleHeaderGetOid(olddata));
-
-		/* Copy over the data, and fill the null bitmap if needed */
-		heap_fill_tuple(tupleDesc,
-						toast_values,
-						toast_isnull,
-						(char *) new_data + new_header_len,
-						new_data_len,
-						&(new_data->t_infomask),
-						has_nulls ? new_data->t_bits : NULL);
->>>>>>> ab93f90c
 	}
 	else
 		result_gtuple = newtup;
@@ -1980,7 +1920,7 @@
  * ----------
  */
 static void
-toast_delete_datum(Relation rel __attribute__((unused)), Datum value)
+toast_delete_datum(Relation rel pg_attribute_unused(), Datum value)
 {
 	struct varlena *attr = (struct varlena *) DatumGetPointer(value);
 	struct varatt_external toast_pointer;
@@ -2144,7 +2084,6 @@
 
 	if (!VARATT_IS_EXTERNAL_ONDISK(attr))
 		elog(ERROR, "toast_fetch_datum shouldn't be called for non-ondisk datums");
-<<<<<<< HEAD
 
 	/*
 	 * GPDB: start with the assumption that chunks max out at
@@ -2152,8 +2091,6 @@
 	 * from GPDB 4.3), in which case we'll readjust numchunks later.
 	 */
 	int32		actual_max_chunk_size = TOAST_MAX_CHUNK_SIZE;
-=======
->>>>>>> ab93f90c
 
 	/* Must copy to access aligned fields */
 	VARATT_EXTERNAL_GET_POINTER(toast_pointer, attr);
@@ -2350,7 +2287,6 @@
 	int			num_indexes;
 	int			validIndex;
 
-<<<<<<< HEAD
 	/*
 	 * GPDB: start with the assumption that chunks max out at
 	 * TOAST_MAX_CHUNK_SIZE. This may later prove false (e.g. if we've upgraded
@@ -2358,8 +2294,6 @@
 	 */
 	int32		actual_max_chunk_size = TOAST_MAX_CHUNK_SIZE;
 
-=======
->>>>>>> ab93f90c
 	if (!VARATT_IS_EXTERNAL_ONDISK(attr))
 		elog(ERROR, "toast_fetch_datum_slice shouldn't be called for non-ondisk datums");
 
