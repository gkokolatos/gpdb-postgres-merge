--- conflicted
+++ resolved
@@ -1166,18 +1166,7 @@
 	{
 		if(ismemtuple)
 		{
-<<<<<<< HEAD
-			result_gtuple = (void *) memtuple_form_to(pbind, toast_values, toast_isnull, NULL, NULL, false);
-=======
-			result_gtuple = (GenericTuple) memtuple_form(pbind, toast_values, toast_isnull);
-			if (mtbind_has_oid(pbind))
-			{
-				Oid			oid;
-
-				oid = MemTupleGetOid((MemTuple) newtup, pbind);
-				MemTupleSetOid((MemTuple) result_gtuple, pbind, oid);
-			}
->>>>>>> 6740c4de
+			result_gtuple = (void *) memtuple_form(pbind, toast_values, toast_isnull);
 		}
 		else
 		{
