#-------------------------------------------------------------------------
#
# Makefile--
#    Makefile for access/heap
#
# IDENTIFICATION
#    $PostgreSQL: pgsql/src/backend/access/heap/Makefile,v 1.14 2007/01/20 17:16:10 petere Exp $
#
#-------------------------------------------------------------------------

subdir = src/backend/access/heap
top_builddir = ../../../..
include $(top_builddir)/src/Makefile.global

OBJS = heapam.o hio.o tuptoaster.o

<<<<<<< HEAD
include $(top_srcdir)/src/backend/common.mk
=======
all: SUBSYS.o

SUBSYS.o: $(OBJS)
	$(LD) $(LDREL) $(LDOUT) SUBSYS.o $(OBJS)

clean: 
	rm -f SUBSYS.o $(OBJS)
>>>>>>> 978fff79
<|MERGE_RESOLUTION|>--- conflicted
+++ resolved
@@ -14,14 +14,4 @@
 
 OBJS = heapam.o hio.o tuptoaster.o
 
-<<<<<<< HEAD
-include $(top_srcdir)/src/backend/common.mk
-=======
-all: SUBSYS.o
-
-SUBSYS.o: $(OBJS)
-	$(LD) $(LDREL) $(LDOUT) SUBSYS.o $(OBJS)
-
-clean: 
-	rm -f SUBSYS.o $(OBJS)
->>>>>>> 978fff79
+include $(top_srcdir)/src/backend/common.mk