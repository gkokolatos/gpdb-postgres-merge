--- conflicted
+++ resolved
@@ -574,12 +574,8 @@
 	MIRROREDLOCK_BUFMGR_VERIFY_NO_LOCK_LEAK_DECLARE;
 
 	IndexScanDesc scan = (IndexScanDesc) PG_GETARG_POINTER(0);
-<<<<<<< HEAD
-	Node *n = (Node *)PG_GETARG_POINTER(1);
-	TIDBitmap	*tbm;
-=======
-	TIDBitmap  *tbm = (TIDBitmap *) PG_GETARG_POINTER(1);
->>>>>>> 4d53a2f9
+	Node	   *n = (Node *) PG_GETARG_POINTER(1);
+	TIDBitmap  *tbm;
 	BTScanOpaque so = (BTScanOpaque) scan->opaque;
 	int64		ntids = 0;
 	ItemPointer heapTid;
@@ -910,13 +906,11 @@
 	IndexVacuumInfo *info = (IndexVacuumInfo *) PG_GETARG_POINTER(0);
 	IndexBulkDeleteResult *stats = (IndexBulkDeleteResult *) PG_GETARG_POINTER(1);
 
-<<<<<<< HEAD
 	MIRROREDLOCK_BUFMGR_VERIFY_NO_LOCK_LEAK_ENTER;
-=======
+
 	/* No-op in ANALYZE ONLY mode */
 	if (info->analyze_only)
 		PG_RETURN_POINTER(stats);
->>>>>>> 4d53a2f9
 
 	/*
 	 * If btbulkdelete was called, we need not do anything, just return the
