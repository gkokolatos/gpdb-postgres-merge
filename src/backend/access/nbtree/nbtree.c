--- conflicted
+++ resolved
@@ -21,11 +21,7 @@
 #include "access/nbtree.h"
 #include "access/relscan.h"
 #include "catalog/index.h"
-<<<<<<< HEAD
 #include "catalog/pg_namespace.h"
-#include "catalog/storage.h"
-=======
->>>>>>> 80edfd76
 #include "commands/vacuum.h"
 #include "storage/indexfsm.h"
 #include "storage/ipc.h"
@@ -581,7 +577,6 @@
 	int64		ntids = 0;
 	ItemPointer heapTid;
 
-<<<<<<< HEAD
 	if (n == NULL)
 	{
 		/* XXX should we use less than work_mem for this? */
@@ -596,20 +591,6 @@
 		tbm = (TIDBitmap *)n;
 	}
 
-	/* If we haven't started the scan yet, fetch the first page & tuple. */
-	if (!BTScanPosIsValid(so->currPos))
-	{
-		/* Fetch the first page & tuple. */
-		if (_bt_first(scan, ForwardScanDirection))
-		{
-			/* Save tuple ID, and continue scanning */
-			heapTid = &scan->xs_ctup.t_self;
-			tbm_add_tuples(tbm, heapTid, 1, false);
-			ntids++;
-		}
-		else
-			PG_RETURN_POINTER(tbm);
-=======
 	/*
 	 * If we have any array keys, initialize them.
 	 */
@@ -617,10 +598,9 @@
 	{
 		/* punt if we have any unsatisfiable array keys */
 		if (so->numArrayKeys < 0)
-			PG_RETURN_INT64(ntids);
+			PG_RETURN_POINTER(tbm);
 
 		_bt_start_array_keys(scan, ForwardScanDirection);
->>>>>>> 80edfd76
 	}
 
 	/* This loop handles advancing to the next array elements, if any */
