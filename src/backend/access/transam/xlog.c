/*-------------------------------------------------------------------------
 *
 * xlog.c
 *		PostgreSQL transaction log manager
 *
 *
 * Portions Copyright (c) 1996-2012, PostgreSQL Global Development Group
 * Portions Copyright (c) 1994, Regents of the University of California
 *
 * src/backend/access/transam/xlog.c
 *
 *-------------------------------------------------------------------------
 */

#include "postgres.h"

#include <ctype.h>
#include <signal.h>
#include <time.h>
#include <fcntl.h>
#include <sys/stat.h>
#include <sys/time.h>
#include <sys/wait.h>
#include <unistd.h>

#include "access/clog.h"
#include "access/multixact.h"
#include "access/distributedlog.h"
#include "access/subtrans.h"
#include "access/transam.h"
#include "access/tuptoaster.h"
#include "access/twophase.h"
#include "access/xact.h"
#include "access/xlog_internal.h"
#include "access/xlogdefs.h"
#include "access/xlogutils.h"
#include "catalog/catalog.h"
#include "catalog/catversion.h"
#include "catalog/pg_authid.h"
#include "catalog/pg_control.h"
#include "catalog/pg_database.h"
#include "catalog/pg_tablespace.h"
#include "executor/spi.h"
#include "libpq/pqsignal.h"
#include "miscadmin.h"
#include "pgstat.h"
#include "postmaster/bgwriter.h"
#include "postmaster/postmaster.h"
#include "postmaster/startup.h"
#include "replication/walreceiver.h"
#include "replication/walsender.h"
#include "storage/bufmgr.h"
#include "storage/bufpage.h"
#include "storage/fd.h"
#include "storage/ipc.h"
#include "storage/latch.h"
#include "storage/pmsignal.h"
#include "storage/predicate.h"
#include "storage/proc.h"
#include "storage/procarray.h"
#include "storage/reinit.h"
#include "storage/smgr.h"
#include "storage/spin.h"
#include "utils/builtins.h"
#include "utils/nabstime.h"
#include "utils/faultinjector.h"
#include "utils/guc.h"
#include "utils/ps_status.h"
#include "utils/relmapper.h"
#include "utils/snapmgr.h"
#include "utils/timestamp.h"
#include "pg_trace.h"
#include "utils/catcache.h"
#include "utils/memutils.h"
#include "utils/syscache.h"
#include "utils/pg_crc.h"
#include "utils/ps_status.h"
#include "replication/walreceiver.h"
#include "replication/walsender.h"
#include "storage/backendid.h"
#include "storage/sinvaladt.h"

#include "cdb/cdbtm.h"
#include "cdb/cdbvars.h"
#include "utils/resscheduler.h"
#include "utils/snapmgr.h"

extern uint32 bootstrap_data_checksum_version;

/* User-settable parameters */
int			CheckPointSegments = 3;
int			wal_keep_segments = 0;
int			XLOGbuffers = -1;
int			XLogArchiveTimeout = 0;
bool		XLogArchiveMode = false;
char	   *XLogArchiveCommand = NULL;
bool		EnableHotStandby = false;
bool		fullPageWrites = true;
char   *wal_consistency_checking_string = NULL;
bool   *wal_consistency_checking = NULL;
bool		log_checkpoints = false;
int			sync_method = DEFAULT_SYNC_METHOD;
int			wal_level = WAL_LEVEL_MINIMAL;

#ifdef WAL_DEBUG
bool		XLOG_DEBUG = false;
#endif

/*
 * XLOGfileslop is the maximum number of preallocated future XLOG segments.
 * When we are done with an old XLOG segment file, we will recycle it as a
 * future XLOG segment as long as there aren't already XLOGfileslop future
 * segments; else we'll delete it.  This could be made a separate GUC
 * variable, but at present I think it's sufficient to hardwire it as
 * 2*CheckPointSegments+1.	Under normal conditions, a checkpoint will free
 * no more than 2*CheckPointSegments log segments, and we want to recycle all
 * of them; the +1 allows boundary cases to happen without wasting a
 * delete/create-segment cycle.
 */
#define XLOGfileslop	(2*CheckPointSegments + 1)

bool am_startup = false;

/*
 * GUC support
 */
const struct config_enum_entry wal_level_options[] = {
	{"minimal", WAL_LEVEL_MINIMAL, false},
	{"archive", WAL_LEVEL_ARCHIVE, false},
	{"hot_standby", WAL_LEVEL_HOT_STANDBY, false},
	{NULL, 0, false}
};

const struct config_enum_entry sync_method_options[] = {
	{"fsync", SYNC_METHOD_FSYNC, false},
#ifdef HAVE_FSYNC_WRITETHROUGH
	{"fsync_writethrough", SYNC_METHOD_FSYNC_WRITETHROUGH, false},
#endif
#ifdef HAVE_FDATASYNC
	{"fdatasync", SYNC_METHOD_FDATASYNC, false},
#endif
#ifdef OPEN_SYNC_FLAG
	{"open_sync", SYNC_METHOD_OPEN, false},
#endif
#ifdef OPEN_DATASYNC_FLAG
	{"open_datasync", SYNC_METHOD_OPEN_DSYNC, false},
#endif
	{NULL, 0, false}
};

/*
 * Statistics for current checkpoint are collected in this global struct.
 * Because only the background writer or a stand-alone backend can perform
 * checkpoints, this will be unused in normal backends.
 */
CheckpointStatsData CheckpointStats;

/*
 * ThisTimeLineID will be same in all backends --- it identifies current
 * WAL timeline for the database system.
 */
TimeLineID	ThisTimeLineID = 0;

/*
 * Are we doing recovery from XLOG?
 *
 * This is only ever true in the startup process; it should be read as meaning
 * "this process is replaying WAL records", rather than "the system is in
 * recovery mode".  It should be examined primarily by functions that need
 * to act differently when called from a WAL redo function (e.g., to skip WAL
 * logging).  To check whether the system is in recovery regardless of which
 * process you're running in, use RecoveryInProgress() but only after shared
 * memory startup and lock initialization.
 */
bool		InRecovery = false;

/* Are we in Hot Standby mode? Only valid in startup process, see xlog.h */
HotStandbyState standbyState = STANDBY_DISABLED;

static XLogRecPtr LastRec;

/*
 * During recovery, lastFullPageWrites keeps track of full_page_writes that
 * the replayed WAL records indicate. It's initialized with full_page_writes
 * that the recovery starting checkpoint record indicates, and then updated
 * each time XLOG_FPW_CHANGE record is replayed.
 */
static bool lastFullPageWrites;

/*
 * Local copy of SharedRecoveryInProgress variable. True actually means "not
 * known, need to check the shared state".
 */
static bool LocalRecoveryInProgress = true;

/*
 * Local copy of SharedHotStandbyActive variable. False actually means "not
 * known, need to check the shared state".
 */
static bool LocalHotStandbyActive = false;

/*
 * Local state for XLogInsertAllowed():
 *		1: unconditionally allowed to insert XLOG
 *		0: unconditionally not allowed to insert XLOG
 *		-1: must check RecoveryInProgress(); disallow until it is false
 * Most processes start with -1 and transition to 1 after seeing that recovery
 * is not in progress.	But we can also force the value for special cases.
 * The coding in XLogInsertAllowed() depends on the first two of these states
 * being numerically the same as bool true and false.
 */
static int	LocalXLogInsertAllowed = -1;

/* Are we recovering using offline XLOG archives? */
static bool InArchiveRecovery = false;

/* Was the last xlog file restored from archive, or local? */
static bool restoredFromArchive = false;

/* options taken from recovery.conf for archive recovery */
static char *recoveryRestoreCommand = NULL;
static char *recoveryEndCommand = NULL;
static char *archiveCleanupCommand = NULL;
static RecoveryTargetType recoveryTarget = RECOVERY_TARGET_UNSET;
static bool recoveryTargetInclusive = true;
static bool recoveryPauseAtTarget = true;
static TransactionId recoveryTargetXid;
static TimestampTz recoveryTargetTime;
static char *recoveryTargetName;

/* options taken from recovery.conf for XLOG streaming */
static bool StandbyModeRequested = false;
static char *PrimaryConnInfo = NULL;
static char *TriggerFile = NULL;

/* are we currently in standby mode? */
bool StandbyMode = false;

/* if recoveryStopsHere returns true, it saves actual stop xid/time/name here */
static TransactionId recoveryStopXid;
static TimestampTz recoveryStopTime;
static char recoveryStopName[MAXFNAMELEN];
static bool recoveryStopAfter;

static char *replay_image_masked = NULL;
static char *master_image_masked = NULL;

/*
 * During normal operation, the only timeline we care about is ThisTimeLineID.
 * During recovery, however, things are more complicated.  To simplify life
 * for rmgr code, we keep ThisTimeLineID set to the "current" timeline as we
 * scan through the WAL history (that is, it is the line that was active when
 * the currently-scanned WAL record was generated).  We also need these
 * timeline values:
 *
 * recoveryTargetTLI: the desired timeline that we want to end in.
 *
 * recoveryTargetIsLatest: was the requested target timeline 'latest'?
 *
 * expectedTLIs: an integer list of recoveryTargetTLI and the TLIs of
 * its known parents, newest first (so recoveryTargetTLI is always the
 * first list member).	Only these TLIs are expected to be seen in the WAL
 * segments we read, and indeed only these TLIs will be considered as
 * candidate WAL files to open at all.
 *
 * curFileTLI: the TLI appearing in the name of the current input WAL file.
 * (This is not necessarily the same as ThisTimeLineID, because we could
 * be scanning data that was copied from an ancestor timeline when the current
 * file was created.)  During a sequential scan we do not allow this value
 * to decrease.
 */
static TimeLineID recoveryTargetTLI;
List *expectedTLIs;
#if 0
static bool recoveryTargetIsLatest = false;
#endif
static TimeLineID curFileTLI;

/*
 * ProcLastRecPtr points to the start of the last XLOG record inserted by the
 * current backend.  It is updated for all inserts.  XactLastRecEnd points to
 * end+1 of the last record, and is reset when we end a top-level transaction,
 * or start a new one; so it can be used to tell if the current transaction has
 * created any XLOG records.
 */
static XLogRecPtr ProcLastRecPtr = {0, 0};

XLogRecPtr	XactLastRecEnd = {0, 0};

static uint32 ProcLastRecTotalLen = 0;

static uint32 ProcLastRecDataLen = 0;

/*
 * RedoRecPtr is this backend's local copy of the REDO record pointer
 * (which is almost but not quite the same as a pointer to the most recent
 * CHECKPOINT record).	We update this from the shared-memory copy,
 * XLogCtl->Insert.RedoRecPtr, whenever we can safely do so (ie, when we
 * hold the Insert lock).  See XLogInsert for details.	We are also allowed
 * to update from XLogCtl->Insert.RedoRecPtr if we hold the info_lck;
 * see GetRedoRecPtr.  A freshly spawned backend obtains the value during
 * InitXLOGAccess.
 */
static XLogRecPtr RedoRecPtr;

/*
 * RedoStartLSN points to the checkpoint's REDO location which is specified
 * in a backup label file, backup history file or control file. In standby
 * mode, XLOG streaming usually starts from the position where an invalid
 * record was found. But if we fail to read even the initial checkpoint
 * record, we use the REDO location instead of the checkpoint location as
 * the start position of XLOG streaming. Otherwise we would have to jump
 * backwards to the REDO location after reading the checkpoint record,
 * because the REDO record can precede the checkpoint record.
 */
static XLogRecPtr RedoStartLSN = {0, 0};

/*----------
 * Shared-memory data structures for XLOG control
 *
 * LogwrtRqst indicates a byte position that we need to write and/or fsync
 * the log up to (all records before that point must be written or fsynced).
 * LogwrtResult indicates the byte positions we have already written/fsynced.
 * These structs are identical but are declared separately to indicate their
 * slightly different functions.
 *
 * To read XLogCtl->LogwrtResult, you must hold either info_lck or
 * WALWriteLock.  To update it, you need to hold both locks.  The point of
 * this arrangement is that the value can be examined by code that already
 * holds WALWriteLock without needing to grab info_lck as well.  In addition
 * to the shared variable, each backend has a private copy of LogwrtResult,
 * which is updated when convenient.
 *
 * The request bookkeeping is simpler: there is a shared XLogCtl->LogwrtRqst
 * (protected by info_lck), but we don't need to cache any copies of it.
 *
 * info_lck is only held long enough to read/update the protected variables,
 * so it's a plain spinlock.  The other locks are held longer (potentially
 * over I/O operations), so we use LWLocks for them.  These locks are:
 *
 * WALInsertLock: must be held to insert a record into the WAL buffers.
 *
 * WALWriteLock: must be held to write WAL buffers to disk (XLogWrite or
 * XLogFlush).
 *
 * ControlFileLock: must be held to read/update control file or create
 * new log file.
 *
 * CheckpointLock: must be held to do a checkpoint or restartpoint (ensures
 * only one checkpointer at a time; currently, with all checkpoints done by
 * the checkpointer, this is just pro forma).
 *
 *----------
 */

typedef struct XLogwrtRqst
{
	XLogRecPtr	Write;			/* last byte + 1 to write out */
	XLogRecPtr	Flush;			/* last byte + 1 to flush */
} XLogwrtRqst;

typedef struct XLogwrtResult
{
	XLogRecPtr	Write;			/* last byte + 1 written out */
	XLogRecPtr	Flush;			/* last byte + 1 flushed */
} XLogwrtResult;

/*
 * Shared state data for XLogInsert.
 */
typedef struct XLogCtlInsert
{
	XLogRecPtr	PrevRecord;		/* start of previously-inserted record */
	int			curridx;		/* current block index in cache */
	XLogPageHeader currpage;	/* points to header of block in cache */
	char	   *currpos;		/* current insertion point in cache */
	XLogRecPtr	RedoRecPtr;		/* current redo point for insertions */
	bool		forcePageWrites;	/* forcing full-page writes for PITR? */

	/*
	 * fullPageWrites is the master copy used by all backends to determine
	 * whether to write full-page to WAL, instead of using process-local one.
	 * This is required because, when full_page_writes is changed by SIGHUP,
	 * we must WAL-log it before it actually affects WAL-logging by backends.
	 * Checkpointer sets at startup or after SIGHUP.
	 */
	bool		fullPageWrites;

	/*
	 * exclusiveBackup is true if a backup started with pg_start_backup() is
	 * in progress, and nonExclusiveBackups is a counter indicating the number
	 * of streaming base backups currently in progress. forcePageWrites is set
	 * to true when either of these is non-zero. lastBackupStart is the latest
	 * checkpoint redo location used as a starting point for an online backup.
	 */
	bool		exclusiveBackup;
	int			nonExclusiveBackups;
	XLogRecPtr	lastBackupStart;
} XLogCtlInsert;

/*
 * Shared state data for XLogWrite/XLogFlush.
 */
typedef struct XLogCtlWrite
{
	int			curridx;		/* cache index of next block to write */
	pg_time_t	lastSegSwitchTime;		/* time of last xlog segment switch */
} XLogCtlWrite;

/*
 * Total shared-memory state for XLOG.
 */
typedef struct XLogCtlData
{
	/* Protected by WALInsertLock: */
	XLogCtlInsert Insert;

	/* Protected by info_lck: */
	XLogwrtRqst LogwrtRqst;
	uint32		ckptXidEpoch;	/* nextXID & epoch of latest checkpoint */
	TransactionId ckptXid;
	XLogRecPtr	asyncXactLSN;	/* LSN of newest async commit/abort */
	uint32		lastRemovedLog; /* latest removed/recycled XLOG segment */
	uint32		lastRemovedSeg;

	/* Protected by WALWriteLock: */
	XLogCtlWrite Write;

	/*
	 * Protected by info_lck and WALWriteLock (you must hold either lock to
	 * read it, but both to update)
	 */
	XLogwrtResult LogwrtResult;

	/*
	 * These values do not change after startup, although the pointed-to pages
	 * and xlblocks values certainly do.  Permission to read/write the pages
	 * and xlblocks values depends on WALInsertLock and WALWriteLock.
	 */
	char	   *pages;			/* buffers for unwritten XLOG pages */
	XLogRecPtr *xlblocks;		/* 1st byte ptr-s + XLOG_BLCKSZ */
	int			XLogCacheBlck;	/* highest allocated xlog buffer index */
	TimeLineID	ThisTimeLineID;

	/*
	 * archiveCleanupCommand is read from recovery.conf but needs to be in
	 * shared memory so that the checkpointer process can access it.
	 */
	char		archiveCleanupCommand[MAXPGPATH];

	/*
	 * SharedRecoveryInProgress indicates if we're still in crash or archive
	 * recovery.  Protected by info_lck.
	 */
	bool		SharedRecoveryInProgress;

	/*
	 * SharedHotStandbyActive indicates if we're still in crash or archive
	 * recovery.  Protected by info_lck.
	 */
	bool		SharedHotStandbyActive;

	/*
	 * WalWriterSleeping indicates whether the WAL writer is currently in
	 * low-power mode (and hence should be nudged if an async commit occurs).
	 * Protected by info_lck.
	 */
	bool		WalWriterSleeping;

	/*
	 * recoveryWakeupLatch is used to wake up the startup process to continue
	 * WAL replay, if it is waiting for WAL to arrive or failover trigger file
	 * to appear.
	 */
	Latch		recoveryWakeupLatch;

	/*
	 * During recovery, we keep a copy of the latest checkpoint record here.
	 * Used by the background writer when it wants to create a restartpoint.
	 *
	 * Protected by info_lck.
	 */
	XLogRecPtr	lastCheckPointRecPtr;
	CheckPoint	lastCheckPoint;

	/*
	 * Save the location of the last checkpoint record to enable supressing
	 * unnecessary checkpoint records -- when no new xlog has been written
	 * since the last one.
	 */
	bool 		haveLastCheckpointLoc;
	XLogRecPtr	lastCheckpointLoc;
	XLogRecPtr	lastCheckpointEndLoc;

	/*
	 * lastReplayedEndRecPtr points to end+1 of the last record successfully
	 * replayed. When we're currently replaying a record, ie. in a redo
	 * function, replayEndRecPtr points to the end+1 of the record being
	 * replayed, otherwise it's equal to lastReplayedEndRecPtr.
	 */
	XLogRecPtr	lastReplayedEndRecPtr;
	XLogRecPtr	replayEndRecPtr;
	/* timestamp of last COMMIT/ABORT record replayed (or being replayed) */
	TimestampTz recoveryLastXTime;
	/* current effective recovery target timeline */
	TimeLineID	RecoveryTargetTLI;

	/*
	 * timestamp of when we started replaying the current chunk of WAL data,
	 * only relevant for replication or archive recovery
	 */
	TimestampTz currentChunkStartTime;
	/* end of the last record restored from the archive */
	XLogRecPtr	restoreLastRecPtr;
	/* Are we requested to pause recovery? */
	bool		recoveryPause;

	/*
	 * lastFpwDisableRecPtr points to the start of the last replayed
	 * XLOG_FPW_CHANGE record that instructs full_page_writes is disabled.
	 */
	XLogRecPtr	lastFpwDisableRecPtr;

	slock_t		info_lck;		/* locks shared variables shown above */
} XLogCtlData;

static XLogCtlData *XLogCtl = NULL;

/*
 * We maintain an image of pg_control in shared memory.
 */
static ControlFileData *ControlFile = NULL;

typedef struct ControlFileWatch
{
	bool		watcherInitialized;
	XLogRecPtr	current_checkPointLoc;		/* current last check point record ptr */
	XLogRecPtr	current_prevCheckPointLoc;  /* current previous check point record ptr */
	XLogRecPtr	current_checkPointCopy_redo;
								/* current checkpointCopy value for
								 * next RecPtr available when we began to
								 * create CheckPoint (i.e. REDO start point) */

} ControlFileWatch;


/*
 * We keep the watcher in shared memory.
 */
static ControlFileWatch *ControlFileWatcher = NULL;

/*
 * Macros for managing XLogInsert state.  In most cases, the calling routine
 * has local copies of XLogCtl->Insert and/or XLogCtl->Insert->curridx,
 * so these are passed as parameters instead of being fetched via XLogCtl.
 */

/* Free space remaining in the current xlog page buffer */
#define INSERT_FREESPACE(Insert)  \
	(XLOG_BLCKSZ - ((Insert)->currpos - (char *) (Insert)->currpage))

/* Construct XLogRecPtr value for current insertion point */
#define INSERT_RECPTR(recptr,Insert,curridx)  \
	( \
	  (recptr).xlogid = XLogCtl->xlblocks[curridx].xlogid, \
	  (recptr).xrecoff = \
		XLogCtl->xlblocks[curridx].xrecoff - INSERT_FREESPACE(Insert) \
	)

#define PrevBufIdx(idx)		\
		(((idx) == 0) ? XLogCtl->XLogCacheBlck : ((idx) - 1))

#define NextBufIdx(idx)		\
		(((idx) == XLogCtl->XLogCacheBlck) ? 0 : ((idx) + 1))

/*
 * Private, possibly out-of-date copy of shared LogwrtResult.
 * See discussion above.
 */
static XLogwrtResult LogwrtResult = {{0, 0}, {0, 0}};

/*
 * Codes indicating where we got a WAL file from during recovery, or where
 * to attempt to get one.  These are chosen so that they can be OR'd together
 * in a bitmask state variable.
 */
#define XLOG_FROM_ARCHIVE		(1<<0)	/* Restored using restore_command */
#define XLOG_FROM_PG_XLOG		(1<<1)	/* Existing file in pg_xlog */
#define XLOG_FROM_STREAM		(1<<2)	/* Streamed from master */

/*
 * openLogFile is -1 or a kernel FD for an open log file segment.
 * When it's open, openLogOff is the current seek offset in the file.
 * openLogId/openLogSeg identify the segment.  These variables are only
 * used to write the XLOG, and so will normally refer to the active segment.
 */
static int	openLogFile = -1;
static uint32 openLogId = 0;
static uint32 openLogSeg = 0;
static uint32 openLogOff = 0;

/*
 * These variables are used similarly to the ones above, but for reading
 * the XLOG.  Note, however, that readOff generally represents the offset
 * of the page just read, not the seek position of the FD itself, which
 * will be just past that page.readLen indicates how much of the current
 * page has been read into readBuf, and readSource indicates where we got
 * the currently open file from.
 */
static int	readFile = -1;
static uint32 readId = 0;
static uint32 readSeg = 0;
static uint32 readOff = 0;
static uint32 readLen = 0;
static int	readSource = 0;		/* XLOG_FROM_* code */

/*
 * Keeps track of which sources we've tried to read the current WAL
 * record from and failed.
 */
static int	failedSources = 0;	/* OR of XLOG_FROM_* codes */

/*
 * These variables track when we last obtained some WAL data to process,
 * and where we got it from.  (XLogReceiptSource is initially the same as
 * readSource, but readSource gets reset to zero when we don't have data
 * to process right now.)
 */
static TimestampTz XLogReceiptTime = 0;
static int	XLogReceiptSource = 0;		/* XLOG_FROM_* code */

/* Buffer for currently read page (XLOG_BLCKSZ bytes) */
static char *readBuf = NULL;

/* Buffer for current ReadRecord result (expandable) */
static char *readRecordBuf = NULL;
static uint32 readRecordBufSize = 0;

/* State information for XLOG reading */
static XLogRecPtr ReadRecPtr;	/* start of last record read */
static XLogRecPtr EndRecPtr;	/* end+1 of last record read */
static TimeLineID lastPageTLI = 0;
static TimeLineID lastSegmentTLI = 0;

static XLogRecPtr minRecoveryPoint;		/* local copy of
										 * ControlFile->minRecoveryPoint */
static bool updateMinRecoveryPoint = true;

/*
 * Have we reached a consistent database state? In crash recovery, we have
 * to replay all the WAL, so reachedConsistency is never set. During archive
 * recovery, the database is consistent once minRecoveryPoint is reached.
 */
bool		reachedConsistency = false;

static bool InRedo = false;

/* Have we launched bgwriter during recovery? */
static bool bgwriterLaunched = false;

/*
 * Information logged when we detect a change in one of the parameters
 * important for Hot Standby.
 */
typedef struct xl_parameter_change
{
	int			MaxConnections;
	int			max_prepared_xacts;
	int			max_locks_per_xact;
	int			wal_level;
} xl_parameter_change;

/* logs restore point */
typedef struct xl_restore_point
{
	TimestampTz rp_time;
	char		rp_name[MAXFNAMELEN];
} xl_restore_point;


static void XLogArchiveNotify(const char *xlog);
static void XLogArchiveNotifySeg(uint32 log, uint32 seg);
static bool XLogArchiveCheckDone(const char *xlog);
static bool XLogArchiveIsBusy(const char *xlog);
static void XLogArchiveCleanup(const char *xlog);
static void exitArchiveRecovery(TimeLineID endTLI,
					uint32 endLogId, uint32 endLogSeg);
static bool recoveryStopsHere(XLogRecord *record, bool *includeThis);
static void recoveryPausesHere(void);
static void SetLatestXTime(TimestampTz xtime);
static void SetCurrentChunkStartTime(TimestampTz xtime);
static void CheckRequiredParameterValues(void);
static void XLogReportParameters(void);
static void LocalSetXLogInsertAllowed(void);
static void CheckPointGuts(XLogRecPtr checkPointRedo, int flags);
static void KeepLogSeg(XLogRecPtr recptr, uint32 *logId, uint32 *logSeg);

static bool XLogCheckBuffer(XLogRecData *rdata, bool holdsExclusiveLock,
							bool wal_check_consistency_enabled,
							XLogRecPtr *lsn, BkpBlock *bkpb);

static bool AdvanceXLInsertBuffer(bool new_segment);
static bool XLogCheckpointNeeded(uint32 logid, uint32 logseg);
static void XLogWrite(XLogwrtRqst WriteRqst, bool flexible, bool xlog_switch);
static bool InstallXLogFileSegment(uint32 *log, uint32 *seg, char *tmppath,
					   bool find_free, int *max_advance,
					   bool use_lock);
static int XLogFileRead(uint32 log, uint32 seg, int emode, TimeLineID tli,
			 int source, bool notexistOk);
static int XLogFileReadAnyTLI(uint32 log, uint32 seg, int emode,
				   int sources);
static bool XLogPageRead(XLogRecPtr *RecPtr, int emode, bool fetching_ckpt,
			 bool randAccess);
static int	emode_for_corrupt_record(int emode, XLogRecPtr RecPtr);
static void XLogFileClose(void);

#ifdef NOT_USED
static bool RestoreArchivedFile(char *path, const char *xlogfname,
					const char *recovername, off_t expectedSize);
static void ExecuteRecoveryCommand(char *command, char *commandName,
					   bool failOnerror);
#endif
static void PreallocXlogFiles(XLogRecPtr endptr);
static void UpdateLastRemovedPtr(char *filename);
static void ValidateXLOGDirectoryStructure(void);
static void CleanupBackupHistory(void);
static void UpdateMinRecoveryPoint(XLogRecPtr lsn, bool force);
#ifdef NOT_USED
static XLogRecord *ReadRecord(XLogRecPtr *RecPtr, int emode, bool fetching_ckpt);
#endif
static void CheckRecoveryConsistency(void);
static bool ValidXLOGHeader(XLogPageHeader hdr, int emode, bool segmentonly);
static XLogRecord *ReadCheckpointRecord(XLogRecPtr RecPtr, int whichChkpt);

typedef struct CheckpointExtendedRecord
{
	TMGXACT_CHECKPOINT	*dtxCheckpoint;
	uint32				dtxCheckpointLen;
	prepared_transaction_agg_state  *ptas;
} CheckpointExtendedRecord;

static void UnpackCheckPointRecord(XLogRecord *record,
								   CheckpointExtendedRecord *ckptExtended);
static bool existsTimeLineHistory(TimeLineID probeTLI);
#if 0
static bool rescanLatestTimeLine(void);
#endif
static TimeLineID findNewestTimeLine(TimeLineID startTLI);
static void writeTimeLineHistory(TimeLineID newTLI, TimeLineID parentTLI,
					 TimeLineID endTLI,
					 uint32 endLogId, uint32 endLogSeg);
static void ControlFileWatcherSaveInitial(void);
static void ControlFileWatcherCheckForChange(void);
static bool XLogGetWriteAndFlushedLoc(XLogRecPtr *writeLoc, XLogRecPtr *flushedLoc);
static XLogRecPtr XLogInsert_Internal(RmgrId rmid, uint8 info, XLogRecData *rdata, TransactionId headerXid);
static void WriteControlFile(void);
static void ReadControlFile(void);

static char *str_time(pg_time_t tnow);
static bool CheckForStandbyTrigger(void);

static void xlog_outrec(StringInfo buf, XLogRecord *record);
static void pg_start_backup_callback(int code, Datum arg);
static bool read_backup_label(XLogRecPtr *checkPointLoc,
				  bool *backupEndRequired, bool *backupFromStandby);
static void rm_redo_error_callback(void *arg);
static int	get_sync_bit(int method);

/* New functions added for WAL replication */
static void SetCurrentChunkStartTime(TimestampTz xtime);
static int XLogFileReadAnyTLI(uint32 log, uint32 seg, int emode, int sources);
static void XLogProcessCheckpointRecord(XLogRecord *rec, XLogRecPtr loc);

<<<<<<< HEAD
typedef struct RedoErrorCallBack
{
	XLogRecPtr	location;

	XLogRecord 	*record;
} RedoErrorCallBack;

=======
void HandleStartupProcInterrupts(void);
>>>>>>> 4d29b4a7

static void GetXLogCleanUpTo(XLogRecPtr recptr, uint32 *_logId, uint32 *_logSeg);
static void checkXLogConsistency(XLogRecord *record, XLogRecPtr EndRecPtr);

static char *XLogContiguousCopy(
	XLogRecord 		*record,

	XLogRecData 	*rdata)
{
	XLogRecData *rdt;
	int32 len;
	char *buffer;

	rdt = rdata;
	len = SizeOfXLogRecord;
	while (rdt != NULL)
	{
		if (rdt->data != NULL)
		{
			len += rdt->len;
		}
		rdt = rdt->next;
	}

	buffer = (char*)palloc(len);

	memcpy(buffer, record, SizeOfXLogRecord);
	rdt = rdata;
	len = SizeOfXLogRecord;
	while (rdt != NULL)
	{
		if (rdt->data != NULL)
		{
			memcpy(&buffer[len], rdt->data, rdt->len);
			len += rdt->len;
		}
		rdt = rdt->next;
	}

	return buffer;
}

/*
 * Insert an XLOG record having the specified RMID and info bytes,
 * with the body of the record being the data chunk(s) described by
 * the rdata chain (see xlog.h for notes about rdata).
 *
 * Returns XLOG pointer to end of record (beginning of next record).
 * This can be used as LSN for data pages affected by the logged action.
 * (LSN is the XLOG point up to which the XLOG must be flushed to disk
 * before the data page can be written out.  This implements the basic
 * WAL rule "write the log before the data".)
 *
 * NB: this routine feels free to scribble on the XLogRecData structs,
 * though not on the data they reference.  This is OK since the XLogRecData
 * structs are always just temporaries in the calling code.
 */
XLogRecPtr
XLogInsert(RmgrId rmid, uint8 info, XLogRecData *rdata)
{
	return XLogInsert_Internal(rmid, info, rdata, GetCurrentTransactionIdIfAny());
}

XLogRecPtr
XLogInsert_OverrideXid(RmgrId rmid, uint8 info, XLogRecData *rdata, TransactionId overrideXid)
{
	return XLogInsert_Internal(rmid, info, rdata, overrideXid);
}


static XLogRecPtr
XLogInsert_Internal(RmgrId rmid, uint8 info, XLogRecData *rdata, TransactionId headerXid)
{

	XLogCtlInsert *Insert = &XLogCtl->Insert;
	XLogRecord *record;
	XLogContRecord *contrecord;
	XLogRecPtr	RecPtr;
	XLogRecPtr	WriteRqst;
	uint32		freespace;
	int			curridx;
	XLogRecData *rdt;
	XLogRecData *rdt_lastnormal;
	Buffer		dtbuf[XLR_MAX_BKP_BLOCKS];
	bool		dtbuf_bkp[XLR_MAX_BKP_BLOCKS];
	BkpBlock	dtbuf_xlg[XLR_MAX_BKP_BLOCKS];
	XLogRecPtr	dtbuf_lsn[XLR_MAX_BKP_BLOCKS];
	XLogRecData dtbuf_rdt1[XLR_MAX_BKP_BLOCKS];
	XLogRecData dtbuf_rdt2[XLR_MAX_BKP_BLOCKS];
	XLogRecData dtbuf_rdt3[XLR_MAX_BKP_BLOCKS];
	pg_crc32	rdata_crc;
	uint32		len,
				write_len;
	unsigned	i;
	bool		updrqst;
	bool		doPageWrites;
	bool		isLogSwitch = (rmid == RM_XLOG_ID && info == XLOG_SWITCH);
	uint8       extended_info = 0;
	uint8		info_orig = info;

	/* cross-check on whether we should be here or not */
	if (!XLogInsertAllowed())
		elog(ERROR, "cannot make new WAL entries during recovery");

	/* info's high bits are reserved for use by me */
	if (info & XLR_INFO_MASK)
		elog(PANIC, "invalid xlog info mask %02X", info);

	TRACE_POSTGRESQL_XLOG_INSERT(rmid, info);

	/*
	 * In bootstrap mode, we don't actually log anything but XLOG resources;
	 * return a phony record pointer.
	 */
	if (IsBootstrapProcessingMode() && rmid != RM_XLOG_ID)
	{
		RecPtr.xlogid = 0;
		RecPtr.xrecoff = SizeOfXLogLongPHD;		/* start of 1st chkpt record */
		return RecPtr;
	}

	/*
	 * Enforce consistency checks for this record if user is looking for
	 * it. Do this before at the beginning of this routine to give the
	 * possibility for callers of XLogInsert() to pass XLR_CHECK_CONSISTENCY
	 * directly for a record.
	 */
	if (wal_consistency_checking[rmid])
		extended_info |= XLR_CHECK_CONSISTENCY;

	/*
	 * Here we scan the rdata chain, to determine which buffers must be backed
	 * up.
	 *
	 * We may have to loop back to here if a race condition is detected below.
	 * We could prevent the race by doing all this work while holding the
	 * insert lock, but it seems better to avoid doing CRC calculations while
	 * holding the lock.
	 *
	 * We add entries for backup blocks to the chain, so that they don't need
	 * any special treatment in the critical section where the chunks are
	 * copied into the WAL buffers. Those entries have to be unlinked from the
	 * chain if we have to loop back here.
	 */
begin:;
	for (i = 0; i < XLR_MAX_BKP_BLOCKS; i++)
	{
		dtbuf[i] = InvalidBuffer;
		dtbuf_bkp[i] = false;
	}

	/*
	 * Decide if we need to do full-page writes in this XLOG record: true if
	 * full_page_writes is on or we have a PITR request for it.  Since we
	 * don't yet have the insert lock, fullPageWrites and forcePageWrites
	 * could change under us, but we'll recheck them once we have the lock.
	 */
	doPageWrites = Insert->fullPageWrites || Insert->forcePageWrites;

	len = 0;
	for (rdt = rdata;;)
	{
		if (rdt->buffer == InvalidBuffer)
		{
			/* Simple data, just include it */
			len += rdt->len;
		}
		else
		{
			/* Find info for buffer */
			for (i = 0; i < XLR_MAX_BKP_BLOCKS; i++)
			{
				if (rdt->buffer == dtbuf[i])
				{
					/*
					 * Buffer already referenced by earlier chain item and
					 * will be applied then only ignore it. Block can exist
					 * for consistency check purpose and hence should include
					 * original data along if its only for that purpose.
					 */
					if (dtbuf_bkp[i] && (dtbuf_xlg[i].block_info & BLOCK_APPLY))
					{
						rdt->data = NULL;
						rdt->len = 0;
					}
					else if (rdt->data)
						len += rdt->len;
					break;
				}
				if (dtbuf[i] == InvalidBuffer)
				{
					/* OK, put it in this slot */
					dtbuf[i] = rdt->buffer;

					if (doPageWrites && XLogCheckBuffer(rdt, true,
										(extended_info & XLR_CHECK_CONSISTENCY) != 0,
										&(dtbuf_lsn[i]), &(dtbuf_xlg[i])))
					{
						dtbuf_bkp[i] = true;

						if (dtbuf_xlg[i].block_info & BLOCK_APPLY)
						{
							rdt->data = NULL;
							rdt->len = 0;
						}
						else if (rdt->data)
							len += rdt->len;
					}
					else if (rdt->data)
						len += rdt->len;
					break;
				}
			}
			if (i >= XLR_MAX_BKP_BLOCKS)
				elog(PANIC, "can backup at most %d blocks per xlog record",
					 XLR_MAX_BKP_BLOCKS);
		}
		/* Break out of loop when rdt points to last chain item */
		if (rdt->next == NULL)
			break;
		rdt = rdt->next;
	}

	/*
	 * NOTE: We disallow len == 0 because it provides a useful bit of extra
	 * error checking in ReadRecord.  This means that all callers of
	 * XLogInsert must supply at least some not-in-a-buffer data.  However, we
	 * make an exception for XLOG SWITCH records because we don't want them to
	 * ever cross a segment boundary.
	 */
	if (len == 0 && !isLogSwitch)
		elog(PANIC, "invalid xlog record length %u", len);

	/*
	 * Make additional rdata chain entries for the backup blocks, so that we
	 * don't need to special-case them in the write loop.  This modifies the
	 * original rdata chain, but we keep a pointer to the last regular entry,
	 * rdt_lastnormal, so that we can undo this if we have to loop back to the
	 * beginning.
	 *
	 * At the exit of this loop, write_len includes the backup block data.
	 *
	 * Also set the appropriate info bits to show which buffers were backed
	 * up. The XLR_BKP_BLOCK(N) bit corresponds to the N'th distinct buffer
	 * value (ignoring InvalidBuffer) appearing in the rdata chain.
	 */
	rdt_lastnormal = rdt;
	write_len = len;
	for (i = 0; i < XLR_MAX_BKP_BLOCKS; i++)
	{
		BkpBlock   *bkpb;
		char	   *page;

		if (!dtbuf_bkp[i])
			continue;

		info |= XLR_BKP_BLOCK(i);

		bkpb = &(dtbuf_xlg[i]);
		page = (char *) BufferGetBlock(dtbuf[i]);

		rdt->next = &(dtbuf_rdt1[i]);
		rdt = rdt->next;

		rdt->data = (char *) bkpb;
		rdt->len = sizeof(BkpBlock);
		write_len += sizeof(BkpBlock);

		rdt->next = &(dtbuf_rdt2[i]);
		rdt = rdt->next;

		if (bkpb->hole_length == 0)
		{
			rdt->data = page;
			rdt->len = BLCKSZ;
			write_len += BLCKSZ;
			rdt->next = NULL;
		}
		else
		{
			/* must skip the hole */
			rdt->data = page;
			rdt->len = bkpb->hole_offset;
			write_len += bkpb->hole_offset;

			rdt->next = &(dtbuf_rdt3[i]);
			rdt = rdt->next;

			rdt->data = page + (bkpb->hole_offset + bkpb->hole_length);
			rdt->len = BLCKSZ - (bkpb->hole_offset + bkpb->hole_length);
			write_len += rdt->len;
			rdt->next = NULL;
		}
	}

	/*
	 * Calculate CRC of the data, including all the backup blocks
	 *
	 * Note that the record header isn't added into the CRC initially since we
	 * don't know the prev-link yet.  Thus, the CRC will represent the CRC of
	 * the whole record in the order: rdata, then backup blocks, then record
	 * header.
	 */
	INIT_CRC32C(rdata_crc);
	for (rdt = rdata; rdt != NULL; rdt = rdt->next)
		COMP_CRC32C(rdata_crc, rdt->data, rdt->len);

	START_CRIT_SECTION();

	/* Now wait to get insert lock */
	LWLockAcquire(WALInsertLock, LW_EXCLUSIVE);

	/*
	 * Check to see if my RedoRecPtr is out of date.  If so, may have to go
	 * back and recompute everything.  This can only happen just after a
	 * checkpoint, so it's better to be slow in this case and fast otherwise.
	 *
	 * If we aren't doing full-page writes then RedoRecPtr doesn't actually
	 * affect the contents of the XLOG record, so we'll update our local copy
	 * but not force a recomputation.
	 */
	if (!XLByteEQ(RedoRecPtr, Insert->RedoRecPtr))
	{
		Assert(XLByteLT(RedoRecPtr, Insert->RedoRecPtr));
		RedoRecPtr = Insert->RedoRecPtr;

		if (doPageWrites)
		{
			for (i = 0; i < XLR_MAX_BKP_BLOCKS; i++)
			{
				if (dtbuf[i] == InvalidBuffer)
					continue;
				if (dtbuf_bkp[i] == false &&
					XLByteLE(dtbuf_lsn[i], RedoRecPtr))
				{
					/*
					 * Oops, this buffer now needs to be backed up, but we
					 * didn't think so above.  Start over.
					 */
					LWLockRelease(WALInsertLock);
					END_CRIT_SECTION();
					rdt_lastnormal->next = NULL;
					info = info_orig;
					goto begin;
				}
			}
		}
	}

	/*
	 * Also check to see if fullPageWrites or forcePageWrites was just turned
	 * on; if we weren't already doing full-page writes then go back and
	 * recompute. (If it was just turned off, we could recompute the record
	 * without full pages, but we choose not to bother.)
	 */
	if ((Insert->fullPageWrites || Insert->forcePageWrites) && !doPageWrites)
	{
		/* Oops, must redo it with full-page data. */
		LWLockRelease(WALInsertLock);
		END_CRIT_SECTION();
		rdt_lastnormal->next = NULL;
		info = info_orig;
		goto begin;
	}

	/*
	 * If there isn't enough space on the current XLOG page for a record
	 * header, advance to the next page (leaving the unused space as zeroes).
	 */
	updrqst = false;
	freespace = INSERT_FREESPACE(Insert);
	if (freespace < SizeOfXLogRecord)
	{
		updrqst = AdvanceXLInsertBuffer(false);
		freespace = INSERT_FREESPACE(Insert);
	}

	/* Compute record's XLOG location */
	curridx = Insert->curridx;
	INSERT_RECPTR(RecPtr, Insert, curridx);

	/*
	 * If the record is an XLOG_SWITCH, and we are exactly at the start of a
	 * segment, we need not insert it (and don't want to because we'd like
	 * consecutive switch requests to be no-ops).  Instead, make sure
	 * everything is written and flushed through the end of the prior segment,
	 * and return the prior segment's end address.
	 */
	if (isLogSwitch &&
		(RecPtr.xrecoff % XLogSegSize) == SizeOfXLogLongPHD)
	{
		/* We can release insert lock immediately */
		LWLockRelease(WALInsertLock);

		RecPtr.xrecoff -= SizeOfXLogLongPHD;
		if (RecPtr.xrecoff == 0)
		{
			/* crossing a logid boundary */
			RecPtr.xlogid -= 1;
			RecPtr.xrecoff = XLogFileSize;
		}

		LWLockAcquire(WALWriteLock, LW_EXCLUSIVE);
		LogwrtResult = XLogCtl->LogwrtResult;
		if (!XLByteLE(RecPtr, LogwrtResult.Flush))
		{
			XLogwrtRqst FlushRqst;

			FlushRqst.Write = RecPtr;
			FlushRqst.Flush = RecPtr;
			XLogWrite(FlushRqst, false, false);
		}
		LWLockRelease(WALWriteLock);

		END_CRIT_SECTION();

		return RecPtr;
	}

	/* Insert record header */

	record = (XLogRecord *) Insert->currpos;
	record->xl_prev = Insert->PrevRecord;
	record->xl_xid = headerXid;
	record->xl_tot_len = SizeOfXLogRecord + write_len;
	record->xl_len = len;		/* doesn't include backup blocks */
	record->xl_info = info;
	record->xl_rmid = rmid;
	record->xl_extended_info = extended_info;

	/* Now we can finish computing the record's CRC */
	COMP_CRC32C(rdata_crc, (char *) record + sizeof(pg_crc32),
			   SizeOfXLogRecord - sizeof(pg_crc32));
	FIN_CRC32C(rdata_crc);
	record->xl_crc = rdata_crc;

	/* Record begin of record in appropriate places */
	ProcLastRecPtr = RecPtr;
	Insert->PrevRecord = RecPtr;

	ProcLastRecTotalLen = record->xl_tot_len;
	ProcLastRecDataLen = write_len;

	Insert->currpos += SizeOfXLogRecord;
	freespace -= SizeOfXLogRecord;

#ifdef WAL_DEBUG
	if (XLOG_DEBUG)
	{
		StringInfoData buf;
		char *contiguousCopy;

		initStringInfo(&buf);
		appendStringInfo(&buf, "XLOG INSERT @ %s, total length %u, data length %u: ",
						 XLogLocationToString(&RecPtr),
						 ProcLastRecTotalLen,
						 ProcLastRecDataLen);
		xlog_outrec(&buf, record);

		contiguousCopy = XLogContiguousCopy(record, rdata);
		appendStringInfo(&buf, " - ");
		RmgrTable[record->xl_rmid].rm_desc(&buf, (XLogRecord*)contiguousCopy);
		pfree(contiguousCopy);

		elog(LOG, "%s", buf.data);
		pfree(buf.data);
	}
#endif

	/*
	 * Append the data, including backup blocks if any
	 */
	while (write_len)
	{
		while (rdata->data == NULL)
			rdata = rdata->next;

		if (freespace > 0)
		{
			if (rdata->len > freespace)
			{
				memcpy(Insert->currpos, rdata->data, freespace);
				rdata->data += freespace;
				rdata->len -= freespace;
				write_len -= freespace;
			}
			else
			{
				/* enough room to write whole data. do it. */
				memcpy(Insert->currpos, rdata->data, rdata->len);
				freespace -= rdata->len;
				write_len -= rdata->len;
				Insert->currpos += rdata->len;
				rdata = rdata->next;
				continue;
			}
		}

		/* Use next buffer */
		updrqst = AdvanceXLInsertBuffer(false);
		curridx = Insert->curridx;
		/* Insert cont-record header */
		Insert->currpage->xlp_info |= XLP_FIRST_IS_CONTRECORD;
		contrecord = (XLogContRecord *) Insert->currpos;
		contrecord->xl_rem_len = write_len;
		Insert->currpos += SizeOfXLogContRecord;
		freespace = INSERT_FREESPACE(Insert);
	}

	/* Ensure next record will be properly aligned */
	Insert->currpos = (char *) Insert->currpage +
		MAXALIGN(Insert->currpos - (char *) Insert->currpage);
	freespace = INSERT_FREESPACE(Insert);

	/*
	 * The recptr I return is the beginning of the *next* record. This will be
	 * stored as LSN for changed data pages...
	 */
	INSERT_RECPTR(RecPtr, Insert, curridx);

	/*
	 * If the record is an XLOG_SWITCH, we must now write and flush all the
	 * existing data, and then forcibly advance to the start of the next
	 * segment.  It's not good to do this I/O while holding the insert lock,
	 * but there seems too much risk of confusion if we try to release the
	 * lock sooner.  Fortunately xlog switch needn't be a high-performance
	 * operation anyway...
	 */
	if (isLogSwitch)
	{
		XLogwrtRqst FlushRqst;
		XLogRecPtr	OldSegEnd;

		TRACE_POSTGRESQL_XLOG_SWITCH();

		LWLockAcquire(WALWriteLock, LW_EXCLUSIVE);

		/*
		 * Flush through the end of the page containing XLOG_SWITCH, and
		 * perform end-of-segment actions (eg, notifying archiver).
		 */
		WriteRqst = XLogCtl->xlblocks[curridx];
		FlushRqst.Write = WriteRqst;
		FlushRqst.Flush = WriteRqst;
		XLogWrite(FlushRqst, false, true);

		/* Set up the next buffer as first page of next segment */
		/* Note: AdvanceXLInsertBuffer cannot need to do I/O here */
		(void) AdvanceXLInsertBuffer(true);

		/* There should be no unwritten data */
		curridx = Insert->curridx;
		Assert(curridx == XLogCtl->Write.curridx);

		/* Compute end address of old segment */
		OldSegEnd = XLogCtl->xlblocks[curridx];
		OldSegEnd.xrecoff -= XLOG_BLCKSZ;
		if (OldSegEnd.xrecoff == 0)
		{
			/* crossing a logid boundary */
			OldSegEnd.xlogid -= 1;
			OldSegEnd.xrecoff = XLogFileSize;
		}

		/* Make it look like we've written and synced all of old segment */
		LogwrtResult.Write = OldSegEnd;
		LogwrtResult.Flush = OldSegEnd;

		/*
		 * Update shared-memory status --- this code should match XLogWrite
		 */
		{
			/* use volatile pointer to prevent code rearrangement */
			volatile XLogCtlData *xlogctl = XLogCtl;

			SpinLockAcquire(&xlogctl->info_lck);
			xlogctl->LogwrtResult = LogwrtResult;
			if (XLByteLT(xlogctl->LogwrtRqst.Write, LogwrtResult.Write))
				xlogctl->LogwrtRqst.Write = LogwrtResult.Write;
			if (XLByteLT(xlogctl->LogwrtRqst.Flush, LogwrtResult.Flush))
				xlogctl->LogwrtRqst.Flush = LogwrtResult.Flush;
			SpinLockRelease(&xlogctl->info_lck);
		}

		LWLockRelease(WALWriteLock);

		updrqst = false;		/* done already */
	}
	else
	{
		/* normal case, ie not xlog switch */

		/* Need to update shared LogwrtRqst if some block was filled up */
		if (freespace < SizeOfXLogRecord)
		{
			/* curridx is filled and available for writing out */
			updrqst = true;
		}
		else
		{
			/* if updrqst already set, write through end of previous buf */
			curridx = PrevBufIdx(curridx);
		}
		WriteRqst = XLogCtl->xlblocks[curridx];
	}

	LWLockRelease(WALInsertLock);

	if (updrqst)
	{
		/* use volatile pointer to prevent code rearrangement */
		volatile XLogCtlData *xlogctl = XLogCtl;

		SpinLockAcquire(&xlogctl->info_lck);
		/* advance global request to include new block(s) */
		if (XLByteLT(xlogctl->LogwrtRqst.Write, WriteRqst))
			xlogctl->LogwrtRqst.Write = WriteRqst;
		/* update local result copy while I have the chance */
		LogwrtResult = xlogctl->LogwrtResult;
		SpinLockRelease(&xlogctl->info_lck);
	}

	XactLastRecEnd = RecPtr;

	END_CRIT_SECTION();

	return RecPtr;
}

XLogRecPtr
XLogLastInsertBeginLoc(void)
{
	return ProcLastRecPtr;
}

/*
 * Determine whether the buffer referenced by an XLogRecData item has to
 * be backed up, and if so fill a BkpBlock struct for it.  In any case
 * save the buffer's LSN at *lsn.
 */
static bool
XLogCheckBuffer(XLogRecData *rdata, bool holdsExclusiveLock,
				bool wal_check_consistency_enabled,
				XLogRecPtr *lsn, BkpBlock *bkpb)
{
	Page		page;
	bool needs_backup;

	page = BufferGetPage(rdata->buffer);

	/*
	 * We assume page LSN is first data on *every* page that can be passed
	 * to XLogInsert, whether it has the standard page layout or not. We
	 * don't need to take the buffer header lock for PageGetLSN if we hold
	 * an exclusive lock on the page and/or the relation.
	 */
	if (holdsExclusiveLock)
		*lsn = PageGetLSN(page);
	else
		*lsn = BufferGetLSNAtomic(rdata->buffer);

	needs_backup = XLByteLE(((PageHeader) page)->pd_lsn, RedoRecPtr);

	if (needs_backup || wal_check_consistency_enabled)
	{
		/*
		 * The page needs to be backed up, so set up *bkpb
		 */
		BufferGetTag(rdata->buffer, &bkpb->node, &bkpb->fork, &bkpb->block);
		bkpb->block_info = 0;

		/*
		 * If WAL consistency checking is enabled for the
		 * resource manager of this WAL record, a full-page
		 * image is included in the record for the block
		 * modified. During redo, the full-page is replayed
		 * only if block_apply is set.
		 */
		if (needs_backup)
			bkpb->block_info |= BLOCK_APPLY;

		if (rdata->buffer_std)
		{
			/* Assume we can omit data between pd_lower and pd_upper */
			uint16		lower = ((PageHeader) page)->pd_lower;
			uint16		upper = ((PageHeader) page)->pd_upper;

			if (lower >= SizeOfPageHeaderData &&
				upper > lower &&
				upper <= BLCKSZ)
			{
				bkpb->hole_offset = lower;
				bkpb->hole_length = upper - lower;
			}
			else
			{
				/* No "hole" to compress out */
				bkpb->hole_offset = 0;
				bkpb->hole_length = 0;
			}
		}
		else
		{
			/* Not a standard page header, don't try to eliminate "hole" */
			bkpb->hole_offset = 0;
			bkpb->hole_length = 0;
		}

		return true;			/* buffer requires backup */
	}

	return false;				/* buffer does not need to be backed up */
}

/*
 * XLogArchiveNotify
 *
 * Create an archive notification file
 *
 * The name of the notification file is the message that will be picked up
 * by the archiver, e.g. we write 0000000100000001000000C6.ready
 * and the archiver then knows to archive XLOGDIR/0000000100000001000000C6,
 * then when complete, rename it to 0000000100000001000000C6.done
 */
static void
XLogArchiveNotify(const char *xlog)
{
	char		archiveStatusPath[MAXPGPATH];
	FILE	   *fd;

	/* insert an otherwise empty file called <XLOG>.ready */
	StatusFilePath(archiveStatusPath, xlog, ".ready");
	fd = AllocateFile(archiveStatusPath, "w");
	if (fd == NULL)
	{
		ereport(LOG,
				(errcode_for_file_access(),
				 errmsg("could not create archive status file \"%s\": %m",
						archiveStatusPath)));
		return;
	}
	if (FreeFile(fd))
	{
		ereport(LOG,
				(errcode_for_file_access(),
				 errmsg("could not write archive status file \"%s\": %m",
						archiveStatusPath)));
		return;
	}

	/* Notify archiver that it's got something to do */
	if (IsUnderPostmaster)
		SendPostmasterSignal(PMSIGNAL_WAKEN_ARCHIVER);
}

/*
 * Convenience routine to notify using log/seg representation of filename
 */
static void
XLogArchiveNotifySeg(uint32 log, uint32 seg)
{
	char		xlog[MAXFNAMELEN];

	XLogFileName(xlog, ThisTimeLineID, log, seg);
	XLogArchiveNotify(xlog);
}

/*
 * XLogArchiveCheckDone
 *
 * This is called when we are ready to delete or recycle an old XLOG segment
 * file or backup history file.  If it is okay to delete it then return true.
 * If it is not time to delete it, make sure a .ready file exists, and return
 * false.
 *
 * If <XLOG>.done exists, then return true; else if <XLOG>.ready exists,
 * then return false; else create <XLOG>.ready and return false.
 *
 * The reason we do things this way is so that if the original attempt to
 * create <XLOG>.ready fails, we'll retry during subsequent checkpoints.
 */
static bool
XLogArchiveCheckDone(const char *xlog)
{
	char		archiveStatusPath[MAXPGPATH];
	struct stat stat_buf;

	/* Always deletable if archiving is off */
	if (!XLogArchivingActive())
		return true;

	/* First check for .done --- this means archiver is done with it */
	StatusFilePath(archiveStatusPath, xlog, ".done");
	if (stat(archiveStatusPath, &stat_buf) == 0)
		return true;

	/* check for .ready --- this means archiver is still busy with it */
	StatusFilePath(archiveStatusPath, xlog, ".ready");
	if (stat(archiveStatusPath, &stat_buf) == 0)
		return false;

	/* Race condition --- maybe archiver just finished, so recheck */
	StatusFilePath(archiveStatusPath, xlog, ".done");
	if (stat(archiveStatusPath, &stat_buf) == 0)
		return true;

	/* Retry creation of the .ready file */
	XLogArchiveNotify(xlog);
	return false;
}

/*
 * XLogArchiveIsBusy
 *
 * Check to see if an XLOG segment file is still unarchived.
 * This is almost but not quite the inverse of XLogArchiveCheckDone: in
 * the first place we aren't chartered to recreate the .ready file, and
 * in the second place we should consider that if the file is already gone
 * then it's not busy.  (This check is needed to handle the race condition
 * that a checkpoint already deleted the no-longer-needed file.)
 */
static bool
XLogArchiveIsBusy(const char *xlog)
{
	char		archiveStatusPath[MAXPGPATH];
	struct stat stat_buf;

	/* First check for .done --- this means archiver is done with it */
	StatusFilePath(archiveStatusPath, xlog, ".done");
	if (stat(archiveStatusPath, &stat_buf) == 0)
		return false;

	/* check for .ready --- this means archiver is still busy with it */
	StatusFilePath(archiveStatusPath, xlog, ".ready");
	if (stat(archiveStatusPath, &stat_buf) == 0)
		return true;

	/* Race condition --- maybe archiver just finished, so recheck */
	StatusFilePath(archiveStatusPath, xlog, ".done");
	if (stat(archiveStatusPath, &stat_buf) == 0)
		return false;

	/*
	 * Check to see if the WAL file has been removed by checkpoint, which
	 * implies it has already been archived, and explains why we can't see a
	 * status file for it.
	 */
	snprintf(archiveStatusPath, MAXPGPATH, XLOGDIR "/%s", xlog);
	if (stat(archiveStatusPath, &stat_buf) != 0 &&
		errno == ENOENT)
		return false;

	return true;
}

/*
 * XLogArchiveCleanup
 *
 * Cleanup archive notification file(s) for a particular xlog segment
 */
static void
XLogArchiveCleanup(const char *xlog)
{
	char		archiveStatusPath[MAXPGPATH];

	/* Remove the .done file */
	StatusFilePath(archiveStatusPath, xlog, ".done");
	unlink(archiveStatusPath);
	/* should we complain about failure? */

	/* Remove the .ready file if present --- normally it shouldn't be */
	StatusFilePath(archiveStatusPath, xlog, ".ready");
	unlink(archiveStatusPath);
	/* should we complain about failure? */
}

/*
 * Advance the Insert state to the next buffer page, writing out the next
 * buffer if it still contains unwritten data.
 *
 * If new_segment is TRUE then we set up the next buffer page as the first
 * page of the next xlog segment file, possibly but not usually the next
 * consecutive file page.
 *
 * The global LogwrtRqst.Write pointer needs to be advanced to include the
 * just-filled page.  If we can do this for free (without an extra lock),
 * we do so here.  Otherwise the caller must do it.  We return TRUE if the
 * request update still needs to be done, FALSE if we did it internally.
 *
 * Must be called with WALInsertLock held.
 */
static bool
AdvanceXLInsertBuffer(bool new_segment)
{
	XLogCtlInsert *Insert = &XLogCtl->Insert;
	int			nextidx = NextBufIdx(Insert->curridx);
	bool		update_needed = true;
	XLogRecPtr	OldPageRqstPtr;
	XLogwrtRqst WriteRqst;
	XLogRecPtr	NewPageEndPtr;
	XLogPageHeader NewPage;

	/*
	 * Get ending-offset of the buffer page we need to replace (this may be
	 * zero if the buffer hasn't been used yet).  Fall through if it's already
	 * written out.
	 */
	OldPageRqstPtr = XLogCtl->xlblocks[nextidx];
	if (!XLByteLE(OldPageRqstPtr, LogwrtResult.Write))
	{
		/* nope, got work to do... */
		XLogRecPtr	FinishedPageRqstPtr;

		FinishedPageRqstPtr = XLogCtl->xlblocks[Insert->curridx];

		/* Before waiting, get info_lck and update LogwrtResult */
		{
			/* use volatile pointer to prevent code rearrangement */
			volatile XLogCtlData *xlogctl = XLogCtl;

			SpinLockAcquire(&xlogctl->info_lck);
			if (XLByteLT(xlogctl->LogwrtRqst.Write, FinishedPageRqstPtr))
				xlogctl->LogwrtRqst.Write = FinishedPageRqstPtr;
			LogwrtResult = xlogctl->LogwrtResult;
			SpinLockRelease(&xlogctl->info_lck);
		}

		update_needed = false;	/* Did the shared-request update */

		/*
		 * Now that we have an up-to-date LogwrtResult value, see if we still
		 * need to write it or if someone else already did.
		 */
		if (!XLByteLE(OldPageRqstPtr, LogwrtResult.Write))
		{
			/* Must acquire write lock */
			LWLockAcquire(WALWriteLock, LW_EXCLUSIVE);
			LogwrtResult = XLogCtl->LogwrtResult;
			if (XLByteLE(OldPageRqstPtr, LogwrtResult.Write))
			{
				/* OK, someone wrote it already */
				LWLockRelease(WALWriteLock);
			}
			else
			{
				/*
				 * Have to write buffers while holding insert lock. This is
				 * not good, so only write as much as we absolutely must.
				 */
				TRACE_POSTGRESQL_WAL_BUFFER_WRITE_DIRTY_START();
				WriteRqst.Write = OldPageRqstPtr;
				WriteRqst.Flush.xlogid = 0;
				WriteRqst.Flush.xrecoff = 0;
				XLogWrite(WriteRqst, false, false);
				LWLockRelease(WALWriteLock);
				TRACE_POSTGRESQL_WAL_BUFFER_WRITE_DIRTY_DONE();
			}
		}
	}

	/*
	 * Now the next buffer slot is free and we can set it up to be the next
	 * output page.
	 */
	NewPageEndPtr = XLogCtl->xlblocks[Insert->curridx];

	if (new_segment)
	{
		/* force it to a segment start point */
		NewPageEndPtr.xrecoff += XLogSegSize - 1;
		NewPageEndPtr.xrecoff -= NewPageEndPtr.xrecoff % XLogSegSize;
	}

	if (NewPageEndPtr.xrecoff >= XLogFileSize)
	{
		/* crossing a logid boundary */
		NewPageEndPtr.xlogid += 1;
		NewPageEndPtr.xrecoff = XLOG_BLCKSZ;
	}
	else
		NewPageEndPtr.xrecoff += XLOG_BLCKSZ;
	XLogCtl->xlblocks[nextidx] = NewPageEndPtr;
	NewPage = (XLogPageHeader) (XLogCtl->pages + nextidx * (Size) XLOG_BLCKSZ);

	Insert->curridx = nextidx;
	Insert->currpage = NewPage;

	Insert->currpos = ((char *) NewPage) +SizeOfXLogShortPHD;

	/*
	 * Be sure to re-zero the buffer so that bytes beyond what we've written
	 * will look like zeroes and not valid XLOG records...
	 */
	MemSet((char *) NewPage, 0, XLOG_BLCKSZ);

	/*
	 * Fill the new page's header
	 */
	NewPage   ->xlp_magic = XLOG_PAGE_MAGIC;

	/* NewPage->xlp_info = 0; */	/* done by memset */
	NewPage   ->xlp_tli = ThisTimeLineID;
	NewPage   ->xlp_pageaddr.xlogid = NewPageEndPtr.xlogid;
	NewPage   ->xlp_pageaddr.xrecoff = NewPageEndPtr.xrecoff - XLOG_BLCKSZ;

	/*
	 * If online backup is not in progress, mark the header to indicate that
	 * WAL records beginning in this page have removable backup blocks.  This
	 * allows the WAL archiver to know whether it is safe to compress archived
	 * WAL data by transforming full-block records into the non-full-block
	 * format.	It is sufficient to record this at the page level because we
	 * force a page switch (in fact a segment switch) when starting a backup,
	 * so the flag will be off before any records can be written during the
	 * backup.	At the end of a backup, the last page will be marked as all
	 * unsafe when perhaps only part is unsafe, but at worst the archiver
	 * would miss the opportunity to compress a few records.
	 */
	if (!Insert->forcePageWrites)
		NewPage   ->xlp_info |= XLP_BKP_REMOVABLE;

	/*
	 * If first page of an XLOG segment file, make it a long header.
	 */
	if ((NewPage->xlp_pageaddr.xrecoff % XLogSegSize) == 0)
	{
		XLogLongPageHeader NewLongPage = (XLogLongPageHeader) NewPage;

		NewLongPage->xlp_sysid = ControlFile->system_identifier;
		NewLongPage->xlp_seg_size = XLogSegSize;
		NewLongPage->xlp_xlog_blcksz = XLOG_BLCKSZ;
		NewPage   ->xlp_info |= XLP_LONG_HEADER;

		Insert->currpos = ((char *) NewPage) +SizeOfXLogLongPHD;
	}

	return update_needed;
}

/*
 * Check whether we've consumed enough xlog space that a checkpoint is needed.
 *
 * logid/logseg indicate a log file that has just been filled up (or read
 * during recovery). We measure the distance from RedoRecPtr to logid/logseg
 * and see if that exceeds CheckPointSegments.
 *
 * Note: it is caller's responsibility that RedoRecPtr is up-to-date.
 */
static bool
XLogCheckpointNeeded(uint32 logid, uint32 logseg)
{
	/*
	 * A straight computation of segment number could overflow 32 bits. Rather
	 * than assuming we have working 64-bit arithmetic, we compare the
	 * highest-order bits separately, and force a checkpoint immediately when
	 * they change.
	 */
	uint32		old_segno,
				new_segno;
	uint32		old_highbits,
				new_highbits;

	old_segno = (RedoRecPtr.xlogid % XLogSegSize) * XLogSegsPerFile +
		(RedoRecPtr.xrecoff / XLogSegSize);
	old_highbits = RedoRecPtr.xlogid / XLogSegSize;
	new_segno = (logid % XLogSegSize) * XLogSegsPerFile + logseg;
	new_highbits = logid / XLogSegSize;
	if (new_highbits != old_highbits ||
		new_segno >= old_segno + (uint32) (CheckPointSegments - 1))
		return true;
	return false;
}

/*
 * Write and/or fsync the log at least as far as WriteRqst indicates.
 *
 * If flexible == TRUE, we don't have to write as far as WriteRqst, but
 * may stop at any convenient boundary (such as a cache or logfile boundary).
 * This option allows us to avoid uselessly issuing multiple writes when a
 * single one would do.
 *
 * If xlog_switch == TRUE, we are intending an xlog segment switch, so
 * perform end-of-segment actions after writing the last page, even if
 * it's not physically the end of its segment.  (NB: this will work properly
 * only if caller specifies WriteRqst == page-end and flexible == false,
 * and there is some data to write.)
 *
 * Must be called with WALWriteLock held.
 */
static void
XLogWrite(XLogwrtRqst WriteRqst, bool flexible, bool xlog_switch)
{
	XLogCtlWrite *Write = &XLogCtl->Write;
	bool		ispartialpage;
	bool		last_iteration;
	bool		finishing_seg;
	bool		use_existent;
	int			curridx;
	int			npages;
	int			startidx;
	uint32		startoffset;

	/* We should always be inside a critical section here */
	Assert(CritSectionCount > 0);

	/*
	 * Update local LogwrtResult (caller probably did this already, but...)
	 */
	LogwrtResult = XLogCtl->LogwrtResult;

	/*
	 * Since successive pages in the xlog cache are consecutively allocated,
	 * we can usually gather multiple pages together and issue just one
	 * write() call.  npages is the number of pages we have determined can be
	 * written together; startidx is the cache block index of the first one,
	 * and startoffset is the file offset at which it should go. The latter
	 * two variables are only valid when npages > 0, but we must initialize
	 * all of them to keep the compiler quiet.
	 */
	npages = 0;
	startidx = 0;
	startoffset = 0;

	/*
	 * Within the loop, curridx is the cache block index of the page to
	 * consider writing.  We advance Write->curridx only after successfully
	 * writing pages.  (Right now, this refinement is useless since we are
	 * going to PANIC if any error occurs anyway; but someday it may come in
	 * useful.)
	 */
	curridx = Write->curridx;

	while (XLByteLT(LogwrtResult.Write, WriteRqst.Write))
	{
		/*
		 * Make sure we're not ahead of the insert process.  This could happen
		 * if we're passed a bogus WriteRqst.Write that is past the end of the
		 * last page that's been initialized by AdvanceXLInsertBuffer.
		 */
		if (!XLByteLT(LogwrtResult.Write, XLogCtl->xlblocks[curridx]))
			elog(PANIC, "xlog write request %X/%X is past end of log %X/%X",
				 LogwrtResult.Write.xlogid, LogwrtResult.Write.xrecoff,
				 XLogCtl->xlblocks[curridx].xlogid,
				 XLogCtl->xlblocks[curridx].xrecoff);

		/* Advance LogwrtResult.Write to end of current buffer page */
		LogwrtResult.Write = XLogCtl->xlblocks[curridx];
		ispartialpage = XLByteLT(WriteRqst.Write, LogwrtResult.Write);

		if (!XLByteInPrevSeg(LogwrtResult.Write, openLogId, openLogSeg))
		{
			/*
			 * Switch to new logfile segment.  We cannot have any pending
			 * pages here (since we dump what we have at segment end).
			 */
			Assert(npages == 0);
			if (openLogFile >= 0)
				XLogFileClose();
			XLByteToPrevSeg(LogwrtResult.Write, openLogId, openLogSeg);

			/* create/use new log file */
			use_existent = true;
			openLogFile = XLogFileInit(openLogId, openLogSeg,
									   &use_existent, true);
			openLogOff = 0;
		}

		/* Make sure we have the current logfile open */
		if (openLogFile < 0)
		{
			XLByteToPrevSeg(LogwrtResult.Write, openLogId, openLogSeg);
			openLogFile = XLogFileOpen(openLogId, openLogSeg);
			openLogOff = 0;
		}

		/* Add current page to the set of pending pages-to-dump */
		if (npages == 0)
		{
			/* first of group */
			startidx = curridx;
			startoffset = (LogwrtResult.Write.xrecoff - XLOG_BLCKSZ) % XLogSegSize;
		}
		npages++;

		/*
		 * Dump the set if this will be the last loop iteration, or if we are
		 * at the last page of the cache area (since the next page won't be
		 * contiguous in memory), or if we are at the end of the logfile
		 * segment.
		 */
		last_iteration = !XLByteLT(LogwrtResult.Write, WriteRqst.Write);

		finishing_seg = !ispartialpage &&
			(startoffset + npages * XLOG_BLCKSZ) >= XLogSegSize;

		if (last_iteration ||
			curridx == XLogCtl->XLogCacheBlck ||
			finishing_seg)
		{
			char	   *from;
			Size		nbytes;

			/* Need to seek in the file? */
			if (openLogOff != startoffset)
			{
				if (lseek(openLogFile, (off_t) startoffset, SEEK_SET) < 0)
					ereport(PANIC,
							(errcode_for_file_access(),
							 errmsg("could not seek in log file %u, "
									"segment %u to offset %u: %m",
									openLogId, openLogSeg, startoffset)));
				openLogOff = startoffset;
			}

			/* OK to write the page(s) */
			from = XLogCtl->pages + startidx * (Size) XLOG_BLCKSZ;
			nbytes = npages * (Size) XLOG_BLCKSZ;
			errno = 0;
			if (write(openLogFile, from, nbytes) != nbytes)
			{
				/* if write didn't set errno, assume no disk space */
				if (errno == 0)
					errno = ENOSPC;
				ereport(PANIC,
						(errcode_for_file_access(),
						 errmsg("could not write to log file %u, segment %u "
								"at offset %u, length %lu: %m",
								openLogId, openLogSeg,
								openLogOff, (unsigned long) nbytes)));
			}

			/* Update state for write */
			openLogOff += nbytes;
			Write->curridx = ispartialpage ? curridx : NextBufIdx(curridx);
			npages = 0;

			/*
			 * If we just wrote the whole last page of a logfile segment,
			 * fsync the segment immediately.  This avoids having to go back
			 * and re-open prior segments when an fsync request comes along
			 * later. Doing it here ensures that one and only one backend will
			 * perform this fsync.
			 *
			 * We also do this if this is the last page written for an xlog
			 * switch.
			 *
			 * This is also the right place to notify the Archiver that the
			 * segment is ready to copy to archival storage, and to update the
			 * timer for archive_timeout, and to signal for a checkpoint if
			 * too many logfile segments have been used since the last
			 * checkpoint.
			 */
			if (finishing_seg || (xlog_switch && last_iteration))
			{
				issue_xlog_fsync(openLogFile, openLogId, openLogSeg);
				LogwrtResult.Flush = LogwrtResult.Write;		/* end of page */

				if (XLogArchivingActive())
					XLogArchiveNotifySeg(openLogId, openLogSeg);

				Write->lastSegSwitchTime = (pg_time_t) time(NULL);

				/*
				 * Request a checkpoint if we've consumed too much xlog since
				 * the last one.  For speed, we first check using the local
				 * copy of RedoRecPtr, which might be out of date; if it looks
				 * like a checkpoint is needed, forcibly update RedoRecPtr and
				 * recheck.
				 */
				if (IsUnderPostmaster &&
					XLogCheckpointNeeded(openLogId, openLogSeg))
				{
					(void) GetRedoRecPtr();
					if (XLogCheckpointNeeded(openLogId, openLogSeg))
						RequestCheckpoint(CHECKPOINT_CAUSE_XLOG);
				}
			}
		}

		if (ispartialpage)
		{
			/* Only asked to write a partial page */
			LogwrtResult.Write = WriteRqst.Write;
			break;
		}
		curridx = NextBufIdx(curridx);

		/* If flexible, break out of loop as soon as we wrote something */
		if (flexible && npages == 0)
			break;
	}

	Assert(npages == 0);
	Assert(curridx == Write->curridx);

	/*
	 * If asked to flush, do so
	 */
	if (XLByteLT(LogwrtResult.Flush, WriteRqst.Flush) &&
		XLByteLT(LogwrtResult.Flush, LogwrtResult.Write))
	{
		/*
		 * Could get here without iterating above loop, in which case we might
		 * have no open file or the wrong one.	However, we do not need to
		 * fsync more than one file.
		 */
		if (sync_method != SYNC_METHOD_OPEN &&
			sync_method != SYNC_METHOD_OPEN_DSYNC)
		{
			if (openLogFile >= 0 &&
				!XLByteInPrevSeg(LogwrtResult.Write, openLogId, openLogSeg))
				XLogFileClose();
			if (openLogFile < 0)
			{
				XLByteToPrevSeg(LogwrtResult.Write, openLogId, openLogSeg);
				openLogFile = XLogFileOpen(openLogId, openLogSeg);
				openLogOff = 0;
			}
			issue_xlog_fsync(openLogFile, openLogId, openLogSeg);
		}
		LogwrtResult.Flush = LogwrtResult.Write;
	}

	/*
	 * Update shared-memory status
	 *
	 * We make sure that the shared 'request' values do not fall behind the
	 * 'result' values.  This is not absolutely essential, but it saves some
	 * code in a couple of places.
	 */
	{
		/* use volatile pointer to prevent code rearrangement */
		volatile XLogCtlData *xlogctl = XLogCtl;

		SpinLockAcquire(&xlogctl->info_lck);
		xlogctl->LogwrtResult = LogwrtResult;
		if (XLByteLT(xlogctl->LogwrtRqst.Write, LogwrtResult.Write))
			xlogctl->LogwrtRqst.Write = LogwrtResult.Write;
		if (XLByteLT(xlogctl->LogwrtRqst.Flush, LogwrtResult.Flush))
			xlogctl->LogwrtRqst.Flush = LogwrtResult.Flush;
		SpinLockRelease(&xlogctl->info_lck);
	}
}

/*
 * Record the LSN for an asynchronous transaction commit/abort
 * and nudge the WALWriter if there is work for it to do.
 * (This should not be called for synchronous commits.)
 */
void
XLogSetAsyncXactLSN(XLogRecPtr asyncXactLSN)
{
	XLogRecPtr	WriteRqstPtr = asyncXactLSN;
	bool		sleeping;

	/* use volatile pointer to prevent code rearrangement */
	volatile XLogCtlData *xlogctl = XLogCtl;

	SpinLockAcquire(&xlogctl->info_lck);
	LogwrtResult = xlogctl->LogwrtResult;
	sleeping = xlogctl->WalWriterSleeping;
	if (XLByteLT(xlogctl->asyncXactLSN, asyncXactLSN))
		xlogctl->asyncXactLSN = asyncXactLSN;
	SpinLockRelease(&xlogctl->info_lck);

	/*
	 * If the WALWriter is sleeping, we should kick it to make it come out of
	 * low-power mode.	Otherwise, determine whether there's a full page of
	 * WAL available to write.
	 */
	if (!sleeping)
	{
		/* back off to last completed page boundary */
		WriteRqstPtr.xrecoff -= WriteRqstPtr.xrecoff % XLOG_BLCKSZ;

		/* if we have already flushed that far, we're done */
		if (XLByteLE(WriteRqstPtr, LogwrtResult.Flush))
			return;
	}

	/*
	 * Nudge the WALWriter: it has a full page of WAL to write, or we want it
	 * to come out of low-power mode so that this async commit will reach disk
	 * within the expected amount of time.
	 */
	if (ProcGlobal->walwriterLatch)
		SetLatch(ProcGlobal->walwriterLatch);
}

/*
 * Advance minRecoveryPoint in control file.
 *
 * If we crash during recovery, we must reach this point again before the
 * database is consistent.
 *
 * If 'force' is true, 'lsn' argument is ignored. Otherwise, minRecoveryPoint
 * is only updated if it's not already greater than or equal to 'lsn'.
 */
static void
UpdateMinRecoveryPoint(XLogRecPtr lsn, bool force)
{
	/* Quick check using our local copy of the variable */
	if (!updateMinRecoveryPoint || (!force && XLByteLE(lsn, minRecoveryPoint)))
		return;

	LWLockAcquire(ControlFileLock, LW_EXCLUSIVE);

	/* update local copy */
	minRecoveryPoint = ControlFile->minRecoveryPoint;

	/*
	 * An invalid minRecoveryPoint means that we need to recover all the WAL,
	 * i.e., we're doing crash recovery.  We never modify the control file's
	 * value in that case, so we can short-circuit future checks here too.
	 */
	if (minRecoveryPoint.xlogid == 0 && minRecoveryPoint.xrecoff == 0)
		updateMinRecoveryPoint = false;
	else if (force || XLByteLT(minRecoveryPoint, lsn))
	{
		/* use volatile pointer to prevent code rearrangement */
		volatile XLogCtlData *xlogctl = XLogCtl;
		XLogRecPtr	newMinRecoveryPoint;

		/*
		 * To avoid having to update the control file too often, we update it
		 * all the way to the last record being replayed, even though 'lsn'
		 * would suffice for correctness.  This also allows the 'force' case
		 * to not need a valid 'lsn' value.
		 *
		 * Another important reason for doing it this way is that the passed
		 * 'lsn' value could be bogus, i.e., past the end of available WAL, if
		 * the caller got it from a corrupted heap page.  Accepting such a
		 * value as the min recovery point would prevent us from coming up at
		 * all.  Instead, we just log a warning and continue with recovery.
		 * (See also the comments about corrupt LSNs in XLogFlush.)
		 */
		SpinLockAcquire(&xlogctl->info_lck);
		newMinRecoveryPoint = xlogctl->replayEndRecPtr;
		SpinLockRelease(&xlogctl->info_lck);

		if (!force && XLByteLT(newMinRecoveryPoint, lsn))
			elog(WARNING,
			   "xlog min recovery request %X/%X is past current point %X/%X",
				 lsn.xlogid, lsn.xrecoff,
				 newMinRecoveryPoint.xlogid, newMinRecoveryPoint.xrecoff);

		/* update control file */
		if (XLByteLT(ControlFile->minRecoveryPoint, newMinRecoveryPoint))
		{
			ControlFile->minRecoveryPoint = newMinRecoveryPoint;
			UpdateControlFile();
			minRecoveryPoint = newMinRecoveryPoint;

			ereport(DEBUG2,
					(errmsg("updated min recovery point to %X/%X",
						minRecoveryPoint.xlogid, minRecoveryPoint.xrecoff)));
		}
	}
	LWLockRelease(ControlFileLock);
}

/*
 * Ensure that all XLOG data through the given position is flushed to disk.
 *
 * NOTE: this differs from XLogWrite mainly in that the WALWriteLock is not
 * already held, and we try to avoid acquiring it if possible.
 */
void
XLogFlush(XLogRecPtr record)
{
	XLogRecPtr	WriteRqstPtr;
	XLogwrtRqst WriteRqst;

	/*
	 * During REDO, we are reading not writing WAL.  Therefore, instead of
	 * trying to flush the WAL, we should update minRecoveryPoint instead. We
	 * test XLogInsertAllowed(), not InRecovery, because we need checkpointer
	 * to act this way too, and because when it tries to write the
	 * end-of-recovery checkpoint, it should indeed flush.
	 */
	if (!XLogInsertAllowed())
	{
		UpdateMinRecoveryPoint(record, false);
		return;
	}

	/* Quick exit if already known flushed */
	if (XLByteLE(record, LogwrtResult.Flush))
		return;

#ifdef WAL_DEBUG
	if (XLOG_DEBUG)
		elog(LOG, "xlog flush request %X/%X; write %X/%X; flush %X/%X",
			 record.xlogid, record.xrecoff,
			 LogwrtResult.Write.xlogid, LogwrtResult.Write.xrecoff,
			 LogwrtResult.Flush.xlogid, LogwrtResult.Flush.xrecoff);
#endif

	START_CRIT_SECTION();

	/*
	 * Since fsync is usually a horribly expensive operation, we try to
	 * piggyback as much data as we can on each fsync: if we see any more data
	 * entered into the xlog buffer, we'll write and fsync that too, so that
	 * the final value of LogwrtResult.Flush is as large as possible. This
	 * gives us some chance of avoiding another fsync immediately after.
	 */

	/* initialize to given target; may increase below */
	WriteRqstPtr = record;

	/*
	 * Now wait until we get the write lock, or someone else does the flush
	 * for us.
	 */
	for (;;)
	{
		/* use volatile pointer to prevent code rearrangement */
		volatile XLogCtlData *xlogctl = XLogCtl;

		/* read LogwrtResult and update local state */
		SpinLockAcquire(&xlogctl->info_lck);
		if (XLByteLT(WriteRqstPtr, xlogctl->LogwrtRqst.Write))
			WriteRqstPtr = xlogctl->LogwrtRqst.Write;
		LogwrtResult = xlogctl->LogwrtResult;
		SpinLockRelease(&xlogctl->info_lck);

		/* done already? */
		if (XLByteLE(record, LogwrtResult.Flush))
			break;

		/*
		 * Try to get the write lock. If we can't get it immediately, wait
		 * until it's released, and recheck if we still need to do the flush
		 * or if the backend that held the lock did it for us already. This
		 * helps to maintain a good rate of group committing when the system
		 * is bottlenecked by the speed of fsyncing.
		 */
		if (!LWLockAcquireOrWait(WALWriteLock, LW_EXCLUSIVE))
		{
			/*
			 * The lock is now free, but we didn't acquire it yet. Before we
			 * do, loop back to check if someone else flushed the record for
			 * us already.
			 */
			continue;
		}
		/* Got the lock */
		LogwrtResult = XLogCtl->LogwrtResult;
		if (!XLByteLE(record, LogwrtResult.Flush))
		{
			/* try to write/flush later additions to XLOG as well */
			if (LWLockConditionalAcquire(WALInsertLock, LW_EXCLUSIVE))
			{
				XLogCtlInsert *Insert = &XLogCtl->Insert;
				uint32		freespace = INSERT_FREESPACE(Insert);

				if (freespace < SizeOfXLogRecord)		/* buffer is full */
					WriteRqstPtr = XLogCtl->xlblocks[Insert->curridx];
				else
				{
					WriteRqstPtr = XLogCtl->xlblocks[Insert->curridx];
					WriteRqstPtr.xrecoff -= freespace;
				}
				LWLockRelease(WALInsertLock);
				WriteRqst.Write = WriteRqstPtr;
				WriteRqst.Flush = WriteRqstPtr;
			}
			else
			{
				WriteRqst.Write = WriteRqstPtr;
				WriteRqst.Flush = record;
			}
			XLogWrite(WriteRqst, false, false);
		}
		LWLockRelease(WALWriteLock);
		/* done */
		break;
	}

	END_CRIT_SECTION();

	/*
	 * If we still haven't flushed to the request point then we have a
	 * problem; most likely, the requested flush point is past end of XLOG.
	 * This has been seen to occur when a disk page has a corrupted LSN.
	 *
	 * Formerly we treated this as a PANIC condition, but that hurts the
	 * system's robustness rather than helping it: we do not want to take down
	 * the whole system due to corruption on one data page.  In particular, if
	 * the bad page is encountered again during recovery then we would be
	 * unable to restart the database at all!  (This scenario actually
	 * happened in the field several times with 7.1 releases.)	As of 8.4, bad
	 * LSNs encountered during recovery are UpdateMinRecoveryPoint's problem;
	 * the only time we can reach here during recovery is while flushing the
	 * end-of-recovery checkpoint record, and we don't expect that to have a
	 * bad LSN.
	 *
	 * Note that for calls from xact.c, the ERROR will be promoted to PANIC
	 * since xact.c calls this routine inside a critical section.  However,
	 * calls from bufmgr.c are not within critical sections and so we will not
	 * force a restart for a bad LSN on a data page.
	 */
	if (XLByteLT(LogwrtResult.Flush, record))
		elog(ERROR,
		"xlog flush request %X/%X is not satisfied --- flushed only to %X/%X",
			 record.xlogid, record.xrecoff,
			 LogwrtResult.Flush.xlogid, LogwrtResult.Flush.xrecoff);
}

/*
 * Flush xlog, but without specifying exactly where to flush to.
 *
 * We normally flush only completed blocks; but if there is nothing to do on
 * that basis, we check for unflushed async commits in the current incomplete
 * block, and flush through the latest one of those.  Thus, if async commits
 * are not being used, we will flush complete blocks only.	We can guarantee
 * that async commits reach disk after at most three cycles; normally only
 * one or two.	(When flushing complete blocks, we allow XLogWrite to write
 * "flexibly", meaning it can stop at the end of the buffer ring; this makes a
 * difference only with very high load or long wal_writer_delay, but imposes
 * one extra cycle for the worst case for async commits.)
 *
 * This routine is invoked periodically by the background walwriter process.
 *
 * Returns TRUE if we flushed anything.
 */
bool
XLogBackgroundFlush(void)
{
	XLogRecPtr	WriteRqstPtr;
	bool		flexible = true;
	bool		wrote_something = false;

	/* XLOG doesn't need flushing during recovery */
	if (RecoveryInProgress())
		return false;

	/* read LogwrtResult and update local state */
	{
		/* use volatile pointer to prevent code rearrangement */
		volatile XLogCtlData *xlogctl = XLogCtl;

		SpinLockAcquire(&xlogctl->info_lck);
		LogwrtResult = xlogctl->LogwrtResult;
		WriteRqstPtr = xlogctl->LogwrtRqst.Write;
		SpinLockRelease(&xlogctl->info_lck);
	}

	/* back off to last completed page boundary */
	WriteRqstPtr.xrecoff -= WriteRqstPtr.xrecoff % XLOG_BLCKSZ;

	/* if we have already flushed that far, consider async commit records */
	if (XLByteLE(WriteRqstPtr, LogwrtResult.Flush))
	{
		/* use volatile pointer to prevent code rearrangement */
		volatile XLogCtlData *xlogctl = XLogCtl;

		SpinLockAcquire(&xlogctl->info_lck);
		WriteRqstPtr = xlogctl->asyncXactLSN;
		SpinLockRelease(&xlogctl->info_lck);
		flexible = false;		/* ensure it all gets written */
	}

	/*
	 * If already known flushed, we're done. Just need to check if we are
	 * holding an open file handle to a logfile that's no longer in use,
	 * preventing the file from being deleted.
	 */
	if (XLByteLE(WriteRqstPtr, LogwrtResult.Flush))
	{
		if (openLogFile >= 0)
		{
			if (!XLByteInPrevSeg(LogwrtResult.Write, openLogId, openLogSeg))
			{
				XLogFileClose();
			}
		}
		return false;
	}

#ifdef WAL_DEBUG
	if (XLOG_DEBUG)
		elog(LOG, "xlog bg flush request %X/%X; write %X/%X; flush %X/%X",
			 WriteRqstPtr.xlogid, WriteRqstPtr.xrecoff,
			 LogwrtResult.Write.xlogid, LogwrtResult.Write.xrecoff,
			 LogwrtResult.Flush.xlogid, LogwrtResult.Flush.xrecoff);
#endif

	START_CRIT_SECTION();

	/* now wait for the write lock */
	LWLockAcquire(WALWriteLock, LW_EXCLUSIVE);
	LogwrtResult = XLogCtl->LogwrtResult;
	if (!XLByteLE(WriteRqstPtr, LogwrtResult.Flush))
	{
		XLogwrtRqst WriteRqst;

		WriteRqst.Write = WriteRqstPtr;
		WriteRqst.Flush = WriteRqstPtr;
		XLogWrite(WriteRqst, flexible, false);
		wrote_something = true;
	}
	LWLockRelease(WALWriteLock);

	END_CRIT_SECTION();

	/*
	 * If we wrote something then we have something to send to standbys also,
	 * otherwise the replication delay become around 7s with just async
	 * commit.
	 */
	if (wrote_something)
		WalSndWakeup();

	return wrote_something;
}

/*
 * Test whether XLOG data has been flushed up to (at least) the given position.
 *
 * Returns true if a flush is still needed.  (It may be that someone else
 * is already in process of flushing that far, however.)
 */
bool
XLogNeedsFlush(XLogRecPtr record)
{
	/*
	 * During recovery, we don't flush WAL but update minRecoveryPoint
	 * instead. So "needs flush" is taken to mean whether minRecoveryPoint
	 * would need to be updated.
	 */
	if (RecoveryInProgress())
	{
		/* Quick exit if already known updated */
		if (XLByteLE(record, minRecoveryPoint) || !updateMinRecoveryPoint)
			return false;

		/*
		 * Update local copy of minRecoveryPoint. But if the lock is busy,
		 * just return a conservative guess.
		 */
		if (!LWLockConditionalAcquire(ControlFileLock, LW_SHARED))
			return true;
		minRecoveryPoint = ControlFile->minRecoveryPoint;
		LWLockRelease(ControlFileLock);

		/*
		 * An invalid minRecoveryPoint means that we need to recover all the
		 * WAL, i.e., we're doing crash recovery.  We never modify the control
		 * file's value in that case, so we can short-circuit future checks
		 * here too.
		 */
		if (minRecoveryPoint.xlogid == 0 && minRecoveryPoint.xrecoff == 0)
			updateMinRecoveryPoint = false;

		/* check again */
		if (XLByteLE(record, minRecoveryPoint) || !updateMinRecoveryPoint)
			return false;
		else
			return true;
	}

	/* Quick exit if already known flushed */
	if (XLByteLE(record, LogwrtResult.Flush))
		return false;

	/* read LogwrtResult and update local state */
	{
		/* use volatile pointer to prevent code rearrangement */
		volatile XLogCtlData *xlogctl = XLogCtl;

		SpinLockAcquire(&xlogctl->info_lck);
		LogwrtResult = xlogctl->LogwrtResult;
		SpinLockRelease(&xlogctl->info_lck);
	}

	/* check again */
	if (XLByteLE(record, LogwrtResult.Flush))
		return false;

	return true;
}

/*
 * Create a new XLOG file segment, or open a pre-existing one.
 *
 * log, seg: identify segment to be created/opened.
 *
 * *use_existent: if TRUE, OK to use a pre-existing file (else, any
 * pre-existing file will be deleted).	On return, TRUE if a pre-existing
 * file was used.
 *
 * use_lock: if TRUE, acquire ControlFileLock while moving file into
 * place.  This should be TRUE except during bootstrap log creation.  The
 * caller must *not* hold the lock at call.
 *
 * Returns FD of opened file.
 *
 * Note: errors here are ERROR not PANIC because we might or might not be
 * inside a critical section (eg, during checkpoint there is no reason to
 * take down the system on failure).  They will promote to PANIC if we are
 * in a critical section.
 */
int
XLogFileInit(uint32 log, uint32 seg,
			 bool *use_existent, bool use_lock)
{
	char		path[MAXPGPATH];
	char		tmppath[MAXPGPATH];
	char	   *zbuffer;
	uint32		installed_log;
	uint32		installed_seg;
	int			max_advance;
	int			fd;
	int			nbytes;

	XLogFilePath(path, ThisTimeLineID, log, seg);

	/*
	 * Try to use existent file (checkpoint maker may have created it already)
	 */
	if (*use_existent)
	{
		fd = BasicOpenFile(path, O_RDWR | PG_BINARY | get_sync_bit(sync_method),
						   S_IRUSR | S_IWUSR);
		if (fd < 0)
		{
			if (errno != ENOENT)
				ereport(ERROR,
						(errcode_for_file_access(),
						 errmsg("could not open file \"%s\" (log file %u, segment %u): %m",
								path, log, seg)));
		}
		else
			return fd;
	}

	/*
	 * Initialize an empty (all zeroes) segment.  NOTE: it is possible that
	 * another process is doing the same thing.  If so, we will end up
	 * pre-creating an extra log segment.  That seems OK, and better than
	 * holding the lock throughout this lengthy process.
	 */
	elog(DEBUG2, "creating and filling new WAL file");

	snprintf(tmppath, MAXPGPATH, XLOGDIR "/xlogtemp.%d", (int) getpid());

	unlink(tmppath);

	/* do not use get_sync_bit here --- want to fsync only at end of fill */
	fd = BasicOpenFile(tmppath, O_RDWR | O_CREAT | O_EXCL | PG_BINARY,
					   S_IRUSR | S_IWUSR);
	if (fd < 0)
		ereport(ERROR,
				(errcode_for_file_access(),
				 errmsg("could not create file \"%s\": %m", tmppath)));

	/*
	 * Zero-fill the file.	We have to do this the hard way to ensure that all
	 * the file space has really been allocated --- on platforms that allow
	 * "holes" in files, just seeking to the end doesn't allocate intermediate
	 * space.  This way, we know that we have all the space and (after the
	 * fsync below) that all the indirect blocks are down on disk.	Therefore,
	 * fdatasync(2) or O_DSYNC will be sufficient to sync future writes to the
	 * log file.
	 *
	 * Note: palloc zbuffer, instead of just using a local char array, to
	 * ensure it is reasonably well-aligned; this may save a few cycles
	 * transferring data to the kernel.
	 */
	zbuffer = (char *) palloc0(XLOG_BLCKSZ);
	for (nbytes = 0; nbytes < XLogSegSize; nbytes += XLOG_BLCKSZ)
	{
		errno = 0;
		if ((int) write(fd, zbuffer, XLOG_BLCKSZ) != (int) XLOG_BLCKSZ)
		{
			int			save_errno = errno;

			/*
			 * If we fail to make the file, delete it to release disk space
			 */
			unlink(tmppath);
			/* if write didn't set errno, assume problem is no disk space */
			errno = save_errno ? save_errno : ENOSPC;

			ereport(ERROR,
					(errcode_for_file_access(),
					 errmsg("could not write to file \"%s\": %m", tmppath)));
		}
	}
	pfree(zbuffer);

	if (pg_fsync(fd) != 0)
		ereport(ERROR,
				(errcode_for_file_access(),
				 errmsg("could not fsync file \"%s\": %m", tmppath)));

	if (close(fd))
		ereport(ERROR,
				(errcode_for_file_access(),
				 errmsg("could not close file \"%s\": %m", tmppath)));

	/*
	 * Now move the segment into place with its final name.
	 *
	 * If caller didn't want to use a pre-existing file, get rid of any
	 * pre-existing file.  Otherwise, cope with possibility that someone else
	 * has created the file while we were filling ours: if so, use ours to
	 * pre-create a future log segment.
	 */
	installed_log = log;
	installed_seg = seg;
	max_advance = XLOGfileslop;
	if (!InstallXLogFileSegment(&installed_log, &installed_seg, tmppath,
								*use_existent, &max_advance,
								use_lock))
	{
		/*
		 * No need for any more future segments, or InstallXLogFileSegment()
		 * failed to rename the file into place. If the rename failed, opening
		 * the file below will fail.
		 */
		unlink(tmppath);
	}

	/* Set flag to tell caller there was no existent file */
	*use_existent = false;

	/* Now open original target segment (might not be file I just made) */
	fd = BasicOpenFile(path, O_RDWR | PG_BINARY | get_sync_bit(sync_method),
					   S_IRUSR | S_IWUSR);
	if (fd < 0)
		ereport(ERROR,
				(errcode_for_file_access(),
		   errmsg("could not open file \"%s\" (log file %u, segment %u): %m",
				  path, log, seg)));

	elog(DEBUG2, "done creating and filling new WAL file");

	return fd;
}

/*
 * Create a new XLOG file segment by copying a pre-existing one.
 *
 * log, seg: identify segment to be created.
 *
 * srcTLI, srclog, srcseg: identify segment to be copied (could be from
 *		a different timeline)
 *
 * Currently this is only used during recovery, and so there are no locking
 * considerations.	But we should be just as tense as XLogFileInit to avoid
 * emplacing a bogus file.
 */
static void
XLogFileCopy(uint32 log, uint32 seg,
			 TimeLineID srcTLI, uint32 srclog, uint32 srcseg)
{
	char		path[MAXPGPATH];
	char		tmppath[MAXPGPATH];
	char		buffer[XLOG_BLCKSZ];
	int			srcfd;
	int			fd;
	int			nbytes;

	/*
	 * Open the source file
	 */
	XLogFilePath(path, srcTLI, srclog, srcseg);
	srcfd = BasicOpenFile(path, O_RDONLY | PG_BINARY, 0);
	if (srcfd < 0)
		ereport(ERROR,
				(errcode_for_file_access(),
				 errmsg("could not open file \"%s\": %m", path)));

	/*
	 * Copy into a temp file name.
	 */
	snprintf(tmppath, MAXPGPATH, XLOGDIR "/xlogtemp.%d", (int) getpid());
	unlink(tmppath);

	/* do not use get_sync_bit() here --- want to fsync only at end of fill */
	fd = BasicOpenFile(tmppath, O_RDWR | O_CREAT | O_EXCL | PG_BINARY,
					   S_IRUSR | S_IWUSR);
	if (fd < 0)
		ereport(ERROR,
				(errcode_for_file_access(),
				 errmsg("could not create file \"%s\": %m", tmppath)));

	/*
	 * Do the data copying.
	 */
	for (nbytes = 0; nbytes < XLogSegSize; nbytes += sizeof(buffer))
	{
		errno = 0;
		if ((int) read(srcfd, buffer, sizeof(buffer)) != (int) sizeof(buffer))
		{
			if (errno != 0)
				ereport(ERROR,
						(errcode_for_file_access(),
						 errmsg("could not read file \"%s\": %m", path)));
			else
				ereport(ERROR,
						(errmsg("not enough data in file \"%s\"", path)));
		}
		errno = 0;
		if ((int) write(fd, buffer, sizeof(buffer)) != (int) sizeof(buffer))
		{
			int			save_errno = errno;

			/*
			 * If we fail to make the file, delete it to release disk space
			 */
			unlink(tmppath);
			/* if write didn't set errno, assume problem is no disk space */
			errno = save_errno ? save_errno : ENOSPC;

			ereport(ERROR,
					(errcode_for_file_access(),
					 errmsg("could not write to file \"%s\": %m", tmppath)));
		}
	}

	if (pg_fsync(fd) != 0)
		ereport(ERROR,
				(errcode_for_file_access(),
				 errmsg("could not fsync file \"%s\": %m", tmppath)));

	if (close(fd))
		ereport(ERROR,
				(errcode_for_file_access(),
				 errmsg("could not close file \"%s\": %m", tmppath)));

	close(srcfd);

	/*
	 * Now move the segment into place with its final name.
	 */
	if (!InstallXLogFileSegment(&log, &seg, tmppath, false, NULL, false))
		elog(ERROR, "InstallXLogFileSegment should not have failed");
}

/*
 * Install a new XLOG segment file as a current or future log segment.
 *
 * This is used both to install a newly-created segment (which has a temp
 * filename while it's being created) and to recycle an old segment.
 *
 * *log, *seg: identify segment to install as (or first possible target).
 * When find_free is TRUE, these are modified on return to indicate the
 * actual installation location or last segment searched.
 *
 * tmppath: initial name of file to install.  It will be renamed into place.
 *
 * find_free: if TRUE, install the new segment at the first empty log/seg
 * number at or after the passed numbers.  If FALSE, install the new segment
 * exactly where specified, deleting any existing segment file there.
 *
 * *max_advance: maximum number of log/seg slots to advance past the starting
 * point.  Fail if no free slot is found in this range.  On return, reduced
 * by the number of slots skipped over.  (Irrelevant, and may be NULL,
 * when find_free is FALSE.)
 *
 * use_lock: if TRUE, acquire ControlFileLock while moving file into
 * place.  This should be TRUE except during bootstrap log creation.  The
 * caller must *not* hold the lock at call.
 *
 * Returns TRUE if the file was installed successfully.  FALSE indicates that
 * max_advance limit was exceeded, or an error occurred while renaming the
 * file into place.
 */
static bool
InstallXLogFileSegment(uint32 *log, uint32 *seg, char *tmppath,
					   bool find_free, int *max_advance,
					   bool use_lock)
{
	char		path[MAXPGPATH];
	struct stat stat_buf;

	XLogFilePath(path, ThisTimeLineID, *log, *seg);

	/*
	 * We want to be sure that only one process does this at a time.
	 */
	if (use_lock)
		LWLockAcquire(ControlFileLock, LW_EXCLUSIVE);

	if (!find_free)
	{
		/* Force installation: get rid of any pre-existing segment file */
		unlink(path);
	}
	else
	{
		/* Find a free slot to put it in */
		while (stat(path, &stat_buf) == 0)
		{
			if (*max_advance <= 0)
			{
				/* Failed to find a free slot within specified range */
				if (use_lock)
					LWLockRelease(ControlFileLock);
				return false;
			}
			NextLogSeg(*log, *seg);
			(*max_advance)--;
			XLogFilePath(path, ThisTimeLineID, *log, *seg);
		}
	}

	/*
	 * Prefer link() to rename() here just to be really sure that we don't
	 * overwrite an existing logfile.  However, there shouldn't be one, so
	 * rename() is an acceptable substitute except for the truly paranoid.
	 */
#if HAVE_WORKING_LINK
	if (link(tmppath, path) < 0)
	{
		if (use_lock)
			LWLockRelease(ControlFileLock);
		ereport(LOG,
				(errcode_for_file_access(),
				 errmsg("could not link file \"%s\" to \"%s\" (initialization of log file %u, segment %u): %m",
						tmppath, path, *log, *seg)));
		return false;
	}
	unlink(tmppath);
#else
	if (rename(tmppath, path) < 0)
	{
		if (use_lock)
			LWLockRelease(ControlFileLock);
		ereport(LOG,
				(errcode_for_file_access(),
				 errmsg("could not rename file \"%s\" to \"%s\" (initialization of log file %u, segment %u): %m",
						tmppath, path, *log, *seg)));
		return false;
	}
#endif

	if (use_lock)
		LWLockRelease(ControlFileLock);

	return true;
}

/*
 * Open a pre-existing logfile segment for writing.
 */
int
XLogFileOpen(uint32 log, uint32 seg)
{
	char		path[MAXPGPATH];
	int			fd;

	XLogFilePath(path, ThisTimeLineID, log, seg);

	fd = BasicOpenFile(path, O_RDWR | PG_BINARY | get_sync_bit(sync_method),
					   S_IRUSR | S_IWUSR);
	if (fd < 0)
		ereport(PANIC,
				(errcode_for_file_access(),
		   errmsg("could not open file \"%s\" (log file %u, segment %u): %m",
				  path, log, seg)));

	return fd;
}

/*
 * Open a logfile segment for reading (during recovery).
 *
 * If source = XLOG_FROM_ARCHIVE, the segment is retrieved from archive.
 * Otherwise, it's assumed to be already available in pg_xlog.
 */
static int
XLogFileRead(uint32 log, uint32 seg, int emode, TimeLineID tli,
			 int source, bool notfoundOk)
{
	char		xlogfname[MAXFNAMELEN];
	char		activitymsg[MAXFNAMELEN + 16];
	char		path[MAXPGPATH];
	int			fd;

	XLogFileName(xlogfname, tli, log, seg);

	switch (source)
	{
/* Archive recovery not supported in GPDB */
#if 0
		case XLOG_FROM_ARCHIVE:
			/* Report recovery progress in PS display */
			snprintf(activitymsg, sizeof(activitymsg), "waiting for %s",
					 xlogfname);
			set_ps_display(activitymsg, false);

			restoredFromArchive = RestoreArchivedFile(path, xlogfname,
													  "RECOVERYXLOG",
													  XLogSegSize);
			if (!restoredFromArchive)
				return -1;
			break;
#endif

		case XLOG_FROM_PG_XLOG:
		case XLOG_FROM_STREAM:
			XLogFilePath(path, tli, log, seg);
			restoredFromArchive = false;
			break;

		default:
			elog(ERROR, "invalid XLogFileRead source %d", source);
	}

	/*
	 * If the segment was fetched from archival storage, replace the existing
	 * xlog segment (if any) with the archival version.
	 */
	if (source == XLOG_FROM_ARCHIVE)
	{
		/* use volatile pointer to prevent code rearrangement */
		volatile XLogCtlData *xlogctl = XLogCtl;
		XLogRecPtr	endptr;
		char		xlogfpath[MAXPGPATH];
		bool		reload = false;
		struct stat statbuf;

		XLogFilePath(xlogfpath, tli, log, seg);
		if (stat(xlogfpath, &statbuf) == 0)
		{
			if (unlink(xlogfpath) != 0)
				ereport(FATAL,
						(errcode_for_file_access(),
						 errmsg("could not remove file \"%s\": %m",
								xlogfpath)));
			reload = true;
		}

		if (rename(path, xlogfpath) < 0)
			ereport(ERROR,
					(errcode_for_file_access(),
					 errmsg("could not rename file \"%s\" to \"%s\": %m",
							path, xlogfpath)));

		/*
		 * If the existing segment was replaced, since walsenders might have
		 * it open, request them to reload a currently-open segment.
		 */
		if (reload)
			WalSndRqstFileReload();

		/*
		 * Calculate the end location of the restored WAL file and save it in
		 * shmem. It's used as current standby flush position, and cascading
		 * walsenders try to send WAL records up to this location.
		 */
		endptr.xlogid = log;
		endptr.xrecoff = seg * XLogSegSize;
		XLByteAdvance(endptr, XLogSegSize);

		SpinLockAcquire(&xlogctl->info_lck);
		xlogctl->restoreLastRecPtr = endptr;
		SpinLockRelease(&xlogctl->info_lck);

		/* Signal walsender that new WAL has arrived */
		if (AllowCascadeReplication())
			WalSndWakeup();
	}

	fd = BasicOpenFile(path, O_RDONLY | PG_BINARY, 0);
	if (fd >= 0)
	{
		/* Success! */
		curFileTLI = tli;

		/* Report recovery progress in PS display */
		snprintf(activitymsg, sizeof(activitymsg), "recovering %s",
				 xlogfname);
		set_ps_display(activitymsg, false);

		/* Track source of data in assorted state variables */
		readSource = source;
		XLogReceiptSource = source;
		/* In FROM_STREAM case, caller tracks receipt time, not me */
		if (source != XLOG_FROM_STREAM)
			XLogReceiptTime = GetCurrentTimestamp();

		return fd;
	}
	if (errno != ENOENT || !notfoundOk) /* unexpected failure? */
		ereport(PANIC,
				(errcode_for_file_access(),
		   errmsg("could not open file \"%s\" (log file %u, segment %u): %m",
				  path, log, seg)));
	return -1;
}

/*
 * Open a logfile segment for reading (during recovery).
 *
 * This version searches for the segment with any TLI listed in expectedTLIs.
 */
static int
XLogFileReadAnyTLI(uint32 log, uint32 seg, int emode, int sources)
{
	char		path[MAXPGPATH];
	ListCell   *cell;
	int			fd;

	/*
	 * Loop looking for a suitable timeline ID: we might need to read any of
	 * the timelines listed in expectedTLIs.
	 *
	 * We expect curFileTLI on entry to be the TLI of the preceding file in
	 * sequence, or 0 if there was no predecessor.	We do not allow curFileTLI
	 * to go backwards; this prevents us from picking up the wrong file when a
	 * parent timeline extends to higher segment numbers than the child we
	 * want to read.
	 */
	foreach(cell, expectedTLIs)
	{
		TimeLineID	tli = (TimeLineID) lfirst_int(cell);

		if (tli < curFileTLI)
			break;				/* don't bother looking at too-old TLIs */

		if (sources & XLOG_FROM_ARCHIVE)
		{
			fd = XLogFileRead(log, seg, emode, tli, XLOG_FROM_ARCHIVE, true);
			if (fd != -1)
			{
				elog(DEBUG1, "got WAL segment from archive");
				return fd;
			}
		}

		if (sources & XLOG_FROM_PG_XLOG)
		{
			fd = XLogFileRead(log, seg, emode, tli, XLOG_FROM_PG_XLOG, true);
			if (fd != -1)
				return fd;
		}
	}

	/* Couldn't find it.  For simplicity, complain about front timeline */
	XLogFilePath(path, recoveryTargetTLI, log, seg);
	errno = ENOENT;
	ereport(emode,
			(errcode_for_file_access(),
		   errmsg("could not open file \"%s\" (log file %u, segment %u): %m",
				  path, log, seg)));
	return -1;
}

/*
 * Close the current logfile segment for writing.
 */
static void
XLogFileClose(void)
{
	Assert(openLogFile >= 0);

	/*
	 * WAL segment files will not be re-read in normal operation, so we advise
	 * the OS to release any cached pages.	But do not do so if WAL archiving
	 * or streaming is active, because archiver and walsender process could
	 * use the cache to read the WAL segment.
	 */
#if defined(USE_POSIX_FADVISE) && defined(POSIX_FADV_DONTNEED)
	if (!XLogIsNeeded())
		(void) posix_fadvise(openLogFile, 0, 0, POSIX_FADV_DONTNEED);
#endif

	if (close(openLogFile))
		ereport(PANIC,
				(errcode_for_file_access(),
				 errmsg("could not close log file %u, segment %u: %m",
						openLogId, openLogSeg)));
	openLogFile = -1;
}

/*
 * Attempt to retrieve the specified file from off-line archival storage.
 * If successful, fill "path" with its complete path (note that this will be
 * a temp file name that doesn't follow the normal naming convention), and
 * return TRUE.
 *
 * If not successful, fill "path" with the name of the normal on-line file
 * (which may or may not actually exist, but we'll try to use it), and return
 * FALSE.
 *
 * For fixed-size files, the caller may pass the expected size as an
 * additional crosscheck on successful recovery.  If the file size is not
 * known, set expectedSize = 0.
 */
static bool
RestoreArchivedFile(char *path, const char *xlogfname,
					const char *recovername, off_t expectedSize)
{
	char		xlogpath[MAXPGPATH];
	char		xlogRestoreCmd[MAXPGPATH];
	char		lastRestartPointFname[MAXPGPATH];
	char	   *dp;
	char	   *endp;
	const char *sp;
	int			rc;
	bool		signaled;
	struct stat stat_buf;
	uint32		restartLog;
	uint32		restartSeg;

	/* In standby mode, restore_command might not be supplied */
	if (recoveryRestoreCommand == NULL)
		goto not_available;

	/*
	 * When doing archive recovery, we always prefer an archived log file even
	 * if a file of the same name exists in XLOGDIR.  The reason is that the
	 * file in XLOGDIR could be an old, un-filled or partly-filled version
	 * that was copied and restored as part of backing up $PGDATA.
	 *
	 * We could try to optimize this slightly by checking the local copy
	 * lastchange timestamp against the archived copy, but we have no API to
	 * do this, nor can we guarantee that the lastchange timestamp was
	 * preserved correctly when we copied to archive. Our aim is robustness,
	 * so we elect not to do this.
	 *
	 * If we cannot obtain the log file from the archive, however, we will try
	 * to use the XLOGDIR file if it exists.  This is so that we can make use
	 * of log segments that weren't yet transferred to the archive.
	 *
	 * Notice that we don't actually overwrite any files when we copy back
	 * from archive because the recoveryRestoreCommand may inadvertently
	 * restore inappropriate xlogs, or they may be corrupt, so we may wish to
	 * fallback to the segments remaining in current XLOGDIR later. The
	 * copy-from-archive filename is always the same, ensuring that we don't
	 * run out of disk space on long recoveries.
	 */
	snprintf(xlogpath, MAXPGPATH, XLOGDIR "/%s", recovername);

	/*
	 * Make sure there is no existing file named recovername.
	 */
	if (stat(xlogpath, &stat_buf) != 0)
	{
		if (errno != ENOENT)
			ereport(FATAL,
					(errcode_for_file_access(),
					 errmsg("could not stat file \"%s\": %m",
							xlogpath)));
	}
	else
	{
		if (unlink(xlogpath) != 0)
			ereport(FATAL,
					(errcode_for_file_access(),
					 errmsg("could not remove file \"%s\": %m",
							xlogpath)));
	}

	/*
	 * Calculate the archive file cutoff point for use during log shipping
	 * replication. All files earlier than this point can be deleted from the
	 * archive, though there is no requirement to do so.
	 *
	 * We initialise this with the filename of an InvalidXLogRecPtr, which
	 * will prevent the deletion of any WAL files from the archive because of
	 * the alphabetic sorting property of WAL filenames.
	 *
	 * Once we have successfully located the redo pointer of the checkpoint
	 * from which we start recovery we never request a file prior to the redo
	 * pointer of the last restartpoint. When redo begins we know that we have
	 * successfully located it, so there is no need for additional status
	 * flags to signify the point when we can begin deleting WAL files from
	 * the archive.
	 */
	if (InRedo)
	{
		XLByteToSeg(ControlFile->checkPointCopy.redo,
					restartLog, restartSeg);
		XLogFileName(lastRestartPointFname,
					 ControlFile->checkPointCopy.ThisTimeLineID,
					 restartLog, restartSeg);
		/* we shouldn't need anything earlier than last restart point */
		Assert(strcmp(lastRestartPointFname, xlogfname) <= 0);
	}
	else
		XLogFileName(lastRestartPointFname, 0, 0, 0);

	/*
	 * construct the command to be executed
	 */
	dp = xlogRestoreCmd;
	endp = xlogRestoreCmd + MAXPGPATH - 1;
	*endp = '\0';

	for (sp = recoveryRestoreCommand; *sp; sp++)
	{
		if (*sp == '%')
		{
			switch (sp[1])
			{
				case 'p':
					/* %p: relative path of target file */
					sp++;
					StrNCpy(dp, xlogpath, endp - dp);
					make_native_path(dp);
					dp += strlen(dp);
					break;
				case 'f':
					/* %f: filename of desired file */
					sp++;
					StrNCpy(dp, xlogfname, endp - dp);
					dp += strlen(dp);
					break;
				case 'r':
					/* %r: filename of last restartpoint */
					sp++;
					StrNCpy(dp, lastRestartPointFname, endp - dp);
					dp += strlen(dp);
					break;
				case '%':
					/* convert %% to a single % */
					sp++;
					if (dp < endp)
						*dp++ = *sp;
					break;
				default:
					/* otherwise treat the % as not special */
					if (dp < endp)
						*dp++ = *sp;
					break;
			}
		}
		else
		{
			if (dp < endp)
				*dp++ = *sp;
		}
	}
	*dp = '\0';

	ereport(DEBUG3,
			(errmsg_internal("executing restore command \"%s\"",
							 xlogRestoreCmd)));

	/*
	 * Check signals before restore command and reset afterwards.
	 */
	PreRestoreCommand();

	/*
	 * Copy xlog from archival storage to XLOGDIR
	 */
	rc = system(xlogRestoreCmd);

	PostRestoreCommand();

	if (rc == 0)
	{
		/*
		 * command apparently succeeded, but let's make sure the file is
		 * really there now and has the correct size.
		 */
		if (stat(xlogpath, &stat_buf) == 0)
		{
			if (expectedSize > 0 && stat_buf.st_size != expectedSize)
			{
				int			elevel;

				/*
				 * If we find a partial file in standby mode, we assume it's
				 * because it's just being copied to the archive, and keep
				 * trying.
				 *
				 * Otherwise treat a wrong-sized file as FATAL to ensure the
				 * DBA would notice it, but is that too strong? We could try
				 * to plow ahead with a local copy of the file ... but the
				 * problem is that there probably isn't one, and we'd
				 * incorrectly conclude we've reached the end of WAL and we're
				 * done recovering ...
				 */
				if (StandbyMode && stat_buf.st_size < expectedSize)
					elevel = DEBUG1;
				else
					elevel = FATAL;
				ereport(elevel,
						(errmsg("archive file \"%s\" has wrong size: %lu instead of %lu",
								xlogfname,
								(unsigned long) stat_buf.st_size,
								(unsigned long) expectedSize)));
				return false;
			}
			else
			{
				ereport(LOG,
						(errmsg("restored log file \"%s\" from archive",
								xlogfname)));
				strcpy(path, xlogpath);
				return true;
			}
		}
		else
		{
			/* stat failed */
			if (errno != ENOENT)
				ereport(FATAL,
						(errcode_for_file_access(),
						 errmsg("could not stat file \"%s\": %m",
								xlogpath)));
		}
	}

	/*
	 * Remember, we rollforward UNTIL the restore fails so failure here is
	 * just part of the process... that makes it difficult to determine
	 * whether the restore failed because there isn't an archive to restore,
	 * or because the administrator has specified the restore program
	 * incorrectly.  We have to assume the former.
	 *
	 * However, if the failure was due to any sort of signal, it's best to
	 * punt and abort recovery.  (If we "return false" here, upper levels will
	 * assume that recovery is complete and start up the database!) It's
	 * essential to abort on child SIGINT and SIGQUIT, because per spec
	 * system() ignores SIGINT and SIGQUIT while waiting; if we see one of
	 * those it's a good bet we should have gotten it too.
	 *
	 * On SIGTERM, assume we have received a fast shutdown request, and exit
	 * cleanly. It's pure chance whether we receive the SIGTERM first, or the
	 * child process. If we receive it first, the signal handler will call
	 * proc_exit, otherwise we do it here. If we or the child process received
	 * SIGTERM for any other reason than a fast shutdown request, postmaster
	 * will perform an immediate shutdown when it sees us exiting
	 * unexpectedly.
	 *
	 * Per the Single Unix Spec, shells report exit status > 128 when a called
	 * command died on a signal.  Also, 126 and 127 are used to report
	 * problems such as an unfindable command; treat those as fatal errors
	 * too.
	 */
	if (WIFSIGNALED(rc) && WTERMSIG(rc) == SIGTERM)
		proc_exit(1);

	signaled = WIFSIGNALED(rc) || WEXITSTATUS(rc) > 125;

	ereport(signaled ? FATAL : DEBUG2,
		(errmsg("could not restore file \"%s\" from archive: return code %d",
				xlogfname, rc)));

not_available:

	/*
	 * if an archived file is not available, there might still be a version of
	 * this file in XLOGDIR, so return that as the filename to open.
	 *
	 * In many recovery scenarios we expect this to fail also, but if so that
	 * just means we've reached the end of WAL.
	 */
	snprintf(path, MAXPGPATH, XLOGDIR "/%s", xlogfname);
	return false;
}

#ifdef NOT_USED
/*
 * Attempt to execute an external shell command during recovery.
 *
 * 'command' is the shell command to be executed, 'commandName' is a
 * human-readable name describing the command emitted in the logs. If
 * 'failOnSignal' is true and the command is killed by a signal, a FATAL
 * error is thrown. Otherwise a WARNING is emitted.
 *
 * This is currently used for recovery_end_command and archive_cleanup_command.
 */
static void
ExecuteRecoveryCommand(char *command, char *commandName, bool failOnSignal)
{
	char		xlogRecoveryCmd[MAXPGPATH];
	char		lastRestartPointFname[MAXPGPATH];
	char	   *dp;
	char	   *endp;
	const char *sp;
	int			rc;
	bool		signaled;
	uint32		restartLog;
	uint32		restartSeg;

	Assert(command && commandName);

	/*
	 * Calculate the archive file cutoff point for use during log shipping
	 * replication. All files earlier than this point can be deleted from the
	 * archive, though there is no requirement to do so.
	 */
	LWLockAcquire(ControlFileLock, LW_SHARED);
	XLByteToSeg(ControlFile->checkPointCopy.redo,
				restartLog, restartSeg);
	XLogFileName(lastRestartPointFname,
				 ControlFile->checkPointCopy.ThisTimeLineID,
				 restartLog, restartSeg);
	LWLockRelease(ControlFileLock);

	/*
	 * construct the command to be executed
	 */
	dp = xlogRecoveryCmd;
	endp = xlogRecoveryCmd + MAXPGPATH - 1;
	*endp = '\0';

	for (sp = command; *sp; sp++)
	{
		if (*sp == '%')
		{
			switch (sp[1])
			{
				case 'r':
					/* %r: filename of last restartpoint */
					sp++;
					StrNCpy(dp, lastRestartPointFname, endp - dp);
					dp += strlen(dp);
					break;
				case '%':
					/* convert %% to a single % */
					sp++;
					if (dp < endp)
						*dp++ = *sp;
					break;
				default:
					/* otherwise treat the % as not special */
					if (dp < endp)
						*dp++ = *sp;
					break;
			}
		}
		else
		{
			if (dp < endp)
				*dp++ = *sp;
		}
	}
	*dp = '\0';

	ereport(DEBUG3,
			(errmsg_internal("executing %s \"%s\"", commandName, command)));

	/*
	 * execute the constructed command
	 */
	rc = system(xlogRecoveryCmd);
	if (rc != 0)
	{
		/*
		 * If the failure was due to any sort of signal, it's best to punt and
		 * abort recovery. See also detailed comments on signals in
		 * RestoreArchivedFile().
		 */
		signaled = WIFSIGNALED(rc) || WEXITSTATUS(rc) > 125;

		ereport((signaled && failOnSignal) ? FATAL : WARNING,
		/*------
		   translator: First %s represents a recovery.conf parameter name like
		  "recovery_end_command", and the 2nd is the value of that parameter. */
				(errmsg("%s \"%s\": return code %d", commandName,
						command, rc)));
	}
}
#endif

/*
 * Preallocate log files beyond the specified log endpoint.
 *
 * XXX this is currently extremely conservative, since it forces only one
 * future log segment to exist, and even that only if we are 75% done with
 * the current one.  This is only appropriate for very low-WAL-volume systems.
 * High-volume systems will be OK once they've built up a sufficient set of
 * recycled log segments, but the startup transient is likely to include
 * a lot of segment creations by foreground processes, which is not so good.
 */
static void
PreallocXlogFiles(XLogRecPtr endptr)
{
	uint32		_logId;
	uint32		_logSeg;
	int			lf;
	bool		use_existent;

	XLByteToPrevSeg(endptr, _logId, _logSeg);
	if ((endptr.xrecoff - 1) % XLogSegSize >=
		(uint32) (0.75 * XLogSegSize))
	{
		NextLogSeg(_logId, _logSeg);
		use_existent = true;
		lf = XLogFileInit(_logId, _logSeg, &use_existent, true);
		close(lf);
		if (!use_existent)
			CheckpointStats.ckpt_segs_added++;
	}
}

/*
 * Get the log/seg of the latest removed or recycled WAL segment.
 * Returns 0/0 if no WAL segments have been removed since startup.
 */
void
XLogGetLastRemoved(uint32 *log, uint32 *seg)
{
	/* use volatile pointer to prevent code rearrangement */
	volatile XLogCtlData *xlogctl = XLogCtl;

	SpinLockAcquire(&xlogctl->info_lck);
	*log = xlogctl->lastRemovedLog;
	*seg = xlogctl->lastRemovedSeg;
	SpinLockRelease(&xlogctl->info_lck);
}

/*
 * Update the last removed log/seg pointer in shared memory, to reflect
 * that the given XLOG file has been removed.
 */
static void
UpdateLastRemovedPtr(char *filename)
{
	/* use volatile pointer to prevent code rearrangement */
	volatile XLogCtlData *xlogctl = XLogCtl;
	uint32		tli,
				log,
				seg;

	XLogFromFileName(filename, &tli, &log, &seg);

	SpinLockAcquire(&xlogctl->info_lck);
	if (log > xlogctl->lastRemovedLog ||
		(log == xlogctl->lastRemovedLog && seg > xlogctl->lastRemovedSeg))
	{
		xlogctl->lastRemovedLog = log;
		xlogctl->lastRemovedSeg = seg;
	}
	SpinLockRelease(&xlogctl->info_lck);
}

/*
 * Recycle or remove all log files older or equal to passed log/seg#
 *
 * endptr is current (or recent) end of xlog; this is used to determine
 * whether we want to recycle rather than delete no-longer-wanted log files.
 */
static void
RemoveOldXlogFiles(uint32 log, uint32 seg, XLogRecPtr endptr)
{
	uint32		endlogId;
	uint32		endlogSeg;
	int			max_advance;
	DIR		   *xldir;
	struct dirent *xlde;
	char		lastoff[MAXFNAMELEN];
	char		path[MAXPGPATH];

#ifdef WIN32
	char		newpath[MAXPGPATH];
#endif
	struct stat statbuf;

	/*
	 * Initialize info about where to try to recycle to.  We allow recycling
	 * segments up to XLOGfileslop segments beyond the current XLOG location.
	 */
	XLByteToPrevSeg(endptr, endlogId, endlogSeg);
	max_advance = XLOGfileslop;

	xldir = AllocateDir(XLOGDIR);
	if (xldir == NULL)
		ereport(ERROR,
				(errcode_for_file_access(),
				 errmsg("could not open transaction log directory \"%s\": %m",
						XLOGDIR)));

	XLogFileName(lastoff, ThisTimeLineID, log, seg);

	elog(DEBUG2, "attempting to remove WAL segments older than log file %s",
		 lastoff);

	while ((xlde = ReadDir(xldir, XLOGDIR)) != NULL)
	{
		/*
		 * We ignore the timeline part of the XLOG segment identifiers in
		 * deciding whether a segment is still needed.	This ensures that we
		 * won't prematurely remove a segment from a parent timeline. We could
		 * probably be a little more proactive about removing segments of
		 * non-parent timelines, but that would be a whole lot more
		 * complicated.
		 *
		 * We use the alphanumeric sorting property of the filenames to decide
		 * which ones are earlier than the lastoff segment.
		 */
		if (strlen(xlde->d_name) == 24 &&
			strspn(xlde->d_name, "0123456789ABCDEF") == 24 &&
			strcmp(xlde->d_name + 8, lastoff + 8) <= 0)
		{
			if (RecoveryInProgress() || XLogArchiveCheckDone(xlde->d_name))
			{
				snprintf(path, MAXPGPATH, XLOGDIR "/%s", xlde->d_name);

				/* Update the last removed location in shared memory first */
				UpdateLastRemovedPtr(xlde->d_name);

				/*
				 * Before deleting the file, see if it can be recycled as a
				 * future log segment. Only recycle normal files, pg_standby
				 * for example can create symbolic links pointing to a
				 * separate archive directory.
				 */
				if (lstat(path, &statbuf) == 0 && S_ISREG(statbuf.st_mode) &&
					InstallXLogFileSegment(&endlogId, &endlogSeg, path,
										   true, &max_advance, true))
				{
					ereport(DEBUG2,
							(errmsg("recycled transaction log file \"%s\"",
									xlde->d_name)));
					CheckpointStats.ckpt_segs_recycled++;
					/* Needn't recheck that slot on future iterations */
					if (max_advance > 0)
					{
						NextLogSeg(endlogId, endlogSeg);
						max_advance--;
					}
				}
				else
				{
					/* No need for any more future segments... */
					int			rc;

					ereport(DEBUG2,
							(errmsg("removing transaction log file \"%s\"",
									xlde->d_name)));

#ifdef WIN32

					/*
					 * On Windows, if another process (e.g another backend)
					 * holds the file open in FILE_SHARE_DELETE mode, unlink
					 * will succeed, but the file will still show up in
					 * directory listing until the last handle is closed. To
					 * avoid confusing the lingering deleted file for a live
					 * WAL file that needs to be archived, rename it before
					 * deleting it.
					 *
					 * If another process holds the file open without
					 * FILE_SHARE_DELETE flag, rename will fail. We'll try
					 * again at the next checkpoint.
					 */
					snprintf(newpath, MAXPGPATH, "%s.deleted", path);
					if (rename(path, newpath) != 0)
					{
						ereport(LOG,
								(errcode_for_file_access(),
								 errmsg("could not rename old transaction log file \"%s\": %m",
										path)));
						continue;
					}
					rc = unlink(newpath);
#else
					rc = unlink(path);
#endif
					if (rc != 0)
					{
						ereport(LOG,
								(errcode_for_file_access(),
								 errmsg("could not remove old transaction log file \"%s\": %m",
										path)));
						continue;
					}
					CheckpointStats.ckpt_segs_removed++;
				}

				XLogArchiveCleanup(xlde->d_name);
			}
		}
	}

	FreeDir(xldir);
}

/*
 * Verify whether pg_xlog and pg_xlog/archive_status exist.
 * If the latter does not exist, recreate it.
 *
 * It is not the goal of this function to verify the contents of these
 * directories, but to help in cases where someone has performed a cluster
 * copy for PITR purposes but omitted pg_xlog from the copy.
 *
 * We could also recreate pg_xlog if it doesn't exist, but a deliberate
 * policy decision was made not to.  It is fairly common for pg_xlog to be
 * a symlink, and if that was the DBA's intent then automatically making a
 * plain directory would result in degraded performance with no notice.
 */
static void
ValidateXLOGDirectoryStructure(void)
{
	char		path[MAXPGPATH];
	struct stat stat_buf;

	/* Check for pg_xlog; if it doesn't exist, error out */
	if (stat(XLOGDIR, &stat_buf) != 0 ||
		!S_ISDIR(stat_buf.st_mode))
		ereport(FATAL,
				(errmsg("required WAL directory \"%s\" does not exist",
						XLOGDIR)));

	/* Check for archive_status */
	snprintf(path, MAXPGPATH, XLOGDIR "/archive_status");
	if (stat(path, &stat_buf) == 0)
	{
		/* Check for weird cases where it exists but isn't a directory */
		if (!S_ISDIR(stat_buf.st_mode))
			ereport(FATAL,
					(errmsg("required WAL directory \"%s\" does not exist",
							path)));
	}
	else
	{
		ereport(LOG,
				(errmsg("creating missing WAL directory \"%s\"", path)));
		if (mkdir(path, S_IRWXU) < 0)
			ereport(FATAL,
					(errmsg("could not create missing directory \"%s\": %m",
							path)));
	}
}

/*
 * Remove previous backup history files.  This also retries creation of
 * .ready files for any backup history files for which XLogArchiveNotify
 * failed earlier.
 */
static void
CleanupBackupHistory(void)
{
	DIR		   *xldir;
	struct dirent *xlde;
	char		path[MAXPGPATH];

	xldir = AllocateDir(XLOGDIR);
	if (xldir == NULL)
		ereport(ERROR,
				(errcode_for_file_access(),
				 errmsg("could not open transaction log directory \"%s\": %m",
						XLOGDIR)));

	while ((xlde = ReadDir(xldir, XLOGDIR)) != NULL)
	{
		if (strlen(xlde->d_name) > 24 &&
			strspn(xlde->d_name, "0123456789ABCDEF") == 24 &&
			strcmp(xlde->d_name + strlen(xlde->d_name) - strlen(".backup"),
				   ".backup") == 0)
		{
			if (XLogArchiveCheckDone(xlde->d_name))
			{
				ereport(DEBUG2,
				(errmsg("removing transaction log backup history file \"%s\"",
						xlde->d_name)));
				snprintf(path, MAXPGPATH, XLOGDIR "/%s", xlde->d_name);
				unlink(path);
				XLogArchiveCleanup(xlde->d_name);
			}
		}
	}

	FreeDir(xldir);
}

/*
 * Restore a full-page image from a backup block attached to an XLOG record.
 *
 * lsn: LSN of the XLOG record being replayed
 * record: the complete XLOG record
 * block_index: which backup block to restore (0 .. XLR_MAX_BKP_BLOCKS - 1)
 * get_cleanup_lock: TRUE to get a cleanup rather than plain exclusive lock
 * keep_buffer: TRUE to return the buffer still locked and pinned
 *
 * Returns the buffer number containing the page.  Note this is not terribly
 * useful unless keep_buffer is specified as TRUE.
 *
 * Note: when a backup block is available in XLOG, we restore it
 * unconditionally, even if the page in the database appears newer.
 * This is to protect ourselves against database pages that were partially
 * or incorrectly written during a crash.  We assume that the XLOG data
 * must be good because it has passed a CRC check, while the database
 * page might not be.  This will force us to replay all subsequent
 * modifications of the page that appear in XLOG, rather than possibly
 * ignoring them as already applied, but that's not a huge drawback.
 *
 * If 'get_cleanup_lock' is true, a cleanup lock is obtained on the buffer,
 * else a normal exclusive lock is used.  During crash recovery, that's just
 * pro forma because there can't be any regular backends in the system, but
 * in hot standby mode the distinction is important.
 *
 * If 'keep_buffer' is true, return without releasing the buffer lock and pin;
 * then caller is responsible for doing UnlockReleaseBuffer() later.  This
 * is needed in some cases when replaying XLOG records that touch multiple
 * pages, to prevent inconsistent states from being visible to other backends.
 * (Again, that's only important in hot standby mode.)
 */
Buffer
RestoreBackupBlock(XLogRecPtr lsn, XLogRecord *record, int block_index,
				   bool get_cleanup_lock, bool keep_buffer)
{
	Buffer		buffer;
	Page		page;
	BkpBlock	bkpb;
	char	   *blk;
	int			i;

	/* Locate requested BkpBlock in the record */
	blk = (char *) XLogRecGetData(record) + record->xl_len;
	for (i = 0; i < XLR_MAX_BKP_BLOCKS; i++)
	{
		if (!(record->xl_info & XLR_BKP_BLOCK(i)))
			continue;

		memcpy(&bkpb, blk, sizeof(BkpBlock));
		blk += sizeof(BkpBlock);

		if (i == block_index)
		{
			/* Found it, apply the update */
			buffer = XLogReadBufferExtended(bkpb.node, bkpb.fork, bkpb.block,
											RBM_ZERO);
			Assert(BufferIsValid(buffer));
			if (get_cleanup_lock)
				LockBufferForCleanup(buffer);
			else
				LockBuffer(buffer, BUFFER_LOCK_EXCLUSIVE);

			page = (Page) BufferGetPage(buffer);

			if (bkpb.hole_length == 0)
			{
				memcpy((char *) page, blk, BLCKSZ);
			}
			else
			{
				memcpy((char *) page, blk, bkpb.hole_offset);
				/* must zero-fill the hole */
				MemSet((char *) page + bkpb.hole_offset, 0, bkpb.hole_length);
				memcpy((char *) page + (bkpb.hole_offset + bkpb.hole_length),
					   blk + bkpb.hole_offset,
					   BLCKSZ - (bkpb.hole_offset + bkpb.hole_length));
			}

			PageSetLSN(page, lsn);
			MarkBufferDirty(buffer);

			if (!keep_buffer)
				UnlockReleaseBuffer(buffer);

			return buffer;
		}

		blk += BLCKSZ - bkpb.hole_length;
	}

	/* Caller specified a bogus block_index */
	elog(ERROR, "failed to restore block_index %d", block_index);
	return InvalidBuffer;		/* keep compiler quiet */
}

bool
IsBkpBlockApplied(XLogRecord *record, uint8 block_id)
{
	BkpBlock	bkpb;
	char	   *blk;
	int			i;

	Assert(block_id < XLR_MAX_BKP_BLOCKS);

	blk = (char *) XLogRecGetData(record) + record->xl_len;
	for (i = 0; i <= block_id; i++)
	{
		if (!(record->xl_info & XLR_SET_BKP_BLOCK(i)))
			continue;

		memcpy(&bkpb, blk, sizeof(BkpBlock));
		blk += sizeof(BkpBlock);

		if (i == block_id)
			return (bkpb.block_info & BLOCK_APPLY) != 0;

		blk += BLCKSZ - bkpb.hole_length;
	}

	return false;
}

/*
 * CRC-check an XLOG record.  We do not believe the contents of an XLOG
 * record (other than to the minimal extent of computing the amount of
 * data to read in) until we've checked the CRCs.
 *
 * We assume all of the record has been read into memory at *record.
 */
static bool
RecordIsValid(XLogRecord *record, XLogRecPtr recptr, int emode)
{
	pg_crc32	crc;
	int			i;
	uint32		len = record->xl_len;
	BkpBlock	bkpb;
	char	   *blk;

	/*
	 * Calculate the crc using the new fast crc32c algorithm
	 */

	/* First the rmgr data */
	INIT_CRC32C(crc);
	COMP_CRC32C(crc, XLogRecGetData(record), len);

	/* Add in the backup blocks, if any */
	blk = (char *) XLogRecGetData(record) + len;
	for (i = 0; i < XLR_MAX_BKP_BLOCKS; i++)
	{
		uint32		blen;

		if (!(record->xl_info & XLR_BKP_BLOCK(i)))
			continue;

		memcpy(&bkpb, blk, sizeof(BkpBlock));
		if (bkpb.hole_offset + bkpb.hole_length > BLCKSZ)
		{
			ereport(emode_for_corrupt_record(emode, recptr),
					(errmsg("incorrect hole size in record at %X/%X",
							recptr.xlogid, recptr.xrecoff)));
			return false;
		}
		blen = sizeof(BkpBlock) + BLCKSZ - bkpb.hole_length;
		COMP_CRC32C(crc, blk, blen);
		blk += blen;
	}

	/* Check that xl_tot_len agrees with our calculation */
	if (blk != (char *) record + record->xl_tot_len)
	{
		ereport(emode_for_corrupt_record(emode, recptr),
				(errmsg("incorrect total length in record at %X/%X",
						recptr.xlogid, recptr.xrecoff)));
		return false;
	}

	/* Finally include the record header */
	COMP_CRC32C(crc, (char *) record + sizeof(pg_crc32),
			   SizeOfXLogRecord - sizeof(pg_crc32));
	FIN_CRC32C(crc);

	if (!EQ_CRC32C(record->xl_crc, crc))
	{
		ereport(emode_for_corrupt_record(emode, recptr),
		(errmsg("incorrect resource manager data checksum in record at %X/%X",
				recptr.xlogid, recptr.xrecoff)));
		return false;
	}

	return true;
}

/*
 * Attempt to read an XLOG record.
 *
 * If RecPtr is not NULL, try to read a record at that position.  Otherwise
 * try to read a record just after the last one previously read.
 *
 * If no valid record is available, returns NULL, or fails if emode is PANIC.
 * (emode must be either PANIC, LOG)
 *
 * The record is copied into readRecordBuf, so that on successful return,
 * the returned record pointer always points there.
 */
XLogRecord *
XLogReadRecord(XLogRecPtr *RecPtr, int emode, bool fetching_ckpt)
{
	XLogRecord *record;
	char	   *buffer;
	XLogRecPtr	tmpRecPtr = EndRecPtr;
	bool		randAccess = false;
	uint32		len,
				total_len;
	uint32		targetRecOff;
	uint32		pageHeaderSize;

	if (readBuf == NULL)
	{
		/*
		 * First time through, permanently allocate readBuf.  We do it this
		 * way, rather than just making a static array, for two reasons: (1)
		 * no need to waste the storage in most instantiations of the backend;
		 * (2) a static char array isn't guaranteed to have any particular
		 * alignment, whereas malloc() will provide MAXALIGN'd storage.
		 */
		readBuf = (char *) malloc(XLOG_BLCKSZ);
		if(!readBuf)
			ereport(PANIC, (errmsg("Cannot allocate memory for read log record. Out of Memory")));
	}

	if (RecPtr == NULL)
	{
		RecPtr = &tmpRecPtr;

		/*
		 * RecPtr is pointing to end+1 of the previous WAL record.	We must
		 * advance it if necessary to where the next record starts.  First,
		 * align to next page if no more records can fit on the current page.
		 */
		if (XLOG_BLCKSZ - (RecPtr->xrecoff % XLOG_BLCKSZ) < SizeOfXLogRecord)
			NextLogPage(*RecPtr);

		/* Check for crossing of xlog logid boundary */
		if (RecPtr->xrecoff >= XLogFileSize)
		{
			(RecPtr->xlogid)++;
			RecPtr->xrecoff = 0;
		}

		/*
		 * If at page start, we must skip over the page header.  But we can't
		 * do that until we've read in the page, since the header size is
		 * variable.
		 */
	}
	else
	{
		/*
		 * In this case, the passed-in record pointer should already be
		 * pointing to a valid record starting position.
		 */
		if (!XRecOffIsValid(RecPtr->xrecoff))
			ereport(PANIC,
					(errmsg("invalid record offset at %X/%X",
							RecPtr->xlogid, RecPtr->xrecoff)));

		/*
		 * Since we are going to a random position in WAL, forget any prior
		 * state about what timeline we were in, and allow it to be any
		 * timeline in expectedTLIs.  We also set a flag to allow curFileTLI
		 * to go backwards (but we can't reset that variable right here, since
		 * we might not change files at all).
		 */
		lastPageTLI = lastSegmentTLI = 0;	/* see comment in ValidXLOGHeader */
		randAccess = true;		/* allow curFileTLI to go backwards too */
	}

	/* This is the first try to read this page. */
	failedSources = 0;
retry:
	/* Read the page containing the record */
	if (!XLogPageRead(RecPtr, emode, fetching_ckpt, randAccess))
	{
		/*
		 * In standby mode, XLogPageRead returning false means that promotion
		 * has been triggered.
		 */
		if (StandbyMode)
			return NULL;
		else
			goto next_record_is_invalid;
	}

	/* *********Above this xlogpageread should called ***********/
	pageHeaderSize = XLogPageHeaderSize((XLogPageHeader) readBuf);
	targetRecOff = RecPtr->xrecoff % XLOG_BLCKSZ;
	if (targetRecOff == 0)
	{
		/*
		 * At page start, so skip over page header.  The Assert checks that
		 * we're not scribbling on caller's record pointer; it's OK because we
		 * can only get here in the continuing-from-prev-record case, since
		 * XRecOffIsValid rejected the zero-page-offset case otherwise.
		 */
		Assert(RecPtr == &tmpRecPtr);
		RecPtr->xrecoff += pageHeaderSize;
		targetRecOff = pageHeaderSize;
	}
	else if (targetRecOff < pageHeaderSize)
	{
		ereport(emode_for_corrupt_record(emode, *RecPtr),
				(errmsg("invalid record offset at %X/%X",
						RecPtr->xlogid, RecPtr->xrecoff)));
		goto next_record_is_invalid;
	}
	if ((((XLogPageHeader) readBuf)->xlp_info & XLP_FIRST_IS_CONTRECORD) &&
		targetRecOff == pageHeaderSize)
	{
		ereport(emode_for_corrupt_record(emode, *RecPtr),
				(errmsg("contrecord is requested by %X/%X",
						RecPtr->xlogid, RecPtr->xrecoff)));
		goto next_record_is_invalid;
	}
	record = (XLogRecord *) ((char *) readBuf + RecPtr->xrecoff % XLOG_BLCKSZ);

	/*
	 * xl_len == 0 is bad data for everything except XLOG SWITCH, where it is
	 * required.
	 */
	if (record->xl_rmid == RM_XLOG_ID && record->xl_info == XLOG_SWITCH)
	{
		if (record->xl_len != 0)
		{
			ereport(emode_for_corrupt_record(emode, *RecPtr),
					(errmsg("invalid xlog switch record at %X/%X",
							RecPtr->xlogid, RecPtr->xrecoff)));
			goto next_record_is_invalid;
		}
	}
	else if (record->xl_len == 0)
	{
		ereport(emode_for_corrupt_record(emode, *RecPtr),
				(errmsg("record with zero length at %X/%X",
						RecPtr->xlogid, RecPtr->xrecoff)));
		goto next_record_is_invalid;
	}
	if (record->xl_tot_len < SizeOfXLogRecord + record->xl_len ||
		record->xl_tot_len > SizeOfXLogRecord + record->xl_len +
		XLR_MAX_BKP_BLOCKS * (sizeof(BkpBlock) + BLCKSZ))
	{
		ereport(emode_for_corrupt_record(emode, *RecPtr),
				(errmsg("invalid record length at %X/%X",
						RecPtr->xlogid, RecPtr->xrecoff)));
		goto next_record_is_invalid;
	}
	if (record->xl_rmid > RM_MAX_ID)
	{
		ereport(emode_for_corrupt_record(emode, *RecPtr),
				(errmsg("invalid resource manager ID %u at %X/%X",
						record->xl_rmid, RecPtr->xlogid, RecPtr->xrecoff)));
		goto next_record_is_invalid;
	}
	if (randAccess)
	{
		/*
		 * We can't exactly verify the prev-link, but surely it should be less
		 * than the record's own address.
		 */
		if (!XLByteLT(record->xl_prev, *RecPtr))
		{
			ereport(emode_for_corrupt_record(emode, *RecPtr),
					(errmsg("record with incorrect prev-link %X/%X at %X/%X",
							record->xl_prev.xlogid, record->xl_prev.xrecoff,
							RecPtr->xlogid, RecPtr->xrecoff)));
			goto next_record_is_invalid;
		}
	}
	else
	{
		/*
		 * Record's prev-link should exactly match our previous location. This
		 * check guards against torn WAL pages where a stale but valid-looking
		 * WAL record starts on a sector boundary.
		 */
		if (!XLByteEQ(record->xl_prev, ReadRecPtr))
		{
			ereport(emode_for_corrupt_record(emode, *RecPtr),
					(errmsg("record with incorrect prev-link %X/%X at %X/%X",
							record->xl_prev.xlogid, record->xl_prev.xrecoff,
							RecPtr->xlogid, RecPtr->xrecoff)));
			goto next_record_is_invalid;
		}
	}

	/*
	 * Allocate or enlarge readRecordBuf as needed.  To avoid useless small
	 * increases, round its size to a multiple of XLOG_BLCKSZ, and make sure
	 * it's at least 4*Max(BLCKSZ, XLOG_BLCKSZ) to start with.  (That is
	 * enough for all "normal" records, but very large commit or abort records
	 * might need more space.)
	 */
	total_len = record->xl_tot_len;
	if (total_len > readRecordBufSize)
	{
		uint32		newSize = total_len;

		newSize += XLOG_BLCKSZ - (newSize % XLOG_BLCKSZ);
		newSize = Max(newSize, 4 * Max(BLCKSZ, XLOG_BLCKSZ));
		if (readRecordBuf)
			free(readRecordBuf);
		readRecordBuf = (char *) malloc(newSize);
		if (!readRecordBuf)
		{
			readRecordBufSize = 0;
			/* We treat this as a "bogus data" condition */
			ereport(emode_for_corrupt_record(emode, *RecPtr),
					(errmsg("record length %u at %X/%X too long",
							total_len, RecPtr->xlogid, RecPtr->xrecoff)));
			goto next_record_is_invalid;
		}
		readRecordBufSize = newSize;
	}

	buffer = readRecordBuf;
	len = XLOG_BLCKSZ - RecPtr->xrecoff % XLOG_BLCKSZ;
	if (total_len > len)
	{
		/* Need to reassemble record */
		XLogContRecord *contrecord;
		XLogRecPtr	pagelsn;
		uint32		gotlen = len;

		/* Initialize pagelsn to the beginning of the page this record is on */
		pagelsn = *RecPtr;
		pagelsn.xrecoff = (pagelsn.xrecoff / XLOG_BLCKSZ) * XLOG_BLCKSZ;

		memcpy(buffer, record, len);
		record = (XLogRecord *) buffer;
		buffer += len;
		for (;;)
		{
			/* Calculate pointer to beginning of next page */
			pagelsn.xrecoff += XLOG_BLCKSZ;
			if (pagelsn.xrecoff >= XLogFileSize)
			{
				(pagelsn.xlogid)++;
				pagelsn.xrecoff = 0;
			}
			/* Wait for the next page to become available */
			if (!XLogPageRead(&pagelsn, emode, false, false))
			{
				/*
				 * In standby-mode, XLogPageRead returning false means that
				 * promotion has been triggered.
				 */
				if (StandbyMode)
					return NULL;
				else
					goto next_record_is_invalid;
			}

			/* Check that the continuation record looks valid */
			if (!(((XLogPageHeader) readBuf)->xlp_info & XLP_FIRST_IS_CONTRECORD))
			{
				ereport(emode_for_corrupt_record(emode, *RecPtr),
						(errmsg("there is no contrecord flag in log file %u, segment %u, offset %u",
								readId, readSeg, readOff)));
				goto next_record_is_invalid;
			}
			pageHeaderSize = XLogPageHeaderSize((XLogPageHeader) readBuf);
			contrecord = (XLogContRecord *) ((char *) readBuf + pageHeaderSize);
			if (contrecord->xl_rem_len == 0 ||
				total_len != (contrecord->xl_rem_len + gotlen))
			{
				ereport(emode_for_corrupt_record(emode, *RecPtr),
						(errmsg("invalid contrecord length %u in log file %u, segment %u, offset %u",
								contrecord->xl_rem_len,
								readId, readSeg, readOff)));
				goto next_record_is_invalid;
			}
			len = XLOG_BLCKSZ - pageHeaderSize - SizeOfXLogContRecord;
			if (contrecord->xl_rem_len > len)
			{
				memcpy(buffer, (char *) contrecord + SizeOfXLogContRecord, len);
				gotlen += len;
				buffer += len;
				continue;
			}
			memcpy(buffer, (char *) contrecord + SizeOfXLogContRecord,
				   contrecord->xl_rem_len);
			break;
		}
		if (!RecordIsValid(record, *RecPtr, emode))
			goto next_record_is_invalid;
		pageHeaderSize = XLogPageHeaderSize((XLogPageHeader) readBuf);
		EndRecPtr.xlogid = readId;
		EndRecPtr.xrecoff = readSeg * XLogSegSize + readOff +
			pageHeaderSize +
			MAXALIGN(SizeOfXLogContRecord + contrecord->xl_rem_len);

		ReadRecPtr = *RecPtr;
		/* needn't worry about XLOG SWITCH, it can't cross page boundaries */
		return record;
	}

	/* Record does not cross a page boundary */
	if (!RecordIsValid(record, *RecPtr, emode))
		goto next_record_is_invalid;
	EndRecPtr.xlogid = RecPtr->xlogid;
	EndRecPtr.xrecoff = RecPtr->xrecoff + MAXALIGN(total_len);

	ReadRecPtr = *RecPtr;
	memcpy(buffer, record, total_len);

	/*
	 * Special processing if it's an XLOG SWITCH record
	 */
	if (record->xl_rmid == RM_XLOG_ID && record->xl_info == XLOG_SWITCH)
	{
		/* Pretend it extends to end of segment */
		EndRecPtr.xrecoff += XLogSegSize - 1;
		EndRecPtr.xrecoff -= EndRecPtr.xrecoff % XLogSegSize;

		/*
		 * Pretend that readBuf contains the last page of the segment. This is
		 * just to avoid Assert failure in StartupXLOG if XLOG ends with this
		 * segment.
		 */
		readOff = XLogSegSize - XLOG_BLCKSZ;
	}

	elogif(debug_xlog_record_read, LOG,
		   "xlog read record -- Read record %X/%X successfully with endrecptr %X/%X",
		   ReadRecPtr.xlogid, ReadRecPtr.xrecoff,
		   EndRecPtr.xlogid, EndRecPtr.xrecoff);

	return (XLogRecord *) buffer;

next_record_is_invalid:

	elogif(debug_xlog_record_read, LOG,
		   "xlog record read -- next record is invalid.");

	failedSources |= readSource;

	if (readFile >= 0)
		close(readFile);
	readFile = -1;

	/* In standby-mode, keep trying */
	if (StandbyMode && !CheckForStandbyTrigger())
		goto retry;
	else
		return NULL;
}

/*
 * Close, re-set and clean all the necessary resources used during reading
 * XLog records.
 */
void
XLogCloseReadRecord(void)
{
	if (readFile >= 0)
	{
		close(readFile);
		readFile = -1;
	}
	else
		Assert(readFile == -1);

	if (readBuf)
	{
		free(readBuf);
		readBuf = NULL;
	}

	if (readRecordBuf)
	{
		free(readRecordBuf);
		readRecordBuf = NULL;
	}

	readId = 0;
	readSeg = 0;
	readOff = 0;
	readLen = 0;
	readRecordBufSize = 0;

	memset(&ReadRecPtr, 0, sizeof(XLogRecPtr));
	memset(&EndRecPtr, 0, sizeof(XLogRecPtr));
}

/*
 * Check whether the xlog header of a page just read in looks valid.
 *
 * This is just a convenience subroutine to avoid duplicated code in
 * ReadRecord.	It's not intended for use from anywhere else.
 */
static bool
ValidXLOGHeader(XLogPageHeader hdr, int emode, bool segmentonly)
{
	XLogRecPtr	recaddr;

	recaddr.xlogid = readId;
	recaddr.xrecoff = readSeg * XLogSegSize + readOff;

	if (hdr->xlp_magic != XLOG_PAGE_MAGIC)
	{
		ereport(emode_for_corrupt_record(emode, recaddr),
				(errmsg("invalid magic number %04X in log file %u, segment %u, offset %u",
						hdr->xlp_magic, readId, readSeg, readOff)));
		return false;
	}
	if ((hdr->xlp_info & ~XLP_ALL_FLAGS) != 0)
	{
		ereport(emode_for_corrupt_record(emode, recaddr),
				(errmsg("invalid info bits %04X in log file %u, segment %u, offset %u",
						hdr->xlp_info, readId, readSeg, readOff)));
		return false;
	}
	if (hdr->xlp_info & XLP_LONG_HEADER)
	{
		XLogLongPageHeader longhdr = (XLogLongPageHeader) hdr;

		if (longhdr->xlp_sysid != ControlFile->system_identifier)
		{
			char		fhdrident_str[32];
			char		sysident_str[32];

			/*
			 * Format sysids separately to keep platform-dependent format code
			 * out of the translatable message string.
			 */
			snprintf(fhdrident_str, sizeof(fhdrident_str), UINT64_FORMAT,
					 longhdr->xlp_sysid);
			snprintf(sysident_str, sizeof(sysident_str), UINT64_FORMAT,
					 ControlFile->system_identifier);
			ereport(emode_for_corrupt_record(emode, recaddr),
					(errmsg("WAL file is from different database system"),
					 errdetail("WAL file database system identifier is %s, pg_control database system identifier is %s.",
							   fhdrident_str, sysident_str)));
			return false;
		}
		if (longhdr->xlp_seg_size != XLogSegSize)
		{
			ereport(emode_for_corrupt_record(emode, recaddr),
					(errmsg("WAL file is from different database system"),
					 errdetail("Incorrect XLOG_SEG_SIZE in page header.")));
			return false;
		}
		if (longhdr->xlp_xlog_blcksz != XLOG_BLCKSZ)
		{
			ereport(emode_for_corrupt_record(emode, recaddr),
					(errmsg("WAL file is from different database system"),
					 errdetail("Incorrect XLOG_BLCKSZ in page header.")));
			return false;
		}
	}
	else if (readOff == 0)
	{
		/* hmm, first page of file doesn't have a long header? */
		ereport(emode_for_corrupt_record(emode, recaddr),
				(errmsg("invalid info bits %04X in log file %u, segment %u, offset %u",
						hdr->xlp_info, readId, readSeg, readOff)));
		return false;
	}

	if (!XLByteEQ(hdr->xlp_pageaddr, recaddr))
	{
		ereport(emode_for_corrupt_record(emode, recaddr),
				(errmsg("unexpected pageaddr %X/%X in log file %u, segment %u, offset %u",
						hdr->xlp_pageaddr.xlogid, hdr->xlp_pageaddr.xrecoff,
						readId, readSeg, readOff)));
		return false;
	}

	/*
	 * Check page TLI is one of the expected values.
	 */
	if (!list_member_int(expectedTLIs, (int) hdr->xlp_tli))
	{
		ereport(emode_for_corrupt_record(emode, recaddr),
				(errmsg("unexpected timeline ID %u in log file %u, segment %u, offset %u",
						hdr->xlp_tli,
						readId, readSeg, readOff)));
		return false;
	}

	/*
	 * Since child timelines are always assigned a TLI greater than their
	 * immediate parent's TLI, we should never see TLI go backwards across
	 * successive pages of a consistent WAL sequence.
	 *
	 * Of course this check should only be applied when advancing sequentially
	 * across pages; therefore ReadRecord resets lastPageTLI and
	 * lastSegmentTLI to zero when going to a random page.
	 *
	 * Sometimes we re-open a segment that's already been partially replayed.
	 * In that case we cannot perform the normal TLI check: if there is a
	 * timeline switch within the segment, the first page has a smaller TLI
	 * than later pages following the timeline switch, and we might've read
	 * them already. As a weaker test, we still check that it's not smaller
	 * than the TLI we last saw at the beginning of a segment. Pass
	 * segmentonly = true when re-validating the first page like that, and the
	 * page you're actually interested in comes later.
	 */
	if (hdr->xlp_tli < (segmentonly ? lastSegmentTLI : lastPageTLI))
	{
		ereport(emode_for_corrupt_record(emode, recaddr),
				(errmsg("out-of-sequence timeline ID %u (after %u) in log file %u, segment %u, offset %u",
						hdr->xlp_tli, lastPageTLI,
						readId, readSeg, readOff)));
		return false;
	}
	lastPageTLI = hdr->xlp_tli;
	if (readOff == 0)
		lastSegmentTLI = hdr->xlp_tli;

	return true;
}

/*
 * Try to read a timeline's history file.
 *
 * If successful, return the list of component TLIs (the given TLI followed by
 * its ancestor TLIs).	If we can't find the history file, assume that the
 * timeline has no parents, and return a list of just the specified timeline
 * ID.
 */
List *
XLogReadTimeLineHistory(TimeLineID targetTLI)
{
	List	   *result;
	char		path[MAXPGPATH];
	char		histfname[MAXFNAMELEN];
	char		fline[MAXPGPATH];
	FILE	   *fd;

	/* Timeline 1 does not have a history file, so no need to check */
	if (targetTLI == 1)
		return list_make1_int((int) targetTLI);

	if (InArchiveRecovery)
	{
		TLHistoryFileName(histfname, targetTLI);
		RestoreArchivedFile(path, histfname, "RECOVERYHISTORY", 0);
	}
	else
		TLHistoryFilePath(path, targetTLI);

	fd = AllocateFile(path, "r");
	if (fd == NULL)
	{
		if (errno != ENOENT)
			ereport(FATAL,
					(errcode_for_file_access(),
					 errmsg("could not open file \"%s\": %m", path)));
		/* Not there, so assume no parents */
		return list_make1_int((int) targetTLI);
	}

	result = NIL;

	/*
	 * Parse the file...
	 */
	while (fgets(fline, sizeof(fline), fd) != NULL)
	{
		/* skip leading whitespace and check for # comment */
		char	   *ptr;
		char	   *endptr;
		TimeLineID	tli;

		for (ptr = fline; *ptr; ptr++)
		{
			if (!isspace((unsigned char) *ptr))
				break;
		}
		if (*ptr == '\0' || *ptr == '#')
			continue;

		/* expect a numeric timeline ID as first field of line */
		tli = (TimeLineID) strtoul(ptr, &endptr, 0);
		if (endptr == ptr)
			ereport(FATAL,
					(errmsg("syntax error in history file: %s", fline),
					 errhint("Expected a numeric timeline ID.")));

		if (result &&
			tli <= (TimeLineID) linitial_int(result))
			ereport(FATAL,
					(errmsg("invalid data in history file: %s", fline),
				   errhint("Timeline IDs must be in increasing sequence.")));

		/* Build list with newest item first */
		result = lcons_int((int) tli, result);

		/* we ignore the remainder of each line */
	}

	FreeFile(fd);

	if (result &&
		targetTLI <= (TimeLineID) linitial_int(result))
		ereport(FATAL,
				(errmsg("invalid data in history file \"%s\"", path),
			errhint("Timeline IDs must be less than child timeline's ID.")));

	result = lcons_int((int) targetTLI, result);

	ereport(DEBUG3,
			(errmsg_internal("history of timeline %u is %s",
							 targetTLI, nodeToString(result))));

	return result;
}

/*
 * Probe whether a timeline history file exists for the given timeline ID
 */
static bool
existsTimeLineHistory(TimeLineID probeTLI)
{
	char		path[MAXPGPATH];
	char		histfname[MAXFNAMELEN];
	FILE	   *fd;

	/* Timeline 1 does not have a history file, so no need to check */
	if (probeTLI == 1)
		return false;

	if (InArchiveRecovery)
	{
		TLHistoryFileName(histfname, probeTLI);
		RestoreArchivedFile(path, histfname, "RECOVERYHISTORY", 0);
	}
	else
		TLHistoryFilePath(path, probeTLI);

	fd = AllocateFile(path, "r");
	if (fd != NULL)
	{
		FreeFile(fd);
		return true;
	}
	else
	{
		if (errno != ENOENT)
			ereport(FATAL,
					(errcode_for_file_access(),
					 errmsg("could not open file \"%s\": %m", path)));
		return false;
	}
}

#if 0
/*
 * Scan for new timelines that might have appeared in the archive since we
 * started recovery.
 *
 * If there are any, the function changes recovery target TLI to the latest
 * one and returns 'true'.
 */
static bool
rescanLatestTimeLine(void)
{
	TimeLineID	newtarget;

	newtarget = findNewestTimeLine(recoveryTargetTLI);
	if (newtarget != recoveryTargetTLI)
	{
		/*
		 * Determine the list of expected TLIs for the new TLI
		 */
		List	   *newExpectedTLIs;

		newExpectedTLIs = XLogReadTimeLineHistory(newtarget);

		/*
		 * If the current timeline is not part of the history of the new
		 * timeline, we cannot proceed to it.
		 *
		 * XXX This isn't foolproof: The new timeline might have forked from
		 * the current one, but before the current recovery location. In that
		 * case we will still switch to the new timeline and proceed replaying
		 * from it even though the history doesn't match what we already
		 * replayed. That's not good. We will likely notice at the next online
		 * checkpoint, as the TLI won't match what we expected, but it's not
		 * guaranteed. The admin needs to make sure that doesn't happen.
		 */
		if (!list_member_int(newExpectedTLIs,
							 (int) recoveryTargetTLI))
			ereport(LOG,
					(errmsg("new timeline %u is not a child of database system timeline %u",
							newtarget,
							ThisTimeLineID)));
		else
		{
			/* Switch target */
			recoveryTargetTLI = newtarget;
			list_free(expectedTLIs);
			expectedTLIs = newExpectedTLIs;

			XLogCtl->RecoveryTargetTLI = recoveryTargetTLI;

			ereport(LOG,
					(errmsg("new target timeline is %u",
							recoveryTargetTLI)));
			return true;
		}
	}
	return false;
}
#endif

/*
 * Find the newest existing timeline, assuming that startTLI exists.
 *
 * Note: while this is somewhat heuristic, it does positively guarantee
 * that (result + 1) is not a known timeline, and therefore it should
 * be safe to assign that ID to a new timeline.
 */
static TimeLineID
findNewestTimeLine(TimeLineID startTLI)
{
	TimeLineID	newestTLI;
	TimeLineID	probeTLI;

	/*
	 * The algorithm is just to probe for the existence of timeline history
	 * files.  XXX is it useful to allow gaps in the sequence?
	 */
	newestTLI = startTLI;

	for (probeTLI = startTLI + 1;; probeTLI++)
	{
		if (existsTimeLineHistory(probeTLI))
		{
			newestTLI = probeTLI;		/* probeTLI exists */
		}
		else
		{
			/* doesn't exist, assume we're done */
			break;
		}
	}

	return newestTLI;
}

/*
 * Create a new timeline history file.
 *
 *	newTLI: ID of the new timeline
 *	parentTLI: ID of its immediate parent
 *	endTLI et al: ID of the last used WAL file, for annotation purposes
 *
 * Currently this is only used during recovery, and so there are no locking
 * considerations.	But we should be just as tense as XLogFileInit to avoid
 * emplacing a bogus file.
 */
static void
writeTimeLineHistory(TimeLineID newTLI, TimeLineID parentTLI,
					 TimeLineID endTLI, uint32 endLogId, uint32 endLogSeg)
{
	char		path[MAXPGPATH];
	char		tmppath[MAXPGPATH];
	char		histfname[MAXFNAMELEN];
	char		xlogfname[MAXFNAMELEN];
	char		buffer[BLCKSZ];
	int			srcfd;
	int			fd;
	int			nbytes;

	Assert(newTLI > parentTLI); /* else bad selection of newTLI */

	/*
	 * Write into a temp file name.
	 */
	snprintf(tmppath, MAXPGPATH, XLOGDIR "/xlogtemp.%d", (int) getpid());

	unlink(tmppath);

	/* do not use get_sync_bit() here --- want to fsync only at end of fill */
	fd = BasicOpenFile(tmppath, O_RDWR | O_CREAT | O_EXCL,
					   S_IRUSR | S_IWUSR);
	if (fd < 0)
		ereport(ERROR,
				(errcode_for_file_access(),
				 errmsg("could not create file \"%s\": %m", tmppath)));

	TLHistoryFilePath(path, parentTLI);

	srcfd = BasicOpenFile(path, O_RDONLY, 0);
	if (srcfd < 0)
	{
		if (errno != ENOENT)
			ereport(ERROR,
					(errcode_for_file_access(),
					 errmsg("could not open file \"%s\": %m", path)));
		/* Not there, so assume parent has no parents */
	}
	else
	{
		for (;;)
		{
			errno = 0;
			nbytes = (int) read(srcfd, buffer, sizeof(buffer));
			if (nbytes < 0 || errno != 0)
				ereport(ERROR,
						(errcode_for_file_access(),
						 errmsg("could not read file \"%s\": %m", path)));
			if (nbytes == 0)
				break;
			errno = 0;
			if ((int) write(fd, buffer, nbytes) != nbytes)
			{
				int			save_errno = errno;

				/*
				 * If we fail to make the file, delete it to release disk
				 * space
				 */
				unlink(tmppath);

				/*
				 * if write didn't set errno, assume problem is no disk space
				 */
				errno = save_errno ? save_errno : ENOSPC;

				ereport(ERROR,
						(errcode_for_file_access(),
					 errmsg("could not write to file \"%s\": %m", tmppath)));
			}
		}
		close(srcfd);
	}

	/*
	 * Append one line with the details of this timeline split.
	 *
	 * If we did have a parent file, insert an extra newline just in case the
	 * parent file failed to end with one.
	 */
	XLogFileName(xlogfname, endTLI, endLogId, endLogSeg);

	/*
	 * Write comment to history file to explain why and where timeline
	 * changed. Comment varies according to the recovery target used.
	 */
	if (recoveryTarget == RECOVERY_TARGET_XID)
		snprintf(buffer, sizeof(buffer),
				 "%s%u\t%s\t%s transaction %u\n",
				 (srcfd < 0) ? "" : "\n",
				 parentTLI,
				 xlogfname,
				 recoveryStopAfter ? "after" : "before",
				 recoveryStopXid);
	else if (recoveryTarget == RECOVERY_TARGET_TIME)
		snprintf(buffer, sizeof(buffer),
				 "%s%u\t%s\t%s %s\n",
				 (srcfd < 0) ? "" : "\n",
				 parentTLI,
				 xlogfname,
				 recoveryStopAfter ? "after" : "before",
				 timestamptz_to_str(recoveryStopTime));
	else if (recoveryTarget == RECOVERY_TARGET_NAME)
		snprintf(buffer, sizeof(buffer),
				 "%s%u\t%s\tat restore point \"%s\"\n",
				 (srcfd < 0) ? "" : "\n",
				 parentTLI,
				 xlogfname,
				 recoveryStopName);
	else
		snprintf(buffer, sizeof(buffer),
				 "%s%u\t%s\tno recovery target specified\n",
				 (srcfd < 0) ? "" : "\n",
				 parentTLI,
				 xlogfname);

	nbytes = strlen(buffer);
	errno = 0;
	if ((int) write(fd, buffer, nbytes) != nbytes)
	{
		int			save_errno = errno;

		/*
		 * If we fail to make the file, delete it to release disk space
		 */
		unlink(tmppath);
		/* if write didn't set errno, assume problem is no disk space */
		errno = save_errno ? save_errno : ENOSPC;

		ereport(ERROR,
				(errcode_for_file_access(),
				 errmsg("could not write to file \"%s\": %m", tmppath)));
	}

	if (pg_fsync(fd) != 0)
		ereport(ERROR,
				(errcode_for_file_access(),
				 errmsg("could not fsync file \"%s\": %m", tmppath)));

	if (close(fd))
		ereport(ERROR,
				(errcode_for_file_access(),
				 errmsg("could not close file \"%s\": %m", tmppath)));


	/*
	 * Now move the completed history file into place with its final name.
	 */
	TLHistoryFilePath(path, newTLI);

	/*
	 * Prefer link() to rename() here just to be really sure that we don't
	 * overwrite an existing logfile.  However, there shouldn't be one, so
	 * rename() is an acceptable substitute except for the truly paranoid.
	 */
#if HAVE_WORKING_LINK
	if (link(tmppath, path) < 0)
		ereport(ERROR,
				(errcode_for_file_access(),
				 errmsg("could not link file \"%s\" to \"%s\": %m",
						tmppath, path)));
	unlink(tmppath);
#else
	if (rename(tmppath, path) < 0)
		ereport(ERROR,
				(errcode_for_file_access(),
				 errmsg("could not rename file \"%s\" to \"%s\": %m",
						tmppath, path)));
#endif

	/* The history file can be archived immediately. */
	TLHistoryFileName(histfname, newTLI);
	XLogArchiveNotify(histfname);
}

static void
ControlFileWatcherSaveInitial(void)
{
	ControlFileWatcher->current_checkPointLoc = ControlFile->checkPoint;
	ControlFileWatcher->current_prevCheckPointLoc = ControlFile->prevCheckPoint;
	ControlFileWatcher->current_checkPointCopy_redo = ControlFile->checkPointCopy.redo;

	if (Debug_print_control_checkpoints)
		elog(LOG,"pg_control checkpoint: initial values (checkpoint loc %s, previous loc %s, copy's redo loc %s)",
			 XLogLocationToString_Long(&ControlFile->checkPoint),
			 XLogLocationToString2_Long(&ControlFile->prevCheckPoint),
			 XLogLocationToString3_Long(&ControlFile->checkPointCopy.redo));

	ControlFileWatcher->watcherInitialized = true;
}

static void
ControlFileWatcherCheckForChange(void)
{
	XLogRecPtr  writeLoc;
	XLogRecPtr  flushedLoc;

	if (!XLByteEQ(ControlFileWatcher->current_checkPointLoc,ControlFile->checkPoint) ||
		!XLByteEQ(ControlFileWatcher->current_prevCheckPointLoc,ControlFile->prevCheckPoint) ||
		!XLByteEQ(ControlFileWatcher->current_checkPointCopy_redo,ControlFile->checkPointCopy.redo))
	{
		ControlFileWatcher->current_checkPointLoc = ControlFile->checkPoint;
		ControlFileWatcher->current_prevCheckPointLoc = ControlFile->prevCheckPoint;
		ControlFileWatcher->current_checkPointCopy_redo = ControlFile->checkPointCopy.redo;

		if (XLogGetWriteAndFlushedLoc(&writeLoc, &flushedLoc))
		{
			bool problem = XLByteLE(flushedLoc,ControlFile->checkPoint);
			if (problem)
				elog(PANIC,"Checkpoint location %s for pg_control file is not flushed (write loc %s, flushed loc is %s)",
				     XLogLocationToString_Long(&ControlFile->checkPoint),
				     XLogLocationToString2_Long(&writeLoc),
				     XLogLocationToString3_Long(&flushedLoc));

			if (Debug_print_control_checkpoints)
				elog(LOG,"pg_control checkpoint: change (checkpoint loc %s, previous loc %s, copy's redo loc %s, write loc %s, flushed loc %s)",
					 XLogLocationToString_Long(&ControlFile->checkPoint),
					 XLogLocationToString2_Long(&ControlFile->prevCheckPoint),
					 XLogLocationToString3_Long(&ControlFile->checkPointCopy.redo),
					 XLogLocationToString4_Long(&writeLoc),
					 XLogLocationToString5_Long(&flushedLoc));
		}
		else
		{
			if (Debug_print_control_checkpoints)
				elog(LOG,"pg_control checkpoint: change (checkpoint loc %s, previous loc %s, copy's redo loc %s)",
					 XLogLocationToString_Long(&ControlFile->checkPoint),
					 XLogLocationToString2_Long(&ControlFile->prevCheckPoint),
					 XLogLocationToString3_Long(&ControlFile->checkPointCopy.redo));
		}
	}
}

/*
 * I/O routines for pg_control
 *
 * *ControlFile is a buffer in shared memory that holds an image of the
 * contents of pg_control.	WriteControlFile() initializes pg_control
 * given a preloaded buffer, ReadControlFile() loads the buffer from
 * the pg_control file (during postmaster or standalone-backend startup),
 * and UpdateControlFile() rewrites pg_control after we modify xlog state.
 *
 * For simplicity, WriteControlFile() initializes the fields of pg_control
 * that are related to checking backend/database compatibility, and
 * ReadControlFile() verifies they are correct.  We could split out the
 * I/O and compatibility-check functions, but there seems no need currently.
 */
static void
WriteControlFile(void)
{
	int			fd;
	char		buffer[PG_CONTROL_SIZE];		/* need not be aligned */

	/*
	 * Initialize version and compatibility-check fields
	 */
	ControlFile->pg_control_version = PG_CONTROL_VERSION;
	ControlFile->catalog_version_no = CATALOG_VERSION_NO;

	ControlFile->maxAlign = MAXIMUM_ALIGNOF;
	ControlFile->floatFormat = FLOATFORMAT_VALUE;

	ControlFile->blcksz = BLCKSZ;
	ControlFile->relseg_size = RELSEG_SIZE;
	ControlFile->xlog_blcksz = XLOG_BLCKSZ;
	ControlFile->xlog_seg_size = XLOG_SEG_SIZE;

	ControlFile->nameDataLen = NAMEDATALEN;
	ControlFile->indexMaxKeys = INDEX_MAX_KEYS;

	ControlFile->toast_max_chunk_size = TOAST_MAX_CHUNK_SIZE;

#ifdef HAVE_INT64_TIMESTAMP
	ControlFile->enableIntTimes = true;
#else
	ControlFile->enableIntTimes = false;
#endif
	ControlFile->float4ByVal = FLOAT4PASSBYVAL;
	ControlFile->float8ByVal = FLOAT8PASSBYVAL;

	/* Contents are protected with a CRC */
	INIT_CRC32C(ControlFile->crc);
	COMP_CRC32C(ControlFile->crc,
			   (char *) ControlFile,
			   offsetof(ControlFileData, crc));
	FIN_CRC32C(ControlFile->crc);

	/*
	 * We write out PG_CONTROL_SIZE bytes into pg_control, zero-padding the
	 * excess over sizeof(ControlFileData).  This reduces the odds of
	 * premature-EOF errors when reading pg_control.  We'll still fail when we
	 * check the contents of the file, but hopefully with a more specific
	 * error than "couldn't read pg_control".
	 */
	if (sizeof(ControlFileData) > PG_CONTROL_SIZE)
		elog(PANIC, "sizeof(ControlFileData) is larger than PG_CONTROL_SIZE; fix either one");

	memset(buffer, 0, PG_CONTROL_SIZE);
	memcpy(buffer, ControlFile, sizeof(ControlFileData));

	fd = BasicOpenFile(XLOG_CONTROL_FILE,
					   O_RDWR | O_CREAT | O_EXCL | PG_BINARY,
					   S_IRUSR | S_IWUSR);
	if (fd < 0)
		ereport(PANIC,
				(errcode_for_file_access(),
				 errmsg("could not create control file \"%s\": %m",
						XLOG_CONTROL_FILE)));

	errno = 0;
	if (write(fd, buffer, PG_CONTROL_SIZE) != PG_CONTROL_SIZE)
	{
		/* if write didn't set errno, assume problem is no disk space */
		if (errno == 0)
			errno = ENOSPC;
		ereport(PANIC,
				(errcode_for_file_access(),
				 errmsg("could not write to control file: %m")));
	}

	if (pg_fsync(fd) != 0)
		ereport(PANIC,
				(errcode_for_file_access(),
				 errmsg("could not fsync control file: %m")));

	if (close(fd))
		ereport(PANIC,
				(errcode_for_file_access(),
				 errmsg("could not close control file: %m")));

	ControlFileWatcherSaveInitial();
}

static void
ReadControlFile(void)
{
	pg_crc32	crc;
	int			fd;

	/*
	 * Read data...
	 */
	fd = BasicOpenFile(XLOG_CONTROL_FILE,
					   O_RDWR | PG_BINARY,
					   S_IRUSR | S_IWUSR);
	if (fd < 0)
		ereport(PANIC,
				(errcode_for_file_access(),
				 errmsg("could not open control file \"%s\": %m",
						XLOG_CONTROL_FILE)));

	if (read(fd, ControlFile, sizeof(ControlFileData)) != sizeof(ControlFileData))
		ereport(PANIC,
				(errcode_for_file_access(),
				 errmsg("could not read from control file: %m")));

	close(fd);

	/*
	 * Check for expected pg_control format version.  If this is wrong, the
	 * CRC check will likely fail because we'll be checking the wrong number
	 * of bytes.  Complaining about wrong version will probably be more
	 * enlightening than complaining about wrong CRC.
	 */

	if (ControlFile->pg_control_version != PG_CONTROL_VERSION && ControlFile->pg_control_version % 65536 == 0 && ControlFile->pg_control_version / 65536 != 0)
		ereport(FATAL,
				(errmsg("database files are incompatible with server"),
				 errdetail("The database cluster was initialized with PG_CONTROL_VERSION %d (0x%08x),"
		 " but the server was compiled with PG_CONTROL_VERSION %d (0x%08x).",
			ControlFile->pg_control_version, ControlFile->pg_control_version,
						   PG_CONTROL_VERSION, PG_CONTROL_VERSION),
				 errhint("This could be a problem of mismatched byte ordering.  It looks like you need to initdb.")));

	if (ControlFile->pg_control_version != PG_CONTROL_VERSION)
		ereport(FATAL,
				(errmsg("database files are incompatible with server"),
				 errdetail("The database cluster was initialized with PG_CONTROL_VERSION %d,"
				  " but the server was compiled with PG_CONTROL_VERSION %d.",
						ControlFile->pg_control_version, PG_CONTROL_VERSION),
				 errhint("It looks like you need to initdb.")));

	/* Now check the CRC. */
	INIT_CRC32C(crc);
	COMP_CRC32C(crc,
			   (char *) ControlFile,
			   offsetof(ControlFileData, crc));
	FIN_CRC32C(crc);

	if (!EQ_CRC32C(crc, ControlFile->crc))
		ereport(FATAL,
				(errmsg("incorrect checksum in control file")));

	/*
	 * Do compatibility checking immediately.  If the database isn't
	 * compatible with the backend executable, we want to abort before we can
	 * possibly do any damage.
	 */
	if (ControlFile->catalog_version_no != CATALOG_VERSION_NO)
		ereport(FATAL,
				(errmsg("database files are incompatible with server"),
				 errdetail("The database cluster was initialized with CATALOG_VERSION_NO %d,"
				  " but the server was compiled with CATALOG_VERSION_NO %d.",
						ControlFile->catalog_version_no, CATALOG_VERSION_NO),
				 errhint("It looks like you need to initdb.")));
	if (ControlFile->maxAlign != MAXIMUM_ALIGNOF)
		ereport(FATAL,
				(errmsg("database files are incompatible with server"),
		   errdetail("The database cluster was initialized with MAXALIGN %d,"
					 " but the server was compiled with MAXALIGN %d.",
					 ControlFile->maxAlign, MAXIMUM_ALIGNOF),
				 errhint("It looks like you need to initdb.")));
	if (ControlFile->floatFormat != FLOATFORMAT_VALUE)
		ereport(FATAL,
				(errmsg("database files are incompatible with server"),
				 errdetail("The database cluster appears to use a different floating-point number format than the server executable."),
				 errhint("It looks like you need to initdb.")));
	if (ControlFile->blcksz != BLCKSZ)
		ereport(FATAL,
				(errmsg("database files are incompatible with server"),
			 errdetail("The database cluster was initialized with BLCKSZ %d,"
					   " but the server was compiled with BLCKSZ %d.",
					   ControlFile->blcksz, BLCKSZ),
				 errhint("It looks like you need to recompile or initdb.")));
	if (ControlFile->relseg_size != RELSEG_SIZE)
		ereport(FATAL,
				(errmsg("database files are incompatible with server"),
		errdetail("The database cluster was initialized with RELSEG_SIZE %d,"
				  " but the server was compiled with RELSEG_SIZE %d.",
				  ControlFile->relseg_size, RELSEG_SIZE),
				 errhint("It looks like you need to recompile or initdb.")));
	if (ControlFile->xlog_blcksz != XLOG_BLCKSZ)
		ereport(FATAL,
				(errmsg("database files are incompatible with server"),
		errdetail("The database cluster was initialized with XLOG_BLCKSZ %d,"
				  " but the server was compiled with XLOG_BLCKSZ %d.",
				  ControlFile->xlog_blcksz, XLOG_BLCKSZ),
				 errhint("It looks like you need to recompile or initdb.")));
	if (ControlFile->xlog_seg_size != XLOG_SEG_SIZE)
		ereport(FATAL,
				(errmsg("database files are incompatible with server"),
				 errdetail("The database cluster was initialized with XLOG_SEG_SIZE %d,"
					   " but the server was compiled with XLOG_SEG_SIZE %d.",
						   ControlFile->xlog_seg_size, XLOG_SEG_SIZE),
				 errhint("It looks like you need to recompile or initdb.")));
	if (ControlFile->nameDataLen != NAMEDATALEN)
		ereport(FATAL,
				(errmsg("database files are incompatible with server"),
		errdetail("The database cluster was initialized with NAMEDATALEN %d,"
				  " but the server was compiled with NAMEDATALEN %d.",
				  ControlFile->nameDataLen, NAMEDATALEN),
				 errhint("It looks like you need to recompile or initdb.")));
	if (ControlFile->indexMaxKeys != INDEX_MAX_KEYS)
		ereport(FATAL,
				(errmsg("database files are incompatible with server"),
				 errdetail("The database cluster was initialized with INDEX_MAX_KEYS %d,"
					  " but the server was compiled with INDEX_MAX_KEYS %d.",
						   ControlFile->indexMaxKeys, INDEX_MAX_KEYS),
				 errhint("It looks like you need to recompile or initdb.")));
	if (ControlFile->toast_max_chunk_size != TOAST_MAX_CHUNK_SIZE)
		ereport(FATAL,
				(errmsg("database files are incompatible with server"),
				 errdetail("The database cluster was initialized with TOAST_MAX_CHUNK_SIZE %d,"
				" but the server was compiled with TOAST_MAX_CHUNK_SIZE %d.",
			  ControlFile->toast_max_chunk_size, (int) TOAST_MAX_CHUNK_SIZE),
				 errhint("It looks like you need to recompile or initdb.")));

#ifdef HAVE_INT64_TIMESTAMP
	if (ControlFile->enableIntTimes != true)
		ereport(FATAL,
				(errmsg("database files are incompatible with server"),
				 errdetail("The database cluster was initialized without HAVE_INT64_TIMESTAMP"
				  " but the server was compiled with HAVE_INT64_TIMESTAMP."),
				 errhint("It looks like you need to recompile or initdb.")));
#else
	if (ControlFile->enableIntTimes != false)
		ereport(FATAL,
				(errmsg("database files are incompatible with server"),
				 errdetail("The database cluster was initialized with HAVE_INT64_TIMESTAMP"
			   " but the server was compiled without HAVE_INT64_TIMESTAMP."),
				 errhint("It looks like you need to recompile or initdb.")));
#endif

#ifdef USE_FLOAT4_BYVAL
	if (ControlFile->float4ByVal != true)
		ereport(FATAL,
				(errmsg("database files are incompatible with server"),
				 errdetail("The database cluster was initialized without USE_FLOAT4_BYVAL"
					  " but the server was compiled with USE_FLOAT4_BYVAL."),
				 errhint("It looks like you need to recompile or initdb.")));
#else
	if (ControlFile->float4ByVal != false)
		ereport(FATAL,
				(errmsg("database files are incompatible with server"),
		errdetail("The database cluster was initialized with USE_FLOAT4_BYVAL"
				  " but the server was compiled without USE_FLOAT4_BYVAL."),
				 errhint("It looks like you need to recompile or initdb.")));
#endif

#ifdef USE_FLOAT8_BYVAL
	if (ControlFile->float8ByVal != true)
		ereport(FATAL,
				(errmsg("database files are incompatible with server"),
				 errdetail("The database cluster was initialized without USE_FLOAT8_BYVAL"
					  " but the server was compiled with USE_FLOAT8_BYVAL."),
				 errhint("It looks like you need to recompile or initdb.")));
#else
	if (ControlFile->float8ByVal != false)
		ereport(FATAL,
				(errmsg("database files are incompatible with server"),
		errdetail("The database cluster was initialized with USE_FLOAT8_BYVAL"
				  " but the server was compiled without USE_FLOAT8_BYVAL."),
				 errhint("It looks like you need to recompile or initdb.")));
#endif

	/* Make the initdb settings visible as GUC variables, too */
	SetConfigOption("data_checksums", DataChecksumsEnabled() ? "yes" : "no",
					PGC_INTERNAL, PGC_S_OVERRIDE);

	if (!ControlFileWatcher->watcherInitialized)
	{
		ControlFileWatcherSaveInitial();
	}
	else
	{
		ControlFileWatcherCheckForChange();
	}
}

static bool
XLogGetWriteAndFlushedLoc(XLogRecPtr *writeLoc, XLogRecPtr *flushedLoc)
{
	/* use volatile pointer to prevent code rearrangement */
	volatile XLogCtlData *xlogctl = XLogCtl;

	SpinLockAcquire(&xlogctl->info_lck);
	*writeLoc = xlogctl->LogwrtResult.Write;
	*flushedLoc = xlogctl->LogwrtResult.Flush;
	SpinLockRelease(&xlogctl->info_lck);

	return (writeLoc->xlogid != 0 || writeLoc->xrecoff != 0);
}

void
UpdateControlFile(void)
{
	int			fd;

	INIT_CRC32C(ControlFile->crc);
	COMP_CRC32C(ControlFile->crc,
				   (char *) ControlFile,
				   offsetof(ControlFileData, crc));
	FIN_CRC32C(ControlFile->crc);

	fd = BasicOpenFile(XLOG_CONTROL_FILE,
					   O_RDWR | PG_BINARY,
					   S_IRUSR | S_IWUSR);
	if (fd < 0)
		ereport(PANIC,
				(errcode_for_file_access(),
				 errmsg("could not open control file \"%s\": %m",
						XLOG_CONTROL_FILE)));

	errno = 0;
	if (write(fd, ControlFile, sizeof(ControlFileData)) != sizeof(ControlFileData))
	{
		/* if write didn't set errno, assume problem is no disk space */
		if (errno == 0)
			errno = ENOSPC;
		ereport(PANIC,
				(errcode_for_file_access(),
				 errmsg("could not write to control file: %m")));
	}

	if (pg_fsync(fd) != 0)
		ereport(PANIC,
				(errcode_for_file_access(),
				 errmsg("could not fsync control file: %m")));

	if (close(fd))
		ereport(PANIC,
				(errcode_for_file_access(),
				 errmsg("could not close control file: %m")));

	Assert (ControlFileWatcher->watcherInitialized);
	ControlFileWatcherCheckForChange();
}

/*
 * Returns the unique system identifier from control file.
 */
uint64
GetSystemIdentifier(void)
{
	Assert(ControlFile != NULL);
	return ControlFile->system_identifier;
}

/*
 * Auto-tune the number of XLOG buffers.
 *
 * The preferred setting for wal_buffers is about 3% of shared_buffers, with
 * a maximum of one XLOG segment (there is little reason to think that more
 * is helpful, at least so long as we force an fsync when switching log files)
 * and a minimum of 8 blocks (which was the default value prior to PostgreSQL
 * 9.1, when auto-tuning was added).
 *
 * This should not be called until NBuffers has received its final value.
 */
static int
XLOGChooseNumBuffers(void)
{
	int			xbuffers;

	xbuffers = NBuffers / 32;
	if (xbuffers > XLOG_SEG_SIZE / XLOG_BLCKSZ)
		xbuffers = XLOG_SEG_SIZE / XLOG_BLCKSZ;
	if (xbuffers < 8)
		xbuffers = 8;
	return xbuffers;
}

/*
 * GUC check_hook for wal_buffers
 */
bool
check_wal_buffers(int *newval, void **extra, GucSource source)
{
	/*
	 * -1 indicates a request for auto-tune.
	 */
	if (*newval == -1)
	{
		/*
		 * If we haven't yet changed the boot_val default of -1, just let it
		 * be.	We'll fix it when XLOGShmemSize is called.
		 */
		if (XLOGbuffers == -1)
			return true;

		/* Otherwise, substitute the auto-tune value */
		*newval = XLOGChooseNumBuffers();
	}

	/*
	 * We clamp manually-set values to at least 4 blocks.  Prior to PostgreSQL
	 * 9.1, a minimum of 4 was enforced by guc.c, but since that is no longer
	 * the case, we just silently treat such values as a request for the
	 * minimum.  (We could throw an error instead, but that doesn't seem very
	 * helpful.)
	 */
	if (*newval < 4)
		*newval = 4;

	return true;
}

/*
 * Initialization of shared memory for XLOG
 */
Size
XLOGShmemSize(void)
{
	Size		size;

	/*
	 * If the value of wal_buffers is -1, use the preferred auto-tune value.
	 * This isn't an amazingly clean place to do this, but we must wait till
	 * NBuffers has received its final value, and must do it before using the
	 * value of XLOGbuffers to do anything important.
	 */
	if (XLOGbuffers == -1)
	{
		char		buf[32];

		snprintf(buf, sizeof(buf), "%d", XLOGChooseNumBuffers());
		SetConfigOption("wal_buffers", buf, PGC_POSTMASTER, PGC_S_OVERRIDE);
	}
	Assert(XLOGbuffers > 0);

	/* XLogCtl */
	size = sizeof(XLogCtlData);
	/* xlblocks array */
	size = add_size(size, mul_size(sizeof(XLogRecPtr), XLOGbuffers));
	/* extra alignment padding for XLOG I/O buffers */
	size = add_size(size, ALIGNOF_XLOG_BUFFER);
	/* and the buffers themselves */
	size = add_size(size, mul_size(XLOG_BLCKSZ, XLOGbuffers));

	/*
	 * Note: we don't count ControlFileData, it comes out of the "slop factor"
	 * added by CreateSharedMemoryAndSemaphores.  This lets us use this
	 * routine again below to compute the actual allocation size.
	 */

	/*
	 * Similary, we also don't PgControlWatch for the above reasons, too.
	 */

	return size;
}

void
XLOGShmemInit(void)
{
	bool		foundCFile,
				foundXLog,
				foundCFileWatcher;
	char	   *allocptr;

	ControlFile = (ControlFileData *)
		ShmemInitStruct("Control File", sizeof(ControlFileData), &foundCFile);
	ControlFileWatcher = (ControlFileWatch *)
		ShmemInitStruct("Control File Watcher", sizeof(ControlFileWatch), &foundCFileWatcher);
	XLogCtl = (XLogCtlData *)
		ShmemInitStruct("XLOG Ctl", XLOGShmemSize(), &foundXLog);

	if (foundCFile || foundXLog || foundCFileWatcher)
	{
		/* both should be present or neither */
		Assert(foundCFile && foundXLog && foundCFileWatcher);
		return;
	}

	memset(XLogCtl, 0, sizeof(XLogCtlData));

	/*
	 * Since XLogCtlData contains XLogRecPtr fields, its sizeof should be a
	 * multiple of the alignment for same, so no extra alignment padding is
	 * needed here.
	 */
	allocptr = ((char *) XLogCtl) + sizeof(XLogCtlData);
	XLogCtl->xlblocks = (XLogRecPtr *) allocptr;
	memset(XLogCtl->xlblocks, 0, sizeof(XLogRecPtr) * XLOGbuffers);
	allocptr += sizeof(XLogRecPtr) * XLOGbuffers;

	/*
	 * Align the start of the page buffers to an ALIGNOF_XLOG_BUFFER boundary.
	 */
	allocptr = (char *) TYPEALIGN(ALIGNOF_XLOG_BUFFER, allocptr);
	XLogCtl->pages = allocptr;
	memset(XLogCtl->pages, 0, (Size) XLOG_BLCKSZ * XLOGbuffers);

	/*
	 * Do basic initialization of XLogCtl shared data. (StartupXLOG will fill
	 * in additional info.)
	 */
	XLogCtl->XLogCacheBlck = XLOGbuffers - 1;
	XLogCtl->SharedRecoveryInProgress = true;
	XLogCtl->SharedHotStandbyActive = false;
	XLogCtl->WalWriterSleeping = false;
	XLogCtl->Insert.currpage = (XLogPageHeader) (XLogCtl->pages);
	SpinLockInit(&XLogCtl->info_lck);
	InitSharedLatch(&XLogCtl->recoveryWakeupLatch);

	XLogCtl->haveLastCheckpointLoc = false;
	memset(&XLogCtl->lastCheckpointLoc, 0, sizeof(XLogRecPtr));
	memset(&XLogCtl->lastCheckpointEndLoc, 0, sizeof(XLogRecPtr));

	/*
	 * If we are not in bootstrap mode, pg_control should already exist. Read
	 * and validate it immediately (see comments in ReadControlFile() for the
	 * reasons why).
	 */
	if (!IsBootstrapProcessingMode())
		ReadControlFile();
}

/*
 * Are checksums enabled for data pages?
 */
bool
DataChecksumsEnabled(void)
{
	Assert(ControlFile != NULL);
	return (ControlFile->data_checksum_version > 0);
}

/*
 * This func must be called ONCE on system install.  It creates pg_control
 * and the initial XLOG segment.
 */
void
BootStrapXLOG(void)
{
	CheckPoint	checkPoint;
	char	   *buffer;
	XLogPageHeader page;
	XLogLongPageHeader longpage;
	XLogRecord *record;
	bool		use_existent;
	uint64		sysidentifier;
	struct timeval tv;
	pg_crc32	crc;

	/*
	 * Select a hopefully-unique system identifier code for this installation.
	 * We use the result of gettimeofday(), including the fractional seconds
	 * field, as being about as unique as we can easily get.  (Think not to
	 * use random(), since it hasn't been seeded and there's no portable way
	 * to seed it other than the system clock value...)  The upper half of the
	 * uint64 value is just the tv_sec part, while the lower half is the XOR
	 * of tv_sec and tv_usec.  This is to ensure that we don't lose uniqueness
	 * unnecessarily if "uint64" is really only 32 bits wide.  A person
	 * knowing this encoding can determine the initialization time of the
	 * installation, which could perhaps be useful sometimes.
	 */
	gettimeofday(&tv, NULL);
	sysidentifier = ((uint64) tv.tv_sec) << 32;
	sysidentifier |= (uint32) (tv.tv_sec | tv.tv_usec);

	/* First timeline ID is always 1 */
	ThisTimeLineID = 1;

	/* page buffer must be aligned suitably for O_DIRECT */
	buffer = (char *) palloc(XLOG_BLCKSZ + ALIGNOF_XLOG_BUFFER);
	page = (XLogPageHeader) TYPEALIGN(ALIGNOF_XLOG_BUFFER, buffer);
	memset(page, 0, XLOG_BLCKSZ);

	/*
	 * Set up information for the initial checkpoint record
	 *
	 * The initial checkpoint record is written to the beginning of the WAL
	 * segment with logid=0 logseg=1. The very first WAL segment, 0/0, is not
	 * used, so that we can use 0/0 to mean "before any valid WAL segment".
	 */
	checkPoint.redo.xlogid = 0;
	checkPoint.redo.xrecoff = XLogSegSize + SizeOfXLogLongPHD;
	checkPoint.ThisTimeLineID = ThisTimeLineID;
	checkPoint.fullPageWrites = fullPageWrites;
	checkPoint.nextXidEpoch = 0;
	checkPoint.nextXid = FirstNormalTransactionId;
	checkPoint.nextOid = FirstBootstrapObjectId;
	checkPoint.nextRelfilenode = FirstBootstrapObjectId;
	checkPoint.nextMulti = FirstMultiXactId;
	checkPoint.nextMultiOffset = 0;
	checkPoint.oldestXid = FirstNormalTransactionId;
	checkPoint.oldestXidDB = TemplateDbOid;
	checkPoint.time = (pg_time_t) time(NULL);
	checkPoint.oldestActiveXid = InvalidTransactionId;

	ShmemVariableCache->nextXid = checkPoint.nextXid;
	ShmemVariableCache->nextOid = checkPoint.nextOid;
	ShmemVariableCache->oidCount = 0;
	ShmemVariableCache->nextRelfilenode = checkPoint.nextRelfilenode;
	ShmemVariableCache->relfilenodeCount = 0;
	MultiXactSetNextMXact(checkPoint.nextMulti, checkPoint.nextMultiOffset);
	SetTransactionIdLimit(checkPoint.oldestXid, checkPoint.oldestXidDB);

	/* Set up the XLOG page header */
	page->xlp_magic = XLOG_PAGE_MAGIC;
	page->xlp_info = XLP_LONG_HEADER;
	page->xlp_tli = ThisTimeLineID;
	page->xlp_pageaddr.xlogid = 0;
	page->xlp_pageaddr.xrecoff = XLogSegSize;
	longpage = (XLogLongPageHeader) page;
	longpage->xlp_sysid = sysidentifier;
	longpage->xlp_seg_size = XLogSegSize;
	longpage->xlp_xlog_blcksz = XLOG_BLCKSZ;

	/* Insert the initial checkpoint record */
	record = (XLogRecord *) ((char *) page + SizeOfXLogLongPHD);
	record->xl_prev.xlogid = 0;
	record->xl_prev.xrecoff = XLogSegSize;
	record->xl_xid = InvalidTransactionId;
	record->xl_tot_len = SizeOfXLogRecord + sizeof(checkPoint);
	record->xl_len = sizeof(checkPoint);
	record->xl_info = XLOG_CHECKPOINT_SHUTDOWN;
	record->xl_rmid = RM_XLOG_ID;
	memcpy(XLogRecGetData(record), &checkPoint, sizeof(checkPoint));

	INIT_CRC32C(crc);
	COMP_CRC32C(crc, &checkPoint, sizeof(checkPoint));
	COMP_CRC32C(crc, (char *) record + sizeof(pg_crc32),
			   SizeOfXLogRecord - sizeof(pg_crc32));
	FIN_CRC32C(crc);

	record->xl_crc = crc;

	/* Create first XLOG segment file */
	use_existent = false;
	openLogFile = XLogFileInit(0, 1, &use_existent, false);

	/* Write the first page with the initial record */
	errno = 0;
	if (write(openLogFile, page, XLOG_BLCKSZ) != XLOG_BLCKSZ)
	{
		/* if write didn't set errno, assume problem is no disk space */
		if (errno == 0)
			errno = ENOSPC;
		ereport(PANIC,
				(errcode_for_file_access(),
			  errmsg("could not write bootstrap transaction log file: %m")));
	}

	if (pg_fsync(openLogFile) != 0)
		ereport(PANIC,
				(errcode_for_file_access(),
			  errmsg("could not fsync bootstrap transaction log file: %m")));

	if (close(openLogFile))
		ereport(PANIC,
				(errcode_for_file_access(),
			  errmsg("could not close bootstrap transaction log file: %m")));

	openLogFile = -1;

	/* Now create pg_control */

	memset(ControlFile, 0, sizeof(ControlFileData));
	/* Initialize pg_control status fields */
	ControlFile->system_identifier = sysidentifier;
	ControlFile->state = DB_SHUTDOWNED;
	ControlFile->time = checkPoint.time;
	ControlFile->checkPoint = checkPoint.redo;
	ControlFile->checkPointCopy = checkPoint;

	/* Set important parameter values for use when replaying WAL */
	ControlFile->MaxConnections = MaxConnections;
	ControlFile->max_prepared_xacts = max_prepared_xacts;
	ControlFile->max_locks_per_xact = max_locks_per_xact;
	ControlFile->wal_level = wal_level;
	ControlFile->data_checksum_version = bootstrap_data_checksum_version;

	/* some additional ControlFile fields are set in WriteControlFile() */

	WriteControlFile();

	/* Bootstrap the commit log, too */
	BootStrapCLOG();
	BootStrapSUBTRANS();
	BootStrapMultiXact();
	DistributedLog_BootStrap();

	pfree(buffer);
}

static char *
str_time(pg_time_t tnow)
{
	static char buf[128];

	pg_strftime(buf, sizeof(buf),
				"%Y-%m-%d %H:%M:%S %Z",
				pg_localtime(&tnow, log_timezone));

	return buf;
}

/*
 * See if there is a recovery command file (recovery.conf), and if so
 * read in parameters for archive recovery and XLOG streaming.
 *
 * The file is parsed using the main configuration parser.
 */
void
XLogReadRecoveryCommandFile(int emode)
{
	FILE	   *fd;
	TimeLineID	rtli = 0;
	bool		rtliGiven = false;
	ConfigVariable *item,
			   *head = NULL,
			   *tail = NULL;

	fd = AllocateFile(RECOVERY_COMMAND_FILE, "r");
	if (fd == NULL)
	{
		if (errno == ENOENT)
			return;				/* not there, so no recovery in standby mode */
		ereport(FATAL,
				(errcode_for_file_access(),
				 errmsg("could not open recovery command file \"%s\": %m",
						RECOVERY_COMMAND_FILE)));
	}

	ereport(emode,
			(errmsg("Found recovery.conf file, checking appropriate parameters "
					" for recovery in standby mode")));

	/*
	 * Since we're asking ParseConfigFp() to report errors as FATAL, there's
	 * no need to check the return value.
	 */
	(void) ParseConfigFp(fd, RECOVERY_COMMAND_FILE, 0, FATAL, &head, &tail);

	FreeFile(fd);

	for (item = head; item; item = item->next)
	{
		if (strcmp(item->name, "restore_command") == 0)
		{
			recoveryRestoreCommand = pstrdup(item->value);
			ereport(DEBUG2,
					(errmsg_internal("restore_command = '%s'",
									 recoveryRestoreCommand)));
		}
		else if (strcmp(item->name, "recovery_end_command") == 0)
		{
			recoveryEndCommand = pstrdup(item->value);
			ereport(DEBUG2,
					(errmsg_internal("recovery_end_command = '%s'",
									 recoveryEndCommand)));
		}
		else if (strcmp(item->name, "archive_cleanup_command") == 0)
		{
			archiveCleanupCommand = pstrdup(item->value);
			ereport(DEBUG2,
					(errmsg_internal("archive_cleanup_command = '%s'",
									 archiveCleanupCommand)));
		}
		else if (strcmp(item->name, "pause_at_recovery_target") == 0)
		{
			if (!parse_bool(item->value, &recoveryPauseAtTarget))
				ereport(ERROR,
						(errcode(ERRCODE_INVALID_PARAMETER_VALUE),
						 errmsg("parameter \"%s\" requires a Boolean value", "pause_at_recovery_target")));
			ereport(DEBUG2,
					(errmsg_internal("pause_at_recovery_target = '%s'",
									 item->value)));
		}
		else if (strcmp(item->name, "recovery_target_timeline") == 0)
		{
			rtliGiven = true;
			if (strcmp(item->value, "latest") == 0)
				rtli = 0;
			else
			{
				errno = 0;
				rtli = (TimeLineID) strtoul(item->value, NULL, 0);
				if (errno == EINVAL || errno == ERANGE)
					ereport(FATAL,
							(errmsg("recovery_target_timeline is not a valid number: \"%s\"",
									item->value)));
			}
			if (rtli)
				ereport(DEBUG2,
				   (errmsg_internal("recovery_target_timeline = %u", rtli)));
			else
				ereport(DEBUG2,
					 (errmsg_internal("recovery_target_timeline = latest")));
		}
		else if (strcmp(item->name, "recovery_target_xid") == 0)
		{
			errno = 0;
			recoveryTargetXid = (TransactionId) strtoul(item->value, NULL, 0);
			if (errno == EINVAL || errno == ERANGE)
				ereport(FATAL,
				 (errmsg("recovery_target_xid is not a valid number: \"%s\"",
						 item->value)));
			ereport(DEBUG2,
					(errmsg_internal("recovery_target_xid = %u",
									 recoveryTargetXid)));
			recoveryTarget = RECOVERY_TARGET_XID;
		}
		else if (strcmp(item->name, "recovery_target_time") == 0)
		{
			/*
			 * if recovery_target_xid or recovery_target_name specified, then
			 * this overrides recovery_target_time
			 */
			if (recoveryTarget == RECOVERY_TARGET_XID ||
				recoveryTarget == RECOVERY_TARGET_NAME)
				continue;
			recoveryTarget = RECOVERY_TARGET_TIME;

			/*
			 * Convert the time string given by the user to TimestampTz form.
			 */
			recoveryTargetTime =
				DatumGetTimestampTz(DirectFunctionCall3(timestamptz_in,
												CStringGetDatum(item->value),
												ObjectIdGetDatum(InvalidOid),
														Int32GetDatum(-1)));
			ereport(DEBUG2,
					(errmsg_internal("recovery_target_time = '%s'",
								   timestamptz_to_str(recoveryTargetTime))));
		}
		else if (strcmp(item->name, "recovery_target_name") == 0)
		{
			/*
			 * if recovery_target_xid specified, then this overrides
			 * recovery_target_name
			 */
			if (recoveryTarget == RECOVERY_TARGET_XID)
				continue;
			recoveryTarget = RECOVERY_TARGET_NAME;

			recoveryTargetName = pstrdup(item->value);
			if (strlen(recoveryTargetName) >= MAXFNAMELEN)
				ereport(FATAL,
						(errcode(ERRCODE_INVALID_PARAMETER_VALUE),
						 errmsg("recovery_target_name is too long (maximum %d characters)",
								MAXFNAMELEN - 1)));

			ereport(DEBUG2,
					(errmsg_internal("recovery_target_name = '%s'",
									 recoveryTargetName)));
		}
		else if (strcmp(item->name, "recovery_target_inclusive") == 0)
		{
			/*
			 * does nothing if a recovery_target is not also set
			 */
			if (!parse_bool(item->value, &recoveryTargetInclusive))
				ereport(ERROR,
						(errcode(ERRCODE_INVALID_PARAMETER_VALUE),
						 errmsg("parameter \"%s\" requires a Boolean value",
								"recovery_target_inclusive")));
			ereport(DEBUG2,
					(errmsg_internal("recovery_target_inclusive = %s",
									 item->value)));
		}
		else if (strcmp(item->name, "standby_mode") == 0)
		{
			if (!parse_bool(item->value, &StandbyModeRequested))
				ereport(ERROR,
						(errcode(ERRCODE_INVALID_PARAMETER_VALUE),
						 errmsg("parameter \"%s\" requires a Boolean value",
								"standby_mode")));
			ereport(DEBUG2,
					(errmsg_internal("standby_mode = '%s'", item->value)));
		}
		else if (strcmp(item->name, "primary_conninfo") == 0)
		{
			PrimaryConnInfo = pstrdup(item->value);
			ereport(DEBUG2,
					(errmsg_internal("primary_conninfo = '%s'",
									 PrimaryConnInfo)));
		}
		else if (strcmp(item->name, "trigger_file") == 0)
		{
			TriggerFile = pstrdup(item->value);
			ereport(DEBUG2,
					(errmsg_internal("trigger_file = '%s'",
									 TriggerFile)));
		}
		else
			ereport(FATAL,
					(errmsg("unrecognized recovery parameter \"%s\"",
							item->name)));
	}

	/*
	 * Check for compulsory parameters
	 */
	if (StandbyModeRequested)
	{
		if (PrimaryConnInfo == NULL)
			ereport(FATAL,
					(errmsg("recovery command file \"%s\" primary_conninfo not specified",
							RECOVERY_COMMAND_FILE),
					 errhint("The database server in standby mode needs primary_connection to connect to primary.")));
	}
	else
	{
		/* Currently, standby mode request is a must if recovery.conf file exists */
		ereport(FATAL,
				(errmsg("recovery command file \"%s\" request for standby mode not specified",
						RECOVERY_COMMAND_FILE)));
	}

	FreeConfigVariables(head);
}

static void
renameRecoveryFile()
{
	/*
	 * Rename the config file out of the way, so that we don't accidentally
	 * re-enter archive recovery mode in a subsequent crash.
	 */
	unlink(RECOVERY_COMMAND_DONE);
	if (rename(RECOVERY_COMMAND_FILE, RECOVERY_COMMAND_DONE) != 0)
		ereport(FATAL,
				(errcode_for_file_access(),
				 errmsg("could not rename file \"%s\" to \"%s\": %m",
						RECOVERY_COMMAND_FILE, RECOVERY_COMMAND_DONE)));
	/*
	 * Response to FTS probes after this point will not indicate that we are a
	 * mirror because the am_mirror flag is set based on existence of
	 * RECOVERY_COMMAND_FILE.  New libpq connections to the postmaster should
	 * no longer return CAC_MIRROR_READY as response because we are no longer a
	 * mirror.
	 */
	ResetMirrorReadyFlag();
}

/*
 * Exit archive-recovery state
 */
static void
exitArchiveRecovery(TimeLineID endTLI, uint32 endLogId, uint32 endLogSeg)
{
	char		recoveryPath[MAXPGPATH];
	char		xlogpath[MAXPGPATH];

	/*
	 * We are no longer in archive recovery state.
	 */
	InArchiveRecovery = false;

	/*
	 * Update min recovery point one last time.
	 */
	UpdateMinRecoveryPoint(InvalidXLogRecPtr, true);

	/*
	 * If the ending log segment is still open, close it (to avoid problems on
	 * Windows with trying to rename or delete an open file).
	 */
	if (readFile >= 0)
	{
		close(readFile);
		readFile = -1;
	}

	/*
	 * If we are establishing a new timeline, we have to copy data from the
	 * last WAL segment of the old timeline to create a starting WAL segment
	 * for the new timeline.
	 *
	 * Notify the archiver that the last WAL segment of the old timeline is
	 * ready to copy to archival storage. Otherwise, it is not archived for a
	 * while.
	 */
	if (endTLI != ThisTimeLineID)
	{
		XLogFileCopy(endLogId, endLogSeg,
					 endTLI, endLogId, endLogSeg);

		if (XLogArchivingActive())
		{
			XLogFileName(xlogpath, endTLI, endLogId, endLogSeg);
			XLogArchiveNotify(xlogpath);
		}
	}

	/*
	 * Let's just make real sure there are not .ready or .done flags posted
	 * for the new segment.
	 */
	XLogFileName(xlogpath, ThisTimeLineID, endLogId, endLogSeg);
	XLogArchiveCleanup(xlogpath);

	/*
	 * Since there might be a partial WAL segment named RECOVERYXLOG, get rid
	 * of it.
	 */
	snprintf(recoveryPath, MAXPGPATH, XLOGDIR "/RECOVERYXLOG");
	unlink(recoveryPath);		/* ignore any error */

	/* Get rid of any remaining recovered timeline-history file, too */
	snprintf(recoveryPath, MAXPGPATH, XLOGDIR "/RECOVERYHISTORY");
	unlink(recoveryPath);		/* ignore any error */
	renameRecoveryFile();
}

/*
 * For point-in-time recovery, this function decides whether we want to
 * stop applying the XLOG at or after the current record.
 *
 * Returns TRUE if we are stopping, FALSE otherwise.  On TRUE return,
 * *includeThis is set TRUE if we should apply this record before stopping.
 *
 * We also track the timestamp of the latest applied COMMIT/ABORT
 * record in XLogCtl->recoveryLastXTime, for logging purposes.
 * Also, some information is saved in recoveryStopXid et al for use in
 * annotating the new timeline's history file.
 */
static bool
recoveryStopsHere(XLogRecord *record, bool *includeThis)
{
	bool		stopsHere;
	uint8		record_info;
	TimestampTz recordXtime;
	char		recordRPName[MAXFNAMELEN];

	/* We only consider stopping at COMMIT, ABORT or RESTORE POINT records */
	if (record->xl_rmid != RM_XACT_ID && record->xl_rmid != RM_XLOG_ID)
		return false;
	record_info = record->xl_info & ~XLR_INFO_MASK;
	if (record->xl_rmid == RM_XACT_ID && record_info == XLOG_XACT_COMMIT_COMPACT)
	{
		xl_xact_commit_compact *recordXactCommitData;

		recordXactCommitData = (xl_xact_commit_compact *) XLogRecGetData(record);
		recordXtime = recordXactCommitData->xact_time;
	}
	else if (record->xl_rmid == RM_XACT_ID && record_info == XLOG_XACT_COMMIT)
	{
		xl_xact_commit *recordXactCommitData;

		recordXactCommitData = (xl_xact_commit *) XLogRecGetData(record);
		recordXtime = recordXactCommitData->xact_time;
	}
	else if (record->xl_rmid == RM_XACT_ID && record_info == XLOG_XACT_ABORT)
	{
		xl_xact_abort *recordXactAbortData;

		recordXactAbortData = (xl_xact_abort *) XLogRecGetData(record);
		recordXtime = recordXactAbortData->xact_time;
	}
	else if (record->xl_rmid == RM_XLOG_ID && record_info == XLOG_RESTORE_POINT)
	{
		xl_restore_point *recordRestorePointData;

		recordRestorePointData = (xl_restore_point *) XLogRecGetData(record);
		recordXtime = recordRestorePointData->rp_time;
		strncpy(recordRPName, recordRestorePointData->rp_name, MAXFNAMELEN);
	}
	else
		return false;

	/* Do we have a PITR target at all? */
	if (recoveryTarget == RECOVERY_TARGET_UNSET)
	{
		/*
		 * Save timestamp of latest transaction commit/abort if this is a
		 * transaction record
		 */
		if (record->xl_rmid == RM_XACT_ID)
			SetLatestXTime(recordXtime);
		return false;
	}

	if (recoveryTarget == RECOVERY_TARGET_XID)
	{
		/*
		 * There can be only one transaction end record with this exact
		 * transactionid
		 *
		 * when testing for an xid, we MUST test for equality only, since
		 * transactions are numbered in the order they start, not the order
		 * they complete. A higher numbered xid will complete before you about
		 * 50% of the time...
		 */
		stopsHere = (record->xl_xid == recoveryTargetXid);
		if (stopsHere)
			*includeThis = recoveryTargetInclusive;
	}
	else if (recoveryTarget == RECOVERY_TARGET_NAME)
	{
		/*
		 * There can be many restore points that share the same name, so we
		 * stop at the first one
		 */
		stopsHere = (strcmp(recordRPName, recoveryTargetName) == 0);

		/*
		 * Ignore recoveryTargetInclusive because this is not a transaction
		 * record
		 */
		*includeThis = false;
	}
	else
	{
		/*
		 * There can be many transactions that share the same commit time, so
		 * we stop after the last one, if we are inclusive, or stop at the
		 * first one if we are exclusive
		 */
		if (recoveryTargetInclusive)
			stopsHere = (recordXtime > recoveryTargetTime);
		else
			stopsHere = (recordXtime >= recoveryTargetTime);
		if (stopsHere)
			*includeThis = false;
	}

	if (stopsHere)
	{
		recoveryStopXid = record->xl_xid;
		recoveryStopTime = recordXtime;
		recoveryStopAfter = *includeThis;

		if (record_info == XLOG_XACT_COMMIT_COMPACT || record_info == XLOG_XACT_COMMIT)
		{
			if (recoveryStopAfter)
				ereport(LOG,
						(errmsg("recovery stopping after commit of transaction %u, time %s",
								recoveryStopXid,
								timestamptz_to_str(recoveryStopTime))));
			else
				ereport(LOG,
						(errmsg("recovery stopping before commit of transaction %u, time %s",
								recoveryStopXid,
								timestamptz_to_str(recoveryStopTime))));
		}
		else if (record_info == XLOG_XACT_ABORT)
		{
			if (recoveryStopAfter)
				ereport(LOG,
						(errmsg("recovery stopping after abort of transaction %u, time %s",
								recoveryStopXid,
								timestamptz_to_str(recoveryStopTime))));
			else
				ereport(LOG,
						(errmsg("recovery stopping before abort of transaction %u, time %s",
								recoveryStopXid,
								timestamptz_to_str(recoveryStopTime))));
		}
		else
		{
			strncpy(recoveryStopName, recordRPName, MAXFNAMELEN);

			ereport(LOG,
				(errmsg("recovery stopping at restore point \"%s\", time %s",
						recoveryStopName,
						timestamptz_to_str(recoveryStopTime))));
		}

		/*
		 * Note that if we use a RECOVERY_TARGET_TIME then we can stop at a
		 * restore point since they are timestamped, though the latest
		 * transaction time is not updated.
		 */
		if (record->xl_rmid == RM_XACT_ID && recoveryStopAfter)
			SetLatestXTime(recordXtime);
	}
	else if (record->xl_rmid == RM_XACT_ID)
		SetLatestXTime(recordXtime);

	return stopsHere;
}


/*
 * Recheck shared recoveryPause by polling.
 *
 * XXX Can also be done with shared latch.
 */
static void
recoveryPausesHere(void)
{
	ereport(LOG,
			(errmsg("recovery has paused"),
			 errhint("Execute pg_xlog_replay_resume() to continue.")));

	while (RecoveryIsPaused())
	{
		pg_usleep(1000000L);	/* 1000 ms */
		HandleStartupProcInterrupts();
	}
}

bool
RecoveryIsPaused(void)
{
	/* use volatile pointer to prevent code rearrangement */
	volatile XLogCtlData *xlogctl = XLogCtl;
	bool		recoveryPause;

	SpinLockAcquire(&xlogctl->info_lck);
	recoveryPause = xlogctl->recoveryPause;
	SpinLockRelease(&xlogctl->info_lck);

	return recoveryPause;
}

void
SetRecoveryPause(bool recoveryPause)
{
	/* use volatile pointer to prevent code rearrangement */
	volatile XLogCtlData *xlogctl = XLogCtl;

	SpinLockAcquire(&xlogctl->info_lck);
	xlogctl->recoveryPause = recoveryPause;
	SpinLockRelease(&xlogctl->info_lck);
}

/*
 * Save timestamp of latest processed commit/abort record.
 *
 * We keep this in XLogCtl, not a simple static variable, so that it can be
 * seen by processes other than the startup process.  Note in particular
 * that CreateRestartPoint is executed in the checkpointer.
 */
static void
SetLatestXTime(TimestampTz xtime)
{
	/* use volatile pointer to prevent code rearrangement */
	volatile XLogCtlData *xlogctl = XLogCtl;

	SpinLockAcquire(&xlogctl->info_lck);
	xlogctl->recoveryLastXTime = xtime;
	SpinLockRelease(&xlogctl->info_lck);
}

/*
 * Fetch timestamp of latest processed commit/abort record.
 */
TimestampTz
GetLatestXTime(void)
{
	/* use volatile pointer to prevent code rearrangement */
	volatile XLogCtlData *xlogctl = XLogCtl;
	TimestampTz xtime;

	SpinLockAcquire(&xlogctl->info_lck);
	xtime = xlogctl->recoveryLastXTime;
	SpinLockRelease(&xlogctl->info_lck);

	return xtime;
}

/*
 * Save timestamp of the next chunk of WAL records to apply.
 *
 * We keep this in XLogCtl, not a simple static variable, so that it can be
 * seen by all backends.
 */
static void
SetCurrentChunkStartTime(TimestampTz xtime)
{
	/* use volatile pointer to prevent code rearrangement */
	volatile XLogCtlData *xlogctl = XLogCtl;

	SpinLockAcquire(&xlogctl->info_lck);
	xlogctl->currentChunkStartTime = xtime;
	SpinLockRelease(&xlogctl->info_lck);
}

static void
printEndOfXLogFile(XLogRecPtr	*loc)
{
	uint32 seg = loc->xrecoff / XLogSegSize;

	XLogRecPtr roundedDownLoc;

	XLogRecord *record;
	XLogRecPtr	LastRec;

	/*
	 * Go back to the beginning of the log file and read forward to find
	 * the end of the transaction log.
	 */
	roundedDownLoc.xlogid = loc->xlogid;
	roundedDownLoc.xrecoff = (seg * XLogSegSize) + SizeOfXLogLongPHD;

	XLogCloseReadRecord();

	record = XLogReadRecord(&roundedDownLoc, LOG, false);
	if (record == NULL)
	{
		elog(LOG,"Couldn't read transaction log file (logid %d, seg %d)",
			 loc->xlogid, seg);
		return;
	}

	do
	{
		LastRec = ReadRecPtr;

		record = XLogReadRecord(NULL, DEBUG5, false);
	} while (record != NULL);

	record = XLogReadRecord(&LastRec, ERROR, false);

	elog(LOG,"found end of transaction log file %s",
		 XLogLocationToString_Long(&EndRecPtr));

	XLogCloseReadRecord();
}

static void
ApplyStartupRedo(
	XLogRecPtr		*beginLoc,

	XLogRecPtr		*lsn,

	XLogRecord		*record)
{
	/* use volatile pointer to prevent code rearrangement */
	volatile XLogCtlData *xlogctl = XLogCtl;

	ErrorContextCallback errcontext;

	/* Setup error traceback support for ereport() */
	errcontext.callback = rm_redo_error_callback;
	errcontext.arg = (void *) record;
	errcontext.previous = error_context_stack;
	error_context_stack = &errcontext;

	/* nextXid must be beyond record's xid */
	if (TransactionIdFollowsOrEquals(record->xl_xid,
									 ShmemVariableCache->nextXid))
	{
		ShmemVariableCache->nextXid = record->xl_xid;
		TransactionIdAdvance(ShmemVariableCache->nextXid);
	}

	/*
	 * Update shared replayEndRecPtr before replaying this record,
	 * so that XLogFlush will update minRecoveryPoint correctly.
	 */
	SpinLockAcquire(&xlogctl->info_lck);
	xlogctl->replayEndRecPtr = EndRecPtr;
	SpinLockRelease(&xlogctl->info_lck);

	RmgrTable[record->xl_rmid].rm_redo(*beginLoc, *lsn, record);

	/*
	 * After redo, check whether the backup pages associated with
	 * the WAL record are consistent with the existing pages. This
	 * check is done only if consistency check is enabled for this
	 * record.
	 */
	if ((record->xl_extended_info & XLR_CHECK_CONSISTENCY) != 0)
		checkXLogConsistency(record, *lsn);
	/* Pop the error context stack */
	error_context_stack = errcontext.previous;

}

/*
 * Process passed checkpoint record either during normal recovery or
 * in standby mode.
 *
 * If in standby mode, master mirroring information stored by the checkpoint
 * record is processed as well.
 */
static void
XLogProcessCheckpointRecord(XLogRecord *rec, XLogRecPtr loc)
{
	CheckpointExtendedRecord ckptExtended;

	UnpackCheckPointRecord(rec, &ckptExtended);

	if (ckptExtended.dtxCheckpoint)
	{
		/* Handle the DTX information. */
		UtilityModeFindOrCreateDtmRedoFile();
		redoDtxCheckPoint(ckptExtended.dtxCheckpoint);
		UtilityModeCloseDtmRedoFile();
	}
}

DBState
GetCurrentDBState(void)
{
	Assert(ControlFile);
	return ControlFile->state;
}

static void
UpdateCatalogForStandbyPromotion(void)
{
	/*
	 * NOTE: The following initialization logic was borrowed from ftsprobe.
	 */
	SetProcessingMode(InitProcessing);

	/*
	 * Create a resource owner to keep track of our resources (currently only
	 * buffer pins).
	 */
	CurrentResourceOwner = ResourceOwnerCreate(NULL, "Startup Pass 4");

	/*
	 * NOTE: AuxiliaryProcessMain has already called:
	 * NOTE:      BaseInit,
	 * NOTE:      InitAuxiliaryProcess instead of InitProcess, and
	 * NOTE:      InitBufferPoolBackend.
	 */

	InitXLOGAccess();

	SetProcessingMode(NormalProcessing);

	/*
	 * Add my PGPROC struct to the ProcArray.
	 *
	 * Once I have done this, I am visible to other backends!
	 */
	InitProcessPhase2();

	/*
	 * Initialize my entry in the shared-invalidation manager's array of
	 * per-backend data.
	 *
	 * Sets up MyBackendId, a unique backend identifier.
	 */
	MyBackendId = InvalidBackendId;

	/*
	 * Though this is a startup process and currently no one sends invalidation
	 * messages concurrently, we set sendOnly = false, since we have relcaches.
	 */
	SharedInvalBackendInit(false);

	if (MyBackendId > MaxBackends || MyBackendId <= 0)
			elog(FATAL, "bad backend id: %d", MyBackendId);

	/*
	 * bufmgr needs another initialization call too
	 */
	InitBufferPoolBackend();

	/*
	 * heap access requires the rel-cache.
	 *
	 * Pass 4 needs RelationCacheInitializePhase3() to do catalog
	 * validation, after xlog replay is complete.
	 */
	RelationCacheInitialize();
	InitCatalogCache();

	/*
	 * It's now possible to do real access to the system catalogs.
	 *
	 * Load relcache entries for the system catalogs.  This must create at
	 * least the minimum set of "nailed-in" cache entries.
	 */
	RelationCacheInitializePhase2();

	char *fullpath;

	/*
	 * In order to access the catalog, we need a database, and a
	 * tablespace; our access to the heap is going to be slightly
	 * limited, so we'll just use some defaults.
	 */
	MyDatabaseId = TemplateDbOid;
	MyDatabaseTableSpace = DEFAULTTABLESPACE_OID;

	/*
	 * Now we can mark our PGPROC entry with the database ID
	 * (We assume this is an atomic store so no lock is needed)
	 */
	MyProc->databaseId = MyDatabaseId;

	fullpath = GetDatabasePath(MyDatabaseId, MyDatabaseTableSpace);

	SetDatabasePath(fullpath);

	RelationCacheInitializePhase3();

	/*
	 * Now, finally, update the catalog.
	 */
	GpRoleValue old_role = Gp_role;

	/* I am privileged */
	InitializeSessionUserIdStandalone();
	/* Start transaction locally */
	Gp_role = GP_ROLE_UTILITY;
	StartTransactionCommand();
	GetTransactionSnapshot();
	gp_activate_standby();
	/* close the transaction we started above */
	CommitTransactionCommand();
	Gp_role = old_role;

	ereport(LOG, (errmsg("Updated catalog to support standby promotion")));
}

/*
 * Fetch timestamp of latest processed commit/abort record.
 * Startup process maintains an accurate local copy in XLogReceiptTime
 */
TimestampTz
GetCurrentChunkReplayStartTime(void)
{
	/* use volatile pointer to prevent code rearrangement */
	volatile XLogCtlData *xlogctl = XLogCtl;
	TimestampTz xtime;

	SpinLockAcquire(&xlogctl->info_lck);
	xtime = xlogctl->currentChunkStartTime;
	SpinLockRelease(&xlogctl->info_lck);

	return xtime;
}

/*
 * Returns time of receipt of current chunk of XLOG data, as well as
 * whether it was received from streaming replication or from archives.
 */
void
GetXLogReceiptTime(TimestampTz *rtime, bool *fromStream)
{
	/*
	 * This must be executed in the startup process, since we don't export the
	 * relevant state to shared memory.
	 */
	Assert(InRecovery);

	*rtime = XLogReceiptTime;
	*fromStream = (XLogReceiptSource == XLOG_FROM_STREAM);
}

/*
 * Note that text field supplied is a parameter name and does not require
 * translation
 */
#define RecoveryRequiresIntParameter(param_name, currValue, minValue) \
do { \
	if (currValue < minValue) \
		ereport(ERROR, \
				(errmsg("hot standby is not possible because " \
						"%s = %d is a lower setting than on the master server " \
						"(its value was %d)", \
						param_name, \
						currValue, \
						minValue))); \
} while(0)

/*
 * Check to see if required parameters are set high enough on this server
 * for various aspects of recovery operation.
 */
static void
CheckRequiredParameterValues(void)
{
	/*
	 * For archive recovery, the WAL must be generated with at least 'archive'
	 * wal_level.
	 */
	if (InArchiveRecovery && ControlFile->wal_level == WAL_LEVEL_MINIMAL)
	{
		ereport(WARNING,
				(errmsg("WAL was generated with wal_level=minimal, data may be missing"),
				 errhint("This happens if you temporarily set wal_level=minimal without taking a new base backup.")));
	}

	/*
	 * For Hot Standby, the WAL must be generated with 'hot_standby' mode, and
	 * we must have at least as many backend slots as the primary.
	 */
	if (InArchiveRecovery && EnableHotStandby)
	{
		if (ControlFile->wal_level < WAL_LEVEL_HOT_STANDBY)
			ereport(ERROR,
					(errmsg("hot standby is not possible because wal_level was not set to \"hot_standby\" on the master server"),
					 errhint("Either set wal_level to \"hot_standby\" on the master, or turn off hot_standby here.")));

		/* We ignore autovacuum_max_workers when we make this test. */
		RecoveryRequiresIntParameter("max_connections",
									 MaxConnections,
									 ControlFile->MaxConnections);
		RecoveryRequiresIntParameter("max_prepared_xacts",
									 max_prepared_xacts,
									 ControlFile->max_prepared_xacts);
		RecoveryRequiresIntParameter("max_locks_per_xact",
									 max_locks_per_xact,
									 ControlFile->max_locks_per_xact);
	}
}

/*
 * This must be called ONCE during postmaster or standalone-backend startup
 */
void
StartupXLOG(void)
{
	XLogCtlInsert *Insert;
	CheckPoint	checkPoint;
	bool		wasShutdown;
	bool		reachedStopPoint = false;
	bool		haveBackupLabel = false;
	XLogRecPtr	RecPtr,
				checkPointLoc,
				EndOfLog;
	uint32		endLogId;
	uint32		endLogSeg;
	XLogRecord *record;
	uint32		freespace;
	TransactionId oldestActiveXID;
	bool		backupEndRequired = false;
	bool		bgwriterLaunched = false;
	bool		backupFromStandby = false;
	DBState		dbstate_at_startup;

	/*
	 * Read control file and check XLOG status looks valid.
	 *
	 * Note: in most control paths, *ControlFile is already valid and we need
	 * not do ReadControlFile() here, but might as well do it to be sure.
	 */
	ReadControlFile();

	if (ControlFile->state < DB_SHUTDOWNED ||
		ControlFile->state > DB_IN_PRODUCTION ||
		!XRecOffIsValid(ControlFile->checkPoint.xrecoff))
		ereport(FATAL,
				(errmsg("control file contains invalid data")));

	if (ControlFile->state == DB_SHUTDOWNED)
		ereport(LOG,
				(errmsg("database system was shut down at %s",
						str_time(ControlFile->time))));
	else if (ControlFile->state == DB_SHUTDOWNED_IN_RECOVERY)
		ereport(LOG,
				(errmsg("database system was shut down in recovery at %s",
						str_time(ControlFile->time))));
	else if (ControlFile->state == DB_SHUTDOWNING)
		ereport(LOG,
				(errmsg("database system shutdown was interrupted; last known up at %s",
						str_time(ControlFile->time))));
	else if (ControlFile->state == DB_IN_CRASH_RECOVERY)
		ereport(LOG,
		   (errmsg("database system was interrupted while in recovery at %s",
				   str_time(ControlFile->time)),
			errhint("This probably means that some data is corrupted and"
					" you will have to use the last backup for recovery."),
			errSendAlert(true)));
	else if (ControlFile->state == DB_IN_STANDBY_MODE)
		ereport(LOG,
				(errmsg("database system was interrupted while in standby mode at  %s",
						str_time(ControlFile->checkPointCopy.time)),
						errhint("This probably means something unexpected happened either"
								" during replay at standby or receipt of XLog from primary."),
				 errSendAlert(true)));
	else if (ControlFile->state == DB_IN_STANDBY_PROMOTED)
		ereport(LOG,
				(errmsg("database system was interrupted after standby was promoted at %s",
						str_time(ControlFile->checkPointCopy.time)),
				 errhint("If this has occurred more than once something unexpected is happening"
				" after standby has been promoted"),
				 errSendAlert(true)));
	else if (ControlFile->state == DB_IN_PRODUCTION)
		ereport(LOG,
				(errmsg("database system was interrupted; last known up at %s",
						str_time(ControlFile->time))));

	/* This is just to allow attaching to startup process with a debugger */
#ifdef XLOG_REPLAY_DELAY
	if (ControlFile->state != DB_SHUTDOWNED)
		pg_usleep(60000000L);
#endif

	/*
	 * Verify that pg_xlog and pg_xlog/archive_status exist.  In cases where
	 * someone has performed a copy for PITR, these directories may have been
	 * excluded and need to be re-created.
	 */
	ValidateXLOGDirectoryStructure();

	/*
	 * Clear out any old relcache cache files.	This is *necessary* if we do
	 * any WAL replay, since that would probably result in the cache files
	 * being out of sync with database reality.  In theory we could leave them
	 * in place if the database had been cleanly shut down, but it seems
	 * safest to just remove them always and let them be rebuilt during the
	 * first backend startup.
	 */
	RelationCacheInitFileRemove();

	/*
	 * Initialize on the assumption we want to recover to the same timeline
	 * that's active according to pg_control.
	 */
	recoveryTargetTLI = ControlFile->checkPointCopy.ThisTimeLineID;

	/*
	 * Check for recovery control file, and if so set up state for offline
	 * recovery
	 */
	XLogReadRecoveryCommandFile(LOG);

	if (StandbyModeRequested)
	{
		Assert(ControlFile->state != DB_IN_CRASH_RECOVERY);

		/*
		 * If the standby was promoted (last time) and recovery.conf
		 * is still found this time with standby mode request,
		 * it means the standby crashed post promotion but before recovery.conf
		 * cleanup. Hence, it is not considered a standby request this time.
		 */
		if (ControlFile->state == DB_IN_STANDBY_PROMOTED)
			StandbyModeRequested = false;
	}

	/* Now we can determine the list of expected TLIs */
	expectedTLIs = XLogReadTimeLineHistory(recoveryTargetTLI);

	/*
	 * If pg_control's timeline is not in expectedTLIs, then we cannot
	 * proceed: the backup is not part of the history of the requested
	 * timeline.
	 */
	if (!list_member_int(expectedTLIs,
						 (int) ControlFile->checkPointCopy.ThisTimeLineID))
		ereport(FATAL,
				(errmsg("requested timeline %u is not a child of database system timeline %u",
						recoveryTargetTLI,
						ControlFile->checkPointCopy.ThisTimeLineID)));

	/*
	 * Save the selected recovery target timeline ID and
	 * archive_cleanup_command in shared memory so that other processes can
	 * see them
	 */
	XLogCtl->RecoveryTargetTLI = recoveryTargetTLI;
	strncpy(XLogCtl->archiveCleanupCommand,
			archiveCleanupCommand ? archiveCleanupCommand : "",
			sizeof(XLogCtl->archiveCleanupCommand));

	if (StandbyModeRequested)
		ereport(LOG,
				(errmsg("entering standby mode")));

	/*
	 * Take ownership of the wakeup latch if we're going to sleep during
	 * recovery.
	 */
	if (StandbyModeRequested)
		OwnLatch(&XLogCtl->recoveryWakeupLatch);

	/*
	 * Allocate pages dedicated to WAL consistency checks, those had better
	 * be aligned.
	 */
	replay_image_masked = (char *) palloc(BLCKSZ);
	master_image_masked = (char *) palloc(BLCKSZ);

	/*
	 * Take ownership of the wakeup latch if we're going to sleep during
	 * recovery.
	 */
	if (StandbyMode)
		OwnLatch(&XLogCtl->recoveryWakeupLatch);

	if (read_backup_label(&checkPointLoc, &backupEndRequired,
						  &backupFromStandby))
	{
		/*
		 * Currently, it is assumed that a backup file exists iff a base backup
		 * has been performed and then the recovery.conf file is generated, thus
		 * standby mode has to be requested
		 */
		if (!StandbyModeRequested)
			ereport(FATAL,
					(errmsg("Found backup.label file without any standby mode request")));

		/* Activate recovery in standby mode */
		StandbyMode = true;

		Assert(backupEndRequired);

		/*
		 * When a backup_label file is present, we want to roll forward from
		 * the checkpoint it identifies, rather than using pg_control.
		 */
		record = ReadCheckpointRecord(checkPointLoc, 0);
		if (record != NULL)
		{
			memcpy(&checkPoint, XLogRecGetData(record), sizeof(CheckPoint));
			wasShutdown = (record->xl_info == XLOG_CHECKPOINT_SHUTDOWN);
			ereport(DEBUG1,
					(errmsg("checkpoint record is at %X/%X",
							checkPointLoc.xlogid, checkPointLoc.xrecoff)));
			InRecovery = true;	/* force recovery even if SHUTDOWNED */

			/*
			 * Make sure that REDO location exists. This may not be the case
			 * if there was a crash during an online backup, which left a
			 * backup_label around that references a WAL segment that's
			 * already been archived.
			 */
			if (XLByteLT(checkPoint.redo, checkPointLoc))
			{
				if (!XLogReadRecord(&(checkPoint.redo), LOG, false))
					ereport(FATAL,
							(errmsg("could not find redo location referenced by checkpoint record"),
							 errhint("If you are not restoring from a backup, try removing the file \"%s/backup_label\".", DataDir)));
			}
		}
		else
		{
			ereport(FATAL,
					(errmsg("could not locate required checkpoint record"),
					 errhint("If you are not restoring from a backup, try removing the file \"%s/backup_label\".", DataDir)));
			wasShutdown = false;	/* keep compiler quiet */
		}
		/* set flag to delete it later */
		haveBackupLabel = true;
	}
	else
	{
		if (StandbyModeRequested)
		{
			/* Activate recovery in standby mode */
			StandbyMode = true;
		}

		/*
		 * Get the last valid checkpoint record.  If the latest one according
		 * to pg_control is broken, try the next-to-last one.
		 */
		checkPointLoc = ControlFile->checkPoint;
		RedoStartLSN = ControlFile->checkPointCopy.redo;
		record = ReadCheckpointRecord(checkPointLoc, 1);
		if (record != NULL)
		{
			ereport(DEBUG1,
					(errmsg("checkpoint record is at %X/%X",
							checkPointLoc.xlogid, checkPointLoc.xrecoff)));
		}
		else if (StandbyMode)
		{
			/*
			 * The last valid checkpoint record required for a streaming
			 * recovery exists in neither standby nor the primary.
			 */
			ereport(PANIC,
					(errmsg("could not locate a valid checkpoint record")));
		}
		else
		{
			printEndOfXLogFile(&checkPointLoc);

			checkPointLoc = ControlFile->prevCheckPoint;
			record = ReadCheckpointRecord(checkPointLoc, 2);
			if (record != NULL)
			{
				ereport(LOG,
						(errmsg("using previous checkpoint record at %X/%X",
							  checkPointLoc.xlogid, checkPointLoc.xrecoff)));
				InRecovery = true;		/* force recovery even if SHUTDOWNED */
			}
			else
			{
				printEndOfXLogFile(&checkPointLoc);
				ereport(PANIC,
					 (errmsg("could not locate a valid checkpoint record")));
			}
		}
		memcpy(&checkPoint, XLogRecGetData(record), sizeof(CheckPoint));
		wasShutdown = (record->xl_info == XLOG_CHECKPOINT_SHUTDOWN);
	}

	LastRec = RecPtr = checkPointLoc;

	CheckpointExtendedRecord ckptExtended;
	UnpackCheckPointRecord(record, &ckptExtended);
	if (ckptExtended.ptas)
		SetupCheckpointPreparedTransactionList(ckptExtended.ptas);

	/*
	 * Find Xacts that are distributed committed from the checkpoint record and
	 * store them such that they can utilized later during DTM recovery.
	 */
	XLogProcessCheckpointRecord(record, checkPointLoc);

	ereport(DEBUG1,
			(errmsg("redo record is at %X/%X; shutdown %s",
					checkPoint.redo.xlogid, checkPoint.redo.xrecoff,
					wasShutdown ? "TRUE" : "FALSE")));
	ereport(DEBUG1,
			(errmsg("next transaction ID: %u/%u; next OID: %u; next relfilenode: %u",
					checkPoint.nextXidEpoch, checkPoint.nextXid,
					checkPoint.nextOid, checkPoint.nextRelfilenode)));
	ereport(DEBUG1,
			(errmsg("next MultiXactId: %u; next MultiXactOffset: %u",
					checkPoint.nextMulti, checkPoint.nextMultiOffset)));
	ereport(DEBUG1,
			(errmsg("oldest unfrozen transaction ID: %u, in database %u",
					checkPoint.oldestXid, checkPoint.oldestXidDB)));
	if (!TransactionIdIsNormal(checkPoint.nextXid))
		ereport(PANIC,
				(errmsg("invalid next transaction ID")));

	/* initialize shared memory variables from the checkpoint record */
	ShmemVariableCache->nextXid = checkPoint.nextXid;
	ShmemVariableCache->nextOid = checkPoint.nextOid;
	ShmemVariableCache->oidCount = 0;
	ShmemVariableCache->nextRelfilenode = checkPoint.nextRelfilenode;
	ShmemVariableCache->relfilenodeCount = 0;
	MultiXactSetNextMXact(checkPoint.nextMulti, checkPoint.nextMultiOffset);
	SetTransactionIdLimit(checkPoint.oldestXid, checkPoint.oldestXidDB);
	XLogCtl->ckptXidEpoch = checkPoint.nextXidEpoch;
	XLogCtl->ckptXid = checkPoint.nextXid;

	/*
	 * We must replay WAL entries using the same TimeLineID they were created
	 * under, so temporarily adopt the TLI indicated by the checkpoint (see
	 * also xlog_redo()).
	 */
	ThisTimeLineID = checkPoint.ThisTimeLineID;

	lastFullPageWrites = checkPoint.fullPageWrites;

	RedoRecPtr = XLogCtl->Insert.RedoRecPtr = checkPoint.redo;

	if (XLByteLT(RecPtr, checkPoint.redo))
		ereport(PANIC,
				(errmsg("invalid redo in checkpoint record")));

	/*
	 * Check whether we need to force recovery from WAL.  If it appears to
	 * have been a clean shutdown and we did not have a recovery.conf file,
	 * then assume no recovery needed.
	 */
	if (XLByteLT(checkPoint.redo, RecPtr))
	{
		if (wasShutdown)
			ereport(PANIC,
					(errmsg("invalid redo record in shutdown checkpoint")));
		InRecovery = true;
	}
	else if (StandbyModeRequested)
	{
		/* force recovery due to presence of recovery.conf */
		ereport(LOG,
				(errmsg("setting recovery standby mode active")));
		InRecovery = true;
	}
	else if (ControlFile->state != DB_SHUTDOWNED)
		InRecovery = true;

	if (InRecovery && !IsUnderPostmaster)
	{
		ereport(FATAL,
				(errmsg("Database must be shutdown cleanly when using single backend start")));
	}

	/* Recovery from xlog */
	if (InRecovery)
	{
		int			rmid;

		/* use volatile pointer to prevent code rearrangement */
		volatile XLogCtlData *xlogctl = XLogCtl;

		/*
		 * Update pg_control to show that we are recovering and to show the
		 * selected checkpoint as the place we are starting from. We also mark
		 * pg_control with any minimum recovery stop point
		 */
		dbstate_at_startup = ControlFile->state;
		if (StandbyMode)
		{
			ereport(LOG,
					(errmsg("recovery in standby mode in progress")));
			ControlFile->state = DB_IN_STANDBY_MODE;
		}
		else
		{
			ereport(LOG,
					(errmsg("database system was not properly shut down; "
							"automatic recovery in progress")));

			if (ControlFile->state != DB_IN_STANDBY_PROMOTED)
				ControlFile->state = DB_IN_CRASH_RECOVERY;
		}

		ControlFile->prevCheckPoint = ControlFile->checkPoint;
		ControlFile->checkPoint = checkPointLoc;
		ControlFile->checkPointCopy = checkPoint;

		if (StandbyMode)
		{
			/* initialize minRecoveryPoint if not set yet */
			if (XLByteLT(ControlFile->minRecoveryPoint, checkPoint.redo))
				ControlFile->minRecoveryPoint = checkPoint.redo;
		}

		/*
		 * Set backupStartPoint if we're starting recovery from a base backup.
		 *
		 * Set backupEndPoint and use minRecoveryPoint as the backup end
		 * location if we're starting recovery from a base backup which was
		 * taken from the standby. In this case, the database system status in
		 * pg_control must indicate DB_IN_ARCHIVE_RECOVERY. If not, which
		 * means that backup is corrupted, so we cancel recovery.
		 */
		if (haveBackupLabel)
		{
			Assert(ControlFile->state == DB_IN_STANDBY_MODE);
			ControlFile->backupStartPoint = checkPoint.redo;
			ControlFile->backupEndRequired = backupEndRequired;

			if (backupFromStandby)
			{
				if (dbstate_at_startup != DB_IN_ARCHIVE_RECOVERY)
					ereport(FATAL,
							(errmsg("backup_label contains inconsistent data with control file"),
							 errhint("This means that the backup is corrupted and you will "
							   "have to use another backup for recovery.")));
				ControlFile->backupEndPoint = ControlFile->minRecoveryPoint;
			}
		}
		ControlFile->time = (pg_time_t) time(NULL);
		/* No need to hold ControlFileLock yet, we aren't up far enough */
		UpdateControlFile();

		/* initialize shared-memory copy of latest checkpoint XID/epoch */
		XLogCtl->ckptXidEpoch = ControlFile->checkPointCopy.nextXidEpoch;
		XLogCtl->ckptXid = ControlFile->checkPointCopy.nextXid;

		/* initialize our local copy of minRecoveryPoint */
		minRecoveryPoint = ControlFile->minRecoveryPoint;

		/*
		 * Reset pgstat data, because it may be invalid after recovery.
		 */
		pgstat_reset_all();

		/*
		 * If there was a backup label file, it's done its job and the info
		 * has now been propagated into pg_control.  We must get rid of the
		 * label file so that if we crash during recovery, we'll pick up at
		 * the latest recovery restartpoint instead of going all the way back
		 * to the backup start point.  It seems prudent though to just rename
		 * the file out of the way rather than delete it completely.
		 */
		if (haveBackupLabel)
		{
			unlink(BACKUP_LABEL_OLD);
			if (rename(BACKUP_LABEL_FILE, BACKUP_LABEL_OLD) != 0)
				ereport(FATAL,
						(errcode_for_file_access(),
						 errmsg("could not rename file \"%s\" to \"%s\": %m",
								BACKUP_LABEL_FILE, BACKUP_LABEL_OLD)));
		}

		/* Check that the GUCs used to generate the WAL allow recovery */
		CheckRequiredParameterValues();

		UtilityModeFindOrCreateDtmRedoFile();
		
		/*
		 * We're in recovery, so unlogged relations may be trashed and must be
		 * reset.  This should be done BEFORE allowing Hot Standby
		 * connections, so that read-only backends don't try to read whatever
		 * garbage is left over from before.
		 */
		ResetUnloggedRelations(UNLOGGED_RELATION_CLEANUP);

		/*
		 * Likewise, delete any saved transaction snapshot files that got left
		 * behind by crashed backends.
		 */
		DeleteAllExportedSnapshotFiles();

		/*
		 * Initialize for Hot Standby, if enabled. We won't let backends in
		 * yet, not until we've reached the min recovery point specified in
		 * control file and we've established a recovery snapshot from a
		 * running-xacts WAL record.
		 */
		if (InArchiveRecovery && EnableHotStandby)
		{
			TransactionId *xids;
			int			nxids;

			ereport(DEBUG1,
					(errmsg("initializing for hot standby")));

			InitRecoveryTransactionEnvironment();

			if (wasShutdown)
				oldestActiveXID = PrescanPreparedTransactions(&xids, &nxids);
			else
				oldestActiveXID = checkPoint.oldestActiveXid;
			Assert(TransactionIdIsValid(oldestActiveXID));

			/*
			 * Startup commit log and subtrans only. Other SLRUs are not
			 * maintained during recovery and need not be started yet.
			 */
			StartupCLOG();
			StartupSUBTRANS(oldestActiveXID);
			DistributedLog_Startup(oldestActiveXID,
								   ShmemVariableCache->nextXid);

			/*
			 * If we're beginning at a shutdown checkpoint, we know that
			 * nothing was running on the master at this point. So fake-up an
			 * empty running-xacts record and use that here and now. Recover
			 * additional standby state for prepared transactions.
			 */
			if (wasShutdown)
			{
				RunningTransactionsData running;
				TransactionId latestCompletedXid;

				/*
				 * Construct a RunningTransactions snapshot representing a
				 * shut down server, with only prepared transactions still
				 * alive. We're never overflowed at this point because all
				 * subxids are listed with their parent prepared transactions.
				 */
				running.xcnt = nxids;
				running.subxid_overflow = false;
				running.nextXid = checkPoint.nextXid;
				running.oldestRunningXid = oldestActiveXID;
				latestCompletedXid = checkPoint.nextXid;
				TransactionIdRetreat(latestCompletedXid);
				Assert(TransactionIdIsNormal(latestCompletedXid));
				running.latestCompletedXid = latestCompletedXid;
				running.xids = xids;

				ProcArrayApplyRecoveryInfo(&running);

				StandbyRecoverPreparedTransactions(false);
			}
		}

		/* Initialize resource managers */
		for (rmid = 0; rmid <= RM_MAX_ID; rmid++)
		{
			if (RmgrTable[rmid].rm_startup != NULL)
				RmgrTable[rmid].rm_startup();
		}

		/*
		 * Initialize shared replayEndRecPtr, lastReplayedEndRecPtr, and
		 * recoveryLastXTime.
		 *
		 * This is slightly confusing if we're starting from an online
		 * checkpoint; we've just read and replayed the chekpoint record, but
		 * we're going to start replay from its redo pointer, which precedes
		 * the location of the checkpoint record itself. So even though the
		 * last record we've replayed is indeed ReadRecPtr, we haven't
		 * replayed all the preceding records yet. That's OK for the current
		 * use of these variables.
		 */
		SpinLockAcquire(&xlogctl->info_lck);
		xlogctl->replayEndRecPtr = checkPoint.redo;
		xlogctl->lastReplayedEndRecPtr = checkPoint.redo;
		xlogctl->recoveryLastXTime = 0;
		xlogctl->currentChunkStartTime = 0;
		xlogctl->recoveryPause = false;
		SpinLockRelease(&xlogctl->info_lck);

		/* Also ensure XLogReceiptTime has a sane value */
		XLogReceiptTime = GetCurrentTimestamp();

		/*
		 * Let postmaster know we've started redo now, so that it can launch
		 * checkpointer to perform restartpoints.  We don't bother during
		 * crash recovery as restartpoints can only be performed during
		 * archive recovery.  And we'd like to keep crash recovery simple, to
		 * avoid introducing bugs that could affect you when recovering after
		 * crash.
		 *
		 * After this point, we can no longer assume that we're the only
		 * process in addition to postmaster!  Also, fsync requests are
		 * subsequently to be handled by the checkpointer, not locally.
		 */
		if (InArchiveRecovery && IsUnderPostmaster)
		{
			PublishStartupProcessInformation();
			SetForwardFsyncRequests();
			SendPostmasterSignal(PMSIGNAL_RECOVERY_STARTED);
			bgwriterLaunched = true;
		}

		/*
		 * Allow read-only connections immediately if we're consistent
		 * already.
		 */
		CheckRecoveryConsistency();

		/*
		 * Find the first record that logically follows the checkpoint --- it
		 * might physically precede it, though.
		 */
		if (XLByteLT(checkPoint.redo, RecPtr))
		{
			/* back up to find the record */
			record = XLogReadRecord(&(checkPoint.redo), PANIC, false);
		}
		else
		{
			/* just have to read next record after CheckPoint */
			record = XLogReadRecord(NULL, LOG, false);
		}

		/*
		 * main redo apply loop, executed if we have record after checkpoint
		 */
		if (record != NULL)
		{
			bool		recoveryContinue = true;
			bool		recoveryApply = true;
			bool		recoveryPause = false;
			TimestampTz xtime;

			InRedo = true;

			ereport(LOG,
					(errmsg("redo starts at %X/%X",
							ReadRecPtr.xlogid, ReadRecPtr.xrecoff)));

			/*
			 * main redo apply loop
			 */
			do
			{
#ifdef WAL_DEBUG
				if (XLOG_DEBUG ||
				 (rmid == RM_XACT_ID && trace_recovery_messages <= DEBUG2) ||
					(rmid != RM_XACT_ID && trace_recovery_messages <= DEBUG3))
				{
					StringInfoData buf;

					initStringInfo(&buf);
					appendStringInfo(&buf, "REDO @ %X/%X; LSN %X/%X: ",
									 ReadRecPtr.xlogid, ReadRecPtr.xrecoff,
									 EndRecPtr.xlogid, EndRecPtr.xrecoff);
					xlog_outrec(&buf, record);
					appendStringInfo(&buf, " - ");
					RmgrTable[record->xl_rmid].rm_desc(&buf, record);
					elog(LOG, "%s", buf.data);
					pfree(buf.data);
				}
#endif
				/* Handle interrupt signals of startup process */
				HandleStartupProcInterrupts();

				/*
				 * Pause WAL replay, if requested by a hot-standby session via
				 * SetRecoveryPause().
				 *
				 * Note that we intentionally don't take the info_lck spinlock
				 * here.  We might therefore read a slightly stale value of
				 * the recoveryPause flag, but it can't be very stale (no
				 * worse than the last spinlock we did acquire).  Since a
				 * pause request is a pretty asynchronous thing anyway,
				 * possibly responding to it one WAL record later than we
				 * otherwise would is a minor issue, so it doesn't seem worth
				 * adding another spinlock cycle to prevent that.
				 */
				if (xlogctl->recoveryPause)
					recoveryPausesHere();

				/*
				 * Have we reached our recovery target?
				 */
				if (recoveryStopsHere(record, &recoveryApply))
				{
					/*
					 * Pause only if users can connect to send a resume
					 * message
					 */
					if (recoveryPauseAtTarget && standbyState == STANDBY_SNAPSHOT_READY)
					{
						SetRecoveryPause(true);
						recoveryPausesHere();
					}
					reachedStopPoint = true;	/* see below */
					recoveryContinue = false;
					if (!recoveryApply)
						break;
				}

				/*
				 * See if this record is a checkpoint, if yes then uncover it to
				 * find distributed committed Xacts.
				 * No need to unpack checkpoint in crash recovery mode
				 */
				uint8 xlogRecInfo = record->xl_info & ~XLR_INFO_MASK;

				if (IsStandbyMode() &&
					record->xl_rmid == RM_XLOG_ID &&
					(xlogRecInfo == XLOG_CHECKPOINT_SHUTDOWN
					 || xlogRecInfo == XLOG_CHECKPOINT_ONLINE))
				{
					XLogProcessCheckpointRecord(record, ReadRecPtr);
					memcpy(&checkPoint, XLogRecGetData(record), sizeof(CheckPoint));
				}

				/*
				 * Update shared replayEndRecPtr before replaying this record,
				 * so that XLogFlush will update minRecoveryPoint correctly.
				 */
				SpinLockAcquire(&xlogctl->info_lck);
				xlogctl->replayEndRecPtr = EndRecPtr;
				recoveryPause = xlogctl->recoveryPause;
				SpinLockRelease(&xlogctl->info_lck);

				/*
				 * Pause only if users can connect to send a resume message
				 */
				if (recoveryPause && standbyState == STANDBY_SNAPSHOT_READY)
					recoveryPausesHere();

				/*
				 * If we are attempting to enter Hot Standby mode, process
				 * XIDs we see
				 */
				if (standbyState >= STANDBY_INITIALIZED &&
					TransactionIdIsValid(record->xl_xid))
					RecordKnownAssignedTransactionIds(record->xl_xid);

				ApplyStartupRedo(&ReadRecPtr, &EndRecPtr, record);

				/*
				 * Update lastReplayedEndRecPtr after this record has been
				 * successfully replayed.
				 */
				SpinLockAcquire(&xlogctl->info_lck);
				xlogctl->lastReplayedEndRecPtr = EndRecPtr;
				SpinLockRelease(&xlogctl->info_lck);

				/*
				 * GPDB_84_MERGE_FIXME: Create restartpoints aggressively.
				 *
				 * In PostgreSQL, the bgwriter creates restartpoints during archive
				 * recovery at its own leisure. In GDPB, with WAL replication based
				 * mirroring, that was tripping the gp_replica_check checks, because
				 * it bypasses the shared buffer cache and reads directly from disk.
				 * For now, restore the old behavior, before the upstream change
				 * to start bgwriter during archive recovery, and create a
				 * restartpoint immediately after replaying a checkpoint record.
				 */
				{
					uint8 xlogRecInfo = record->xl_info & ~XLR_INFO_MASK;

					if (record->xl_rmid == RM_XLOG_ID &&
						(xlogRecInfo == XLOG_CHECKPOINT_SHUTDOWN ||
						 xlogRecInfo == XLOG_CHECKPOINT_ONLINE))
					{
						if (bgwriterLaunched)
							RequestCheckpoint(CHECKPOINT_IMMEDIATE | CHECKPOINT_WAIT);
						else
							CreateRestartPoint(CHECKPOINT_IMMEDIATE);
					}
				}

				if (!XLogRecPtrIsInvalid(ControlFile->backupStartPoint) &&
					XLByteLE(ControlFile->backupEndPoint, EndRecPtr))
				{
					/*
					 * We have reached the end of base backup, the point where
					 * the minimum recovery point in pg_control indicates. The
					 * data on disk is now consistent. Reset backupStartPoint
					 * and backupEndPoint.
					 */
					elog(DEBUG1, "end of backup reached");

					LWLockAcquire(ControlFileLock, LW_EXCLUSIVE);

					MemSet(&ControlFile->backupStartPoint, 0, sizeof(XLogRecPtr));
					MemSet(&ControlFile->backupEndPoint, 0, sizeof(XLogRecPtr));
					ControlFile->backupEndRequired = false;
					UpdateControlFile();

					LWLockRelease(ControlFileLock);
				}

				/*
				 * Update lastReplayedEndRecPtr after this record has been
				 * successfully replayed.
				 */
				SpinLockAcquire(&xlogctl->info_lck);
				xlogctl->lastReplayedEndRecPtr = EndRecPtr;
				SpinLockRelease(&xlogctl->info_lck);

				LastRec = ReadRecPtr;

				/* Allow read-only connections if we're consistent now */
				CheckRecoveryConsistency();

				/* Exit loop if we reached inclusive recovery target */
				if (!recoveryContinue)
					break;

				/* Else, try to fetch the next WAL record */
				record = XLogReadRecord(NULL, LOG, false);
			} while (record != NULL);

			ereport(LOG,
					(errmsg("redo done at %X/%X",
							ReadRecPtr.xlogid, ReadRecPtr.xrecoff)));
			xtime = GetLatestXTime();
			if (xtime)
				ereport(LOG,
					 (errmsg("last completed transaction was at log time %s",
							 timestamptz_to_str(xtime))));
			InRedo = false;
		}
		/*
		 * end of main redo apply loop
		 */
	}

	/*
	 * Kill WAL receiver, if it's still running, before we continue to write
	 * the startup checkpoint record. It will trump over the checkpoint and
	 * subsequent records if it's still alive when we start writing WAL.
	 */
	ShutdownWalRcv();

	/*
	 * We don't need the latch anymore. It's not strictly necessary to disown
	 * it, but let's do it for the sake of tidiness.
	 */
	if (StandbyModeRequested)
		DisownLatch(&XLogCtl->recoveryWakeupLatch);

	/*
	 * We are now done reading the xlog from stream.
	 */
	if (StandbyMode)
	{
		Assert(ControlFile->state == DB_IN_STANDBY_MODE);
		StandbyMode = false;

		elog(LOG, "updating pg_control to state DB_IN_STANDBY_PROMOTED");

		/* Transition to promoted mode */
		ControlFile->state = DB_IN_STANDBY_PROMOTED;
		ControlFile->time = (pg_time_t) time(NULL);
		UpdateControlFile();
	}

	/*
	 * Kill WAL receiver, if it's still running, before we continue to write
	 * the startup checkpoint record. It will trump over the checkpoint and
	 * subsequent records if it's still alive when we start writing WAL.
	 */
	ShutdownWalRcv();

	/*
	 * We don't need the latch anymore. It's not strictly necessary to disown
	 * it, but let's do it for the sake of tidiness.
	 */
	if (StandbyMode)
		DisownLatch(&XLogCtl->recoveryWakeupLatch);

	/*
	 * We are now done reading the xlog from stream. Turn off streaming
	 * recovery to force fetching the files (which would be required at end of
	 * recovery, e.g., timeline history file) from archive or pg_xlog.
	 */
	StandbyMode = false;

	/*
	 * Re-fetch the last valid or last applied record, so we can identify the
	 * exact endpoint of what we consider the valid portion of WAL.
	 */
	record = XLogReadRecord(&LastRec, PANIC, false);
	EndOfLog = EndRecPtr;
	XLByteToPrevSeg(EndOfLog, endLogId, endLogSeg);

	elog(LOG,"end of transaction log location is %s",
		 XLogLocationToString(&EndOfLog));

	/*
	 * Complain if we did not roll forward far enough to render the backup
	 * dump consistent.  Note: it is indeed okay to look at the local variable
	 * minRecoveryPoint here, even though ControlFile->minRecoveryPoint might
	 * be further ahead --- ControlFile->minRecoveryPoint cannot have been
	 * advanced beyond the WAL we processed.
	 */
	if (InRecovery &&
		(XLByteLT(EndOfLog, ControlFile->minRecoveryPoint) ||
		 !XLogRecPtrIsInvalid(ControlFile->backupStartPoint)))
	{
		if (reachedStopPoint)
		{
			/* stopped because of stop request */
			ereport(FATAL,
					(errmsg("requested recovery stop point is before consistent recovery point")));
		}

		/*
		 * Ran off end of WAL before reaching end-of-backup WAL record, or
		 * minRecoveryPoint. That's usually a bad sign, indicating that you
		 * tried to recover from an online backup but never called
		 * pg_stop_backup(), or you didn't archive all the WAL up to that
		 * point. However, this also happens in crash recovery, if the system
		 * crashes while an online backup is in progress. We must not treat
		 * that as an error, or the database will refuse to start up.
		 */
		// WALREP_FIXME: But we should probably do this check in standby mode, too
		if (StandbyModeRequested || ControlFile->backupEndRequired)
		{
			if (ControlFile->backupEndRequired)
				ereport(FATAL,
						(errmsg("WAL ends before end of online backup"),
						 errhint("All WAL generated while online backup was taken must be available at recovery.")));
			else if (!XLogRecPtrIsInvalid(ControlFile->backupStartPoint))
				ereport(FATAL,
						(errmsg("WAL ends before end of online backup"),
						 errhint("Online backup should be complete, and all WAL up to that point must be available at recovery.")));
			else
				ereport(FATAL,
					  (errmsg("WAL ends before consistent recovery point")));
		}
	}

	/*
	 * Consider whether we need to assign a new timeline ID.
	 *
	 * If we are doing an archive recovery, we always assign a new ID.	This
	 * handles a couple of issues.	If we stopped short of the end of WAL
	 * during recovery, then we are clearly generating a new timeline and must
	 * assign it a unique new ID.  Even if we ran to the end, modifying the
	 * current last segment is problematic because it may result in trying to
	 * overwrite an already-archived copy of that segment, and we encourage
	 * DBAs to make their archive_commands reject that.  We can dodge the
	 * problem by making the new active segment have a new timeline ID.
	 *
	 * In a normal crash recovery, we can just extend the timeline we were in.
	 *
	 * GPDB: Greenplum doesn't support archive recovery.
	 */
	if (InArchiveRecovery)
	{
		ThisTimeLineID = findNewestTimeLine(recoveryTargetTLI) + 1;
		ereport(LOG,
				(errmsg("selected new timeline ID: %u", ThisTimeLineID)));
		writeTimeLineHistory(ThisTimeLineID, recoveryTargetTLI,
							 curFileTLI, endLogId, endLogSeg);
	}
	else if (ControlFile->state == DB_IN_STANDBY_PROMOTED)
	{
		/*
		 * If standby is promoted, we should advance timeline ID.
		 */
		ThisTimeLineID = findNewestTimeLine(recoveryTargetTLI) + 1;
		ereport(LOG,
				(errmsg("selected new timeline ID: %u", ThisTimeLineID)));
		writeTimeLineHistory(ThisTimeLineID, recoveryTargetTLI,
							 curFileTLI, endLogId, endLogSeg);

		XLogFileCopy(endLogId, endLogSeg, curFileTLI, endLogId, endLogSeg);
	}

	/* Save the selected TimeLineID in shared memory, too */
	XLogCtl->ThisTimeLineID = ThisTimeLineID;

	/*
	 * We are now done reading the old WAL.  Turn off archive fetching if it
	 * was active, and make a writable copy of the last WAL segment. (Note
	 * that we also have a copy of the last block of the old WAL in readBuf;
	 * we will use that below.)
	 */
	if (InArchiveRecovery)
		exitArchiveRecovery(curFileTLI, endLogId, endLogSeg);

	/*
	 * Recovery command file must be deleted during promotion to prevent
	 * StartupXLOG from incorrectly concluding that we are still a standby.
	 * This could happen if the promoted standby goes through a restart.
	 */
	if (ControlFile->state == DB_IN_STANDBY_PROMOTED)
	{
		elog(LOG, "pg_control state is DB_IN_STANDBY_PROMOTED hence renaming recovery file");
		renameRecoveryFile();
	}

	/*
	 * Prepare to write WAL starting at EndOfLog position, and init xlog
	 * buffer cache using the block containing the last record from the
	 * previous incarnation.
	 */
	openLogId = endLogId;
	openLogSeg = endLogSeg;
	openLogFile = XLogFileOpen(openLogId, openLogSeg);
	openLogOff = 0;
	Insert = &XLogCtl->Insert;
	Insert->PrevRecord = LastRec;
	XLogCtl->xlblocks[0].xlogid = openLogId;
	XLogCtl->xlblocks[0].xrecoff =
		((EndOfLog.xrecoff - 1) / XLOG_BLCKSZ + 1) * XLOG_BLCKSZ;

	/*
	 * Tricky point here: readBuf contains the *last* block that the LastRec
	 * record spans, not the one it starts in.	The last block is indeed the
	 * one we want to use.
	 */
	Assert(readOff == (XLogCtl->xlblocks[0].xrecoff - XLOG_BLCKSZ) % XLogSegSize);
	memcpy((char *) Insert->currpage, readBuf, XLOG_BLCKSZ);
	Insert->currpos = (char *) Insert->currpage +
		(EndOfLog.xrecoff + XLOG_BLCKSZ - XLogCtl->xlblocks[0].xrecoff);

	LogwrtResult.Write = LogwrtResult.Flush = EndOfLog;

	XLogCtl->LogwrtResult = LogwrtResult;

	XLogCtl->LogwrtRqst.Write = EndOfLog;
	XLogCtl->LogwrtRqst.Flush = EndOfLog;

	freespace = INSERT_FREESPACE(Insert);
	if (freespace > 0)
	{
		/* Make sure rest of page is zero */
		MemSet(Insert->currpos, 0, freespace);
		XLogCtl->Write.curridx = 0;
	}
	else
	{
		/*
		 * Whenever LogwrtResult points to exactly the end of a page,
		 * Write.curridx must point to the *next* page (see XLogWrite()).
		 *
		 * Note: it might seem we should do AdvanceXLInsertBuffer() here, but
		 * this is sufficient.	The first actual attempt to insert a log
		 * record will advance the insert state.
		 */
		XLogCtl->Write.curridx = NextBufIdx(0);
	}

	/* Pre-scan prepared transactions to find out the range of XIDs present */
	oldestActiveXID = PrescanPreparedTransactions(NULL, NULL);

	/*
	 * Update full_page_writes in shared memory and write an XLOG_FPW_CHANGE
	 * record before resource manager writes cleanup WAL records or checkpoint
	 * record is written.
	 */
	Insert->fullPageWrites = lastFullPageWrites;
	LocalSetXLogInsertAllowed();
	UpdateFullPageWrites();
	LocalXLogInsertAllowed = -1;

	if (InRecovery)
	{
		/*
		 * Close down Recovery for Startup PASS 1.
		 */
		int			rmid;

		/*
		 * Resource managers might need to write WAL records, eg, to record
		 * index cleanup actions.  So temporarily enable XLogInsertAllowed in
		 * this process only.
		 */
		LocalSetXLogInsertAllowed();

		/*
		 * Allow resource managers to do any required cleanup.
		 */
		for (rmid = 0; rmid <= RM_MAX_ID; rmid++)
		{
			if (RmgrTable[rmid].rm_cleanup != NULL)
				RmgrTable[rmid].rm_cleanup();
		}

		/* Disallow XLogInsert again */
		LocalXLogInsertAllowed = -1;

		/*
		 * Perform a checkpoint to update all our recovery activity to disk.
		 *
		 * Note that we write a shutdown checkpoint rather than an on-line
		 * one. This is not particularly critical, but since we may be
		 * assigning a new TLI, using a shutdown checkpoint allows us to have
		 * the rule that TLI only changes in shutdown checkpoints, which
		 * allows some extra error checking in xlog_redo.
		 */
		if (bgwriterLaunched)
			RequestCheckpoint(CHECKPOINT_END_OF_RECOVERY |
							  CHECKPOINT_IMMEDIATE |
							  CHECKPOINT_WAIT);
		else
			CreateCheckPoint(CHECKPOINT_END_OF_RECOVERY | CHECKPOINT_IMMEDIATE);

		UtilityModeCloseDtmRedoFile();

		/*
		 * And finally, execute the recovery_end_command, if any.
		 */
#if 0
		if (recoveryEndCommand)
			ExecuteRecoveryCommand(recoveryEndCommand,
								   "recovery_end_command",
								   true);
#endif
	}

	/*
	 * Preallocate additional log files, if wanted.
	 */
	PreallocXlogFiles(EndOfLog);

	/*
	 * Reset initial contents of unlogged relations.  This has to be done
	 * AFTER recovery is complete so that any unlogged relations created
	 * during recovery also get picked up.
	 */
	if (InRecovery)
		ResetUnloggedRelations(UNLOGGED_RELATION_INIT);

	/*
	 * Okay, we're officially UP.
	 */
	InRecovery = false;

	/* start the archive_timeout timer running */
	XLogCtl->Write.lastSegSwitchTime = (pg_time_t) time(NULL);

	/* also initialize latestCompletedXid, to nextXid - 1 */
	LWLockAcquire(ProcArrayLock, LW_EXCLUSIVE);
	ShmemVariableCache->latestCompletedXid = ShmemVariableCache->nextXid;
	TransactionIdRetreat(ShmemVariableCache->latestCompletedXid);
	elog(LOG, "latest completed transaction id is %u and next transaction id is %u",
		ShmemVariableCache->latestCompletedXid,
		ShmemVariableCache->nextXid);
	LWLockRelease(ProcArrayLock);

	/*
	 * Start up the commit log and subtrans, if not already done for hot
	 * standby.
	 */
	if (standbyState == STANDBY_DISABLED)
	{
		StartupCLOG();
		StartupSUBTRANS(oldestActiveXID);
		DistributedLog_Startup(oldestActiveXID,
							   ShmemVariableCache->nextXid);
	}

	/*
	 * Perform end of recovery actions for any SLRUs that need it.
	 */
	StartupMultiXact();
	TrimCLOG();

	/* Reload shared-memory state for prepared transactions */
	RecoverPreparedTransactions();

	/*
	 * If we are a standby with contentid -1 and undergoing promotion,
	 * update ourselves as the new master in catalog.  This does not
	 * apply to a mirror (standby of a GPDB segment) because it is
	 * managed by FTS.
	 */
	bool needToPromoteCatalog = (IS_QUERY_DISPATCHER() &&
								 ControlFile->state == DB_IN_STANDBY_PROMOTED);

	LWLockAcquire(ControlFileLock, LW_EXCLUSIVE);
	ControlFile->state = DB_IN_PRODUCTION;
	ControlFile->time = (pg_time_t) time(NULL);
	UpdateControlFile();
	ereport(LOG, (errmsg("database system is ready")));
	LWLockRelease(ControlFileLock);

	/*
	 * Shutdown the recovery environment. This must occur after
	 * RecoverPreparedTransactions(), see notes for lock_twophase_recover()
	 */
	if (standbyState != STANDBY_DISABLED)
		ShutdownRecoveryTransactionEnvironment();

	/* Shut down readFile facility, free space */
	if (readFile >= 0)
	{
		close(readFile);
		readFile = -1;
	}
	if (readBuf)
	{
		free(readBuf);
		readBuf = NULL;
	}
	if (readRecordBuf)
	{
		char version[512];

		strcpy(version, PG_VERSION_STR " compiled on " __DATE__ " " __TIME__);

#ifdef USE_ASSERT_CHECKING
		strcat(version, " (with assert checking)");
#endif
		ereport(LOG,(errmsg("%s", version)));

	}

	/*
	 * If any of the critical GUCs have changed, log them before we allow
	 * backends to write WAL.
	 */
	LocalSetXLogInsertAllowed();
	XLogReportParameters();

	/*
	 * All done.  Allow backends to write WAL.	(Although the bool flag is
	 * probably atomic in itself, we use the info_lck here to ensure that
	 * there are no race conditions concerning visibility of other recent
	 * updates to shared memory.)
	 */
	{
		/* use volatile pointer to prevent code rearrangement */
		volatile XLogCtlData *xlogctl = XLogCtl;

		SpinLockAcquire(&xlogctl->info_lck);
		xlogctl->SharedRecoveryInProgress = false;
		SpinLockRelease(&xlogctl->info_lck);
	}

	/*
	 * Now we can update the catalog to tell the system is fully-promoted,
	 * if was standby.  This should be done after all WAL-replay finished
	 * otherwise we'll be in inconsistent state where catalog says I'm in
	 * primary state while the recovery is trying to stream.
	 */
	if (needToPromoteCatalog)
	{
		UpdateCatalogForStandbyPromotion();
	}

	XLogCloseReadRecord();
}

/*
 * Determine the recovery redo start location from the pg_control file.
 *
 *    1) Only uses information from the pg_control file.
 *    2) This simplified routine does not examine the offline recovery file or
 *       the online backup labels, etc.
 *    3) This routine is a heavily reduced version of StartXLOG.
 *    4) IMPORTANT NOTE: This routine sets global variables that establish
 *       the timeline context necessary to do ReadRecord.  The ThisTimeLineID
 *       and expectedTLIs globals are set.
 *
 */
void
XLogGetRecoveryStart(char *callerStr, char *reasonStr, XLogRecPtr *redoCheckPointLoc, CheckPoint *redoCheckPoint)
{
	CheckPoint	checkPoint;
	XLogRecPtr	checkPointLoc;
	XLogRecord *record;
	bool previous;
	XLogRecPtr checkPointLSN;

	Assert(redoCheckPointLoc != NULL);
	Assert(redoCheckPoint != NULL);

	XLogCloseReadRecord();

	/*
	 * Read control file and verify XLOG status looks valid.
	 *
	 */
	ReadControlFile();

	if (ControlFile->state < DB_SHUTDOWNED ||
		ControlFile->state > DB_IN_PRODUCTION ||
		!XRecOffIsValid(ControlFile->checkPoint.xrecoff))
		ereport(FATAL,
				(errmsg("%s: control file contains invalid data", callerStr)));

	/*
	 * Get the last valid checkpoint record.  If the latest one according
	 * to pg_control is broken, try the next-to-last one.
	 */
	checkPointLoc = ControlFile->checkPoint;
	ThisTimeLineID = ControlFile->checkPointCopy.ThisTimeLineID;

	/*
	 * Check for recovery control file, and if so set up state for offline
	 * recovery
	 */
	XLogReadRecoveryCommandFile(DEBUG5);

	/* Now we can determine the list of expected TLIs */
	expectedTLIs = XLogReadTimeLineHistory(ThisTimeLineID);

	record = ReadCheckpointRecord(checkPointLoc, 1);
	if (record != NULL)
	{
		previous = false;
	}
	else
	{
		previous = true;
		checkPointLoc = ControlFile->prevCheckPoint;
		record = ReadCheckpointRecord(checkPointLoc, 2);
		if (record != NULL)
		{
			ereport(LOG,
					(errmsg("%s: using previous checkpoint record at %s (LSN %s)",
						    callerStr,
							XLogLocationToString(&checkPointLoc),
						    XLogLocationToString2(&EndRecPtr))));
		}
		else
		{
			ereport(ERROR,
				 (errmsg("%s: could not locate a valid checkpoint record", callerStr)));
		}
	}

	memcpy(&checkPoint, XLogRecGetData(record), sizeof(CheckPoint));
	checkPointLSN = EndRecPtr;

	if (XLByteEQ(checkPointLoc,checkPoint.redo))
	{
		{
			elog(LOG,
				 "control file has restart '%s' and redo start checkpoint at location(lsn) '%s(%s)' ",
				 (previous ? "previous " : ""),
				 XLogLocationToString3(&checkPointLoc),
				 XLogLocationToString4(&checkPointLSN));
		}
	}
 	else if (XLByteLT(checkPointLoc, checkPoint.redo))
	{
		ereport(ERROR,
				(errmsg("%s: invalid redo in checkpoint record", callerStr)));
	}
	else
	{
		XLogRecord *record;

		record = XLogReadRecord(&checkPoint.redo, LOG, false);
		if (record == NULL)
		{
			ereport(ERROR,
			 (errmsg("%s: first redo record before checkpoint not found at %s",
					 callerStr, XLogLocationToString(&checkPoint.redo))));
		}

		{
			elog(LOG,
				 "control file has restart '%s' checkpoint at location(lsn) '%s(%s)', redo starts at location(lsn) '%s(%s)' ",
				 (previous ? "previous " : ""),
				 XLogLocationToString3(&checkPointLoc),
				 XLogLocationToString4(&checkPointLSN),
				 XLogLocationToString(&checkPoint.redo),
				 XLogLocationToString2(&EndRecPtr));
		}
	}

	XLogCloseReadRecord();

	*redoCheckPointLoc = checkPointLoc;
	*redoCheckPoint = checkPoint;

}

/*
 * Checks if recovery has reached a consistent state. When consistency is
 * reached and we have a valid starting standby snapshot, tell postmaster
 * that it can start accepting read-only connections.
 */
static void
CheckRecoveryConsistency(void)
{
	XLogRecPtr lastReplayedEndRecPtr;

	/*
	 * During crash recovery, we don't reach a consistent state until we've
	 * replayed all the WAL.
	 */
	if (XLogRecPtrIsInvalid(minRecoveryPoint))
		return;

	/*
	 * assume that we are called in the startup process, and hence don't need
	 * a lock to read lastReplayedEndRecPtr
	 */
	lastReplayedEndRecPtr = XLogCtl->lastReplayedEndRecPtr;

	/*
	 * Have we reached the point where our base backup was completed?
	 */
	if (!XLogRecPtrIsInvalid(ControlFile->backupEndPoint) &&
		XLByteLE(ControlFile->backupEndPoint, lastReplayedEndRecPtr))
	{
		/*
		 * We have reached the end of base backup, as indicated by pg_control.
		 * The data on disk is now consistent. Reset backupStartPoint and
		 * backupEndPoint, and update minRecoveryPoint to make sure we don't
		 * allow starting up at an earlier point even if recovery is stopped
		 * and restarted soon after this.
		 */
		elog(DEBUG1, "end of backup reached");

		LWLockAcquire(ControlFileLock, LW_EXCLUSIVE);

		if (XLByteLT(ControlFile->minRecoveryPoint, lastReplayedEndRecPtr))
			ControlFile->minRecoveryPoint = lastReplayedEndRecPtr;

		MemSet(&ControlFile->backupStartPoint, 0, sizeof(XLogRecPtr));
		MemSet(&ControlFile->backupEndPoint, 0, sizeof(XLogRecPtr));
		ControlFile->backupEndRequired = false;
		UpdateControlFile();

		LWLockRelease(ControlFileLock);
	}

	/*
	 * Have we passed our safe starting point? Note that minRecoveryPoint
	 * is known to be incorrectly set if ControlFile->backupEndRequired,
	 * until the XLOG_BACKUP_RECORD arrives to advise us of the correct
	 * minRecoveryPoint. All we know prior to that is that we're not
	 * consistent yet.
	 */
	if (!reachedConsistency && !ControlFile->backupEndRequired &&
		XLByteLE(minRecoveryPoint, lastReplayedEndRecPtr) &&
		XLogRecPtrIsInvalid(ControlFile->backupStartPoint))
	{
		/*
		 * Check to see if the XLOG sequence contained any unresolved
		 * references to uninitialized pages.
		 */
		XLogCheckInvalidPages();

		reachedConsistency = true;
		ereport(LOG,
				(errmsg("consistent recovery state reached at %X/%X",
						lastReplayedEndRecPtr.xlogid,
						lastReplayedEndRecPtr.xrecoff)));
	}

	/*
	 * Have we got a valid starting snapshot that will allow queries to be
	 * run? If so, we can tell postmaster that the database is consistent now,
	 * enabling connections.
	 */
	if (standbyState == STANDBY_SNAPSHOT_READY &&
		!LocalHotStandbyActive &&
		reachedConsistency &&
		IsUnderPostmaster)
	{
		/* use volatile pointer to prevent code rearrangement */
		volatile XLogCtlData *xlogctl = XLogCtl;

		SpinLockAcquire(&xlogctl->info_lck);
		xlogctl->SharedHotStandbyActive = true;
		SpinLockRelease(&xlogctl->info_lck);

		LocalHotStandbyActive = true;

		SendPostmasterSignal(PMSIGNAL_BEGIN_HOT_STANDBY);
	}
}

/*
 * Is the system still in recovery?
 *
 * Unlike testing InRecovery, this works in any process that's connected to
 * shared memory.
 *
 * As a side-effect, we initialize the local TimeLineID and RedoRecPtr
 * variables the first time we see that recovery is finished.
 */
bool
RecoveryInProgress(void)
{
	/*
	 * We check shared state each time only until we leave recovery mode. We
	 * can't re-enter recovery, so there's no need to keep checking after the
	 * shared variable has once been seen false.
	 */
	if (!LocalRecoveryInProgress)
		return false;
	else
	{
		/* use volatile pointer to prevent code rearrangement */
		volatile XLogCtlData *xlogctl = XLogCtl;

		/* spinlock is essential on machines with weak memory ordering! */
		SpinLockAcquire(&xlogctl->info_lck);
		LocalRecoveryInProgress = xlogctl->SharedRecoveryInProgress;
		SpinLockRelease(&xlogctl->info_lck);

		/*
		 * Initialize TimeLineID and RedoRecPtr when we discover that recovery
		 * is finished. InitPostgres() relies upon this behaviour to ensure
		 * that InitXLOGAccess() is called at backend startup.	(If you change
		 * this, see also LocalSetXLogInsertAllowed.)
		 */
		if (!LocalRecoveryInProgress)
			InitXLOGAccess();

		return LocalRecoveryInProgress;
	}
}

/*
 * Is HotStandby active yet? This is only important in special backends
 * since normal backends won't ever be able to connect until this returns
 * true. Postmaster knows this by way of signal, not via shared memory.
 *
 * Unlike testing standbyState, this works in any process that's connected to
 * shared memory.
 */
bool
HotStandbyActive(void)
{
	/*
	 * We check shared state each time only until Hot Standby is active. We
	 * can't de-activate Hot Standby, so there's no need to keep checking
	 * after the shared variable has once been seen true.
	 */
	if (LocalHotStandbyActive)
		return true;
	else
	{
		/* use volatile pointer to prevent code rearrangement */
		volatile XLogCtlData *xlogctl = XLogCtl;

		/* spinlock is essential on machines with weak memory ordering! */
		SpinLockAcquire(&xlogctl->info_lck);
		LocalHotStandbyActive = xlogctl->SharedHotStandbyActive;
		SpinLockRelease(&xlogctl->info_lck);

		return LocalHotStandbyActive;
	}
}

/*
 * Is this process allowed to insert new WAL records?
 *
 * Ordinarily this is essentially equivalent to !RecoveryInProgress().
 * But we also have provisions for forcing the result "true" or "false"
 * within specific processes regardless of the global state.
 */
bool
XLogInsertAllowed(void)
{
	/*
	 * If value is "unconditionally true" or "unconditionally false", just
	 * return it.  This provides the normal fast path once recovery is known
	 * done.
	 */
	if (LocalXLogInsertAllowed >= 0)
		return (bool) LocalXLogInsertAllowed;

	/*
	 * Else, must check to see if we're still in recovery.
	 */
	if (RecoveryInProgress())
		return false;

	/*
	 * On exit from recovery, reset to "unconditionally true", since there is
	 * no need to keep checking.
	 */
	LocalXLogInsertAllowed = 1;
	return true;
}

/*
 * Make XLogInsertAllowed() return true in the current process only.
 *
 * Note: it is allowed to switch LocalXLogInsertAllowed back to -1 later,
 * and even call LocalSetXLogInsertAllowed() again after that.
 */
static void
LocalSetXLogInsertAllowed(void)
{
	Assert(LocalXLogInsertAllowed == -1);
	LocalXLogInsertAllowed = 1;

	/* Initialize as RecoveryInProgress() would do when switching state */
	InitXLOGAccess();
}

/*
 * Subroutine to try to fetch and validate a prior checkpoint record.
 *
 * whichChkpt identifies the checkpoint (merely for reporting purposes).
 * 1 for "primary", 2 for "secondary", 0 for "other" (backup_label)
 */
static XLogRecord *
ReadCheckpointRecord(XLogRecPtr RecPtr, int whichChkpt)
{
	XLogRecord *record;
	bool sizeOk;
	uint32 delta_xl_tot_len;		/* delta of total len of entire record */
	uint32 delta_xl_len;			/* delta of total len of rmgr data */

	if (!XRecOffIsValid(RecPtr.xrecoff))
	{
		switch (whichChkpt)
		{
			case 1:
				ereport(LOG,
				(errmsg("invalid primary checkpoint link in control file")));
				break;
			case 2:
				ereport(LOG,
						(errmsg("invalid secondary checkpoint link in control file")));
				break;
			default:
				ereport(LOG,
				   (errmsg("invalid checkpoint link in backup_label file")));
				break;
		}
		return NULL;
	}

	/*
	 * Set fetching_ckpt to true here, so that XLogReadRecord()
	 * uses RedoStartLSN as the start replication location used
	 * by WAL receiver (when StandbyMode is on). See comments
	 * for fetching_ckpt in XLogReadPage()
	 */
	record = XLogReadRecord(&RecPtr, LOG, true /* fetching_checkpoint */);

	if (record == NULL)
	{
		switch (whichChkpt)
		{
			case 1:
				ereport(LOG,
						(errmsg("invalid primary checkpoint record at location %s",
						        XLogLocationToString_Long(&RecPtr))));
				break;
			case 2:
				ereport(LOG,
						(errmsg("invalid secondary checkpoint record at location %s",
						        XLogLocationToString_Long(&RecPtr))));
				break;
			default:
				ereport(LOG,
						(errmsg("invalid checkpoint record at location %s",
						        XLogLocationToString_Long(&RecPtr))));
				break;
		}
		return NULL;
	}
	if (record->xl_rmid != RM_XLOG_ID)
	{
		switch (whichChkpt)
		{
			case 1:
				ereport(LOG,
						(errmsg("invalid resource manager ID in primary checkpoint record at location %s",
						        XLogLocationToString_Long(&RecPtr))));
				break;
			case 2:
				ereport(LOG,
						(errmsg("invalid resource manager ID in secondary checkpoint record at location %s",
						        XLogLocationToString_Long(&RecPtr))));
				break;
			default:
				ereport(LOG,
				(errmsg("invalid resource manager ID in checkpoint record at location %s",
				        XLogLocationToString_Long(&RecPtr))));
				break;
		}
		return NULL;
	}
	if (record->xl_info != XLOG_CHECKPOINT_SHUTDOWN &&
		record->xl_info != XLOG_CHECKPOINT_ONLINE)
	{
		switch (whichChkpt)
		{
			case 1:
				ereport(LOG,
				   (errmsg("invalid xl_info in primary checkpoint record at location %s",
				           XLogLocationToString_Long(&RecPtr))));
				break;
			case 2:
				ereport(LOG,
				 (errmsg("invalid xl_info in secondary checkpoint record at location %s",
				         XLogLocationToString_Long(&RecPtr))));
				break;
			default:
				ereport(LOG,
						(errmsg("invalid xl_info in checkpoint record at location %s",
						        XLogLocationToString_Long(&RecPtr))));
				break;
		}
		return NULL;
	}

	sizeOk = false;
	if (record->xl_len == sizeof(CheckPoint) &&
		record->xl_tot_len == SizeOfXLogRecord + sizeof(CheckPoint))
	{
		sizeOk = true;
	}
	else if (record->xl_len > sizeof(CheckPoint) &&
		record->xl_tot_len > SizeOfXLogRecord + sizeof(CheckPoint))
	{
		delta_xl_len = record->xl_len - sizeof(CheckPoint);
		delta_xl_tot_len = record->xl_tot_len - (SizeOfXLogRecord + sizeof(CheckPoint));

		if (delta_xl_len == delta_xl_tot_len)
		{
			sizeOk = true;
		}
	}

	if (!sizeOk)
	{
		switch (whichChkpt)
		{
			case 1:
				ereport(LOG,
					(errmsg("invalid length of primary checkpoint at location %s",
					        XLogLocationToString_Long(&RecPtr))));
				break;
			case 2:
				ereport(LOG,
				  (errmsg("invalid length of secondary checkpoint record at location %s",
				          XLogLocationToString_Long(&RecPtr))));
				break;
			default:
				ereport(LOG,
						(errmsg("invalid length of checkpoint record at location %s",
						        XLogLocationToString_Long(&RecPtr))));
				break;
		}
		return NULL;
	}
	return record;
}

static void
UnpackCheckPointRecord(
	XLogRecord			*record,
	CheckpointExtendedRecord *ckptExtended)
{
	char *current_record_ptr;
	int remainderLen;

	if (record->xl_len == sizeof(CheckPoint))
	{
		/* Special (for bootstrap, xlog switch, maybe others) */
		ckptExtended->dtxCheckpoint = NULL;
		ckptExtended->dtxCheckpointLen = 0;
		ckptExtended->ptas = NULL;
		return;
	}

	/* Normal checkpoint Record */
	Assert(record->xl_len > sizeof(CheckPoint));

	current_record_ptr = ((char*)XLogRecGetData(record)) + sizeof(CheckPoint);
	remainderLen = record->xl_len - sizeof(CheckPoint);

	/* Start of distributed transaction information */
	ckptExtended->dtxCheckpoint = (TMGXACT_CHECKPOINT *)current_record_ptr;
	ckptExtended->dtxCheckpointLen =
		TMGXACT_CHECKPOINT_BYTES((ckptExtended->dtxCheckpoint)->committedCount);

	/*
	 * The master prepared transaction aggregate state (ptas) will be skipped
	 * when gp_before_filespace_setup is ON.
	 */
	if (remainderLen > ckptExtended->dtxCheckpointLen)
	{
		current_record_ptr = current_record_ptr + ckptExtended->dtxCheckpointLen;
		remainderLen -= ckptExtended->dtxCheckpointLen;

		/* Finally, point to prepared transaction information */
		ckptExtended->ptas = (prepared_transaction_agg_state *) current_record_ptr;
		Assert(remainderLen == PREPARED_TRANSACTION_CHECKPOINT_BYTES(ckptExtended->ptas->count));
	}
	else
	{
		Assert(remainderLen == ckptExtended->dtxCheckpointLen);
		ckptExtended->ptas = NULL;
	}
}

/*
 * This must be called during startup of a backend process, except that
 * it need not be called in a standalone backend (which does StartupXLOG
 * instead).  We need to initialize the local copies of ThisTimeLineID and
 * RedoRecPtr.
 *
 * Note: before Postgres 8.0, we went to some effort to keep the postmaster
 * process's copies of ThisTimeLineID and RedoRecPtr valid too.  This was
 * unnecessary however, since the postmaster itself never touches XLOG anyway.
 */
void
InitXLOGAccess(void)
{
	/* ThisTimeLineID doesn't change so we need no lock to copy it */
	ThisTimeLineID = XLogCtl->ThisTimeLineID;
	Assert(ThisTimeLineID != 0 || IsBootstrapProcessingMode());

	/* Use GetRedoRecPtr to copy the RedoRecPtr safely */
	(void) GetRedoRecPtr();
}

/*
 * Once spawned, a backend may update its local RedoRecPtr from
 * XLogCtl->Insert.RedoRecPtr; it must hold the insert lock or info_lck
 * to do so.  This is done in XLogInsert() or GetRedoRecPtr().
 */
XLogRecPtr
GetRedoRecPtr(void)
{
	/* use volatile pointer to prevent code rearrangement */
	volatile XLogCtlData *xlogctl = XLogCtl;

	SpinLockAcquire(&xlogctl->info_lck);
	Assert(XLByteLE(RedoRecPtr, xlogctl->Insert.RedoRecPtr));
	RedoRecPtr = xlogctl->Insert.RedoRecPtr;
	SpinLockRelease(&xlogctl->info_lck);

	return RedoRecPtr;
}

/*
 * GetInsertRecPtr -- Returns the current insert position.
 *
 * NOTE: The value *actually* returned is the position of the last full
 * xlog page. It lags behind the real insert position by at most 1 page.
 * For that, we don't need to acquire WALInsertLock which can be quite
 * heavily contended, and an approximation is enough for the current
 * usage of this function.
 */
XLogRecPtr
GetInsertRecPtr(void)
{
	/* use volatile pointer to prevent code rearrangement */
	volatile XLogCtlData *xlogctl = XLogCtl;
	XLogRecPtr	recptr;

	SpinLockAcquire(&xlogctl->info_lck);
	recptr = xlogctl->LogwrtRqst.Write;
	SpinLockRelease(&xlogctl->info_lck);

	return recptr;
}

/*
 * GetFlushRecPtr -- Returns the current flush position, ie, the last WAL
 * position known to be fsync'd to disk.
 */
XLogRecPtr
GetFlushRecPtr(void)
{
	/* use volatile pointer to prevent code rearrangement */
	volatile XLogCtlData *xlogctl = XLogCtl;
	XLogRecPtr	recptr;

	SpinLockAcquire(&xlogctl->info_lck);
	recptr = xlogctl->LogwrtResult.Flush;
	SpinLockRelease(&xlogctl->info_lck);

	return recptr;
}

/*
 * Get the time of the last xlog segment switch
 */
pg_time_t
GetLastSegSwitchTime(void)
{
	pg_time_t	result;

	/* Need WALWriteLock, but shared lock is sufficient */
	LWLockAcquire(WALWriteLock, LW_SHARED);
	result = XLogCtl->Write.lastSegSwitchTime;
	LWLockRelease(WALWriteLock);

	return result;
}

/*
 * GetNextXidAndEpoch - get the current nextXid value and associated epoch
 *
 * This is exported for use by code that would like to have 64-bit XIDs.
 * We don't really support such things, but all XIDs within the system
 * can be presumed "close to" the result, and thus the epoch associated
 * with them can be determined.
 */
void
GetNextXidAndEpoch(TransactionId *xid, uint32 *epoch)
{
	uint32		ckptXidEpoch;
	TransactionId ckptXid;
	TransactionId nextXid;

	/* Must read checkpoint info first, else have race condition */
	{
		/* use volatile pointer to prevent code rearrangement */
		volatile XLogCtlData *xlogctl = XLogCtl;

		SpinLockAcquire(&xlogctl->info_lck);
		ckptXidEpoch = xlogctl->ckptXidEpoch;
		ckptXid = xlogctl->ckptXid;
		SpinLockRelease(&xlogctl->info_lck);
	}

	/* Now fetch current nextXid */
	nextXid = ReadNewTransactionId();

	/*
	 * nextXid is certainly logically later than ckptXid.  So if it's
	 * numerically less, it must have wrapped into the next epoch.
	 */
	if (nextXid < ckptXid)
		ckptXidEpoch++;

	*xid = nextXid;
	*epoch = ckptXidEpoch;
}

/*
 * GetRecoveryTargetTLI - get the current recovery target timeline ID
 */
TimeLineID
GetRecoveryTargetTLI(void)
{
	/* use volatile pointer to prevent code rearrangement */
	volatile XLogCtlData *xlogctl = XLogCtl;
	TimeLineID result;

	SpinLockAcquire(&xlogctl->info_lck);
	result = xlogctl->RecoveryTargetTLI;
	SpinLockRelease(&xlogctl->info_lck);

	return result;
}

/*
 * This must be called ONCE during postmaster or standalone-backend shutdown
 */
void
ShutdownXLOG(int code __attribute__((unused)) , Datum arg __attribute__((unused)) )
{
	ereport(LOG,
			(errmsg("shutting down")));

	if (RecoveryInProgress())
		CreateRestartPoint(CHECKPOINT_IS_SHUTDOWN | CHECKPOINT_IMMEDIATE);
	else
	{
		/*
		 * If archiving is enabled, rotate the last XLOG file so that all the
		 * remaining records are archived (postmaster wakes up the archiver
		 * process one more time at the end of shutdown). The checkpoint
		 * record will go to the next XLOG file and won't be archived (yet).
		 */
		if (XLogArchivingActive() && XLogArchiveCommandSet())
			RequestXLogSwitch();

		CreateCheckPoint(CHECKPOINT_IS_SHUTDOWN | CHECKPOINT_IMMEDIATE);
	}
	ShutdownCLOG();
	ShutdownSUBTRANS();
	ShutdownMultiXact();
	DistributedLog_Shutdown();

	ereport(LOG,
			(errmsg("database system is shut down"),
					errSendAlert(true)));
}

/*
 * Calculate the last segment that we need to retain because of
 * keep_wal_segments, by subtracting keep_wal_segments from the passed
 * xlog location
 */
static void
CheckKeepWalSegments(XLogRecPtr recptr, uint32 *_logId, uint32 *_logSeg)
{
	uint32	log;
	uint32	seg;
	uint32	keep_log;
	uint32	keep_seg;

	if (keep_wal_segments <= 0)
		return;

	XLByteToSeg(recptr, log, seg);

	keep_seg = keep_wal_segments % XLogSegsPerFile;
	keep_log = keep_wal_segments / XLogSegsPerFile;
	ereport(DEBUG1,
			(errmsg("%s: Input %d %d (Keep %d %d) (current %d %d)",
					PG_FUNCNAME_MACRO, *_logId, *_logSeg, keep_log,
					keep_seg, log, seg)));
	if (seg < keep_seg)
	{
		keep_log += 1;
		seg = seg - keep_seg + XLogSegsPerFile;
	}
	else
	{
		seg = seg - keep_seg;
	}

	/* Avoid underflow, don't go below (0,1) */
	if (log < keep_log || (log == keep_log && seg == 0))
	{
		log = 0;
		seg = 1;
	}
	else
	{
		log = log - keep_log;
	}

	/* check not to delete WAL segments newer than the calculated segment */
	if (log < *_logId || (log == *_logId && seg < *_logSeg))
	{
		*_logId = log;
		*_logSeg = seg;
	}

	ereport(DEBUG1,
			(errmsg("%s: Output %d %d",
					PG_FUNCNAME_MACRO, *_logId, *_logSeg)));
}

/*
 * Log start of a checkpoint.
 */
static void
LogCheckpointStart(int flags, bool restartpoint)
{
	const char *msg;

	/*
	 * XXX: This is hopelessly untranslatable. We could call gettext_noop for
	 * the main message, but what about all the flags?
	 */
	if (restartpoint)
		msg = "restartpoint starting:%s%s%s%s%s%s%s";
	else
		msg = "checkpoint starting:%s%s%s%s%s%s%s";

	elog(LOG, msg,
		 (flags & CHECKPOINT_IS_SHUTDOWN) ? " shutdown" : "",
		 (flags & CHECKPOINT_END_OF_RECOVERY) ? " end-of-recovery" : "",
		 (flags & CHECKPOINT_IMMEDIATE) ? " immediate" : "",
		 (flags & CHECKPOINT_FORCE) ? " force" : "",
		 (flags & CHECKPOINT_WAIT) ? " wait" : "",
		 (flags & CHECKPOINT_CAUSE_XLOG) ? " xlog" : "",
		 (flags & CHECKPOINT_CAUSE_TIME) ? " time" : "");
}

/*
 * Log end of a checkpoint.
 */
static void
LogCheckpointEnd(bool restartpoint)
{
	long		write_secs,
				sync_secs,
				total_secs,
				longest_secs,
				average_secs;
	int			write_usecs,
				sync_usecs,
				total_usecs,
				longest_usecs,
				average_usecs;
	uint64		average_sync_time;

	CheckpointStats.ckpt_end_t = GetCurrentTimestamp();

	TimestampDifference(CheckpointStats.ckpt_write_t,
						CheckpointStats.ckpt_sync_t,
						&write_secs, &write_usecs);

	TimestampDifference(CheckpointStats.ckpt_sync_t,
						CheckpointStats.ckpt_sync_end_t,
						&sync_secs, &sync_usecs);

	/* Accumulate checkpoint timing summary data, in milliseconds. */
	BgWriterStats.m_checkpoint_write_time +=
		write_secs * 1000 + write_usecs / 1000;
	BgWriterStats.m_checkpoint_sync_time +=
		sync_secs * 1000 + sync_usecs / 1000;

	/*
	 * All of the published timing statistics are accounted for.  Only
	 * continue if a log message is to be written.
	 */
	if (!log_checkpoints)
		return;

	TimestampDifference(CheckpointStats.ckpt_start_t,
						CheckpointStats.ckpt_end_t,
						&total_secs, &total_usecs);

	/*
	 * Timing values returned from CheckpointStats are in microseconds.
	 * Convert to the second plus microsecond form that TimestampDifference
	 * returns for homogeneous printing.
	 */
	longest_secs = (long) (CheckpointStats.ckpt_longest_sync / 1000000);
	longest_usecs = CheckpointStats.ckpt_longest_sync -
		(uint64) longest_secs *1000000;

	average_sync_time = 0;
	if (CheckpointStats.ckpt_sync_rels > 0)
		average_sync_time = CheckpointStats.ckpt_agg_sync_time /
			CheckpointStats.ckpt_sync_rels;
	average_secs = (long) (average_sync_time / 1000000);
	average_usecs = average_sync_time - (uint64) average_secs *1000000;

	if (restartpoint)
		elog(LOG, "restartpoint complete: wrote %d buffers (%.1f%%); "
			 "%d transaction log file(s) added, %d removed, %d recycled; "
			 "write=%ld.%03d s, sync=%ld.%03d s, total=%ld.%03d s; "
			 "sync files=%d, longest=%ld.%03d s, average=%ld.%03d s",
			 CheckpointStats.ckpt_bufs_written,
			 (double) CheckpointStats.ckpt_bufs_written * 100 / NBuffers,
			 CheckpointStats.ckpt_segs_added,
			 CheckpointStats.ckpt_segs_removed,
			 CheckpointStats.ckpt_segs_recycled,
			 write_secs, write_usecs / 1000,
			 sync_secs, sync_usecs / 1000,
			 total_secs, total_usecs / 1000,
			 CheckpointStats.ckpt_sync_rels,
			 longest_secs, longest_usecs / 1000,
			 average_secs, average_usecs / 1000);
	else
		elog(LOG, "checkpoint complete: wrote %d buffers (%.1f%%); "
			 "%d transaction log file(s) added, %d removed, %d recycled; "
			 "write=%ld.%03d s, sync=%ld.%03d s, total=%ld.%03d s; "
			 "sync files=%d, longest=%ld.%03d s, average=%ld.%03d s",
			 CheckpointStats.ckpt_bufs_written,
			 (double) CheckpointStats.ckpt_bufs_written * 100 / NBuffers,
			 CheckpointStats.ckpt_segs_added,
			 CheckpointStats.ckpt_segs_removed,
			 CheckpointStats.ckpt_segs_recycled,
			 write_secs, write_usecs / 1000,
			 sync_secs, sync_usecs / 1000,
			 total_secs, total_usecs / 1000,
			 CheckpointStats.ckpt_sync_rels,
			 longest_secs, longest_usecs / 1000,
			 average_secs, average_usecs / 1000);
}

/*
 * Perform a checkpoint --- either during shutdown, or on-the-fly
 *
 * flags is a bitwise OR of the following:
 *	CHECKPOINT_IS_SHUTDOWN: checkpoint is for database shutdown.
 *	CHECKPOINT_END_OF_RECOVERY: checkpoint is for end of WAL recovery.
 *	CHECKPOINT_IMMEDIATE: finish the checkpoint ASAP,
 *		ignoring checkpoint_completion_target parameter.
 *	CHECKPOINT_FORCE: force a checkpoint even if no XLOG activity has occurred
 *		since the last one (implied by CHECKPOINT_IS_SHUTDOWN or
 *		CHECKPOINT_END_OF_RECOVERY).
 *
 * Note: flags contains other bits, of interest here only for logging purposes.
 * In particular note that this routine is synchronous and does not pay
 * attention to CHECKPOINT_WAIT.
 */
void
CreateCheckPoint(int flags)
{
	bool		shutdown;
	CheckPoint	checkPoint;
	XLogRecPtr	recptr;
	XLogCtlInsert *Insert = &XLogCtl->Insert;
	XLogRecData rdata[6];
	char* 		dtxCheckPointInfo;
	int			dtxCheckPointInfoSize;
	uint32		freespace;
	uint32		_logId;
	uint32		_logSeg;
	VirtualTransactionId *vxids;
	int     	nvxids;

	/*
	 * An end-of-recovery checkpoint is really a shutdown checkpoint, just
	 * issued at a different time.
	 */
	if (flags & (CHECKPOINT_IS_SHUTDOWN | CHECKPOINT_END_OF_RECOVERY))
		shutdown = true;
	else
		shutdown = false;

	if (shutdown && ControlFile->state == DB_STARTUP)
	{
		return;
	}

#ifdef FAULT_INJECTOR
	if (FaultInjector_InjectFaultIfSet(
			Checkpoint,
			DDLNotSpecified,
			"" /* databaseName */,
			"" /* tableName */) == FaultInjectorTypeSkip)
		return;  // skip checkpoint
#endif

	/* sanity check */
	if (RecoveryInProgress() && (flags & CHECKPOINT_END_OF_RECOVERY) == 0)
		elog(ERROR, "can't create a checkpoint during recovery");

	/*
	 * Acquire CheckpointLock to ensure only one checkpoint happens at a time.
	 * (This is just pro forma, since in the present system structure there is
	 * only one process that is allowed to issue checkpoints at any given
	 * time.)
	 */
	LWLockAcquire(CheckpointLock, LW_EXCLUSIVE);

	/*
	 * Prepare to accumulate statistics.
	 *
	 * Note: because it is possible for log_checkpoints to change while a
	 * checkpoint proceeds, we always accumulate stats, even if
	 * log_checkpoints is currently off.
	 */
	MemSet(&CheckpointStats, 0, sizeof(CheckpointStats));
	CheckpointStats.ckpt_start_t = GetCurrentTimestamp();

	/*
	 * Use a critical section to force system panic if we have trouble.
	 */
	START_CRIT_SECTION();

	if (shutdown)
	{
		/*
		 * This is an ugly fix to dis-allow changing the pg_control
		 * state for standby promotion continuity.
		 *
		 * Refer to Startup_InProduction() for more details
		 */
		if (ControlFile->state != DB_IN_STANDBY_PROMOTED)
		{
			LWLockAcquire(ControlFileLock, LW_EXCLUSIVE);
			ControlFile->state = DB_SHUTDOWNING;
			ControlFile->time = (pg_time_t) time(NULL);
			UpdateControlFile();
			LWLockRelease(ControlFileLock);
		}
	}

	/*
	 * Let smgr prepare for checkpoint; this has to happen before we determine
	 * the REDO pointer.  Note that smgr must not do anything that'd have to
	 * be undone if we decide no checkpoint is needed.
	 */
	smgrpreckpt();

	/* Begin filling in the checkpoint WAL record */
	MemSet(&checkPoint, 0, sizeof(checkPoint));
	checkPoint.time = (pg_time_t) time(NULL);

	/*
	 * The WRITE_PERSISTENT_STATE_ORDERED_LOCK gets these locks:
	 *    MirroredLock SHARED, and
	 *    PersistentObjLock EXCLUSIVE.
	 * as well as set MyProc->inCommit = true.
	 *
	 * The READ_PERSISTENT_STATE_ORDERED_LOCK gets this lock:
	 *    PersistentObjLock SHARED.
	 *
	 * They do this to prevent Persistent object changes during checkpoint and
	 * prevent persistent object reads while writing.  And acquire the MirroredLock
	 * at a level that blocks DDL during FileRep statechanges...
	 */

	/*
	 * For Hot Standby, derive the oldestActiveXid before we fix the redo
	 * pointer. This allows us to begin accumulating changes to assemble our
	 * starting snapshot of locks and transactions.
	 */
	if (!shutdown && XLogStandbyInfoActive())
		checkPoint.oldestActiveXid = GetOldestActiveTransactionId();
	else
		checkPoint.oldestActiveXid = InvalidTransactionId;

	/*
	 * We must hold WALInsertLock while examining insert state to determine
	 * the checkpoint REDO pointer.
	 */
	LWLockAcquire(WALInsertLock, LW_EXCLUSIVE);

	/*
	 * If this isn't a shutdown or forced checkpoint, and we have not inserted
	 * any XLOG records since the start of the last checkpoint, skip the
	 * checkpoint.	The idea here is to avoid inserting duplicate checkpoints
	 * when the system is idle. That wastes log space, and more importantly it
	 * exposes us to possible loss of both current and previous checkpoint
	 * records if the machine crashes just as we're writing the update.
	 * (Perhaps it'd make even more sense to checkpoint only when the previous
	 * checkpoint record is in a different xlog page?)
	 *
	 * We have to make two tests to determine that nothing has happened since
	 * the start of the last checkpoint: current insertion point must match
	 * the end of the last checkpoint record, and its redo pointer must point
	 * to itself.
	 */
	if ((flags & (CHECKPOINT_IS_SHUTDOWN | CHECKPOINT_END_OF_RECOVERY |
				  CHECKPOINT_FORCE)) == 0)
	{
		XLogRecPtr	curInsert;

		INSERT_RECPTR(curInsert, Insert, Insert->curridx);
#ifdef originalCheckpointChecking
		if (curInsert.xlogid == ControlFile->checkPoint.xlogid &&
			curInsert.xrecoff == ControlFile->checkPoint.xrecoff +
			MAXALIGN(SizeOfXLogRecord + sizeof(CheckPoint)) &&
			ControlFile->checkPoint.xlogid ==
			ControlFile->checkPointCopy.redo.xlogid &&
			ControlFile->checkPoint.xrecoff ==
			ControlFile->checkPointCopy.redo.xrecoff)
#else
		/*
		 * GP: Modified since the checkpoint record is not fixed length
		 * so we keep track of the last checkpoint locations (beginning and
		 * end) and use thoe values for comparison.
		 */
		if (XLogCtl->haveLastCheckpointLoc &&
			XLByteEQ(XLogCtl->lastCheckpointLoc,ControlFile->checkPoint) &&
			XLByteEQ(curInsert,XLogCtl->lastCheckpointEndLoc) &&
			XLByteEQ(ControlFile->checkPoint,ControlFile->checkPointCopy.redo))
#endif
		{
			LWLockRelease(WALInsertLock);
			LWLockRelease(CheckpointLock);

			END_CRIT_SECTION();
			return;
		}
	}

	/*
	 * An end-of-recovery checkpoint is created before anyone is allowed to
	 * write WAL. To allow us to write the checkpoint record, temporarily
	 * enable XLogInsertAllowed.  (This also ensures ThisTimeLineID is
	 * initialized, which we need here and in AdvanceXLInsertBuffer.)
	 */
	if (flags & CHECKPOINT_END_OF_RECOVERY)
		LocalSetXLogInsertAllowed();

	checkPoint.ThisTimeLineID = ThisTimeLineID;
	checkPoint.fullPageWrites = Insert->fullPageWrites;

	/*
	 * Compute new REDO record ptr = location of next XLOG record.
	 *
	 * NB: this is NOT necessarily where the checkpoint record itself will be,
	 * since other backends may insert more XLOG records while we're off doing
	 * the buffer flush work.  Those XLOG records are logically after the
	 * checkpoint, even though physically before it.  Got that?
	 */
	freespace = INSERT_FREESPACE(Insert);
	if (freespace < SizeOfXLogRecord)
	{
		(void) AdvanceXLInsertBuffer(false);
		/* OK to ignore update return flag, since we will do flush anyway */
		freespace = INSERT_FREESPACE(Insert);
	}
	INSERT_RECPTR(checkPoint.redo, Insert, Insert->curridx);

	/*
	 * Here we update the shared RedoRecPtr for future XLogInsert calls; this
	 * must be done while holding the insert lock AND the info_lck.
	 *
	 * Note: if we fail to complete the checkpoint, RedoRecPtr will be left
	 * pointing past where it really needs to point.  This is okay; the only
	 * consequence is that XLogInsert might back up whole buffers that it
	 * didn't really need to.  We can't postpone advancing RedoRecPtr because
	 * XLogInserts that happen while we are dumping buffers must assume that
	 * their buffer changes are not included in the checkpoint.
	 */
	{
		/* use volatile pointer to prevent code rearrangement */
		volatile XLogCtlData *xlogctl = XLogCtl;

		SpinLockAcquire(&xlogctl->info_lck);
		RedoRecPtr = xlogctl->Insert.RedoRecPtr = checkPoint.redo;
		SpinLockRelease(&xlogctl->info_lck);
	}

	/*
	 * Now we can release WAL insert lock, allowing other xacts to proceed
	 * while we are flushing disk buffers.
	 */
	LWLockRelease(WALInsertLock);

	/*
	 * If enabled, log checkpoint start.  We postpone this until now so as not
	 * to log anything if we decided to skip the checkpoint.
	 */
	if (log_checkpoints)
		LogCheckpointStart(flags, false);

	TRACE_POSTGRESQL_CHECKPOINT_START(flags);

	/*
	 * Before flushing data, we must wait for any transactions that are
	 * currently in their commit critical sections.  If an xact inserted its
	 * commit record into XLOG just before the REDO point, then a crash
	 * restart from the REDO point would not replay that record, which means
	 * that our flushing had better include the xact's update of pg_clog.  So
	 * we wait till he's out of his commit critical section before proceeding.
	 * See notes in RecordTransactionCommit().
	 *
	 * Because we've already released WALInsertLock, this test is a bit fuzzy:
	 * it is possible that we will wait for xacts we didn't really need to
	 * wait for.  But the delay should be short and it seems better to make
	 * checkpoint take a bit longer than to hold locks longer than necessary.
	 * (In fact, the whole reason we have this issue is that xact.c does
	 * commit record XLOG insertion and clog update as two separate steps
	 * protected by different locks, but again that seems best on grounds of
	 * minimizing lock contention.)
	 *
	 * A transaction that has not yet set inCommit when we look cannot be at
	 * risk, since he's not inserted his commit record yet; and one that's
	 * already cleared it is not at risk either, since he's done fixing clog
	 * and we will correctly flush the update below.  So we cannot miss any
	 * xacts we need to wait for.
	 */
	vxids = GetVirtualXIDsDelayingChkpt(&nvxids);
	if (nvxids > 0)
	{
		do
		{
			/*
			 * GPDB needs to AbsorbFsyncRequests() here to avoid deadlock when
			 * fsync request queue is full while backend is in commit and
			 * performing ForgetRelationFsyncRequests() or
			 * ForgetDatabaseFsyncRequests(). Since for GPDB the mdlink
			 * happens through persistent tables cleanup, during which
			 * inCommit flag is set to avoid checkpoint from happening.
			 * PostgreSQL doesn't need this as ForgetRelationFsyncRequests()
			 * or ForgetDatabaseFsyncRequests() are not under inCommit=true.
			 */
			AbsorbFsyncRequests();
			pg_usleep(10000L);	/* wait for 10 msec */
		} while (HaveVirtualXIDsDelayingChkpt(vxids, nvxids));
	}
	pfree(vxids);

	/*
	 * When the crash happens, we need to handle the transactions that have
	 * already inserted 'commit' record and haven't inserted 'forget' record.
	 *
	 * If the 'commit' record is logically before the checkpoint REDO pointer,
	 * we save the transactions in checkpoint record, and these transactions
	 * will be load into shared memory and mark as 'crash committed' during
	 * redo checkpoint.
	 * If the 'commit' record is logically after the checkpoint REDO pointer,
	 * the transactions will be added to shared memory and mark as 'crash
	 * committed' during redo xact.
	 * All these transactions will be stored in the shutdown checkpoint record
	 * after recovery, and they will be finally recovered in recoverTM().
	 *
	 * So if it's a shutdown checkpoint here, we should include all 'crash
	 * committed' transactions, and if it's a normal checkpoint should include
	 * all transactions whose 'commit' record is logically before checkpoint
	 * REDO pointer.
	 *
	 * We don't hold the WALInsertLock, so there's a time window that allows
	 * transactions insert 'commit' record and/or 'forget' record after
	 * checkpoint REDO pointer. That's fine, resend 'commit prepared' to already
	 * finished transactions is handled.
	 */
	getDtxCheckPointInfo(&dtxCheckPointInfo, &dtxCheckPointInfoSize);

	/*
	 * Get the other info we need for the checkpoint record.
	 */
	LWLockAcquire(XidGenLock, LW_SHARED);
	checkPoint.nextXid = ShmemVariableCache->nextXid;
	checkPoint.oldestXid = ShmemVariableCache->oldestXid;
	checkPoint.oldestXidDB = ShmemVariableCache->oldestXidDB;
	LWLockRelease(XidGenLock);

	/* Increase XID epoch if we've wrapped around since last checkpoint */
	checkPoint.nextXidEpoch = ControlFile->checkPointCopy.nextXidEpoch;
	if (checkPoint.nextXid < ControlFile->checkPointCopy.nextXid)
		checkPoint.nextXidEpoch++;

	LWLockAcquire(OidGenLock, LW_SHARED);
	checkPoint.nextOid = ShmemVariableCache->nextOid;
	if (!shutdown)
		checkPoint.nextOid += ShmemVariableCache->oidCount;
	LWLockRelease(OidGenLock);

	LWLockAcquire(RelfilenodeGenLock, LW_SHARED);
	checkPoint.nextRelfilenode = ShmemVariableCache->nextRelfilenode;
	if (!shutdown)
		checkPoint.nextRelfilenode += ShmemVariableCache->relfilenodeCount;
	LWLockRelease(RelfilenodeGenLock);

	MultiXactGetCheckptMulti(shutdown,
							 &checkPoint.nextMulti,
							 &checkPoint.nextMultiOffset);

	/*
	 * Having constructed the checkpoint record, ensure all shmem disk buffers
	 * and commit-log buffers are flushed to disk.
	 *
	 * This I/O could fail for various reasons.  If so, we will fail to
	 * complete the checkpoint, but there is no reason to force a system
	 * panic. Accordingly, exit critical section while doing it.
	 */
	END_CRIT_SECTION();

	CheckPointGuts(checkPoint.redo, flags);

	/*
	 * Take a snapshot of running transactions and write this to WAL. This
	 * allows us to reconstruct the state of running transactions during
	 * archive recovery, if required. Skip, if this info disabled.
	 *
	 * If we are shutting down, or Startup process is completing crash
	 * recovery we don't need to write running xact data.
	 *
	 * Update checkPoint.nextXid since we have a later value
	 */
	if (!shutdown && XLogStandbyInfoActive())
		LogStandbySnapshot(&checkPoint.nextXid);

	START_CRIT_SECTION();

	/*
	 * Now insert the checkpoint record into XLOG.
	 *
	 * Here is the locking order and scope:
	 *
	 * 	READ_PERSISTENT_STATE_ORDERED_LOCK (i.e. PersistentObjLock)
	 * 		mmxlog_append_checkpoint_data
	 * 		XLogInsert
	 * 	READ_PERSISTENT_STATE_ORDERED_UNLOCK
	 * XLogFlush
	 *
	 * We get the PersistentObjLock to prevent Persistent Object writers as
	 * we collect the Master Mirroring information from mmxlog_append_checkpoint_data()
	 * until finally after the checkpoint record is inserted into the XLOG to prevent the
	 * persistent information from changing.
	 *
	 * For example, if we don't hold the PersistentObjLock across mmxlog_append_checkpoint_data()
	 * and XLogInsert(), another xlog activity like drop tablespace could happen in between, which
	 * might caused wrong behavior when master standby replay checkpoint record.
	 *
	 * Master standby replay (mmxlog_read_checkpoint_data) the mmxlog information stored in the checkpoint
	 * record to recreate those persistent objects like filespace, tablespace, database dir, etc. If those
	 * objects dropped after checkpoint collected persistent objects information, but before checkpoint
	 * record write to XLOG, then the standby replay would first drop the object based on mmxlog record,
	 * then recreated based on the checkpoint record. That will ends-up left behind the directories already
	 * dropped on the master, break the consistency between the master and the standby.
	 */

	rdata[0].data = (char *) (&checkPoint);
	rdata[0].len = sizeof(checkPoint);
	rdata[0].buffer = InvalidBuffer;
	rdata[0].next = &(rdata[1]);

	rdata[1].data = (char *) dtxCheckPointInfo;
	rdata[1].len = dtxCheckPointInfoSize;
	rdata[1].buffer = InvalidBuffer;
	rdata[1].next = NULL;

	prepared_transaction_agg_state *p = NULL;

	getTwoPhasePreparedTransactionData(&p, "CreateCheckPoint");
	rdata[5].data = (char*)p;
	rdata[5].buffer = InvalidBuffer;
	rdata[5].len = PREPARED_TRANSACTION_CHECKPOINT_BYTES(p->count);
	rdata[4].next = &(rdata[5]);
	rdata[5].next = NULL;

	/*
	 * Need to save the oldest prepared transaction XLogRecPtr for use later.
	 * It is not sufficient to just save the pointer because we may remove the
	 * space after it is written in XLogInsert.
	 */
	XLogRecPtr *ptrd_oldest_ptr = NULL;
	XLogRecPtr ptrd_oldest;

	memset(&ptrd_oldest, 0, sizeof(ptrd_oldest));

	ptrd_oldest_ptr = getTwoPhaseOldestPreparedTransactionXLogRecPtr(&rdata[5]);

	if (ptrd_oldest_ptr != NULL)
		memcpy(&ptrd_oldest, ptrd_oldest_ptr, sizeof(ptrd_oldest));

	recptr = XLogInsert(RM_XLOG_ID,
			            shutdown ? XLOG_CHECKPOINT_SHUTDOWN : XLOG_CHECKPOINT_ONLINE,
			            rdata);

	XLogFlush(recptr);

	/*
	 * We mustn't write any new WAL after a shutdown checkpoint, or it will be
	 * overwritten at next startup.  No-one should even try, this just allows
	 * sanity-checking.  In the case of an end-of-recovery checkpoint, we want
	 * to just temporarily disable writing until the system has exited
	 * recovery.
	 */
	if (shutdown)
	{
		if (flags & CHECKPOINT_END_OF_RECOVERY)
			LocalXLogInsertAllowed = -1;		/* return to "check" state */
		else
			LocalXLogInsertAllowed = 0; /* never again write WAL */
	}

	/*
	 * We now have ProcLastRecPtr = start of actual checkpoint record, recptr
	 * = end of actual checkpoint record.
	 */
	if (shutdown && !XLByteEQ(checkPoint.redo, ProcLastRecPtr))
		ereport(PANIC,
				(errmsg("concurrent transaction log activity while database system is shutting down")));

	/*
	 * Select point at which we can truncate the log, which we base on the
	 * prior checkpoint's earliest info or the oldest prepared transaction xlog record's info.
	 */
	if (ptrd_oldest_ptr != NULL && XLByteLE(ptrd_oldest, ControlFile->checkPointCopy.redo))
		XLByteToSeg(ptrd_oldest, _logId, _logSeg);
	else
		XLByteToSeg(ControlFile->checkPointCopy.redo, _logId, _logSeg);

	/*
	 * Update the control file.
	 */
	LWLockAcquire(ControlFileLock, LW_EXCLUSIVE);
	if (shutdown)
	{
		/*
		 * Ugly fix to dis-allow changing pg_control state
		 * for standby promotion continuity
		 */
		if (ControlFile->state != DB_IN_STANDBY_PROMOTED)
			ControlFile->state = DB_SHUTDOWNED;
	}

	ControlFile->prevCheckPoint = ControlFile->checkPoint;
	ControlFile->checkPoint = ProcLastRecPtr;
	ControlFile->checkPointCopy = checkPoint;
	/* crash recovery should always recover to the end of WAL */
	MemSet(&ControlFile->minRecoveryPoint, 0, sizeof(XLogRecPtr));
	ControlFile->time = (pg_time_t) time(NULL);

	/*
	 * Save the last checkpoint position.
	 */
	XLogCtl->haveLastCheckpointLoc = true;
	XLogCtl->lastCheckpointLoc = ProcLastRecPtr;
	XLogCtl->lastCheckpointEndLoc = XactLastRecEnd;

	UpdateControlFile();
	LWLockRelease(ControlFileLock);

	/* Update shared-memory copy of checkpoint XID/epoch */
	{
		/* use volatile pointer to prevent code rearrangement */
		volatile XLogCtlData *xlogctl = XLogCtl;

		SpinLockAcquire(&xlogctl->info_lck);
		xlogctl->ckptXidEpoch = checkPoint.nextXidEpoch;
		xlogctl->ckptXid = checkPoint.nextXid;
		SpinLockRelease(&xlogctl->info_lck);
	}

	/*
	 * We are now done with critical updates; no need for system panic if we
	 * have trouble while fooling with old log segments.
	 */
	END_CRIT_SECTION();

	/*
	 * Let smgr do post-checkpoint cleanup (eg, deleting old files).
	 */
	smgrpostckpt();

	/*
	 * Delete old log files (those no longer needed even for previous
	 * checkpoint or the standbys in XLOG streaming).
	 */
	if (gp_keep_all_xlog == false && (_logId || _logSeg))
	{
		GetXLogCleanUpTo(recptr, &_logId, &_logSeg);
		KeepLogSeg(recptr, &_logId, &_logSeg);
		PrevLogSeg(_logId, _logSeg);
		RemoveOldXlogFiles(_logId, _logSeg, recptr);
	}

	/*
	 * Make more log segments if needed.  (Do this after deleting offline log
	 * segments, to avoid having peak disk space usage higher than necessary.)
	 */
	if (!shutdown)
		PreallocXlogFiles(recptr);

	/*
	 * Truncate pg_subtrans if possible.  We can throw away all data before
	 * the oldest XMIN of any running transaction.	No future transaction will
	 * attempt to reference any pg_subtrans entry older than that (see Asserts
	 * in subtrans.c).	During recovery, though, we mustn't do this because
	 * StartupSUBTRANS hasn't been called yet.
	 */
	if (!RecoveryInProgress())
		TruncateSUBTRANS(GetLocalOldestXmin(true, false));

	/* Real work is done, but log and update stats before releasing lock. */
	LogCheckpointEnd(false);

	TRACE_POSTGRESQL_CHECKPOINT_DONE(CheckpointStats.ckpt_bufs_written,
									 NBuffers,
									 CheckpointStats.ckpt_segs_added,
									 CheckpointStats.ckpt_segs_removed,
									 CheckpointStats.ckpt_segs_recycled);

	LWLockRelease(CheckpointLock);
}

/*
 * Flush all data in shared memory to disk, and fsync
 *
 * This is the common code shared between regular checkpoints and
 * recovery restartpoints.
 */
static void
CheckPointGuts(XLogRecPtr checkPointRedo, int flags)
{
	CheckPointCLOG();
	CheckPointSUBTRANS();
	CheckPointMultiXact();
	CheckPointPredicate();
	CheckPointRelationMap();
	DistributedLog_CheckPoint();
	CheckPointBuffers(flags);	/* performs all required fsyncs */
	/* We deliberately delay 2PC checkpointing as long as possible */
	CheckPointTwoPhase(checkPointRedo);
}

/*
 * Save a checkpoint for recovery restart if appropriate
 *
 * This function is called each time a checkpoint record is read from XLOG.
 * It must determine whether the checkpoint represents a safe restartpoint or
 * not.  If so, the checkpoint record is stashed in shared memory so that
 * CreateRestartPoint can consult it.  (Note that the latter function is
 * executed by the checkpointer, while this one will be executed by the
 * startup process.)
 */
static void
RecoveryRestartPoint(const CheckPoint *checkPoint)
{
	int			rmid;

	/* use volatile pointer to prevent code rearrangement */
	volatile XLogCtlData *xlogctl = XLogCtl;

	/*
	 * Is it safe to restartpoint?	We must ask each of the resource managers
	 * whether they have any partial state information that might prevent a
	 * correct restart from this point.  If so, we skip this opportunity, but
	 * return at the next checkpoint record for another try.
	 */
	for (rmid = 0; rmid <= RM_MAX_ID; rmid++)
	{
		if (RmgrTable[rmid].rm_safe_restartpoint != NULL)
			if (!(RmgrTable[rmid].rm_safe_restartpoint()))
			{
				elog(trace_recovery(DEBUG2),
					 "RM %d not safe to record restart point at %X/%X",
					 rmid,
					 checkPoint->redo.xlogid,
					 checkPoint->redo.xrecoff);
				return;
			}
	}

	/* Update the shared RedoRecPtr */
	 SpinLockAcquire(&xlogctl->info_lck);
	 xlogctl->Insert.RedoRecPtr = checkPoint->redo;
	 SpinLockRelease(&xlogctl->info_lck);

	/*
	 * Also refrain from creating a restartpoint if we have seen any
	 * references to non-existent pages. Restarting recovery from the
	 * restartpoint would not see the references, so we would lose the
	 * cross-check that the pages belonged to a relation that was dropped
	 * later.
	 */
	if (XLogHaveInvalidPages())
	{
		elog(trace_recovery(DEBUG2),
			 "could not record restart point at %X/%X because there "
			 "are unresolved references to invalid pages",
			 checkPoint->redo.xlogid,
			 checkPoint->redo.xrecoff);
		return;
	}

	/*
	 * Copy the checkpoint record to shared memory, so that checkpointer can
	 * work out the next time it wants to perform a restartpoint.
	 */
	SpinLockAcquire(&xlogctl->info_lck);
	XLogCtl->lastCheckPointRecPtr = ReadRecPtr;
	memcpy(&XLogCtl->lastCheckPoint, checkPoint, sizeof(CheckPoint));
	SpinLockRelease(&xlogctl->info_lck);
}

/*
 * Establish a restartpoint if possible.
 *
 * This is similar to CreateCheckPoint, but is used during WAL recovery
 * to establish a point from which recovery can roll forward without
 * replaying the entire recovery log.
 *
 * Returns true if a new restartpoint was established. We can only establish
 * a restartpoint if we have replayed a safe checkpoint record since last
 * restartpoint.
 */
bool
CreateRestartPoint(int flags)
{
	XLogRecPtr	lastCheckPointRecPtr;
	CheckPoint	lastCheckPoint;
	uint32		_logId = 0;
	uint32		_logSeg = 0;
	TimestampTz xtime;

	/* use volatile pointer to prevent code rearrangement */
	volatile XLogCtlData *xlogctl = XLogCtl;

	/*
	 * Acquire CheckpointLock to ensure only one restartpoint or checkpoint
	 * happens at a time.
	 */
	LWLockAcquire(CheckpointLock, LW_EXCLUSIVE);

	/* Get a local copy of the last safe checkpoint record. */
	SpinLockAcquire(&xlogctl->info_lck);
	lastCheckPointRecPtr = xlogctl->lastCheckPointRecPtr;
	memcpy(&lastCheckPoint, &XLogCtl->lastCheckPoint, sizeof(CheckPoint));
	SpinLockRelease(&xlogctl->info_lck);

	if (IsStandbyMode())
	{
		/*
		 * Select point at which we can truncate the log, which we base on the
		 * prior checkpoint's earliest info.
		*/
		XLByteToSeg(ControlFile->checkPointCopy.redo, _logId, _logSeg);
	}

	/*
	 * Check that we're still in recovery mode. It's ok if we exit recovery
	 * mode after this check, the restart point is valid anyway.
	 */
	if (!RecoveryInProgress())
	{
		ereport(DEBUG2,
			  (errmsg("skipping restartpoint, recovery has already ended")));
		LWLockRelease(CheckpointLock);
		return false;
	}

	/*
	 * If the last checkpoint record we've replayed is already our last
	 * restartpoint, we can't perform a new restart point. We still update
	 * minRecoveryPoint in that case, so that if this is a shutdown restart
	 * point, we won't start up earlier than before. That's not strictly
	 * necessary, but when hot standby is enabled, it would be rather weird if
	 * the database opened up for read-only connections at a point-in-time
	 * before the last shutdown. Such time travel is still possible in case of
	 * immediate shutdown, though.
	 *
	 * We don't explicitly advance minRecoveryPoint when we do create a
	 * restartpoint. It's assumed that flushing the buffers will do that as a
	 * side-effect.
	 */
	if (XLogRecPtrIsInvalid(lastCheckPointRecPtr) ||
		XLByteLE(lastCheckPoint.redo, ControlFile->checkPointCopy.redo))
	{
		ereport(DEBUG2,
				(errmsg("skipping restartpoint, already performed at %X/%X",
				  lastCheckPoint.redo.xlogid, lastCheckPoint.redo.xrecoff)));

		UpdateMinRecoveryPoint(InvalidXLogRecPtr, true);
		if (flags & CHECKPOINT_IS_SHUTDOWN)
		{
			LWLockAcquire(ControlFileLock, LW_EXCLUSIVE);
			ControlFile->state = DB_SHUTDOWNED_IN_RECOVERY;
			ControlFile->time = (pg_time_t) time(NULL);
			UpdateControlFile();
			LWLockRelease(ControlFileLock);
		}
		LWLockRelease(CheckpointLock);
		return false;
	}

	/*
	 * Update the shared RedoRecPtr so that the startup process can calculate
	 * the number of segments replayed since last restartpoint, and request a
	 * restartpoint if it exceeds checkpoint_segments.
	 *
	 * You need to hold WALInsertLock and info_lck to update it, although
	 * during recovery acquiring WALInsertLock is just pro forma, because
	 * there is no other processes updating Insert.RedoRecPtr.
	 */
	LWLockAcquire(WALInsertLock, LW_EXCLUSIVE);
	SpinLockAcquire(&xlogctl->info_lck);
	xlogctl->Insert.RedoRecPtr = lastCheckPoint.redo;
	SpinLockRelease(&xlogctl->info_lck);
	LWLockRelease(WALInsertLock);

	/*
	 * Prepare to accumulate statistics.
	 *
	 * Note: because it is possible for log_checkpoints to change while a
	 * checkpoint proceeds, we always accumulate stats, even if
	 * log_checkpoints is currently off.
	 */
	MemSet(&CheckpointStats, 0, sizeof(CheckpointStats));
	CheckpointStats.ckpt_start_t = GetCurrentTimestamp();

	if (log_checkpoints)
		LogCheckpointStart(flags, true);

	CheckPointGuts(lastCheckPoint.redo, flags);

	/*
	 * Select point at which we can truncate the xlog, which we base on the
	 * prior checkpoint's earliest info.
	 */
	XLByteToSeg(ControlFile->checkPointCopy.redo, _logId, _logSeg);

	/*
	 * Update pg_control, using current time.  Check that it still shows
	 * IN_ARCHIVE_RECOVERY state and an older checkpoint, else do nothing;
	 * this is a quick hack to make sure nothing really bad happens if somehow
	 * we get here after the end-of-recovery checkpoint.
	 *
	 * GPDB allows replay to also change the control file during
	 * DB_IN_STANDBY_MODE so that mirror can be restarted from the latest
	 * checkpoint location. This will save the recovery time of mirror, and also
	 * allow mirror to remove already replayed xlogs.
	 *
	 * FIXME: need to consider consolidating the DB_IN_ARCHIVE_RECOVERY (upstream)
	 * and DB_IN_STANDBY_MODE (GPDB only)
	 */
	LWLockAcquire(ControlFileLock, LW_EXCLUSIVE);
	if ((ControlFile->state == DB_IN_ARCHIVE_RECOVERY
		     || ControlFile->state == DB_IN_STANDBY_MODE) &&
		XLByteLT(ControlFile->checkPointCopy.redo, lastCheckPoint.redo))
	{
		ControlFile->prevCheckPoint = ControlFile->checkPoint;
		ControlFile->checkPoint = lastCheckPointRecPtr;
		ControlFile->checkPointCopy = lastCheckPoint;
		ControlFile->time = (pg_time_t) time(NULL);
		if (flags & CHECKPOINT_IS_SHUTDOWN)
			ControlFile->state = DB_SHUTDOWNED_IN_RECOVERY;
		UpdateControlFile();
	}
	LWLockRelease(ControlFileLock);

	/*
	 * Delete old log files (those no longer needed even for previous
	 * checkpoint/restartpoint) to prevent the disk holding the xlog from
	 * growing full.
	 */
	if (_logId || _logSeg)
	{
		XLogRecPtr	endptr;

		/* Get the current (or recent) end of xlog */
		endptr = GetStandbyFlushRecPtr(NULL);

		KeepLogSeg(endptr, &_logId, &_logSeg);
		PrevLogSeg(_logId, _logSeg);
		RemoveOldXlogFiles(_logId, _logSeg, endptr);

		/*
		 * Make more log segments if needed.  (Do this after recycling old log
		 * segments, since that may supply some of the needed files.)
		 */
		PreallocXlogFiles(endptr);
	}

	/*
	 * Truncate pg_subtrans if possible.  We can throw away all data before
	 * the oldest XMIN of any running transaction.	No future transaction will
	 * attempt to reference any pg_subtrans entry older than that (see Asserts
	 * in subtrans.c).	When hot standby is disabled, though, we mustn't do
	 * this because StartupSUBTRANS hasn't been called yet.
	 */
	if (EnableHotStandby)
		TruncateSUBTRANS(GetOldestXmin(true, false));

	/* Real work is done, but log and update before releasing lock. */
	LogCheckpointEnd(true);

	xtime = GetLatestXTime();
	ereport((log_checkpoints ? LOG : DEBUG2),
			(errmsg("recovery restart point at %X/%X",
					lastCheckPoint.redo.xlogid, lastCheckPoint.redo.xrecoff),
		   xtime ? errdetail("last completed transaction was at log time %s",
							 timestamptz_to_str(xtime)) : 0));

	elog((Debug_print_qd_mirroring ? LOG : DEBUG1), "RecoveryRestartPoint: checkpoint copy redo location %s, previous checkpoint location %s",
		 XLogLocationToString(&ControlFile->checkPointCopy.redo),
		 XLogLocationToString2(&ControlFile->prevCheckPoint));

	if (IsStandbyMode())
	{
		/*
		 * Delete offline log files (those no longer needed even for previous
		 * checkpoint).
		 */
		if (gp_keep_all_xlog == false && (_logId || _logSeg))
		{
			XLogRecPtr endptr;

			/* Get the current (or recent) end of xlog */
			endptr = GetStandbyFlushRecPtr(NULL);

			PrevLogSeg(_logId, _logSeg);
			RemoveOldXlogFiles(_logId, _logSeg, endptr);
		}
	}

	LWLockRelease(CheckpointLock);

	/*
	 * Finally, execute archive_cleanup_command, if any.
	 */
#if 0
	if (XLogCtl->archiveCleanupCommand[0])
		ExecuteRecoveryCommand(XLogCtl->archiveCleanupCommand,
							   "archive_cleanup_command",
							   false);
#endif

	return true;
}

/*
 * Calculate the last segment that we need to retain because of
 * wal_keep_segments, by subtracting wal_keep_segments from
 * the given xlog location, recptr.
 */
static void
KeepLogSeg(XLogRecPtr recptr, uint32 *logId, uint32 *logSeg)
{
	uint32		log;
	uint32		seg;
	int			d_log;
	int			d_seg;

	if (wal_keep_segments == 0)
		return;

	XLByteToSeg(recptr, log, seg);

	d_seg = wal_keep_segments % XLogSegsPerFile;
	d_log = wal_keep_segments / XLogSegsPerFile;
	if (seg < d_seg)
	{
		d_log += 1;
		seg = seg - d_seg + XLogSegsPerFile;
	}
	else
		seg = seg - d_seg;
	/* avoid underflow, don't go below (0,1) */
	if (log < d_log || (log == d_log && seg == 0))
	{
		log = 0;
		seg = 1;
	}
	else
		log = log - d_log;

	/* don't delete WAL segments newer than the calculated segment */
	if (log < *logId || (log == *logId && seg < *logSeg))
	{
		*logId = log;
		*logSeg = seg;
	}
}

/*
 * Write a NEXTOID log record
 */
void
XLogPutNextOid(Oid nextOid)
{
	XLogRecData rdata;

	rdata.data = (char *) (&nextOid);
	rdata.len = sizeof(Oid);
	rdata.buffer = InvalidBuffer;
	rdata.next = NULL;
	(void) XLogInsert(RM_XLOG_ID, XLOG_NEXTOID, &rdata);

	/*
	 * We need not flush the NEXTOID record immediately, because any of the
	 * just-allocated OIDs could only reach disk as part of a tuple insert or
	 * update that would have its own XLOG record that must follow the NEXTOID
	 * record.	Therefore, the standard buffer LSN interlock applied to those
	 * records will ensure no such OID reaches disk before the NEXTOID record
	 * does.
	 *
	 * Note, however, that the above statement only covers state "within" the
	 * database.  When we use a generated OID as a file or directory name, we
	 * are in a sense violating the basic WAL rule, because that filesystem
	 * change may reach disk before the NEXTOID WAL record does.  The impact
	 * of this is that if a database crash occurs immediately afterward, we
	 * might after restart re-generate the same OID and find that it conflicts
	 * with the leftover file or directory.  But since for safety's sake we
	 * always loop until finding a nonconflicting filename, this poses no real
	 * problem in practice. See pgsql-hackers discussion 27-Sep-2006.
	 */
}

/*
 * Write a NEXTRELFILENODE log record similar to XLogPutNextOid
 */
void
XLogPutNextRelfilenode(Oid nextRelfilenode)
{
	XLogRecData rdata;

	rdata.data = (char *) (&nextRelfilenode);
	rdata.len = sizeof(Oid);
	rdata.buffer = InvalidBuffer;
	rdata.next = NULL;
	(void) XLogInsert(RM_XLOG_ID, XLOG_NEXTRELFILENODE, &rdata);
}

/*
 * Write an XLOG SWITCH record.
 *
 * Here we just blindly issue an XLogInsert request for the record.
 * All the magic happens inside XLogInsert.
 *
 * The return value is either the end+1 address of the switch record,
 * or the end+1 address of the prior segment if we did not need to
 * write a switch record because we are already at segment start.
 */
XLogRecPtr
RequestXLogSwitch(void)
{
	XLogRecPtr	RecPtr;
	XLogRecData rdata;

	/* XLOG SWITCH, alone among xlog record types, has no data */
	rdata.buffer = InvalidBuffer;
	rdata.data = NULL;
	rdata.len = 0;
	rdata.next = NULL;

	RecPtr = XLogInsert(RM_XLOG_ID, XLOG_SWITCH, &rdata);

	return RecPtr;
}

/*
 * Write a backup block if needed when we are setting a hint. Note that
 * this may be called for a variety of page types, not just heaps.
 *
 * Callable while holding just share lock on the buffer content.
 *
 * We can't use the plain backup block mechanism since that relies on the
 * Buffer being exclusively locked. Since some modifications (setting LSN, hint
 * bits) are allowed in a sharelocked buffer that can lead to wal checksum
 * failures. So instead we copy the page and insert the copied data as normal
 * record data.
 *
 * We only need to do something if page has not yet been full page written in
 * this checkpoint round. The LSN of the inserted wal record is returned if we
 * had to write, InvalidXLogRecPtr otherwise.
 *
 * It is possible that multiple concurrent backends could attempt to write WAL
 * records. In that case, multiple copies of the same block would be recorded
 * in separate WAL records by different backends, though that is still OK from
 * a correctness perspective.
 *
 * Note that this only works for buffers that fit the standard page model,
 * i.e. those for which buffer_std == true
 */
XLogRecPtr
XLogSaveBufferForHint(Buffer buffer) 
{
	XLogRecPtr recptr = InvalidXLogRecPtr;
	XLogRecPtr lsn;
	XLogRecData rdata[2];
	BkpBlock	bkpb;

	/*
	 * Ensure no checkpoint can change our view of RedoRecPtr.
	 */
	Assert(MyPgXact->inCommit);

	/*
	 * Update RedoRecPtr so XLogCheckBuffer can make the right decision
	 */
	GetRedoRecPtr();

	/*
	 * Setup phony rdata element for use within XLogCheckBuffer only.
	 * We reuse and reset rdata for any actual WAL record insert.
	 */
	rdata[0].buffer = buffer;
	rdata[0].buffer_std = true;

	/*
	 * Check buffer while not holding an exclusive lock.
	 */
	if (XLogCheckBuffer(rdata, false, false, &lsn, &bkpb))
	{
		char copied_buffer[BLCKSZ];
		char *origdata = (char *) BufferGetBlock(buffer);

		/*
		 * Copy buffer so we don't have to worry about concurrent hint bit or
		 * lsn updates. We assume pd_lower/upper cannot be changed without an
		 * exclusive lock, so the contents bkp are not racy.
		 */
		memcpy(copied_buffer, origdata, bkpb.hole_offset);
		memcpy(copied_buffer + bkpb.hole_offset,
			   origdata + bkpb.hole_offset + bkpb.hole_length,
			   BLCKSZ - bkpb.hole_offset - bkpb.hole_length);

		/*
		 * Header for backup block.
		 */
		rdata[0].data = (char *) &bkpb;
		rdata[0].len = sizeof(BkpBlock);
		rdata[0].buffer = InvalidBuffer;
		rdata[0].next = &(rdata[1]);

		/*
		 * Save copy of the buffer.
		 */
		rdata[1].data = copied_buffer;
		rdata[1].len = BLCKSZ - bkpb.hole_length;
		rdata[1].buffer = InvalidBuffer;
		rdata[1].next = NULL;

		recptr = XLogInsert(RM_XLOG_ID, XLOG_HINT, rdata);
	}

	return recptr;
}

/*
 * Write a RESTORE POINT record
 */
XLogRecPtr
XLogRestorePoint(const char *rpName)
{
	XLogRecPtr	RecPtr;
	XLogRecData rdata;
	xl_restore_point xlrec;

	xlrec.rp_time = GetCurrentTimestamp();
	strncpy(xlrec.rp_name, rpName, MAXFNAMELEN);

	rdata.buffer = InvalidBuffer;
	rdata.data = (char *) &xlrec;
	rdata.len = sizeof(xl_restore_point);
	rdata.next = NULL;

	RecPtr = XLogInsert(RM_XLOG_ID, XLOG_RESTORE_POINT, &rdata);

	ereport(LOG,
			(errmsg("restore point \"%s\" created at %X/%X",
					rpName, RecPtr.xlogid, RecPtr.xrecoff)));

	return RecPtr;
}

/*
 * Check if any of the GUC parameters that are critical for hot standby
 * have changed, and update the value in pg_control file if necessary.
 */
static void
XLogReportParameters(void)
{
	if (wal_level != ControlFile->wal_level ||
		MaxConnections != ControlFile->MaxConnections ||
		max_prepared_xacts != ControlFile->max_prepared_xacts ||
		max_locks_per_xact != ControlFile->max_locks_per_xact)
	{
		/*
		 * The change in number of backend slots doesn't need to be WAL-logged
		 * if archiving is not enabled, as you can't start archive recovery
		 * with wal_level=minimal anyway. We don't really care about the
		 * values in pg_control either if wal_level=minimal, but seems better
		 * to keep them up-to-date to avoid confusion.
		 */
		if (wal_level != ControlFile->wal_level || XLogIsNeeded())
		{
			XLogRecData rdata;
			xl_parameter_change xlrec;

			xlrec.MaxConnections = MaxConnections;
			xlrec.max_prepared_xacts = max_prepared_xacts;
			xlrec.max_locks_per_xact = max_locks_per_xact;
			xlrec.wal_level = wal_level;

			rdata.buffer = InvalidBuffer;
			rdata.data = (char *) &xlrec;
			rdata.len = sizeof(xlrec);
			rdata.next = NULL;

			XLogInsert(RM_XLOG_ID, XLOG_PARAMETER_CHANGE, &rdata);
		}

		ControlFile->MaxConnections = MaxConnections;
		ControlFile->max_prepared_xacts = max_prepared_xacts;
		ControlFile->max_locks_per_xact = max_locks_per_xact;
		ControlFile->wal_level = wal_level;
		UpdateControlFile();
	}
}

/*
 * Update full_page_writes in shared memory, and write an
 * XLOG_FPW_CHANGE record if necessary.
 *
 * Note: this function assumes there is no other process running
 * concurrently that could update it.
 */
void
UpdateFullPageWrites(void)
{
	XLogCtlInsert *Insert = &XLogCtl->Insert;

	/*
	 * Do nothing if full_page_writes has not been changed.
	 *
	 * It's safe to check the shared full_page_writes without the lock,
	 * because we assume that there is no concurrently running process which
	 * can update it.
	 */
	if (fullPageWrites == Insert->fullPageWrites)
		return;

	START_CRIT_SECTION();

	/*
	 * It's always safe to take full page images, even when not strictly
	 * required, but not the other round. So if we're setting full_page_writes
	 * to true, first set it true and then write the WAL record. If we're
	 * setting it to false, first write the WAL record and then set the global
	 * flag.
	 */
	if (fullPageWrites)
	{
		LWLockAcquire(WALInsertLock, LW_EXCLUSIVE);
		Insert->fullPageWrites = true;
		LWLockRelease(WALInsertLock);
	}

	/*
	 * Write an XLOG_FPW_CHANGE record. This allows us to keep track of
	 * full_page_writes during archive recovery, if required.
	 */
	if (XLogStandbyInfoActive() && !RecoveryInProgress())
	{
		XLogRecData rdata;

		rdata.data = (char *) (&fullPageWrites);
		rdata.len = sizeof(bool);
		rdata.buffer = InvalidBuffer;
		rdata.next = NULL;

		XLogInsert(RM_XLOG_ID, XLOG_FPW_CHANGE, &rdata);
	}

	if (!fullPageWrites)
	{
		LWLockAcquire(WALInsertLock, LW_EXCLUSIVE);
		Insert->fullPageWrites = false;
		LWLockRelease(WALInsertLock);
	}
	END_CRIT_SECTION();
}

/*
 * XLOG resource manager's routines
 *
 * Definitions of info values are in include/catalog/pg_control.h, though
 * not all record types are related to control file updates.
 */
void
xlog_redo(XLogRecPtr beginLoc __attribute__((unused)), XLogRecPtr lsn __attribute__((unused)), XLogRecord *record)
{
	uint8		info = record->xl_info & ~XLR_INFO_MASK;

	/* Backup blocks are not used in xlog records */
	Assert(!(record->xl_info & XLR_BKP_BLOCK_MASK));

	if (info == XLOG_NEXTOID)
	{
		Oid			nextOid;

		/*
		 * We used to try to take the maximum of ShmemVariableCache->nextOid
		 * and the recorded nextOid, but that fails if the OID counter wraps
		 * around.  Since no OID allocation should be happening during replay
		 * anyway, better to just believe the record exactly.
		 */
		memcpy(&nextOid, XLogRecGetData(record), sizeof(Oid));
		LWLockAcquire(OidGenLock, LW_EXCLUSIVE);
		ShmemVariableCache->nextOid = nextOid;
		ShmemVariableCache->oidCount = 0;
		LWLockRelease(OidGenLock);
	}
	if (info == XLOG_NEXTRELFILENODE)
	{
		Oid			nextRelfilenode;

		memcpy(&nextRelfilenode, XLogRecGetData(record), sizeof(Oid));
		LWLockAcquire(OidGenLock, LW_EXCLUSIVE);
		ShmemVariableCache->nextRelfilenode = nextRelfilenode;
		ShmemVariableCache->relfilenodeCount = 0;
		LWLockRelease(OidGenLock);
	}
	else if (info == XLOG_CHECKPOINT_SHUTDOWN)
	{
		CheckPoint	checkPoint;

		memcpy(&checkPoint, XLogRecGetData(record), sizeof(CheckPoint));
		/* In a SHUTDOWN checkpoint, believe the counters exactly */
		LWLockAcquire(XidGenLock, LW_EXCLUSIVE);
		ShmemVariableCache->nextXid = checkPoint.nextXid;
		LWLockRelease(XidGenLock);
		LWLockAcquire(OidGenLock, LW_EXCLUSIVE);
		ShmemVariableCache->nextOid = checkPoint.nextOid;
		ShmemVariableCache->oidCount = 0;
		LWLockRelease(OidGenLock);
		LWLockAcquire(OidGenLock, LW_EXCLUSIVE);
		ShmemVariableCache->nextRelfilenode = checkPoint.nextRelfilenode;
		ShmemVariableCache->relfilenodeCount = 0;
		LWLockRelease(OidGenLock);
		MultiXactSetNextMXact(checkPoint.nextMulti,
							  checkPoint.nextMultiOffset);
		SetTransactionIdLimit(checkPoint.oldestXid, checkPoint.oldestXidDB);

		/*
		 * If we see a shutdown checkpoint while waiting for an end-of-backup
		 * record, the backup was canceled and the end-of-backup record will
		 * never arrive.
		 */
		if (InArchiveRecovery &&
			!XLogRecPtrIsInvalid(ControlFile->backupStartPoint) &&
			XLogRecPtrIsInvalid(ControlFile->backupEndPoint))
			ereport(PANIC,
			(errmsg("online backup was canceled, recovery cannot continue")));

		/*
		 * If we see a shutdown checkpoint, we know that nothing was running
		 * on the master at this point. So fake-up an empty running-xacts
		 * record and use that here and now. Recover additional standby state
		 * for prepared transactions.
		 */
		if (standbyState >= STANDBY_INITIALIZED)
		{
			TransactionId *xids;
			int			nxids;
			TransactionId oldestActiveXID;
			TransactionId latestCompletedXid;
			RunningTransactionsData running;

			oldestActiveXID = PrescanPreparedTransactions(&xids, &nxids);

			/*
			 * Construct a RunningTransactions snapshot representing a shut
			 * down server, with only prepared transactions still alive. We're
			 * never overflowed at this point because all subxids are listed
			 * with their parent prepared transactions.
			 */
			running.xcnt = nxids;
			running.subxid_overflow = false;
			running.nextXid = checkPoint.nextXid;
			running.oldestRunningXid = oldestActiveXID;
			latestCompletedXid = checkPoint.nextXid;
			TransactionIdRetreat(latestCompletedXid);
			Assert(TransactionIdIsNormal(latestCompletedXid));
			running.latestCompletedXid = latestCompletedXid;
			running.xids = xids;

			ProcArrayApplyRecoveryInfo(&running);

			StandbyRecoverPreparedTransactions(true);
		}

		/*
		 * If we see a shutdown checkpoint while waiting for an end-of-backup
		 * record, the backup was canceled and the end-of-backup record will
		 * never arrive.
		 */
		if (StandbyMode &&
			!XLogRecPtrIsInvalid(ControlFile->backupStartPoint))
			ereport(PANIC,
			(errmsg("online backup was canceled, recovery cannot continue")));

		/* ControlFile->checkPointCopy always tracks the latest ckpt XID */
		ControlFile->checkPointCopy.nextXidEpoch = checkPoint.nextXidEpoch;
		ControlFile->checkPointCopy.nextXid = checkPoint.nextXid;

		/* Update shared-memory copy of checkpoint XID/epoch */
		{
			/* use volatile pointer to prevent code rearrangement */
			volatile XLogCtlData *xlogctl = XLogCtl;

			SpinLockAcquire(&xlogctl->info_lck);
			xlogctl->ckptXidEpoch = checkPoint.nextXidEpoch;
			xlogctl->ckptXid = checkPoint.nextXid;
			SpinLockRelease(&xlogctl->info_lck);
		}

		/*
		 * TLI may change in a shutdown checkpoint, but it shouldn't decrease
		 */
		if (checkPoint.ThisTimeLineID != ThisTimeLineID)
		{
			if (checkPoint.ThisTimeLineID < ThisTimeLineID ||
				!list_member_int(expectedTLIs,
								 (int) checkPoint.ThisTimeLineID))
				ereport(PANIC,
						(errmsg("unexpected timeline ID %u (after %u) in checkpoint record",
								checkPoint.ThisTimeLineID, ThisTimeLineID)));
			/* Following WAL records should be run with new TLI */
			ThisTimeLineID = checkPoint.ThisTimeLineID;
		}

		RecoveryRestartPoint(&checkPoint);
	}
	else if (info == XLOG_CHECKPOINT_ONLINE)
	{
		CheckPoint	checkPoint;

		memcpy(&checkPoint, XLogRecGetData(record), sizeof(CheckPoint));
		/* In an ONLINE checkpoint, treat the XID counter as a minimum */
		LWLockAcquire(XidGenLock, LW_EXCLUSIVE);
		if (TransactionIdPrecedes(ShmemVariableCache->nextXid,
								  checkPoint.nextXid))
			ShmemVariableCache->nextXid = checkPoint.nextXid;
		LWLockRelease(XidGenLock);
		/* ... but still treat OID counter as exact */
		LWLockAcquire(OidGenLock, LW_EXCLUSIVE);
		ShmemVariableCache->nextOid = checkPoint.nextOid;
		ShmemVariableCache->oidCount = 0;
		LWLockRelease(OidGenLock);
		LWLockAcquire(OidGenLock, LW_EXCLUSIVE);
		ShmemVariableCache->nextRelfilenode = checkPoint.nextRelfilenode;
		ShmemVariableCache->relfilenodeCount = 0;
		LWLockRelease(OidGenLock);
		MultiXactAdvanceNextMXact(checkPoint.nextMulti,
								  checkPoint.nextMultiOffset);
		if (TransactionIdPrecedes(ShmemVariableCache->oldestXid,
								  checkPoint.oldestXid))
			SetTransactionIdLimit(checkPoint.oldestXid,
								  checkPoint.oldestXidDB);

		/* ControlFile->checkPointCopy always tracks the latest ckpt XID */
		ControlFile->checkPointCopy.nextXidEpoch = checkPoint.nextXidEpoch;
		ControlFile->checkPointCopy.nextXid = checkPoint.nextXid;

		/* Update shared-memory copy of checkpoint XID/epoch */
		{
			/* use volatile pointer to prevent code rearrangement */
			volatile XLogCtlData *xlogctl = XLogCtl;

			SpinLockAcquire(&xlogctl->info_lck);
			xlogctl->ckptXidEpoch = checkPoint.nextXidEpoch;
			xlogctl->ckptXid = checkPoint.nextXid;
			SpinLockRelease(&xlogctl->info_lck);
		}

		/* TLI should not change in an on-line checkpoint */
		if (checkPoint.ThisTimeLineID != ThisTimeLineID)
			ereport(PANIC,
					(errmsg("unexpected timeline ID %u (should be %u) in checkpoint record",
							checkPoint.ThisTimeLineID, ThisTimeLineID)));

		RecoveryRestartPoint(&checkPoint);
	}
	else if (info == XLOG_NOOP)
	{
		/* nothing to do here */
	}
	else if (info == XLOG_SWITCH)
	{
		/* nothing to do here */
	}
	else if (info == XLOG_HINT)
	{
		if (record->xl_info & XLR_BKP_BLOCK(0))
			RestoreBackupBlock(lsn, record, 0, false, false);
	}
	else if (info == XLOG_RESTORE_POINT)
	{
		/* nothing to do here */
	}
	else if (info == XLOG_BACKUP_END)
	{
		XLogRecPtr	startpoint;

		memcpy(&startpoint, XLogRecGetData(record), sizeof(startpoint));

		if (XLByteEQ(ControlFile->backupStartPoint, startpoint))
		{
			/*
			 * We have reached the end of base backup, the point where
			 * pg_stop_backup() was done. The data on disk is now consistent.
			 * Reset backupStartPoint, and update minRecoveryPoint to make
			 * sure we don't allow starting up at an earlier point even if
			 * recovery is stopped and restarted soon after this.
			 */
			elog(DEBUG1, "end of backup reached");

			LWLockAcquire(ControlFileLock, LW_EXCLUSIVE);

			if (XLByteLT(ControlFile->minRecoveryPoint, lsn))
				ControlFile->minRecoveryPoint = lsn;
			MemSet(&ControlFile->backupStartPoint, 0, sizeof(XLogRecPtr));
			ControlFile->backupEndRequired = false;
			UpdateControlFile();

			LWLockRelease(ControlFileLock);
		}
	}
	else if (info == XLOG_PARAMETER_CHANGE)
	{
		xl_parameter_change xlrec;

		/* Update our copy of the parameters in pg_control */
		memcpy(&xlrec, XLogRecGetData(record), sizeof(xl_parameter_change));

		LWLockAcquire(ControlFileLock, LW_EXCLUSIVE);
		ControlFile->MaxConnections = xlrec.MaxConnections;
		ControlFile->max_prepared_xacts = xlrec.max_prepared_xacts;
		ControlFile->max_locks_per_xact = xlrec.max_locks_per_xact;
		ControlFile->wal_level = xlrec.wal_level;

		/*
		 * Update minRecoveryPoint to ensure that if recovery is aborted, we
		 * recover back up to this point before allowing hot standby again.
		 * This is particularly important if wal_level was set to 'archive'
		 * before, and is now 'hot_standby', to ensure you don't run queries
		 * against the WAL preceding the wal_level change. Same applies to
		 * decreasing max_* settings.
		 */
		minRecoveryPoint = ControlFile->minRecoveryPoint;
		if ((minRecoveryPoint.xlogid != 0 || minRecoveryPoint.xrecoff != 0)
			&& XLByteLT(minRecoveryPoint, lsn))
		{
			ControlFile->minRecoveryPoint = lsn;
		}

		UpdateControlFile();
		LWLockRelease(ControlFileLock);

		/* Check to see if any changes to max_connections give problems */
		CheckRequiredParameterValues();
	}
	else if (info == XLOG_FPW_CHANGE)
	{
		/* use volatile pointer to prevent code rearrangement */
		volatile XLogCtlData *xlogctl = XLogCtl;
		bool		fpw;

		memcpy(&fpw, XLogRecGetData(record), sizeof(bool));

		/*
		 * Update the LSN of the last replayed XLOG_FPW_CHANGE record so that
		 * do_pg_start_backup() and do_pg_stop_backup() can check whether
		 * full_page_writes has been disabled during online backup.
		 */
		if (!fpw)
		{
			SpinLockAcquire(&xlogctl->info_lck);
			if (XLByteLT(xlogctl->lastFpwDisableRecPtr, ReadRecPtr))
				xlogctl->lastFpwDisableRecPtr = ReadRecPtr;
			SpinLockRelease(&xlogctl->info_lck);
		}

		/* Keep track of full_page_writes */
		lastFullPageWrites = fpw;
	}
}

void
xlog_desc(StringInfo buf, XLogRecord *record)
{
	uint8		info = record->xl_info & ~XLR_INFO_MASK;
	char		*rec = XLogRecGetData(record);

	if (info == XLOG_CHECKPOINT_SHUTDOWN ||
		info == XLOG_CHECKPOINT_ONLINE)
	{
		CheckPoint *checkpoint = (CheckPoint *) rec;

		CheckpointExtendedRecord ckptExtended;

		appendStringInfo(buf, "checkpoint: redo %X/%X; "
				   "tli %u; fpw %s; xid %u/%u; oid %u; relfilenode %u; multi %u; offset %u; "
						 "oldest xid %u in DB %u; oldest running xid %u; %s",
						 checkpoint->redo.xlogid, checkpoint->redo.xrecoff,
						 checkpoint->ThisTimeLineID,
						 checkpoint->fullPageWrites ? "true" : "false",
						 checkpoint->nextXidEpoch, checkpoint->nextXid,
						 checkpoint->nextOid,
						 checkpoint->nextRelfilenode,
						 checkpoint->nextMulti,
						 checkpoint->nextMultiOffset,
						 checkpoint->oldestXid,
						 checkpoint->oldestXidDB,
						 checkpoint->oldestActiveXid,
				 (info == XLOG_CHECKPOINT_SHUTDOWN) ? "shutdown" : "online");

		UnpackCheckPointRecord(record, &ckptExtended);

		if (ckptExtended.dtxCheckpointLen > 0)
		{
			appendStringInfo(buf,
				 ", checkpoint record data length = %u, DTX committed count %d, DTX data length %u",
							 record->xl_len,
							 ckptExtended.dtxCheckpoint->committedCount,
							 ckptExtended.dtxCheckpointLen);
			if (ckptExtended.ptas != NULL)
				appendStringInfo(buf,
								 ", prepared transaction agg state count = %d",
								 ckptExtended.ptas->count);
		}
	}
	else if (info == XLOG_NOOP)
	{
		appendStringInfo(buf, "xlog no-op");
	}
	else if (info == XLOG_NEXTOID)
	{
		Oid			nextOid;

		memcpy(&nextOid, rec, sizeof(Oid));
		appendStringInfo(buf, "nextOid: %u", nextOid);
	}
	else if (info == XLOG_HINT)
	{
		BkpBlock *bkpb = (BkpBlock *) rec;
		appendStringInfo(buf, "page hint: %u/%u/%u block %u",
						 bkpb->node.spcNode,
						 bkpb->node.dbNode,
						 bkpb->node.relNode,
						 bkpb->block);
	}
	else if (info == XLOG_NEXTRELFILENODE)
	{
		Oid			nextRelfilenode;

		memcpy(&nextRelfilenode, rec, sizeof(Oid));
		appendStringInfo(buf, "nextRelfilenode: %u", nextRelfilenode);
	}
	else if (info == XLOG_SWITCH)
	{
		appendStringInfo(buf, "xlog switch");
	}
	else if (info == XLOG_RESTORE_POINT)
	{
		xl_restore_point *xlrec = (xl_restore_point *) rec;

		appendStringInfo(buf, "restore point: %s", xlrec->rp_name);

	}
	else if (info == XLOG_BACKUP_END)
	{
		XLogRecPtr	startpoint;

		memcpy(&startpoint, rec, sizeof(XLogRecPtr));
		appendStringInfo(buf, "backup end: %X/%X",
						 startpoint.xlogid, startpoint.xrecoff);
	}
	else if (info == XLOG_PARAMETER_CHANGE)
	{
		xl_parameter_change xlrec;
		const char *wal_level_str;
		const struct config_enum_entry *entry;

		memcpy(&xlrec, rec, sizeof(xl_parameter_change));

		/* Find a string representation for wal_level */
		wal_level_str = "?";
		for (entry = wal_level_options; entry->name; entry++)
		{
			if (entry->val == xlrec.wal_level)
			{
				wal_level_str = entry->name;
				break;
			}
		}

		appendStringInfo(buf, "parameter change: max_connections=%d max_prepared_xacts=%d max_locks_per_xact=%d wal_level=%s",
						 xlrec.MaxConnections,
						 xlrec.max_prepared_xacts,
						 xlrec.max_locks_per_xact,
						 wal_level_str);
	}
	else if (info == XLOG_FPW_CHANGE)
	{
		bool		fpw;

		memcpy(&fpw, rec, sizeof(bool));
		appendStringInfo(buf, "full_page_writes: %s", fpw ? "true" : "false");
	}
	else
		appendStringInfo(buf, "UNKNOWN");
}

static void
xlog_outrec(StringInfo buf, XLogRecord *record)
{
	int			i;

	appendStringInfo(buf, "prev %X/%X; xid %u",
					 record->xl_prev.xlogid, record->xl_prev.xrecoff,
					 record->xl_xid);

	appendStringInfo(buf, "; len %u",
					 record->xl_len);

	for (i = 0; i < XLR_MAX_BKP_BLOCKS; i++)
	{
		if (record->xl_info & XLR_BKP_BLOCK(i))
			appendStringInfo(buf, "; bkpb%d", i);
	}

	appendStringInfo(buf, ": %s", RmgrTable[record->xl_rmid].rm_name);
}


/*
 * Return the (possible) sync flag used for opening a file, depending on the
 * value of the GUC wal_sync_method.
 */
static int
get_sync_bit(int method)
{
	int			o_direct_flag = 0;

	/* If fsync is disabled, never open in sync mode */
	if (!enableFsync)
		return 0;

	/*
	 * Optimize writes by bypassing kernel cache with O_DIRECT when using
	 * O_SYNC/O_FSYNC and O_DSYNC.	But only if archiving and streaming are
	 * disabled, otherwise the archive command or walsender process will read
	 * the WAL soon after writing it, which is guaranteed to cause a physical
	 * read if we bypassed the kernel cache. We also skip the
	 * posix_fadvise(POSIX_FADV_DONTNEED) call in XLogFileClose() for the same
	 * reason.
	 *
	 * Never use O_DIRECT in walreceiver process for similar reasons; the WAL
	 * written by walreceiver is normally read by the startup process soon
	 * after its written. Also, walreceiver performs unaligned writes, which
	 * don't work with O_DIRECT, so it is required for correctness too.
	 */
	if (!XLogIsNeeded() && !AmWalReceiverProcess())
		o_direct_flag = PG_O_DIRECT;

	switch (method)
	{
			/*
			 * enum values for all sync options are defined even if they are
			 * not supported on the current platform.  But if not, they are
			 * not included in the enum option array, and therefore will never
			 * be seen here.
			 */
		case SYNC_METHOD_FSYNC:
		case SYNC_METHOD_FSYNC_WRITETHROUGH:
		case SYNC_METHOD_FDATASYNC:
			return 0;
#ifdef OPEN_SYNC_FLAG
		case SYNC_METHOD_OPEN:
			return OPEN_SYNC_FLAG | o_direct_flag;
#endif
#ifdef OPEN_DATASYNC_FLAG
		case SYNC_METHOD_OPEN_DSYNC:
			return OPEN_DATASYNC_FLAG | o_direct_flag;
#endif
		default:
			/* can't happen (unless we are out of sync with option array) */
			elog(ERROR, "unrecognized wal_sync_method: %d", method);
			return 0;			/* silence warning */
	}
}

/*
 * GUC support
 */
void
assign_xlog_sync_method(int new_sync_method, void *extra)
{
	if (sync_method != new_sync_method)
	{
		/*
		 * To ensure that no blocks escape unsynced, force an fsync on the
		 * currently open log segment (if any).  Also, if the open flag is
		 * changing, close the log file so it will be reopened (with new flag
		 * bit) at next use.
		 */
		if (openLogFile >= 0)
		{
			if (pg_fsync(openLogFile) != 0)
				ereport(PANIC,
						(errcode_for_file_access(),
						 errmsg("could not fsync log file %u, segment %u: %m",
								openLogId, openLogSeg)));
			if (get_sync_bit(sync_method) != get_sync_bit(new_sync_method))
				XLogFileClose();
		}
	}
}


/*
 * Issue appropriate kind of fsync (if any) for an XLOG output file.
 *
 * 'fd' is a file descriptor for the XLOG file to be fsync'd.
 * 'log' and 'seg' are for error reporting purposes.
 */
void
issue_xlog_fsync(int fd, uint32 log, uint32 seg)
{
	switch (sync_method)
	{
		case SYNC_METHOD_FSYNC:
			if (pg_fsync_no_writethrough(fd) != 0)
				ereport(PANIC,
						(errcode_for_file_access(),
						 errmsg("could not fsync log file %u, segment %u: %m",
								log, seg)));
			break;
#ifdef HAVE_FSYNC_WRITETHROUGH
		case SYNC_METHOD_FSYNC_WRITETHROUGH:
			if (pg_fsync_writethrough(fd) != 0)
				ereport(PANIC,
						(errcode_for_file_access(),
						 errmsg("could not fsync write-through log file %u, segment %u: %m",
								log, seg)));
			break;
#endif
#ifdef HAVE_FDATASYNC
		case SYNC_METHOD_FDATASYNC:
			if (pg_fdatasync(fd) != 0)
				ereport(PANIC,
						(errcode_for_file_access(),
					errmsg("could not fdatasync log file %u, segment %u: %m",
						   log, seg)));
			break;
#endif
		case SYNC_METHOD_OPEN:
		case SYNC_METHOD_OPEN_DSYNC:
			/* write synced it already */
			break;
		default:
			elog(PANIC, "unrecognized wal_sync_method: %d", sync_method);
			break;
	}
}

/*
 * do_pg_start_backup is the workhorse of the user-visible pg_start_backup()
 * function. It creates the necessary starting checkpoint and constructs the
 * backup label file.
 *
 * There are two kind of backups: exclusive and non-exclusive. An exclusive
 * backup is started with pg_start_backup(), and there can be only one active
 * at a time. The backup label file of an exclusive backup is written to
 * $PGDATA/backup_label, and it is removed by pg_stop_backup().
 *
 * A non-exclusive backup is used for the streaming base backups (see
 * src/backend/replication/basebackup.c). The difference to exclusive backups
 * is that the backup label file is not written to disk. Instead, its would-be
 * contents are returned in *labelfile, and the caller is responsible for
 * including it in the backup archive as 'backup_label'. There can be many
 * non-exclusive backups active at the same time, and they don't conflict
 * with an exclusive backup either.
 *
 * Every successfully started non-exclusive backup must be stopped by calling
 * do_pg_stop_backup() or do_pg_abort_backup().
 */
XLogRecPtr
do_pg_start_backup(const char *backupidstr, bool fast, char **labelfile)
{
	bool		exclusive = (labelfile == NULL);
	bool		backup_started_in_recovery = false;
	XLogRecPtr	checkpointloc;
	XLogRecPtr	startpoint;
	pg_time_t	stamp_time;
	char		strfbuf[128];
	char		xlogfilename[MAXFNAMELEN];
	uint32		_logId;
	uint32		_logSeg;
	struct stat stat_buf;
	FILE	   *fp;
	StringInfoData labelfbuf;

	backup_started_in_recovery = RecoveryInProgress();

	if (!superuser() && !is_authenticated_user_replication_role())
		ereport(ERROR,
				(errcode(ERRCODE_INSUFFICIENT_PRIVILEGE),
		   errmsg("must be superuser or replication role to run a backup")));

	/*
	 * Currently only non-exclusive backup can be taken during recovery.
	 */
	if (backup_started_in_recovery && exclusive)
		ereport(ERROR,
				(errcode(ERRCODE_OBJECT_NOT_IN_PREREQUISITE_STATE),
				 errmsg("recovery is in progress"),
				 errhint("WAL control functions cannot be executed during recovery.")));

	/*
	 * During recovery, we don't need to check WAL level. Because, if WAL
	 * level is not sufficient, it's impossible to get here during recovery.
	 */
	if (!backup_started_in_recovery && !XLogIsNeeded())
		ereport(ERROR,
				(errcode(ERRCODE_OBJECT_NOT_IN_PREREQUISITE_STATE),
			  errmsg("WAL level not sufficient for making an online backup"),
				 errhint("wal_level must be set to \"archive\" or \"hot_standby\" at server start.")));

	if (strlen(backupidstr) > MAXPGPATH)
		ereport(ERROR,
				(errcode(ERRCODE_INVALID_PARAMETER_VALUE),
				 errmsg("backup label too long (max %d bytes)",
						MAXPGPATH)));

	/*
	 * Mark backup active in shared memory.  We must do full-page WAL writes
	 * during an on-line backup even if not doing so at other times, because
	 * it's quite possible for the backup dump to obtain a "torn" (partially
	 * written) copy of a database page if it reads the page concurrently with
	 * our write to the same page.	This can be fixed as long as the first
	 * write to the page in the WAL sequence is a full-page write. Hence, we
	 * turn on forcePageWrites and then force a CHECKPOINT, to ensure there
	 * are no dirty pages in shared memory that might get dumped while the
	 * backup is in progress without having a corresponding WAL record.  (Once
	 * the backup is complete, we need not force full-page writes anymore,
	 * since we expect that any pages not modified during the backup interval
	 * must have been correctly captured by the backup.)
	 *
	 * Note that forcePageWrites has no effect during an online backup from
	 * the standby.
	 *
	 * We must hold WALInsertLock to change the value of forcePageWrites, to
	 * ensure adequate interlocking against XLogInsert().
	 */
	LWLockAcquire(WALInsertLock, LW_EXCLUSIVE);
	if (exclusive)
	{
		if (XLogCtl->Insert.exclusiveBackup)
		{
			LWLockRelease(WALInsertLock);
			ereport(ERROR,
					(errcode(ERRCODE_OBJECT_NOT_IN_PREREQUISITE_STATE),
					 errmsg("a backup is already in progress"),
					 errhint("Run pg_stop_backup() and try again.")));
		}
		XLogCtl->Insert.exclusiveBackup = true;
	}
	else
		XLogCtl->Insert.nonExclusiveBackups++;
	XLogCtl->Insert.forcePageWrites = true;
	LWLockRelease(WALInsertLock);

	/* Ensure we release forcePageWrites if fail below */
	PG_ENSURE_ERROR_CLEANUP(pg_start_backup_callback, (Datum) BoolGetDatum(exclusive));
	{
		bool		gotUniqueStartpoint = false;

		/*
		 * Force an XLOG file switch before the checkpoint, to ensure that the
		 * WAL segment the checkpoint is written to doesn't contain pages with
		 * old timeline IDs.  That would otherwise happen if you called
		 * pg_start_backup() right after restoring from a PITR archive: the
		 * first WAL segment containing the startup checkpoint has pages in
		 * the beginning with the old timeline ID.	That can cause trouble at
		 * recovery: we won't have a history file covering the old timeline if
		 * pg_xlog directory was not included in the base backup and the WAL
		 * archive was cleared too before starting the backup.
		 *
		 * This also ensures that we have emitted a WAL page header that has
		 * XLP_BKP_REMOVABLE off before we emit the checkpoint record.
		 * Therefore, if a WAL archiver (such as pglesslog) is trying to
		 * compress out removable backup blocks, it won't remove any that
		 * occur after this point.
		 *
		 * During recovery, we skip forcing XLOG file switch, which means that
		 * the backup taken during recovery is not available for the special
		 * recovery case described above.
		 */
		if (!backup_started_in_recovery)
			RequestXLogSwitch();

		do
		{
			bool		checkpointfpw;

			/*
			 * Force a CHECKPOINT.	Aside from being necessary to prevent torn
			 * page problems, this guarantees that two successive backup runs
			 * will have different checkpoint positions and hence different
			 * history file names, even if nothing happened in between.
			 *
			 * During recovery, establish a restartpoint if possible. We use
			 * the last restartpoint as the backup starting checkpoint. This
			 * means that two successive backup runs can have same checkpoint
			 * positions.
			 *
			 * Since the fact that we are executing do_pg_start_backup()
			 * during recovery means that checkpointer is running, we can use
			 * RequestCheckpoint() to establish a restartpoint.
			 *
			 * We use CHECKPOINT_IMMEDIATE only if requested by user (via
			 * passing fast = true).  Otherwise this can take awhile.
			 */
			RequestCheckpoint(CHECKPOINT_FORCE | CHECKPOINT_WAIT |
							  (fast ? CHECKPOINT_IMMEDIATE : 0));

			/*
			 * Now we need to fetch the checkpoint record location, and also
			 * its REDO pointer.  The oldest point in WAL that would be needed
			 * to restore starting from the checkpoint is precisely the REDO
			 * pointer.
			 */
			LWLockAcquire(ControlFileLock, LW_SHARED);
			checkpointloc = ControlFile->checkPoint;
			startpoint = ControlFile->checkPointCopy.redo;
			checkpointfpw = ControlFile->checkPointCopy.fullPageWrites;
			LWLockRelease(ControlFileLock);

			if (backup_started_in_recovery)
			{
				/* use volatile pointer to prevent code rearrangement */
				volatile XLogCtlData *xlogctl = XLogCtl;
				XLogRecPtr	recptr;

				/*
				 * Check to see if all WAL replayed during online backup
				 * (i.e., since last restartpoint used as backup starting
				 * checkpoint) contain full-page writes.
				 */
				SpinLockAcquire(&xlogctl->info_lck);
				recptr = xlogctl->lastFpwDisableRecPtr;
				SpinLockRelease(&xlogctl->info_lck);

				if (!checkpointfpw || XLByteLE(startpoint, recptr))
					ereport(ERROR,
						  (errcode(ERRCODE_OBJECT_NOT_IN_PREREQUISITE_STATE),
						   errmsg("WAL generated with full_page_writes=off was replayed "
								  "since last restartpoint"),
						   errhint("This means that the backup being taken on standby "
								   "is corrupt and should not be used. "
								   "Enable full_page_writes and run CHECKPOINT on the master, "
								   "and then try an online backup again.")));

				/*
				 * During recovery, since we don't use the end-of-backup WAL
				 * record and don't write the backup history file, the
				 * starting WAL location doesn't need to be unique. This means
				 * that two base backups started at the same time might use
				 * the same checkpoint as starting locations.
				 */
				gotUniqueStartpoint = true;
			}

			/*
			 * If two base backups are started at the same time (in WAL sender
			 * processes), we need to make sure that they use different
			 * checkpoints as starting locations, because we use the starting
			 * WAL location as a unique identifier for the base backup in the
			 * end-of-backup WAL record and when we write the backup history
			 * file. Perhaps it would be better generate a separate unique ID
			 * for each backup instead of forcing another checkpoint, but
			 * taking a checkpoint right after another is not that expensive
			 * either because only few buffers have been dirtied yet.
			 */
			LWLockAcquire(WALInsertLock, LW_SHARED);
			if (XLByteLT(XLogCtl->Insert.lastBackupStart, startpoint))
			{
				XLogCtl->Insert.lastBackupStart = startpoint;
				gotUniqueStartpoint = true;
			}
			LWLockRelease(WALInsertLock);
		} while (!gotUniqueStartpoint);

		XLByteToSeg(startpoint, _logId, _logSeg);
		XLogFileName(xlogfilename, ThisTimeLineID, _logId, _logSeg);

		/*
		 * Construct backup label file
		 */
		initStringInfo(&labelfbuf);

		/* Use the log timezone here, not the session timezone */
		stamp_time = (pg_time_t) time(NULL);
		pg_strftime(strfbuf, sizeof(strfbuf),
					"%Y-%m-%d %H:%M:%S %Z",
					pg_localtime(&stamp_time, log_timezone));
		appendStringInfo(&labelfbuf, "START WAL LOCATION: %X/%X (file %s)\n",
						 startpoint.xlogid, startpoint.xrecoff, xlogfilename);
		appendStringInfo(&labelfbuf, "CHECKPOINT LOCATION: %X/%X\n",
						 checkpointloc.xlogid, checkpointloc.xrecoff);
		appendStringInfo(&labelfbuf, "BACKUP METHOD: %s\n",
						 exclusive ? "pg_start_backup" : "streamed");
		appendStringInfo(&labelfbuf, "BACKUP FROM: %s\n",
						 backup_started_in_recovery ? "standby" : "master");
		appendStringInfo(&labelfbuf, "START TIME: %s\n", strfbuf);
		appendStringInfo(&labelfbuf, "LABEL: %s\n", backupidstr);

		elogif(debug_basebackup, LOG, "basebackup label file --\n%s", labelfbuf.data);

		/*
		 * Okay, write the file, or return its contents to caller.
		 */
		if (exclusive)
		{
			/*
			 * Check for existing backup label --- implies a backup is already
			 * running.  (XXX given that we checked exclusiveBackup above,
			 * maybe it would be OK to just unlink any such label file?)
			 */
			if (stat(BACKUP_LABEL_FILE, &stat_buf) != 0)
			{
				if (errno != ENOENT)
					ereport(ERROR,
							(errcode_for_file_access(),
							 errmsg("could not stat file \"%s\": %m",
									BACKUP_LABEL_FILE)));
			}
			else
				ereport(ERROR,
						(errcode(ERRCODE_OBJECT_NOT_IN_PREREQUISITE_STATE),
						 errmsg("a backup is already in progress"),
						 errhint("If you're sure there is no backup in progress, remove file \"%s\" and try again.",
								 BACKUP_LABEL_FILE)));

			fp = AllocateFile(BACKUP_LABEL_FILE, "w");

			if (!fp)
				ereport(ERROR,
						(errcode_for_file_access(),
						 errmsg("could not create file \"%s\": %m",
								BACKUP_LABEL_FILE)));
			if (fwrite(labelfbuf.data, labelfbuf.len, 1, fp) != 1 ||
				fflush(fp) != 0 ||
				pg_fsync(fileno(fp)) != 0 ||
				ferror(fp) ||
				FreeFile(fp))
				ereport(ERROR,
						(errcode_for_file_access(),
						 errmsg("could not write file \"%s\": %m",
								BACKUP_LABEL_FILE)));
			pfree(labelfbuf.data);
		}
		else
			*labelfile = labelfbuf.data;
	}
	PG_END_ENSURE_ERROR_CLEANUP(pg_start_backup_callback, (Datum) BoolGetDatum(exclusive));

	/*
	 * We're done.  As a convenience, return the starting WAL location.
	 */
	return startpoint;
}

/* Error cleanup callback for pg_start_backup */
static void
pg_start_backup_callback(int code, Datum arg)
{
	bool		exclusive = DatumGetBool(arg);

	/* Update backup counters and forcePageWrites on failure */
	LWLockAcquire(WALInsertLock, LW_EXCLUSIVE);
	if (exclusive)
	{
		Assert(XLogCtl->Insert.exclusiveBackup);
		XLogCtl->Insert.exclusiveBackup = false;
	}
	else
	{
		Assert(XLogCtl->Insert.nonExclusiveBackups > 0);
		XLogCtl->Insert.nonExclusiveBackups--;
	}

	if (!XLogCtl->Insert.exclusiveBackup &&
		XLogCtl->Insert.nonExclusiveBackups == 0)
	{
		XLogCtl->Insert.forcePageWrites = false;
	}
	LWLockRelease(WALInsertLock);
}

/*
 * do_pg_stop_backup is the workhorse of the user-visible pg_stop_backup()
 * function.

 * If labelfile is NULL, this stops an exclusive backup. Otherwise this stops
 * the non-exclusive backup specified by 'labelfile'.
 */
XLogRecPtr
do_pg_stop_backup(char *labelfile, bool waitforarchive)
{
	bool		exclusive = (labelfile == NULL);
	bool		backup_started_in_recovery = false;
	XLogRecPtr	startpoint;
	XLogRecPtr	stoppoint;
	XLogRecData rdata;
	pg_time_t	stamp_time;
	char		strfbuf[128];
	char		histfilepath[MAXPGPATH];
	char		startxlogfilename[MAXFNAMELEN];
	char		stopxlogfilename[MAXFNAMELEN];
	char		lastxlogfilename[MAXFNAMELEN];
	char		histfilename[MAXFNAMELEN];
	char		backupfrom[20];
	uint32		_logId;
	uint32		_logSeg;
	FILE	   *lfp;
	FILE	   *fp;
	char		ch;
	int			seconds_before_warning;
	int			waits = 0;
	bool		reported_waiting = false;
	char	   *remaining;
	char	   *ptr;

	backup_started_in_recovery = RecoveryInProgress();

	if (!superuser() && !is_authenticated_user_replication_role())
		ereport(ERROR,
				(errcode(ERRCODE_INSUFFICIENT_PRIVILEGE),
		 (errmsg("must be superuser or replication role to run a backup"))));

	/*
	 * Currently only non-exclusive backup can be taken during recovery.
	 */
	if (backup_started_in_recovery && exclusive)
		ereport(ERROR,
				(errcode(ERRCODE_OBJECT_NOT_IN_PREREQUISITE_STATE),
				 errmsg("recovery is in progress"),
				 errhint("WAL control functions cannot be executed during recovery.")));

	/*
	 * During recovery, we don't need to check WAL level. Because, if WAL
	 * level is not sufficient, it's impossible to get here during recovery.
	 */
	if (!backup_started_in_recovery && !XLogIsNeeded())
		ereport(ERROR,
				(errcode(ERRCODE_OBJECT_NOT_IN_PREREQUISITE_STATE),
			  errmsg("WAL level not sufficient for making an online backup"),
				 errhint("wal_level must be set to \"archive\" or \"hot_standby\" at server start.")));

	/*
	 * OK to update backup counters and forcePageWrites
	 */
	LWLockAcquire(WALInsertLock, LW_EXCLUSIVE);
	if (exclusive)
		XLogCtl->Insert.exclusiveBackup = false;
	else
	{
		/*
		 * The user-visible pg_start/stop_backup() functions that operate on
		 * exclusive backups can be called at any time, but for non-exclusive
		 * backups, it is expected that each do_pg_start_backup() call is
		 * matched by exactly one do_pg_stop_backup() call.
		 */
		Assert(XLogCtl->Insert.nonExclusiveBackups > 0);
		XLogCtl->Insert.nonExclusiveBackups--;
	}

	if (!XLogCtl->Insert.exclusiveBackup &&
		XLogCtl->Insert.nonExclusiveBackups == 0)
	{
		XLogCtl->Insert.forcePageWrites = false;
	}
	LWLockRelease(WALInsertLock);

	if (exclusive)
	{
		/*
		 * Read the existing label file into memory.
		 */
		struct stat statbuf;
		int			r;

		if (stat(BACKUP_LABEL_FILE, &statbuf))
		{
			if (errno != ENOENT)
				ereport(ERROR,
						(errcode_for_file_access(),
						 errmsg("could not stat file \"%s\": %m",
								BACKUP_LABEL_FILE)));
			ereport(ERROR,
					(errcode(ERRCODE_OBJECT_NOT_IN_PREREQUISITE_STATE),
					 errmsg("a backup is not in progress")));
		}

		lfp = AllocateFile(BACKUP_LABEL_FILE, "r");
		if (!lfp)
		{
			ereport(ERROR,
					(errcode_for_file_access(),
					 errmsg("could not read file \"%s\": %m",
							BACKUP_LABEL_FILE)));
		}
		labelfile = palloc(statbuf.st_size + 1);
		r = fread(labelfile, statbuf.st_size, 1, lfp);
		labelfile[statbuf.st_size] = '\0';

		/*
		 * Close and remove the backup label file
		 */
		if (r != 1 || ferror(lfp) || FreeFile(lfp))
			ereport(ERROR,
					(errcode_for_file_access(),
					 errmsg("could not read file \"%s\": %m",
							BACKUP_LABEL_FILE)));
		if (unlink(BACKUP_LABEL_FILE) != 0)
			ereport(ERROR,
					(errcode_for_file_access(),
					 errmsg("could not remove file \"%s\": %m",
							BACKUP_LABEL_FILE)));
	}

	/*
	 * Read and parse the START WAL LOCATION line (this code is pretty crude,
	 * but we are not expecting any variability in the file format).
	 */
	if (sscanf(labelfile, "START WAL LOCATION: %X/%X (file %24s)%c",
			   &startpoint.xlogid, &startpoint.xrecoff, startxlogfilename,
			   &ch) != 4 || ch != '\n')
		ereport(ERROR,
				(errcode(ERRCODE_OBJECT_NOT_IN_PREREQUISITE_STATE),
				 errmsg("invalid data in file \"%s\"", BACKUP_LABEL_FILE)));
	remaining = strchr(labelfile, '\n') + 1;	/* %n is not portable enough */

	/*
	 * Parse the BACKUP FROM line. If we are taking an online backup from the
	 * standby, we confirm that the standby has not been promoted during the
	 * backup.
	 */
	ptr = strstr(remaining, "BACKUP FROM:");
	if (!ptr || sscanf(ptr, "BACKUP FROM: %19s\n", backupfrom) != 1)
		ereport(ERROR,
				(errcode(ERRCODE_OBJECT_NOT_IN_PREREQUISITE_STATE),
				 errmsg("invalid data in file \"%s\"", BACKUP_LABEL_FILE)));
	if (strcmp(backupfrom, "standby") == 0 && !backup_started_in_recovery)
		ereport(ERROR,
				(errcode(ERRCODE_OBJECT_NOT_IN_PREREQUISITE_STATE),
				 errmsg("the standby was promoted during online backup"),
				 errhint("This means that the backup being taken is corrupt "
						 "and should not be used. "
						 "Try taking another online backup.")));

	/*
	 * During recovery, we don't write an end-of-backup record. We assume that
	 * pg_control was backed up last and its minimum recovery point can be
	 * available as the backup end location. Since we don't have an
	 * end-of-backup record, we use the pg_control value to check whether
	 * we've reached the end of backup when starting recovery from this
	 * backup. We have no way of checking if pg_control wasn't backed up last
	 * however.
	 *
	 * We don't force a switch to new WAL file and wait for all the required
	 * files to be archived. This is okay if we use the backup to start the
	 * standby. But, if it's for an archive recovery, to ensure all the
	 * required files are available, a user should wait for them to be
	 * archived, or include them into the backup.
	 *
	 * We return the current minimum recovery point as the backup end
	 * location. Note that it's would be bigger than the exact backup end
	 * location if the minimum recovery point is updated since the backup of
	 * pg_control. This is harmless for current uses.
	 *
	 * XXX currently a backup history file is for informational and debug
	 * purposes only. It's not essential for an online backup. Furthermore,
	 * even if it's created, it will not be archived during recovery because
	 * an archiver is not invoked. So it doesn't seem worthwhile to write a
	 * backup history file during recovery.
	 */
	if (backup_started_in_recovery)
	{
		/* use volatile pointer to prevent code rearrangement */
		volatile XLogCtlData *xlogctl = XLogCtl;
		XLogRecPtr	recptr;

		/*
		 * Check to see if all WAL replayed during online backup contain
		 * full-page writes.
		 */
		SpinLockAcquire(&xlogctl->info_lck);
		recptr = xlogctl->lastFpwDisableRecPtr;
		SpinLockRelease(&xlogctl->info_lck);

		if (XLByteLE(startpoint, recptr))
			ereport(ERROR,
					(errcode(ERRCODE_OBJECT_NOT_IN_PREREQUISITE_STATE),
			   errmsg("WAL generated with full_page_writes=off was replayed "
					  "during online backup"),
				 errhint("This means that the backup being taken on standby "
						 "is corrupt and should not be used. "
				 "Enable full_page_writes and run CHECKPOINT on the master, "
						 "and then try an online backup again.")));


		LWLockAcquire(ControlFileLock, LW_SHARED);
		stoppoint = ControlFile->minRecoveryPoint;
		LWLockRelease(ControlFileLock);

		return stoppoint;
	}

	/*
	 * Write the backup-end xlog record
	 */
	rdata.data = (char *) (&startpoint);
	rdata.len = sizeof(startpoint);
	rdata.buffer = InvalidBuffer;
	rdata.next = NULL;
	stoppoint = XLogInsert(RM_XLOG_ID, XLOG_BACKUP_END, &rdata);

	elog(LOG, "Basebackup stop point is at %X/%X.",
			   stoppoint.xlogid, stoppoint.xrecoff);

	/*
	 * Force a switch to a new xlog segment file, so that the backup is valid
	 * as soon as archiver moves out the current segment file.
	 */
	RequestXLogSwitch();

	XLByteToPrevSeg(stoppoint, _logId, _logSeg);
	XLogFileName(stopxlogfilename, ThisTimeLineID, _logId, _logSeg);

	/* Use the log timezone here, not the session timezone */
	stamp_time = (pg_time_t) time(NULL);
	pg_strftime(strfbuf, sizeof(strfbuf),
				"%Y-%m-%d %H:%M:%S %Z",
				pg_localtime(&stamp_time, log_timezone));

	/*
	 * Write the backup history file
	 */
	XLByteToSeg(startpoint, _logId, _logSeg);
	BackupHistoryFilePath(histfilepath, ThisTimeLineID, _logId, _logSeg,
						  startpoint.xrecoff % XLogSegSize);
	fp = AllocateFile(histfilepath, "w");
	if (!fp)
		ereport(ERROR,
				(errcode_for_file_access(),
				 errmsg("could not create file \"%s\": %m",
						histfilepath)));
	fprintf(fp, "START WAL LOCATION: %X/%X (file %s)\n",
			startpoint.xlogid, startpoint.xrecoff, startxlogfilename);
	fprintf(fp, "STOP WAL LOCATION: %X/%X (file %s)\n",
			stoppoint.xlogid, stoppoint.xrecoff, stopxlogfilename);
	/* transfer remaining lines from label to history file */
	fprintf(fp, "%s", remaining);
	fprintf(fp, "STOP TIME: %s\n", strfbuf);
	if (fflush(fp) || ferror(fp) || FreeFile(fp))
		ereport(ERROR,
				(errcode_for_file_access(),
				 errmsg("could not write file \"%s\": %m",
						histfilepath)));

	/*
	 * Clean out any no-longer-needed history files.  As a side effect, this
	 * will post a .ready file for the newly created history file, notifying
	 * the archiver that history file may be archived immediately.
	 */
	CleanupBackupHistory();

	/*
	 * If archiving is enabled, wait for all the required WAL files to be
	 * archived before returning. If archiving isn't enabled, the required WAL
	 * needs to be transported via streaming replication (hopefully with
	 * wal_keep_segments set high enough), or some more exotic mechanism like
	 * polling and copying files from pg_xlog with script. We have no
	 * knowledge of those mechanisms, so it's up to the user to ensure that he
	 * gets all the required WAL.
	 *
	 * We wait until both the last WAL file filled during backup and the
	 * history file have been archived, and assume that the alphabetic sorting
	 * property of the WAL files ensures any earlier WAL files are safely
	 * archived as well.
	 *
	 * We wait forever, since archive_command is supposed to work and we
	 * assume the admin wanted his backup to work completely. If you don't
	 * wish to wait, you can set statement_timeout.  Also, some notices are
	 * issued to clue in anyone who might be doing this interactively.
	 */
	if (waitforarchive && XLogArchivingActive())
	{
		XLByteToPrevSeg(stoppoint, _logId, _logSeg);
		XLogFileName(lastxlogfilename, ThisTimeLineID, _logId, _logSeg);

		XLByteToSeg(startpoint, _logId, _logSeg);
		BackupHistoryFileName(histfilename, ThisTimeLineID, _logId, _logSeg,
							  startpoint.xrecoff % XLogSegSize);

		seconds_before_warning = 60;
		waits = 0;

		while (XLogArchiveIsBusy(lastxlogfilename) ||
			   XLogArchiveIsBusy(histfilename))
		{
			CHECK_FOR_INTERRUPTS();

			if (!reported_waiting && waits > 5)
			{
				ereport(NOTICE,
						(errmsg("pg_stop_backup cleanup done, waiting for required WAL segments to be archived")));
				reported_waiting = true;
			}

			pg_usleep(1000000L);

			if (++waits >= seconds_before_warning)
			{
				seconds_before_warning *= 2;	/* This wraps in >10 years... */
				ereport(WARNING,
						(errmsg("pg_stop_backup still waiting for all required WAL segments to be archived (%d seconds elapsed)",
								waits),
						 errhint("Check that your archive_command is executing properly.  "
								 "pg_stop_backup can be canceled safely, "
								 "but the database backup will not be usable without all the WAL segments.")));
			}
		}

		ereport(NOTICE,
				(errmsg("pg_stop_backup complete, all required WAL segments have been archived")));
	}
	else if (waitforarchive)
		ereport(NOTICE,
				(errmsg("WAL archiving is not enabled; you must ensure that all required WAL segments are copied through other means to complete the backup")));

	/*
	 * We're done.  As a convenience, return the ending WAL location.
	 */
	return stoppoint;
}

/*
 * do_pg_abort_backup: abort a running backup
 *
 * This does just the most basic steps of do_pg_stop_backup(), by taking the
 * system out of backup mode, thus making it a lot more safe to call from
 * an error handler.
 *
 * NB: This is only for aborting a non-exclusive backup that doesn't write
 * backup_label. A backup started with pg_stop_backup() needs to be finished
 * with pg_stop_backup().
 */
void
do_pg_abort_backup(void)
{
	LWLockAcquire(WALInsertLock, LW_EXCLUSIVE);
	Assert(XLogCtl->Insert.nonExclusiveBackups > 0);
	XLogCtl->Insert.nonExclusiveBackups--;

	if (!XLogCtl->Insert.exclusiveBackup &&
		XLogCtl->Insert.nonExclusiveBackups == 0)
	{
		XLogCtl->Insert.forcePageWrites = false;
	}
	LWLockRelease(WALInsertLock);
}


/*
 * Get latest redo apply position.
 *
 * Optionally, returns the end byte position of the last restored
 * WAL segment. Callers not interested in that value may pass
 * NULL for restoreLastRecPtr.
 *
 * Exported to allow WALReceiver to read the pointer directly.
 */
XLogRecPtr
GetXLogReplayRecPtr(TimeLineID *targetTLI)
{
	/* use volatile pointer to prevent code rearrangement */
	volatile XLogCtlData *xlogctl = XLogCtl;
	XLogRecPtr	recptr;
	uint32		freespace;

	SpinLockAcquire(&xlogctl->info_lck);
	recptr = xlogctl->lastReplayedEndRecPtr;
	if (targetTLI)
		*targetTLI = xlogctl->RecoveryTargetTLI;
	SpinLockRelease(&xlogctl->info_lck);

	/*
	 * No more records fit on this page. Report the apply location
	 * as the end of the page.
	 *
	 * GPDB_93_MERGE_FIXME: The need for this goes away in PG 9.3. After
	 * commit 061e7efb1b, the page header can be split across pages, too.
	 */
	freespace = XLOG_BLCKSZ - (recptr.xrecoff % XLOG_BLCKSZ);
	if (freespace < SizeOfXLogRecord)
	{
		XLByteAdvance(recptr, freespace);
	}

	return recptr;
}

/*
 * Get current standby flush position, ie, the last WAL position
 * known to be fsync'd to disk in standby.
 *
 * If 'targetTLI' is not NULL, it's set to the current recovery target
 * timeline.
 */
XLogRecPtr
GetStandbyFlushRecPtr(TimeLineID *targetTLI)
{
	XLogRecPtr      receivePtr;
	XLogRecPtr      replayPtr;

	receivePtr = GetWalRcvWriteRecPtr(NULL);
	replayPtr = GetXLogReplayRecPtr(targetTLI);

	if (XLByteLT(receivePtr, replayPtr))
		return replayPtr;
	else
		return receivePtr;
}

/*
 * Get latest WAL insert pointer
 */
XLogRecPtr
GetXLogInsertRecPtr(void)
{
	XLogCtlInsert *Insert = &XLogCtl->Insert;
	XLogRecPtr	current_recptr;

	LWLockAcquire(WALInsertLock, LW_SHARED);
	INSERT_RECPTR(current_recptr, Insert, Insert->curridx);
	LWLockRelease(WALInsertLock);

	return current_recptr;
}

/*
 * Get latest WAL write pointer
 */
XLogRecPtr
GetXLogWriteRecPtr(void)
{
	{
		/* use volatile pointer to prevent code rearrangement */
		volatile XLogCtlData *xlogctl = XLogCtl;

		SpinLockAcquire(&xlogctl->info_lck);
		LogwrtResult = xlogctl->LogwrtResult;
		SpinLockRelease(&xlogctl->info_lck);
	}

	return LogwrtResult.Write;
}

/*
 * read_backup_label: check to see if a backup_label file is present
 *
 * If we see a backup_label during recovery, we assume that we are recovering
 * from a backup dump file, and we therefore roll forward from the checkpoint
 * identified by the label file, NOT what pg_control says.	This avoids the
 * problem that pg_control might have been archived one or more checkpoints
 * later than the start of the dump, and so if we rely on it as the start
 * point, we will fail to restore a consistent database state.
 *
 * Returns TRUE if a backup_label was found (and fills the checkpoint
 * location and its REDO location into *checkPointLoc and RedoStartLSN,
 * respectively); returns FALSE if not. If this backup_label came from a
 * streamed backup, *backupEndRequired is set to TRUE. If this backup_label
 * was created during recovery, *backupFromStandby is set to TRUE.
 */
static bool
read_backup_label(XLogRecPtr *checkPointLoc, bool *backupEndRequired,
				  bool *backupFromStandby)
{
	char		startxlogfilename[MAXFNAMELEN];
	TimeLineID	tli;
	FILE	   *lfp;
	char		ch;
	char		backuptype[20];
	char		backupfrom[20];

	*backupEndRequired = false;
	*backupFromStandby = false;

	/*
	 * See if label file is present
	 */
	lfp = AllocateFile(BACKUP_LABEL_FILE, "r");
	if (!lfp)
	{
		if (errno != ENOENT)
			ereport(FATAL,
					(errcode_for_file_access(),
					 errmsg("could not read file \"%s\": %m",
							BACKUP_LABEL_FILE)));
		return false;			/* it's not there, all is fine */
	}

	/*
	 * Read and parse the START WAL LOCATION, CHECKPOINT and BACKUP_METHOD
	 * lines (this code is pretty crude, but we are not expecting any variability
	 * in the file format).
	 */
	if (fscanf(lfp, "START WAL LOCATION: %X/%X (file %08X%16s)%c",
			   &RedoStartLSN.xlogid, &RedoStartLSN.xrecoff, &tli,
			   startxlogfilename, &ch) != 5 || ch != '\n')
		ereport(FATAL,
				(errcode(ERRCODE_OBJECT_NOT_IN_PREREQUISITE_STATE),
				 errmsg("invalid data in file \"%s\"", BACKUP_LABEL_FILE)));

	if (fscanf(lfp, "CHECKPOINT LOCATION: %X/%X%c",
			   &checkPointLoc->xlogid, &checkPointLoc->xrecoff,
			   &ch) != 3 || ch != '\n')
		ereport(FATAL,
				(errcode(ERRCODE_OBJECT_NOT_IN_PREREQUISITE_STATE),
				 errmsg("invalid data in file \"%s\"", BACKUP_LABEL_FILE)));

	if (fscanf(lfp, "BACKUP METHOD: %19s\n", backuptype) == 1)
	{
		/* Streaming backup method is only supported */
		if (strcmp(backuptype, "streamed") == 0)
			*backupEndRequired = true;
		else
			ereport(FATAL,
					(errcode(ERRCODE_OBJECT_NOT_IN_PREREQUISITE_STATE),
					 errmsg("invalid data in file \"%s\"", BACKUP_LABEL_FILE)));

	}

	if (fscanf(lfp, "BACKUP FROM: %19s\n", backupfrom) == 1)
	{
		/* Backup from standby is not supported */
		if (strcmp(backupfrom, "master") != 0)
			ereport(FATAL,
					(errcode(ERRCODE_OBJECT_NOT_IN_PREREQUISITE_STATE),
					 errmsg("invalid data in file \"%s\"", BACKUP_LABEL_FILE)));
	}

	if (ferror(lfp) || FreeFile(lfp))
		ereport(FATAL,
				(errcode_for_file_access(),
				 errmsg("could not read file \"%s\": %m",
						BACKUP_LABEL_FILE)));

	return true;
}

/*
 * Error context callback for errors occurring during rm_redo().
 */
static void
rm_redo_error_callback(void *arg)
{
	XLogRecord *record = (XLogRecord *) arg;
	StringInfoData buf;

	initStringInfo(&buf);
	RmgrTable[record->xl_rmid].rm_desc(&buf, record);

	/* don't bother emitting empty description */
	if (buf.len > 0)
		errcontext("xlog redo %s", buf.data);

	pfree(buf.data);
}

/*
 * BackupInProgress: check if online backup mode is active
 *
 * This is done by checking for existence of the "backup_label" file.
 */
bool
BackupInProgress(void)
{
	struct stat stat_buf;

	return (stat(BACKUP_LABEL_FILE, &stat_buf) == 0);
}

/*
 * CancelBackup: rename the "backup_label" file to cancel backup mode
 *
 * If the "backup_label" file exists, it will be renamed to "backup_label.old".
 * Note that this will render an online backup in progress useless.
 * To correctly finish an online backup, pg_stop_backup must be called.
 */
void
CancelBackup(void)
{
	struct stat stat_buf;

	/* if the file is not there, return */
	if (stat(BACKUP_LABEL_FILE, &stat_buf) < 0)
		return;

	/* remove leftover file from previously canceled backup if it exists */
	unlink(BACKUP_LABEL_OLD);

	if (rename(BACKUP_LABEL_FILE, BACKUP_LABEL_OLD) == 0)
	{
		ereport(LOG,
				(errmsg("online backup mode canceled"),
				 errdetail("\"%s\" was renamed to \"%s\".",
						   BACKUP_LABEL_FILE, BACKUP_LABEL_OLD)));
	}
	else
	{
		ereport(WARNING,
				(errcode_for_file_access(),
				 errmsg("online backup mode was not canceled"),
				 errdetail("Could not rename \"%s\" to \"%s\": %m.",
						   BACKUP_LABEL_FILE, BACKUP_LABEL_OLD)));
	}
}

static char *
XLogLocationToBuffer(char *buffer, XLogRecPtr *loc, bool longFormat)
{

	if (longFormat)
	{
		uint32 seg = loc->xrecoff / XLogSegSize;
		uint32 offset = loc->xrecoff % XLogSegSize;
		sprintf(buffer,
			    "%X/%X (==> seg %d, offset 0x%X)",
			    loc->xlogid, loc->xrecoff,
			    seg, offset);
	}
	else
		sprintf(buffer,
			    "%X/%X",
			    loc->xlogid, loc->xrecoff);

	return buffer;
}

static char xlogLocationBuffer[50];
static char xlogLocationBuffer2[50];
static char xlogLocationBuffer3[50];
static char xlogLocationBuffer4[50];
static char xlogLocationBuffer5[50];

char *
XLogLocationToString(XLogRecPtr *loc)
{
	return XLogLocationToBuffer(xlogLocationBuffer, loc, Debug_print_qd_mirroring);
}

char *
XLogLocationToString2(XLogRecPtr *loc)
{
	return XLogLocationToBuffer(xlogLocationBuffer2, loc, Debug_print_qd_mirroring);
}

char *
XLogLocationToString3(XLogRecPtr *loc)
{
	return XLogLocationToBuffer(xlogLocationBuffer3, loc, Debug_print_qd_mirroring);
}

char *
XLogLocationToString4(XLogRecPtr *loc)
{
	return XLogLocationToBuffer(xlogLocationBuffer4, loc, Debug_print_qd_mirroring);
}

char *
XLogLocationToString5(XLogRecPtr *loc)
{
	return XLogLocationToBuffer(xlogLocationBuffer5, loc, Debug_print_qd_mirroring);
}

char *
XLogLocationToString_Long(XLogRecPtr *loc)
{
	return XLogLocationToBuffer(xlogLocationBuffer, loc, true);
}

char *
XLogLocationToString2_Long(XLogRecPtr *loc)
{
	return XLogLocationToBuffer(xlogLocationBuffer2, loc, true);
}

char *
XLogLocationToString3_Long(XLogRecPtr *loc)
{
	return XLogLocationToBuffer(xlogLocationBuffer3, loc, true);
}

char *
XLogLocationToString4_Long(XLogRecPtr *loc)
{
	return XLogLocationToBuffer(xlogLocationBuffer4, loc, true);
}

char *
XLogLocationToString5_Long(XLogRecPtr *loc)
{
	return XLogLocationToBuffer(xlogLocationBuffer5, loc, true);
}

/*
 * Read the XLOG page containing RecPtr into readBuf (if not read already).
 * Returns true if the page is read successfully.
 *
 * This is responsible for waiting for the requested WAL record to arrive in
 * standby mode.
 *
 * 'emode' specifies the log level used for reporting "file not found" or
 * "end of WAL" situations in standby mode when a trigger file is found.
 * If set to WARNING or below, XLogPageRead() returns false in those situations
 * on higher log levels the ereport() won't return.
 *
 * In standby mode, this only returns false if promotion has been triggered.
 * Otherwise it keeps sleeping and retrying indefinitely.
 */
static bool
XLogPageRead(XLogRecPtr *RecPtr, int emode, bool fetching_ckpt,
			 bool randAccess)
{
	static XLogRecPtr receivedUpto = {0, 0};
	bool		switched_segment = false;
	uint32		targetPageOff;
	uint32		targetRecOff;
	uint32		targetId;
	uint32		targetSeg;
	static pg_time_t last_fail_time = 0;

	XLByteToSeg(*RecPtr, targetId, targetSeg);
	targetPageOff = ((RecPtr->xrecoff % XLogSegSize) / XLOG_BLCKSZ) * XLOG_BLCKSZ;
	targetRecOff = RecPtr->xrecoff % XLOG_BLCKSZ;

	/* Fast exit if we have read the record in the current buffer already */
	if (failedSources == 0 && targetId == readId && targetSeg == readSeg &&
		targetPageOff == readOff && targetRecOff < readLen)
	{
		elogif(debug_xlog_record_read, LOG,
			   "xlog page read -- Requested record %X/%X (targetlogid %u,"
			   "targetset %u, targetpageoff %u, targetrecoff %u) already"
			   "exists in current read buffer",
			   RecPtr->xlogid, RecPtr->xrecoff,
			   targetId, targetSeg, targetPageOff, targetRecOff);

		return true;
	}

	/*
	 * See if we need to switch to a new segment because the requested record
	 * is not in the currently open one.
	 */
	if (readFile >= 0 && !XLByteInSeg(*RecPtr, readId, readSeg))
	{
		elogif(debug_xlog_record_read, LOG,
			   "xlog page read -- Requested record %X/%X does not exist in"
			   "current read xlog file (readlog %u, readseg %u)",
			   RecPtr->xlogid, RecPtr->xrecoff, readId, readSeg);

		/*
		 * Request a restartpoint if we've replayed too much xlog since the
		 * last one.
		 */
		if (StandbyMode && bgwriterLaunched)
		{
			if (XLogCheckpointNeeded(readId, readSeg))
			{
				(void) GetRedoRecPtr();
				if (XLogCheckpointNeeded(readId, readSeg))
					RequestCheckpoint(CHECKPOINT_CAUSE_XLOG);
			}
		}

		close(readFile);
		readFile = -1;
		readSource = 0;
	}

	XLByteToSeg(*RecPtr, readId, readSeg);

	elogif(debug_xlog_record_read, LOG,
		   "xlog page read -- Requested record %X/%X has targetlogid %u, "
		   "targetseg %u, targetpageoff %u, targetrecoff %u",
		   RecPtr->xlogid, RecPtr->xrecoff,
		   targetId, targetSeg, targetPageOff, targetRecOff);

retry:
	/* See if we need to retrieve more data */
	if (readFile < 0 ||
		(readSource == XLOG_FROM_STREAM && !XLByteLT(*RecPtr, receivedUpto)))
	{
		if (StandbyMode)
		{
			/*
			 * In standby mode, wait for the requested record to become
			 * available, via WAL receiver having streamed the record.
			 */
			for (;;)
			{
				if (WalRcvInProgress())
				{
					bool		havedata;

					/*
					 * If we find an invalid record in the WAL streamed from
					 * master, something is seriously wrong. There's little
					 * chance that the problem will just go away, but PANIC is
					 * not good for availability. Disconnect, and retry from
					 * pg_xlog again (That may spawn the Wal receiver again!).
					 * XXX
					 */
					if (failedSources & XLOG_FROM_STREAM)
					{
						elogif(debug_xlog_record_read, LOG,
							   "xlog page read -- Xlog from stream is a failed"
							   "source, hence requesting walreceiver shutdown.");

						ShutdownWalRcv();
						continue;
					}

					/*
					 * WAL receiver is active, so see if new data has arrived.
					 *
					 * We only advance XLogReceiptTime when we obtain fresh
					 * WAL from walreceiver and observe that we had already
					 * processed everything before the most recent "chunk"
					 * that it flushed to disk.  In steady state where we are
					 * keeping up with the incoming data, XLogReceiptTime will
					 * be updated on each cycle.  When we are behind,
					 * XLogReceiptTime will not advance, so the grace time
					 * alloted to conflicting queries will decrease.
					 */
					if (XLByteLT(*RecPtr, receivedUpto))
						havedata = true;
					else
					{
						XLogRecPtr	latestChunkStart;

						receivedUpto = GetWalRcvWriteRecPtr(&latestChunkStart);
						if (XLByteLT(*RecPtr, receivedUpto))
						{
							havedata = true;
							if (!XLByteLT(*RecPtr, latestChunkStart))
							{
								XLogReceiptTime = GetCurrentTimestamp();
								SetCurrentChunkStartTime(XLogReceiptTime);
							}
						}
						else
							havedata = false;
					}

					if (havedata)
					{
						elogif(debug_xlog_record_read, LOG,
							   "xlog page read -- There is enough xlog data to be "
							   "read (receivedupto %X/%X, requestedrec %X/%X)",
							   receivedUpto.xlogid, receivedUpto.xrecoff,
							   RecPtr->xlogid, RecPtr->xrecoff);

						/*
						 * Great, streamed far enough. Open the file if it's
						 * not open already.  Use XLOG_FROM_STREAM so that
						 * source info is set correctly and XLogReceiptTime
						 * isn't changed.
						 */
						if (readFile < 0)
						{
							readFile =
								XLogFileRead(readId, readSeg, PANIC,
											 recoveryTargetTLI,
											 XLOG_FROM_STREAM, false);
							Assert(readFile >= 0);
							switched_segment = true;
						}
						else
						{
							/* just make sure source info is correct... */
							readSource = XLOG_FROM_STREAM;
							XLogReceiptSource = XLOG_FROM_STREAM;
						}
						break;
					}

					/*
					 * Data not here yet, so check for trigger then sleep for
					 * five seconds like in the WAL file polling case below.
					 */
					if (CheckForStandbyTrigger())
					{
						elogif(debug_xlog_record_read, LOG,
							   "xlog page read -- Standby trigger was activated");

						goto retry;
					}

					elogif(debug_xlog_record_read, LOG,
						   "xlog page read -- No xlog data to read as of now. "
						   "Will Wait on latch till some event occurs");

					/*
					 * Wait for more WAL to arrive, or timeout to be reached
					 */
					WaitLatch(&XLogCtl->recoveryWakeupLatch,
							  WL_LATCH_SET | WL_TIMEOUT,
							  5000L);
					ResetLatch(&XLogCtl->recoveryWakeupLatch);
				}
				else
				{
					int			sources;
					pg_time_t	now;

					if (readFile >= 0)
					{
						close(readFile);
						readFile = -1;
					}

					/* Reset curFileTLI if random fetch. */
					if (randAccess)
						curFileTLI = 0;

					/* Read an existing file from pg_xlog. */
					sources = XLOG_FROM_PG_XLOG;
					if (!(sources & ~failedSources))
					{
						/*
						 * Check if we have been asked to be promoted. If yes,
						 * no use of requesting a new WAL receiver
						 */
						if (CheckForStandbyTrigger())
							goto triggered;

						/*
						 * We've exhausted all options for retrieving the
						 * file. Retry.
						 */
						failedSources = 0;

						elogif(debug_xlog_record_read, LOG,
							   "xlog page read -- All read sources have failed. So, retry.");

						/*
						 * If it hasn't been long since last attempt, sleep to
						 * avoid busy-waiting.
						 */
						now = (pg_time_t) time(NULL);
						if ((now - last_fail_time) < 5)
						{
							pg_usleep(1000000L * (5 - (now - last_fail_time)));
							now = (pg_time_t) time(NULL);
						}
						last_fail_time = now;

						/*
						 * If primary_conninfo is set, launch walreceiver to
						 * try to stream the missing WAL.
						 *
						 * If fetching_ckpt is TRUE, RecPtr points to the
						 * initial checkpoint location. In that case, we use
						 * RedoStartLSN as the streaming start position
						 * instead of RecPtr, so that when we later jump
						 * backwards to start redo at RedoStartLSN, we will
						 * have the logs streamed already.
						 */
						if (PrimaryConnInfo)
						{
							RequestXLogStreaming(
									  fetching_ckpt ? RedoStartLSN : *RecPtr,
												 PrimaryConnInfo);
							continue;
						}
					}
					/* Don't try to read from a source that just failed */
					sources &= ~failedSources;
					readFile = XLogFileReadAnyTLI(readId, readSeg, DEBUG2,
												  sources);
					switched_segment = true;
					if (readFile >= 0)
						break;

					/*
					 * Nope, not found in pg_xlog.
					 */
					failedSources |= sources;

					/*
					 * Check to see if the trigger file exists. Note that we
					 * do this only after failure, so when you create the
					 * trigger file, we still finish replaying as much as we
					 * can from pg_xlog before failover.
					 */
					if (CheckForStandbyTrigger())
						goto triggered;
				}

				/*
				 * This possibly-long loop needs to handle interrupts of
				 * startup process.
				 */
				HandleStartupProcInterrupts();
			}
		}
		else
		{
			/* In crash recovery. */
			if (readFile < 0)
			{
				int			sources;

				/* Reset curFileTLI if random fetch. */
				if (randAccess)
					curFileTLI = 0;

				sources = XLOG_FROM_PG_XLOG;

				readFile = XLogFileReadAnyTLI(readId, readSeg, emode,
											sources);
				switched_segment = true;
				if (readFile < 0)
					return false;
			}
		}
	}

	/*
	 * At this point, we have the right segment open and if we're streaming we
	 * know the requested record is in it.
	 */
	Assert(readFile != -1);

	/*
	 * If the current segment is being streamed from master, calculate how
	 * much of the current page we have received already. We know the
	 * requested record has been received, but this is for the benefit of
	 * future calls, to allow quick exit at the top of this function.
	 */
	if (readSource == XLOG_FROM_STREAM)
	{
		if (RecPtr->xlogid != receivedUpto.xlogid ||
			(RecPtr->xrecoff / XLOG_BLCKSZ) != (receivedUpto.xrecoff / XLOG_BLCKSZ))
		{
			readLen = XLOG_BLCKSZ;
		}
		else
			readLen = receivedUpto.xrecoff % XLogSegSize - targetPageOff;
	}
	else
		readLen = XLOG_BLCKSZ;

	if (switched_segment && targetPageOff != 0)
	{
		/*
		 * Whenever switching to a new WAL segment, we read the first page of
		 * the file and validate its header, even if that's not where the
		 * target record is.  This is so that we can check the additional
		 * identification info that is present in the first page's "long"
		 * header.
		 */
		readOff = 0;
		if (read(readFile, readBuf, XLOG_BLCKSZ) != XLOG_BLCKSZ)
		{
			ereport(emode,
					(errcode_for_file_access(),
					 errmsg("could not read from log file %u, segment %u, offset %u: %m",
							readId, readSeg, readOff)));
			goto next_record_is_invalid;
		}
		if (!ValidXLOGHeader((XLogPageHeader) readBuf, emode, true))
		{
			ereport(emode,
					(errcode_for_file_access(),
					 errmsg("could not read from log file %u, segment %u, offset %u: %m",
							readId, readSeg, readOff)));
			goto next_record_is_invalid;
		}
	}

	/* Read the requested page */
	readOff = targetPageOff;
	if (lseek(readFile, (off_t) readOff, SEEK_SET) < 0)
	{
		ereport(emode,
				(errcode_for_file_access(),
		 errmsg("could not seek in log file %u, segment %u to offset %u: %m",
				readId, readSeg, readOff)));
		goto next_record_is_invalid;
	}
	if (read(readFile, readBuf, XLOG_BLCKSZ) != XLOG_BLCKSZ)
	{
		ereport(emode,
				(errcode_for_file_access(),
		 errmsg("could not read from log file %u, segment %u, offset %u: %m",
				readId, readSeg, readOff)));
		goto next_record_is_invalid;
	}
	if (!ValidXLOGHeader((XLogPageHeader) readBuf, emode, false))
	{
		elogif(debug_xlog_record_read, LOG,
			   "xlog page read -- xlog page header invalid");
		goto next_record_is_invalid;
	}

	Assert(targetId == readId);
	Assert(targetSeg == readSeg);
	Assert(targetPageOff == readOff);
	Assert(targetRecOff < readLen);

	return true;

next_record_is_invalid:

	elogif(debug_xlog_record_read, LOG,
		   "xlog page read -- next record is invalid.");

	failedSources |= readSource;

	if (readFile >= 0)
		close(readFile);
	readFile = -1;
	readLen = 0;
	readSource = 0;

	/* In standby-mode, keep trying */
	if (StandbyMode)
		goto retry;
	else
		return false;

triggered:
	if (readFile >= 0)
		close(readFile);
	readFile = -1;
	readLen = 0;
	readSource = 0;

	return false;
}

/*
 * Determine what log level should be used to report a corrupt WAL record
 * in the current WAL page, previously read by XLogPageRead().
 *
 * 'emode' is the error mode that would be used to report a file-not-found
 * or legitimate end-of-WAL situation.	 Generally, we use it as-is, but if
 * we're retrying the exact same record that we've tried previously, only
 * complain the first time to keep the noise down.	However, we only do when
 * reading from pg_xlog, because we don't expect any invalid records in archive
 * or in records streamed from master. Files in the archive should be complete,
 * and we should never hit the end of WAL because we stop and wait for more WAL
 * to arrive before replaying it.
 *
 * NOTE: This function remembers the RecPtr value it was last called with,
 * to suppress repeated messages about the same record. Only call this when
 * you are about to ereport(), or you might cause a later message to be
 * erroneously suppressed.
 */
static int
emode_for_corrupt_record(int emode, XLogRecPtr RecPtr)
{
	static XLogRecPtr lastComplaint = {0, 0};

	if (readSource == XLOG_FROM_PG_XLOG && emode == LOG)
	{
		if (XLByteEQ(RecPtr, lastComplaint))
			emode = DEBUG1;
		else
			lastComplaint = RecPtr;
	}
	return emode;
}

/*
 * Check to see whether the user-specified trigger file exists and whether a
 * promote request has arrived.  If either condition holds, request postmaster
 * to shut down walreceiver, wait for it to exit, and return true.
 */
static bool
CheckForStandbyTrigger(void)
{
	struct stat stat_buf;
	static bool triggered = false;

	if (triggered)
		return true;

	if (CheckPromoteSignal(true))
	{
		ereport(LOG,
				(errmsg("received promote request")));
		ShutdownWalRcv();
		unlink(TriggerFile);
		triggered = true;
		return true;
	}

	if (TriggerFile == NULL)
		return false;

	if (stat(TriggerFile, &stat_buf) == 0)
	{
		ereport(LOG,
				(errmsg("trigger file found: %s", TriggerFile)));
		ShutdownWalRcv();
		unlink(TriggerFile);
		triggered = true;
		return true;
	}

	return false;
}

/*
 * Check to see if a promote request has arrived. Should be
 * called by postmaster after receiving SIGUSR1.
 */
bool
CheckPromoteSignal(bool do_unlink)
{
	struct stat stat_buf;

	if (stat(PROMOTE_SIGNAL_FILE, &stat_buf) == 0)
	{
		/*
		 * Since we are in a signal handler, it's not safe to elog. We
		 * silently ignore any error from unlink.
		 */
		if (do_unlink)
			unlink(PROMOTE_SIGNAL_FILE);
		return true;
	}
	return false;
}

/*
 * True if we are running standby-mode continuous recovery.
 * Note this would return false after finishing the recovery, even if
 * we are still on standby master with a primary master running.
 * Also this only works in the startup process as the StandbyMode
 * flag is not in shared memory.
 */
bool
IsStandbyMode(void)
{
	return StandbyMode;
}

static void
GetXLogCleanUpTo(XLogRecPtr recptr, uint32 *_logId, uint32 *_logSeg)
{
	/*
	 * See if we have a live WAL sender and see if it has a
	 * start xlog location (with active basebackup) or standby fsync location
	 * (with active standby). We have to compare it with prev. checkpoint
	 * location. We use the min out of them to figure out till
	 * what point we need to save the xlog seg files
	 */
	XLogRecPtr xlogCleanUpTo = WalSndCtlGetXLogCleanUpTo();
	if (!XLogRecPtrIsInvalid(xlogCleanUpTo))
	{
		if (XLByteLT(recptr, xlogCleanUpTo))
			xlogCleanUpTo = recptr;
	}
	else
		xlogCleanUpTo = recptr;

	CheckKeepWalSegments(xlogCleanUpTo, _logId, _logSeg);
}

/*
 * Checks whether the current buffer page and backup page stored in the
 * WAL record are consistent or not. Before comparing the two pages, a
 * masking can be applied to the pages to ignore certain areas like hint bits,
 * unused space between pd_lower and pd_upper among other things. This
 * function should be called once WAL replay has been completed for a
 * given record.
 */
static void
checkXLogConsistency(XLogRecord *record, XLogRecPtr EndRecPtr)
{
	RmgrId		rmid = record->xl_rmid;
	char       *blk;

	/* Records with no backup blocks have no need for consistency checks. */
	if (!(record->xl_info & XLR_BKP_BLOCK_MASK))
		return;

	Assert((record->xl_extended_info & XLR_CHECK_CONSISTENCY) != 0);

	blk = (char *) XLogRecGetData(record) + record->xl_len;
	for (int i = 0; i < XLR_MAX_BKP_BLOCKS; i++)
	{
		BkpBlock    bkpb;
		Buffer		buf;
		Page		page;
		char       *src_buffer;

		if (!(record->xl_info & XLR_SET_BKP_BLOCK(i)))
		{
			/*
			 * WAL record doesn't contain a block do nothing.
			 */
			continue;
		}

		memcpy(&bkpb, blk, sizeof(BkpBlock));
		blk += sizeof(BkpBlock);
		src_buffer = blk;
		/* move on to point to next block */
		blk += BLCKSZ - bkpb.hole_length;

		if (bkpb.block_info & BLOCK_APPLY)
		{
			/*
			 * WAL record has already applied the page, so bypass the
			 * consistency check as that would result in comparing the full
			 * page stored in the record with itself.
			 */
			continue;
		}

		/*
		 * Read the contents from the current buffer and store it in a
		 * temporary page.
		 */
		buf = XLogReadBuffer(bkpb.node, bkpb.block, false);
		if (!BufferIsValid(buf))
			continue;

		page = BufferGetPage(buf);

		/*
		 * Take a copy of the local page where WAL has been applied to have a
		 * comparison base before masking it...
		 */
		memcpy(replay_image_masked, page, BLCKSZ);

		/* No need for this page anymore now that a copy is in. */
		UnlockReleaseBuffer(buf);

		/*
		 * If the block LSN is already ahead of this WAL record, we can't
		 * expect contents to match.  This can happen if recovery is
		 * restarted.
		 */
		if (XLByteLT(EndRecPtr, PageGetLSN(replay_image_masked)))
			continue;

		/*
		 * Read the contents from the backup copy, stored in WAL record and
		 * store it in a temporary page. There is no need to allocate a new
		 * page here, a local buffer is fine to hold its contents and a mask
		 * can be directly applied on it.
		 */
		if (bkpb.hole_length == 0)
		{
			memcpy((char *) master_image_masked, src_buffer, BLCKSZ);
		}
		else
		{
			/* zero-fill the hole, anyways gets masked out */
			MemSet((char *) master_image_masked, 0, BLCKSZ);
			memcpy((char *) master_image_masked, src_buffer, bkpb.hole_offset);
			memcpy((char *) master_image_masked + (bkpb.hole_offset + bkpb.hole_length),
				   src_buffer + bkpb.hole_offset,
				   BLCKSZ - (bkpb.hole_offset + bkpb.hole_length));
		}

		/*
		 * If masking function is defined, mask both the master and replay
		 * images
		 */
		if (RmgrTable[rmid].rm_mask != NULL)
		{
			RmgrTable[rmid].rm_mask(replay_image_masked, bkpb.block);
			RmgrTable[rmid].rm_mask(master_image_masked, bkpb.block);
		}

		/* Time to compare the master and replay images. */
		if (memcmp(replay_image_masked, master_image_masked, BLCKSZ) != 0)
		{
			elog(FATAL,
				 "inconsistent page found, rel %u/%u/%u, blkno %u",
				 bkpb.node.spcNode, bkpb.node.dbNode, bkpb.node.relNode,
				 bkpb.block);
		}
		else
		{
			elog(DEBUG1,
				 "Consistent page for rel %u/%u/%u, blkno %u",
				 bkpb.node.spcNode, bkpb.node.dbNode, bkpb.node.relNode,
				 bkpb.block);
		}
	}
}

/*
 * Wake up startup process to replay newly arrived WAL, or to notice that
 * failover has been requested.
 */
void
WakeupRecovery(void)
{
	SetLatch(&XLogCtl->recoveryWakeupLatch);
}

/*
 * Report the last WAL replay location
 */
XLogRecPtr
last_xlog_replay_location()
{
	/* use volatile pointer to prevent code rearrangement */
	volatile XLogCtlData *xlogctl = XLogCtl;
	Assert(xlogctl != NULL);
	XLogRecPtr	recptr;

	SpinLockAcquire(&xlogctl->info_lck);
	recptr = xlogctl->lastReplayedEndRecPtr;
	SpinLockRelease(&xlogctl->info_lck);

	return recptr;
}

<<<<<<< HEAD
/*
 * Update the WalWriterSleeping flag.
 */
void
SetWalWriterSleeping(bool sleeping)
{
=======
void
wait_for_mirror()
{
	XLogwrtResult tmpLogwrtResult;
>>>>>>> 4d29b4a7
	/* use volatile pointer to prevent code rearrangement */
	volatile XLogCtlData *xlogctl = XLogCtl;

	SpinLockAcquire(&xlogctl->info_lck);
<<<<<<< HEAD
	xlogctl->WalWriterSleeping = sleeping;
	SpinLockRelease(&xlogctl->info_lck);
=======
	tmpLogwrtResult = xlogctl->LogwrtResult;
	SpinLockRelease(&xlogctl->info_lck);

	SyncRepWaitForLSN(tmpLogwrtResult.Flush);
>>>>>>> 4d29b4a7
}<|MERGE_RESOLUTION|>--- conflicted
+++ resolved
@@ -770,18 +770,6 @@
 static void SetCurrentChunkStartTime(TimestampTz xtime);
 static int XLogFileReadAnyTLI(uint32 log, uint32 seg, int emode, int sources);
 static void XLogProcessCheckpointRecord(XLogRecord *rec, XLogRecPtr loc);
-
-<<<<<<< HEAD
-typedef struct RedoErrorCallBack
-{
-	XLogRecPtr	location;
-
-	XLogRecord 	*record;
-} RedoErrorCallBack;
-
-=======
-void HandleStartupProcInterrupts(void);
->>>>>>> 4d29b4a7
 
 static void GetXLogCleanUpTo(XLogRecPtr recptr, uint32 *_logId, uint32 *_logSeg);
 static void checkXLogConsistency(XLogRecord *record, XLogRecPtr EndRecPtr);
@@ -12442,30 +12430,30 @@
 	return recptr;
 }
 
-<<<<<<< HEAD
 /*
  * Update the WalWriterSleeping flag.
  */
 void
 SetWalWriterSleeping(bool sleeping)
 {
-=======
+	/* use volatile pointer to prevent code rearrangement */
+	volatile XLogCtlData *xlogctl = XLogCtl;
+
+	SpinLockAcquire(&xlogctl->info_lck);
+	xlogctl->WalWriterSleeping = sleeping;
+	SpinLockRelease(&xlogctl->info_lck);
+}
+
 void
 wait_for_mirror()
 {
-	XLogwrtResult tmpLogwrtResult;
->>>>>>> 4d29b4a7
-	/* use volatile pointer to prevent code rearrangement */
-	volatile XLogCtlData *xlogctl = XLogCtl;
-
-	SpinLockAcquire(&xlogctl->info_lck);
-<<<<<<< HEAD
-	xlogctl->WalWriterSleeping = sleeping;
-	SpinLockRelease(&xlogctl->info_lck);
-=======
-	tmpLogwrtResult = xlogctl->LogwrtResult;
-	SpinLockRelease(&xlogctl->info_lck);
-
-	SyncRepWaitForLSN(tmpLogwrtResult.Flush);
->>>>>>> 4d29b4a7
+    XLogwrtResult tmpLogwrtResult;
+    /* use volatile pointer to prevent code rearrangement */
+    volatile XLogCtlData *xlogctl = XLogCtl;
+
+    SpinLockAcquire(&xlogctl->info_lck);
+    tmpLogwrtResult = xlogctl->LogwrtResult;
+    SpinLockRelease(&xlogctl->info_lck);
+
+    SyncRepWaitForLSN(tmpLogwrtResult.Flush);
 }