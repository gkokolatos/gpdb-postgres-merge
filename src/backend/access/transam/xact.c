--- conflicted
+++ resolved
@@ -2289,15 +2289,9 @@
 	ereportif(Debug_print_full_dtm, LOG,
 			  (errmsg("%s setting shared xid " UINT64_FORMAT " -> " UINT64_FORMAT,
 					  DtxContextToString(distributedTransactionContext),
-<<<<<<< HEAD
 					  U64FromFullTransactionId(SharedLocalSnapshotSlot->fullXid),
 					  U64FromFullTransactionId(TopTransactionStateData.fullTransactionId))));
 	SharedLocalSnapshotSlot->fullXid = TopTransactionStateData.fullTransactionId;
-=======
-					  SharedLocalSnapshotSlot->xid,
-					  TopTransactionStateData.transactionId)));
-	SharedLocalSnapshotSlot->xid = TopTransactionStateData.transactionId;
->>>>>>> a6ae448d
 }
 
 void
@@ -2532,35 +2526,21 @@
 				LWLockAcquire(SharedLocalSnapshotSlot->slotLock, LW_EXCLUSIVE);
 
 				SharedLocalSnapshotSlot->ready = false;
-<<<<<<< HEAD
 				SharedLocalSnapshotSlot->fullXid = s->fullTransactionId;
-=======
-				SharedLocalSnapshotSlot->xid = s->transactionId;
->>>>>>> a6ae448d
 				SharedLocalSnapshotSlot->startTimestamp = stmtStartTimestamp;
-				SharedLocalSnapshotSlot->QDxid = QEDtxContextInfo.distributedXid;
+				SharedLocalSnapshotSlot->distributedXid = QEDtxContextInfo.distributedXid;
 				SharedLocalSnapshotSlot->writer_proc = MyProc;
 				SharedLocalSnapshotSlot->writer_xact = MyPgXact;
 
 				ereportif(Debug_print_full_dtm, LOG,
 						  (errmsg(
 							  "qExec writer setting distributedXid: %d "
-<<<<<<< HEAD
-							  "sharedQDxid %d (shared xid " UINT64_FORMAT " -> " UINT64_FORMAT ") ready %s"
-=======
-							  "sharedQDxid %d (shared xid %u -> %u) ready %s"
->>>>>>> a6ae448d
+							  "sharedQDxid (shared xid " UINT64_FORMAT " -> " UINT64_FORMAT ") ready %s"
 							  " (shared timeStamp = " INT64_FORMAT " -> "
 							  INT64_FORMAT ")",
 							  QEDtxContextInfo.distributedXid,
-							  SharedLocalSnapshotSlot->QDxid,
-<<<<<<< HEAD
 							  U64FromFullTransactionId(SharedLocalSnapshotSlot->fullXid),
 							  U64FromFullTransactionId(s->fullTransactionId),
-=======
-							  SharedLocalSnapshotSlot->xid,
-							  s->transactionId,
->>>>>>> a6ae448d
 							  SharedLocalSnapshotSlot->ready ? "true" : "false",
 							  SharedLocalSnapshotSlot->startTimestamp,
 							  xactStartTimestamp)));
@@ -3738,11 +3718,7 @@
 			{
 				LWLockAcquire(SharedLocalSnapshotSlot->slotLock, LW_EXCLUSIVE);
 
-<<<<<<< HEAD
 				FullTransactionId oldFullXid = SharedLocalSnapshotSlot->fullXid;
-=======
-				TransactionId oldXid = SharedLocalSnapshotSlot->xid;
->>>>>>> a6ae448d
 				TimestampTz oldStartTimestamp = SharedLocalSnapshotSlot->startTimestamp;
 
 				/*
@@ -3753,15 +3729,11 @@
 				 */
 				if (FullTransactionIdIsValid(s->fullTransactionId))
 				{
-<<<<<<< HEAD
 					SharedLocalSnapshotSlot->fullXid = s->fullTransactionId;
-=======
-					SharedLocalSnapshotSlot->xid = s->transactionId;
->>>>>>> a6ae448d
 				}
 
 				SharedLocalSnapshotSlot->startTimestamp = xactStartTimestamp;
-				SharedLocalSnapshotSlot->QDxid = QEDtxContextInfo.distributedXid;
+				SharedLocalSnapshotSlot->distributedXid = QEDtxContextInfo.distributedXid;
 
 				LWLockRelease(SharedLocalSnapshotSlot->slotLock);
 
