/*-------------------------------------------------------------------------
 *
 * xact.c
 *	  top level transaction system support routines
 *
 * See src/backend/access/transam/README for more information.
 *
 * Portions Copyright (c) 1996-2012, PostgreSQL Global Development Group
 * Portions Copyright (c) 1994, Regents of the University of California
 *
 *
 * IDENTIFICATION
 *	  src/backend/access/transam/xact.c
 *
 *-------------------------------------------------------------------------
 */

#include "postgres.h"

#include <time.h>
#include <unistd.h>

#include "access/appendonlywriter.h"
#include "access/multixact.h"
#include "access/subtrans.h"
#include "access/transam.h"
#include "access/twophase.h"
#include "access/xact.h"
#include "access/xlogutils.h"
#include "access/fileam.h"
#include "catalog/catalog.h"
#include "catalog/namespace.h"
#include "catalog/oid_dispatch.h"
#include "catalog/storage.h"
#include "commands/async.h"
#include "commands/resgroupcmds.h"
#include "commands/tablecmds.h"
#include "commands/trigger.h"
#include "executor/spi.h"
#include "libpq/be-fsstubs.h"
#include "miscadmin.h"
#include "pg_trace.h"
#include "pgstat.h"
#include "replication/walsender.h"
#include "replication/syncrep.h"
#include "storage/bufmgr.h"
#include "storage/fd.h"
#include "storage/freespace.h"
#include "storage/lmgr.h"
#include "storage/predicate.h"
#include "storage/procarray.h"
#include "storage/sinvaladt.h"
#include "storage/smgr.h"
#include "utils/combocid.h"
#include "utils/faultinjector.h"
#include "utils/guc.h"
#include "utils/inval.h"
#include "utils/memutils.h"
#include "utils/relmapper.h"

#include "utils/resource_manager.h"
#include "utils/sharedsnapshot.h"
#include "access/clog.h"
#include "utils/snapmgr.h"
#include "utils/timestamp.h"
#include "pg_trace.h"

#include "access/distributedlog.h"
#include "cdb/cdbdistributedsnapshot.h"
#include "cdb/cdbgang.h"
#include "cdb/cdblocaldistribxact.h"
#include "cdb/cdbtm.h"
#include "cdb/cdbvars.h" /* Gp_role, Gp_is_writer, interconnect_setup_timeout */
#include "utils/vmem_tracker.h"

/*
 *	User-tweakable parameters
 */
int			DefaultXactIsoLevel = XACT_READ_COMMITTED;
int			XactIsoLevel;

bool		DefaultXactReadOnly = false;
bool		XactReadOnly;

bool		DefaultXactDeferrable = false;
bool		XactDeferrable;

int			synchronous_commit = SYNCHRONOUS_COMMIT_ON;

int			CommitDelay = 0;	/* precommit delay in microseconds */
int			CommitSiblings = 5; /* # concurrent xacts needed to sleep */

/*
 * MyXactAccessedTempRel is set when a temporary relation is accessed.
 * We don't allow PREPARE TRANSACTION in that case.  (This is global
 * so that it can be set from heapam.c.)
 *
 * Not used in GPDB, see comments in PrepareTransaction()
 */
#if 0
bool		MyXactAccessedTempRel = false;
#endif

int32 gp_subtrans_warn_limit = 16777216; /* 16 million */

/* gp-specific
 * routine for marking when a sequence makes a mark in the xlog.  we need
 * to keep track of this because sequences are the only reason a reader should
 * ever write to the xlog during commit.  As a result, we keep track of such
 * and will complain loudly if its violated.
 */
bool		seqXlogWrite;

/*
 *	transaction states - transaction state from server perspective
 */
typedef enum TransState
{
	TRANS_DEFAULT,				/* idle */
	TRANS_START,				/* transaction starting */
	TRANS_INPROGRESS,			/* inside a valid transaction */
	TRANS_COMMIT,				/* commit in progress */
	TRANS_ABORT,				/* abort in progress */
	TRANS_PREPARE				/* prepare in progress */
} TransState;

/*
 *	transaction block states - transaction state of client queries
 *
 * Note: the subtransaction states are used only for non-topmost
 * transactions; the others appear only in the topmost transaction.
 */
typedef enum TBlockState
{
	/* not-in-transaction-block states */
	TBLOCK_DEFAULT,				/* idle */
	TBLOCK_STARTED,				/* running single-query transaction */

	/* transaction block states */
	TBLOCK_BEGIN,				/* starting transaction block */
	TBLOCK_INPROGRESS,			/* live transaction */
	TBLOCK_END,					/* COMMIT received */
	TBLOCK_ABORT,				/* failed xact, awaiting ROLLBACK */
	TBLOCK_ABORT_END,			/* failed xact, ROLLBACK received */
	TBLOCK_ABORT_PENDING,		/* live xact, ROLLBACK received */
	TBLOCK_PREPARE,				/* live xact, PREPARE received */

	/* subtransaction states */
	TBLOCK_SUBBEGIN,			/* starting a subtransaction */
	TBLOCK_SUBINPROGRESS,		/* live subtransaction */
	TBLOCK_SUBRELEASE,			/* RELEASE received */
	TBLOCK_SUBCOMMIT,			/* COMMIT received while TBLOCK_SUBINPROGRESS */
	TBLOCK_SUBABORT,			/* failed subxact, awaiting ROLLBACK */
	TBLOCK_SUBABORT_END,		/* failed subxact, ROLLBACK received */
	TBLOCK_SUBABORT_PENDING,	/* live subxact, ROLLBACK received */
	TBLOCK_SUBRESTART,			/* live subxact, ROLLBACK TO received */
	TBLOCK_SUBABORT_RESTART		/* failed subxact, ROLLBACK TO received */
} TBlockState;

/*
 *	transaction state structure
 */
typedef struct TransactionStateData
{
	TransactionId transactionId;	/* my XID, or Invalid if none */
	SubTransactionId subTransactionId;	/* my subxact ID */
	char	   *name;			/* savepoint name, if any */
	int			savepointLevel; /* savepoint level */
	TransState	state;			/* low-level state */
	TBlockState blockState;		/* high-level state */
	int			nestingLevel;	/* transaction nesting depth */
	int			gucNestLevel;	/* GUC context nesting depth */
	MemoryContext curTransactionContext;		/* my xact-lifetime context */
	ResourceOwner curTransactionOwner;	/* my query resources */
	TransactionId *childXids;	/* subcommitted child XIDs, in XID order */
	int			nChildXids;		/* # of subcommitted child XIDs */
	int			maxChildXids;	/* allocated size of childXids[] */
	Oid			prevUser;		/* previous CurrentUserId setting */
	int			prevSecContext; /* previous SecurityRestrictionContext */
	bool		prevXactReadOnly;		/* entry-time xact r/o state */
	bool		startedInRecovery;		/* did we start in recovery? */
	bool		executorSaysXactDoesWrites;	/* GP executor says xact does writes */
	struct TransactionStateData *parent;		/* back link to parent */

	struct TransactionStateData *fastLink;        /* back link to jump to parent for efficient search */
} TransactionStateData;

typedef TransactionStateData *TransactionState;

#define NUM_NODES_TO_SKIP_FOR_FAST_SEARCH 100
static int fastNodeCount;
static TransactionState previousFastLink;

/*
 * CurrentTransactionState always points to the current transaction state
 * block.  It will point to TopTransactionStateData when not in a
 * transaction at all, or when in a top-level transaction.
 */
static TransactionStateData TopTransactionStateData = {
	0,							/* transaction id */
	0,							/* subtransaction id */
	NULL,						/* savepoint name */
	0,							/* savepoint level */
	TRANS_DEFAULT,				/* transaction state */
	TBLOCK_DEFAULT,				/* transaction block state from the client
								 * perspective */
	0,							/* transaction nesting depth */
	0,							/* GUC context nesting depth */
	NULL,						/* cur transaction context */
	NULL,						/* cur transaction resource owner */
	NULL,						/* subcommitted child Xids */
	0,							/* # of subcommitted child Xids */
	0,							/* allocated size of childXids[] */
	InvalidOid,					/* previous CurrentUserId setting */
	0,							/* previous SecurityRestrictionContext */
	false,						/* entry-time xact r/o state */
	false,						/* startedInRecovery */
	false,						/* executorSaysXactDoesWrites */
	NULL,						/* link to parent state block */
	NULL
};

/*
 * unreportedXids holds XIDs of all subtransactions that have not yet been
 * reported in a XLOG_XACT_ASSIGNMENT record.
 */
static int	nUnreportedXids;
static TransactionId unreportedXids[PGPROC_MAX_CACHED_SUBXIDS];

static TransactionState CurrentTransactionState = &TopTransactionStateData;

/* distributed transaction id of current transaction, if any. */
static DistributedTransactionId currentDistribXid;

/*
 * The subtransaction ID and command ID assignment counters are global
 * to a whole transaction, so we do not keep them in the state stack.
 */
static SubTransactionId currentSubTransactionId;
static CommandId currentCommandId;
static bool currentCommandIdUsed;

/*
 * xactStartTimestamp is the value of transaction_timestamp().
 * stmtStartTimestamp is the value of statement_timestamp().
 * xactStopTimestamp is the time at which we log a commit or abort WAL record.
 * These do not change as we enter and exit subtransactions, so we don't
 * keep them inside the TransactionState stack.
 */
static TimestampTz xactStartTimestamp;
static TimestampTz stmtStartTimestamp;
static TimestampTz xactStopTimestamp;

/*
 * Total number of SAVEPOINT commands executed by this transaction.
 *
 */
static int currentSavepointTotal;

/*
 * GID to be used for preparing the current transaction.  This is also
 * global to a whole transaction, so we don't keep it in the state stack.
 */
static char *prepareGID;

/*
 * Some commands want to force synchronous commit.
 */
static bool forceSyncCommit = false;

/*
 * Private context for transaction-abort work --- we reserve space for this
 * at startup to ensure that AbortTransaction and AbortSubTransaction can work
 * when we've run out of memory.
 */
static MemoryContext TransactionAbortContext = NULL;

/*
 * List of add-on start- and end-of-xact callbacks
 */
typedef struct XactCallbackItem
{
	struct XactCallbackItem *next;
	XactCallback callback;
	void	   *arg;
} XactCallbackItem;

static XactCallbackItem *Xact_callbacks = NULL;
static XactCallbackItem *Xact_callbacks_once = NULL;

/*
 * List of add-on start- and end-of-subxact callbacks
 */
typedef struct SubXactCallbackItem
{
	struct SubXactCallbackItem *next;
	SubXactCallback callback;
	void	   *arg;
} SubXactCallbackItem;

static SubXactCallbackItem *SubXact_callbacks = NULL;

/*
 * Subtransaction file used to keep subtransaction Ids that spill over from
 * shared snapshot. Kept outside of shared snapshot because readers and writer
 * have their own File pointer.
 */
File subxip_file = 0;

/* local function prototypes */
static void AssignTransactionId(TransactionState s);
static void AbortTransaction(void);
static void AtAbort_Memory(void);
static void AtCleanup_Memory(void);
static void AtAbort_ResourceOwner(void);
static void AtCCI_LocalCache(void);
static void AtCommit_Memory(void);
static void AtStart_Cache(void);
static void AtStart_Memory(void);
static void AtStart_ResourceOwner(void);
static void CallXactCallbacks(XactEvent event);
static void CallXactCallbacksOnce(XactEvent event);
static void CallSubXactCallbacks(SubXactEvent event,
					 SubTransactionId mySubid,
					 SubTransactionId parentSubid);
static void CleanupTransaction(void);
static void CommitTransaction(void);
static TransactionId RecordTransactionAbort(bool isSubXact);
static void StartTransaction(void);

static void StartSubTransaction(void);
static void CommitSubTransaction(void);
static void AbortSubTransaction(void);
static void CleanupSubTransaction(void);
static void PushTransaction(void);
static void PopTransaction(void);

static void AtSubAbort_Memory(void);
static void AtSubCleanup_Memory(void);
static void AtSubAbort_ResourceOwner(void);
static void AtSubCommit_Memory(void);
static void AtSubStart_Memory(void);
static void AtSubStart_ResourceOwner(void);

static void ShowTransactionState(const char *str);
static void ShowTransactionStateRec(TransactionState state);
static const char *BlockStateAsString(TBlockState blockState);
static const char *TransStateAsString(TransState state);
static void DispatchRollbackToSavepoint(char *name);

static bool IsCurrentTransactionIdForReader(TransactionId xid);

/* ----------------------------------------------------------------
 *	transaction state accessors
 * ----------------------------------------------------------------
 */

/*
 *	IsTransactionState
 *
 *	This returns true if we are inside a valid transaction; that is,
 *	it is safe to initiate database access, take heavyweight locks, etc.
 */
bool
IsTransactionState(void)
{
	TransactionState s = CurrentTransactionState;

	/*
	 * TRANS_DEFAULT and TRANS_ABORT are obviously unsafe states.  However, we
	 * also reject the startup/shutdown states TRANS_START, TRANS_COMMIT,
	 * TRANS_PREPARE since it might be too soon or too late within those
	 * transition states to do anything interesting.  Hence, the only "valid"
	 * state is TRANS_INPROGRESS.
	 */
	return (s->state == TRANS_INPROGRESS);
}

bool
IsAbortInProgress(void)
{
	TransactionState s = CurrentTransactionState;

	return (s->state == TRANS_ABORT);
}

bool
IsTransactionPreparing(void)
{
	TransactionState s = CurrentTransactionState;

	return (s->state == TRANS_PREPARE);
}
/*
 *	IsAbortedTransactionBlockState
 *
 *	This returns true if we are within an aborted transaction block.
 */
bool
IsAbortedTransactionBlockState(void)
{
	TransactionState s = CurrentTransactionState;

	if (s->blockState == TBLOCK_ABORT ||
		s->blockState == TBLOCK_SUBABORT)
		return true;

	return false;
}

void
GetAllTransactionXids(
	DistributedTransactionId	*distribXid,
	TransactionId				*localXid,
	TransactionId				*subXid)
{
	TransactionState s = CurrentTransactionState;

	*distribXid = currentDistribXid;
	*localXid = s->transactionId;
	*subXid = s->subTransactionId;
}

/*
 *	GetTopTransactionId
 *
 * This will return the XID of the main transaction, assigning one if
 * it's not yet set.  Be careful to call this only inside a valid xact.
 */
TransactionId
GetTopTransactionId(void)
{
	if (!TransactionIdIsValid(TopTransactionStateData.transactionId))
		AssignTransactionId(&TopTransactionStateData);
	return TopTransactionStateData.transactionId;
}

/*
 *	GetTopTransactionIdIfAny
 *
 * This will return the XID of the main transaction, if one is assigned.
 * It will return InvalidTransactionId if we are not currently inside a
 * transaction, or inside a transaction that hasn't yet been assigned an XID.
 */
TransactionId
GetTopTransactionIdIfAny(void)
{
	return TopTransactionStateData.transactionId;
}

/*
 *	GetCurrentTransactionId
 *
 * This will return the XID of the current transaction (main or sub
 * transaction), assigning one if it's not yet set.  Be careful to call this
 * only inside a valid xact.
 */
TransactionId
GetCurrentTransactionId(void)
{
	TransactionState s = CurrentTransactionState;

	if (!TransactionIdIsValid(s->transactionId))
		AssignTransactionId(s);
	return s->transactionId;
}

/*
 *	GetCurrentTransactionIdIfAny
 *
 * This will return the XID of the current sub xact, if one is assigned.
 * It will return InvalidTransactionId if we are not currently inside a
 * transaction, or inside a transaction that hasn't been assigned an XID yet.
 */
TransactionId
GetCurrentTransactionIdIfAny(void)
{
	return CurrentTransactionState->transactionId;
}

/*
 *	GetStableLatestTransactionId
 *
 * Get the transaction's XID if it has one, else read the next-to-be-assigned
 * XID.  Once we have a value, return that same value for the remainder of the
 * current transaction.  This is meant to provide the reference point for the
 * age(xid) function, but might be useful for other maintenance tasks as well.
 */
TransactionId
GetStableLatestTransactionId(void)
{
	static LocalTransactionId lxid = InvalidLocalTransactionId;
	static TransactionId stablexid = InvalidTransactionId;

	if (lxid != MyProc->lxid)
	{
		lxid = MyProc->lxid;
		stablexid = GetTopTransactionIdIfAny();
		if (!TransactionIdIsValid(stablexid))
			stablexid = ReadNewTransactionId();
	}

	Assert(TransactionIdIsValid(stablexid));

	return stablexid;
}

/*
 * AssignTransactionId
 *
 * Assigns a new permanent XID to the given TransactionState.
 * We do not assign XIDs to transactions until/unless this is called.
 * Also, any parent TransactionStates that don't yet have XIDs are assigned
 * one; this maintains the invariant that a child transaction has an XID
 * following its parent's.
 */
static void
AssignTransactionId(TransactionState s)
{
	bool		isSubXact = (s->parent != NULL);
	ResourceOwner currentOwner;

	/* Assert that caller didn't screw up */
	Assert(!TransactionIdIsValid(s->transactionId));
	Assert(s->state == TRANS_INPROGRESS);

	if (DistributedTransactionContext == DTX_CONTEXT_QE_READER ||
		DistributedTransactionContext == DTX_CONTEXT_QE_ENTRY_DB_SINGLETON)
	{
		elog(ERROR, "AssignTransactionId() called by %s process",
			 DtxContextToString(DistributedTransactionContext));
	}

	/*
	 * Ensure parent(s) have XIDs, so that a child always has an XID later
	 * than its parent.  Musn't recurse here, or we might get a stack overflow
	 * if we're at the bottom of a huge stack of subtransactions none of which
	 * have XIDs yet.
	 */
	if (isSubXact && !TransactionIdIsValid(s->parent->transactionId))
	{
		TransactionState p = s->parent;
		TransactionState *parents;
		size_t		parentOffset = 0;

		parents = palloc(sizeof(TransactionState) * s->nestingLevel);
		while (p != NULL && !TransactionIdIsValid(p->transactionId))
		{
			parents[parentOffset++] = p;
			p = p->parent;
		}

		/*
		 * This is technically a recursive call, but the recursion will never
		 * be more than one layer deep.
		 */
		while (parentOffset != 0)
			AssignTransactionId(parents[--parentOffset]);

		pfree(parents);
	}

	/*
	 * Generate a new Xid and record it in PG_PROC and pg_subtrans.
	 *
	 * NB: we must make the subtrans entry BEFORE the Xid appears anywhere in
	 * shared storage other than PG_PROC; because if there's no room for it in
	 * PG_PROC, the subtrans entry is needed to ensure that other backends see
	 * the Xid as "running".  See GetNewTransactionId.
	 */
	s->transactionId = GetNewTransactionId(isSubXact);
	ereportif(Debug_print_full_dtm, LOG,
			  (errmsg("AssignTransactionId(): assigned xid %u",
					  s->transactionId)));

	if (isSubXact)
	{
		Assert(TransactionIdPrecedes(s->parent->transactionId, s->transactionId));
		SubTransSetParent(s->transactionId, s->parent->transactionId, false);
	}

	/*
	 * If it's a top-level transaction, the predicate locking system needs to
	 * be told about it too.
	 */
	if (!isSubXact)
		RegisterPredicateLockingXid(s->transactionId);

	/*
	 * Acquire lock on the transaction XID.  (We assume this cannot block.) We
	 * have to ensure that the lock is assigned to the transaction's own
	 * ResourceOwner.
	 */
	currentOwner = CurrentResourceOwner;
	PG_TRY();
	{
		CurrentResourceOwner = s->curTransactionOwner;
		XactLockTableInsert(s->transactionId);
	}
	PG_CATCH();
	{
		/* Ensure CurrentResourceOwner is restored on error */
		CurrentResourceOwner = currentOwner;
		PG_RE_THROW();
	}
	PG_END_TRY();
	CurrentResourceOwner = currentOwner;

	/*
	 * Every PGPROC_MAX_CACHED_SUBXIDS assigned transaction ids within each
	 * top-level transaction we issue a WAL record for the assignment. We
	 * include the top-level xid and all the subxids that have not yet been
	 * reported using XLOG_XACT_ASSIGNMENT records.
	 *
	 * This is required to limit the amount of shared memory required in a hot
	 * standby server to keep track of in-progress XIDs. See notes for
	 * RecordKnownAssignedTransactionIds().
	 *
	 * We don't keep track of the immediate parent of each subxid, only the
	 * top-level transaction that each subxact belongs to. This is correct in
	 * recovery only because aborted subtransactions are separately WAL
	 * logged.
	 */
	if (isSubXact && XLogStandbyInfoActive())
	{
		unreportedXids[nUnreportedXids] = s->transactionId;
		nUnreportedXids++;

		/*
		 * ensure this test matches similar one in
		 * RecoverPreparedTransactions()
		 */
		if (nUnreportedXids >= PGPROC_MAX_CACHED_SUBXIDS)
		{
			XLogRecData rdata[2];
			xl_xact_assignment xlrec;

			/*
			 * xtop is always set by now because we recurse up transaction
			 * stack to the highest unassigned xid and then come back down
			 */
			xlrec.xtop = GetTopTransactionId();
			Assert(TransactionIdIsValid(xlrec.xtop));
			xlrec.nsubxacts = nUnreportedXids;

			rdata[0].data = (char *) &xlrec;
			rdata[0].len = MinSizeOfXactAssignment;
			rdata[0].buffer = InvalidBuffer;
			rdata[0].next = &rdata[1];

			rdata[1].data = (char *) unreportedXids;
			rdata[1].len = PGPROC_MAX_CACHED_SUBXIDS * sizeof(TransactionId);
			rdata[1].buffer = InvalidBuffer;
			rdata[1].next = NULL;

			(void) XLogInsert(RM_XACT_ID, XLOG_XACT_ASSIGNMENT, rdata);

			nUnreportedXids = 0;
		}
	}
}

/*
 *	GetCurrentSubTransactionId
 */
SubTransactionId
GetCurrentSubTransactionId(void)
{
	TransactionState s = CurrentTransactionState;

	return s->subTransactionId;
}


/*
 *	GetCurrentCommandId
 *
 * "used" must be TRUE if the caller intends to use the command ID to mark
 * inserted/updated/deleted tuples.  FALSE means the ID is being fetched
 * for read-only purposes (ie, as a snapshot validity cutoff).	See
 * CommandCounterIncrement() for discussion.
 */
CommandId
GetCurrentCommandId(bool used)
{
	/* this is global to a transaction, not subtransaction-local */
	if (used)
		currentCommandIdUsed = true;
	return currentCommandId;
}

/*
 *	GetCurrentTransactionStartTimestamp
 */
TimestampTz
GetCurrentTransactionStartTimestamp(void)
{
	return xactStartTimestamp;
}

/*
 *	GetCurrentStatementStartTimestamp
 */
TimestampTz
GetCurrentStatementStartTimestamp(void)
{
	return stmtStartTimestamp;
}

/*
 *	GetCurrentTransactionStopTimestamp
 *
 * We return current time if the transaction stop time hasn't been set
 * (which can happen if we decide we don't need to log an XLOG record).
 */
TimestampTz
GetCurrentTransactionStopTimestamp(void)
{
	if (xactStopTimestamp != 0)
		return xactStopTimestamp;
	return GetCurrentTimestamp();
}

/*
 *	SetCurrentStatementStartTimestamp
 */
void
SetCurrentStatementStartTimestamp(void)
{
	stmtStartTimestamp = GetCurrentTimestamp();
}

/*
 *	SetCurrentTransactionStopTimestamp
 */
static inline void
SetCurrentTransactionStopTimestamp(void)
{
	xactStopTimestamp = GetCurrentTimestamp();
}

/*
 *	GetCurrentTransactionNestLevel
 *
 * Note: this will return zero when not inside any transaction, one when
 * inside a top-level transaction, etc.
 */
int
GetCurrentTransactionNestLevel(void)
{
	TransactionState s = CurrentTransactionState;

	return s->nestingLevel;
}

/*
 * We will return true for the Xid of the current subtransaction, any of
 * its subcommitted children, any of its parents, or any of their
 * previously subcommitted children.  However, a transaction being aborted
 * is no longer "current", even though it may still have an entry on the
 * state stack.
 *
 * The XID of a child is always greater than that of its parent.
 * Taking advantage of this fact simple optimizations are added instead of linear traversal to fasten the search
 *  1] Added fastLink/skipLink pointers to skip nodes in list and scan fast across, instead of visiting all nodes in list
 *  2] Break-out as soon as XID to search is greater than the current node in (parent / child) list
*/
static bool
TransactionIdIsCurrentTransactionIdInternal(TransactionId xid)
{
	TransactionState s = CurrentTransactionState;

	while (s != NULL)
	{
		if ((s->state != TRANS_ABORT) &&
				(TransactionIdIsValid(s->transactionId)))
		{
			int			low,
						high;

			if (TransactionIdEquals(xid, s->transactionId))
				return true;

			/* As the childXids array is ordered, we can use binary search */
			low = 0;
			high = s->nChildXids - 1;
			while (low <= high)
			{
				int				middle;
				TransactionId	probe;

				middle = low + (high - low) / 2;
				probe = s->childXids[middle];
				if (TransactionIdEquals(probe, xid))
					return true;
				else if (TransactionIdPrecedes(probe, xid))
					low = middle + 1;
				else
					high = middle - 1;
			}

			/*
			 * If not found in childXID list and greater than s->transactionId
			 * it cannot be on stack below this node,
			 * as stack is in decreasing order of XIDs
			 * So, can safely breakout.
			 */
			 if (TransactionIdFollows(xid, s->transactionId))
				break;
		}

		if (s->fastLink)
		{
			if (TransactionIdPrecedesOrEquals(xid, s->fastLink->transactionId))
			{
				s = s->fastLink;
				continue;
			}
		}

		s = s->parent;
	}

	return false;
}

/*
 * IsCurrentTransactionIdForReader
 *
 * We can either be a cursor reader or normal reader.
 *
 * The writer_proc will contain all of the subtransaction xids of the current transaction.
 * - case 1: check writer's top transaction id
 * - case 2: if not, check writer's subtransactions
 * - case 3: if overflowed, check topmostxid from pg_subtrans with writer's top transaction id
 */
static
bool IsCurrentTransactionIdForReader(TransactionId xid)
{
	Assert(!Gp_is_writer);

	Assert(SharedLocalSnapshotSlot);

	LWLockAcquire(SharedLocalSnapshotSlot->slotLock, LW_SHARED);

	PGPROC* writer_proc = SharedLocalSnapshotSlot->writer_proc;
	PGXACT* writer_xact = SharedLocalSnapshotSlot->writer_xact;

	if (!writer_proc)
	{
		LWLockRelease(SharedLocalSnapshotSlot->slotLock);
		elog(ERROR, "reference to writer proc not found in shared snapshot");
	}
	else if (!writer_proc->pid)
	{
		LWLockRelease(SharedLocalSnapshotSlot->slotLock);
		elog(ERROR, "writer proc reference shared with reader is invalid");
	}

	TransactionId writer_xid = writer_xact->xid;
	bool overflowed = writer_xact->overflowed;
	bool isCurrent = false;

	if (TransactionIdIsValid(writer_xid))
	{
		/*
		 * Case 1: check top transaction id
		 */
		if (TransactionIdEquals(xid, writer_xid))
		{
			ereportif(Debug_print_full_dtm, LOG,
					  (errmsg("reader encountered writer's top xid %u", xid)));
			isCurrent = true;
		}
		else
		{
			/*
			 * Case 2: check cached subtransaction ids from latest to earliest
			 */
			int subx_index = writer_xact->nxids - 1;
			while (!isCurrent &&  subx_index >= 0)
			{
				isCurrent = TransactionIdEquals(writer_proc->subxids.xids[subx_index], xid);
				subx_index--;
			}
		}
	}

	/* release the lock before accessing pg_subtrans */
	LWLockRelease(SharedLocalSnapshotSlot->slotLock);

	/*
	 * Case 3: if subxids overflowed, check topmostxid of xid from pg_subtrans
	 */
	if (!isCurrent && overflowed)
	{
		Assert(TransactionIdIsValid(writer_xid));
		/*
		 * QE readers don't have access to writer's transaction state.
		 * Therefore, unlike writer, readers have to lookup pg_subtrans, which
		 * is more expensive than searching for an xid in transaction state.  If
		 * xid is older than the oldest running transaction we know of, it is
		 * definitely not current and we can skip pg_subtrans.  Note that
		 * pg_subtrans is not guaranteed to exist for transactions that are
		 * known to be finished.
		 */
		if (TransactionIdFollowsOrEquals(xid, TransactionXmin) &&
			TransactionIdEquals(SubTransGetTopmostTransaction(xid), writer_xid))
		{
			/*
			 * xid is a subtransaction of current transaction.  Did it abort?
			 * If this was a writer, TransactionIdIsCurrentTransactionId()
			 * returns false for aborted subtransactions.  We must therefore
			 * consult clog.  In a writer, this information is available in
			 * CurrentTransactionState.
			 */
			isCurrent = TransactionIdDidAbortForReader(xid) ? false : true;
		}
	}

	ereportif(isCurrent && Debug_print_full_dtm, LOG,
			  (errmsg("reader encountered writer's subxact ID %u", xid)));

	return isCurrent;
}

/*
 *	TransactionIdIsCurrentTransactionId
 */
bool
TransactionIdIsCurrentTransactionId(TransactionId xid)
{
	bool		isCurrentTransactionId = false;

	/*
	 * We always say that BootstrapTransactionId is "not my transaction ID"
	 * even when it is (ie, during bootstrap).	Along with the fact that
	 * transam.c always treats BootstrapTransactionId as already committed,
	 * this causes the tqual.c routines to see all tuples as committed, which
	 * is what we need during bootstrap.  (Bootstrap mode only inserts tuples,
	 * it never updates or deletes them, so all tuples can be presumed good
	 * immediately.)
	 *
	 * Likewise, InvalidTransactionId and FrozenTransactionId are certainly
	 * not my transaction ID, so we can just return "false" immediately for
	 * any non-normal XID.
	 */
	if (!TransactionIdIsNormal(xid))
		return false;

    if (DistributedTransactionContext == DTX_CONTEXT_QE_READER ||
		DistributedTransactionContext == DTX_CONTEXT_QE_ENTRY_DB_SINGLETON)
	{
		isCurrentTransactionId = IsCurrentTransactionIdForReader(xid);

		ereportif(Debug_print_full_dtm, LOG,
				  (errmsg("qExec Reader xid = %u, is current = %s",
						  xid, (isCurrentTransactionId ? "true" : "false"))));

		return isCurrentTransactionId;
	}

	/* we aren't a reader */
	Assert(DistributedTransactionContext != DTX_CONTEXT_QE_ENTRY_DB_SINGLETON);

	return TransactionIdIsCurrentTransactionIdInternal(xid);
}

/*
 *	TransactionStartedDuringRecovery
 *
 * Returns true if the current transaction started while recovery was still
 * in progress. Recovery might have ended since so RecoveryInProgress() might
 * return false already.
 */
bool
TransactionStartedDuringRecovery(void)
{
	return CurrentTransactionState->startedInRecovery;
}

/*
 *	CommandCounterIncrement
 */
void
CommandCounterIncrement(void)
{
	/*
	 * If the current value of the command counter hasn't been "used" to mark
	 * tuples, we need not increment it, since there's no need to distinguish
	 * a read-only command from others.  This helps postpone command counter
	 * overflow, and keeps no-op CommandCounterIncrement operations cheap.
	 */
	if (currentCommandIdUsed)
	{
		currentCommandId += 1;
		if (currentCommandId == FirstCommandId) /* check for overflow */
		{
			currentCommandId -= 1;
			ereport(ERROR,
					(errcode(ERRCODE_PROGRAM_LIMIT_EXCEEDED),
					 errmsg("cannot have more than 2^32-1 commands in a transaction")));
		}
		currentCommandIdUsed = false;

		/* Propagate new command ID into static snapshots */
		SnapshotSetCommandId(currentCommandId);

		/*
		 * Make any catalog changes done by the just-completed command visible
		 * in the local syscache.  We obviously don't need to do this after a
		 * read-only command.  (But see hacks in inval.c to make real sure we
		 * don't think a command that queued inval messages was read-only.)
		 */
		AtCCI_LocalCache();
	}
}

/*
 * ForceSyncCommit
 *
 * Interface routine to allow commands to force a synchronous commit of the
 * current top-level transaction
 */
void
ForceSyncCommit(void)
{
	forceSyncCommit = true;
}


/* ----------------------------------------------------------------
 *						StartTransaction stuff
 * ----------------------------------------------------------------
 */

/*
 *	AtStart_Cache
 */
static void
AtStart_Cache(void)
{
	AcceptInvalidationMessages();
}

/*
 *	AtStart_Memory
 */
static void
AtStart_Memory(void)
{
	TransactionState s = CurrentTransactionState;

	/*
	 * If this is the first time through, create a private context for
	 * AbortTransaction to work in.  By reserving some space now, we can
	 * insulate AbortTransaction from out-of-memory scenarios.	Like
	 * ErrorContext, we set it up with slow growth rate and a nonzero minimum
	 * size, so that space will be reserved immediately.
	 */
	if (TransactionAbortContext == NULL)
		TransactionAbortContext =
			AllocSetContextCreate(TopMemoryContext,
								  "TransactionAbortContext",
								  32 * 1024,
								  32 * 1024,
								  32 * 1024);

	/*
	 * We shouldn't have a transaction context already.
	 */
	Assert(TopTransactionContext == NULL);

	/*
	 * Create a toplevel context for the transaction.
	 */
	TopTransactionContext =
		AllocSetContextCreate(TopMemoryContext,
							  "TopTransactionContext",
							  ALLOCSET_DEFAULT_MINSIZE,
							  ALLOCSET_DEFAULT_INITSIZE,
							  ALLOCSET_DEFAULT_MAXSIZE);

	/*
	 * In a top-level transaction, CurTransactionContext is the same as
	 * TopTransactionContext.
	 */
	CurTransactionContext = TopTransactionContext;
	s->curTransactionContext = CurTransactionContext;

	/* Make the CurTransactionContext active. */
	MemoryContextSwitchTo(CurTransactionContext);
}

/*
 *	AtStart_ResourceOwner
 */
static void
AtStart_ResourceOwner(void)
{
	TransactionState s = CurrentTransactionState;

	/*
	 * We shouldn't have a transaction resource owner already.
	 */
	Assert(TopTransactionResourceOwner == NULL);

	/*
	 * Create a toplevel resource owner for the transaction.
	 */
	s->curTransactionOwner = ResourceOwnerCreate(NULL, "TopTransaction");

	TopTransactionResourceOwner = s->curTransactionOwner;
	CurTransactionResourceOwner = s->curTransactionOwner;
	CurrentResourceOwner = s->curTransactionOwner;
}

/* ----------------------------------------------------------------
 *						StartSubTransaction stuff
 * ----------------------------------------------------------------
 */

/*
 * AtSubStart_Memory
 */
static void
AtSubStart_Memory(void)
{
	TransactionState s = CurrentTransactionState;

	Assert(CurTransactionContext != NULL);

	/*
	 * Create a CurTransactionContext, which will be used to hold data that
	 * survives subtransaction commit but disappears on subtransaction abort.
	 * We make it a child of the immediate parent's CurTransactionContext.
	 */
	CurTransactionContext = AllocSetContextCreate(CurTransactionContext,
												  "CurTransactionContext",
												  ALLOCSET_DEFAULT_MINSIZE,
												  ALLOCSET_DEFAULT_INITSIZE,
												  ALLOCSET_DEFAULT_MAXSIZE);
	s->curTransactionContext = CurTransactionContext;

	/* Make the CurTransactionContext active. */
	MemoryContextSwitchTo(CurTransactionContext);
}

/*
 * AtSubStart_ResourceOwner
 */
static void
AtSubStart_ResourceOwner(void)
{
	TransactionState s = CurrentTransactionState;

	Assert(s->parent != NULL);

	/*
	 * Create a resource owner for the subtransaction.	We make it a child of
	 * the immediate parent's resource owner.
	 */
	s->curTransactionOwner =
		ResourceOwnerCreate(s->parent->curTransactionOwner,
							"SubTransaction");

	CurTransactionResourceOwner = s->curTransactionOwner;
	CurrentResourceOwner = s->curTransactionOwner;
}

/* ----------------------------------------------------------------
 *						CommitTransaction stuff
 * ----------------------------------------------------------------
 */

/*
 *	RecordTransactionCommit
 *
 * Returns latest XID among xact and its children, or InvalidTransactionId
 * if the xact has no XID.	(We compute that here just because it's easier.)
 */
static TransactionId
RecordTransactionCommit(void)
{
	TransactionId xid;
	bool		markXidCommitted;
	TransactionId latestXid = InvalidTransactionId;
	int			nrels;
	RelFileNodeWithStorageType *rels;
	int			nchildren;
	TransactionId *children;
	int			nmsgs = 0;
	SharedInvalidationMessage *invalMessages = NULL;
	bool		RelcacheInitFileInval = false;
	bool		wrote_xlog;
	bool		isDtxPrepared = 0;
	TMGXACT_LOG gxact_log;
	XLogRecPtr	recptr = {0,0};

	/* Like in CommitTransaction(), treat a QE reader as if there was no XID */
	if (DistributedTransactionContext == DTX_CONTEXT_QE_ENTRY_DB_SINGLETON ||
		DistributedTransactionContext == DTX_CONTEXT_QE_READER)
	{
		xid = InvalidTransactionId;
	}
	else
		xid = GetTopTransactionIdIfAny();
	markXidCommitted = TransactionIdIsValid(xid);

	/* Get data needed for commit record */
	nrels = smgrGetPendingDeletes(true, &rels);
	nchildren = xactGetCommittedChildren(&children);
	if (XLogStandbyInfoActive())
		nmsgs = xactGetCommittedInvalidationMessages(&invalMessages,
													 &RelcacheInitFileInval);
	wrote_xlog = (XactLastRecEnd.xrecoff != 0);

	isDtxPrepared = isPreparedDtxTransaction();

	/*
	 * If we haven't been assigned an XID yet, we neither can, nor do we want
	 * to write a COMMIT record.
	 */
	if (!markXidCommitted)
	{
		/*
		 * We expect that every smgrscheduleunlink is followed by a catalog
		 * update, and hence XID assignment, so we shouldn't get here with any
		 * pending deletes.  Use a real test not just an Assert to check this,
		 * since it's a bit fragile.
		 */
		if (nrels != 0)
			elog(ERROR, "cannot commit a transaction that deleted files but has no xid");

		/* Can't have child XIDs either; AssignTransactionId enforces this */
		Assert(nchildren == 0);

		/*
		 * If we didn't create XLOG entries, we're done here; otherwise we
		 * should flush those entries the same as a commit record.	(An
		 * example of a possible record that wouldn't cause an XID to be
		 * assigned is a sequence advance record due to nextval() --- we want
		 * to flush that to disk before reporting commit.)
		 */
		if (!isDtxPrepared && !wrote_xlog)
			goto cleanup;
	}

	/*
	 * A QD may write distributed commit record even when it didn't have a
	 * valid local XID if the distributed transaction changed data only on
	 * segments (e.g. DML statement).
	 */
	if (markXidCommitted || isDtxPrepared)
	{
		/*
		 * Begin commit critical section and insert the commit XLOG record.
		 */
		/* Tell bufmgr and smgr to prepare for commit */
		if (markXidCommitted)
			BufmgrCommit();

		/*
		 * Mark ourselves as within our "commit critical section".	This
		 * forces any concurrent checkpoint to wait until we've updated
		 * pg_clog.  Without this, it is possible for the checkpoint to set
		 * REDO after the XLOG record but fail to flush the pg_clog update to
		 * disk, leading to loss of the transaction commit if the system
		 * crashes a little later.
		 *
		 * Note: we could, but don't bother to, set this flag in
		 * RecordTransactionAbort.	That's because loss of a transaction abort
		 * is noncritical; the presumption would be that it aborted, anyway.
		 *
		 * It's safe to change the inCommit flag of our own backend without
		 * holding the ProcArrayLock, since we're the only one modifying it.
		 * This makes checkpoint's determination of which xacts are inCommit a
		 * bit fuzzy, but it doesn't matter.
		 *
		 * In GPDB, if this is a distributed transaction, checkpoint process
		 * should hold off obtaining the REDO pointer while a backend is
		 * writing distributed commit xlog record and changing state of the
		 * distributed transaction.  Otherwise, it is possible that a commit
		 * record is written by a transaction and the checkpointer determines
		 * REDO pointer to be after this commit record.  But the transaction is
		 * yet to change its state to INSERTED_DISRIBUTED_COMMITTED and the
		 * checkpoint process fails to record this transaction in the
		 * checkpoint.  Crash recovery will never see the commit record for
		 * this transaction and the second phase of 2PC will never happen.  The
		 * inCommit flag avoids this situation by blocking checkpointer until a
		 * backend has finished updating the state.
		 */
		START_CRIT_SECTION();
		MyPgXact->inCommit = true;

		SetCurrentTransactionStopTimestamp();

		/*
		 * Do we need the long commit record? If not, use the compact format.
		 */
		// GPDB_92_MERGE_FIXME_AS_SOON_AS_IT_COMPILES: always use "non
		// compact" WAL records when in distributed transactions. Can
		// we use the compact one for non-DDL transactions?
		if (nrels > 0 || nmsgs > 0 || RelcacheInitFileInval || forceSyncCommit
				|| isDtxPrepared)
		{
			XLogRecData rdata[5];
			int			lastrdata = 0;
			xl_xact_commit xlrec;

			/*
			 * Set flags required for recovery processing of commits.
			 */
			xlrec.xinfo = 0;
			if (RelcacheInitFileInval)
				xlrec.xinfo |= XACT_COMPLETION_UPDATE_RELCACHE_FILE;
			if (forceSyncCommit)
				xlrec.xinfo |= XACT_COMPLETION_FORCE_SYNC_COMMIT;

			xlrec.dbId = MyDatabaseId;
			xlrec.tsId = MyDatabaseTableSpace;

			xlrec.xact_time = xactStopTimestamp;
			xlrec.nrels = nrels;
			xlrec.nsubxacts = nchildren;
			xlrec.nmsgs = nmsgs;
			rdata[0].data = (char *) (&xlrec);
			rdata[0].len = MinSizeOfXactCommit;
			rdata[0].buffer = InvalidBuffer;
			/* dump rels to delete */
			if (nrels > 0)
			{
				rdata[0].next = &(rdata[1]);
				rdata[1].data = (char *) rels;
				rdata[1].len = nrels * sizeof(RelFileNodeWithStorageType);
				rdata[1].buffer = InvalidBuffer;
				lastrdata = 1;
			}
			/* dump committed child Xids */
			if (nchildren > 0)
			{
				rdata[lastrdata].next = &(rdata[2]);
				rdata[2].data = (char *) children;
				rdata[2].len = nchildren * sizeof(TransactionId);
				rdata[2].buffer = InvalidBuffer;
				lastrdata = 2;
			}
			/* dump shared cache invalidation messages */
			if (nmsgs > 0)
			{
				rdata[lastrdata].next = &(rdata[3]);
				rdata[3].data = (char *) invalMessages;
				rdata[3].len = nmsgs * sizeof(SharedInvalidationMessage);
				rdata[3].buffer = InvalidBuffer;
				lastrdata = 3;
			}
			rdata[lastrdata].next = NULL;

			SIMPLE_FAULT_INJECTOR(OnePhaseTransactionCommit);

			if (isDtxPrepared)
			{
				/* add global transaction information */
				getDtxLogInfo(&gxact_log);

				rdata[lastrdata].next = &(rdata[4]);
				rdata[4].data = (char *) &gxact_log;
				rdata[4].len = sizeof(gxact_log);
				rdata[4].buffer = InvalidBuffer;
				rdata[4].next = NULL;

				insertingDistributedCommitted();

				/*
				 * MyPgXact->inCommit flag is already set, checkpointer will
				 * be able to see this transaction only after distributed
				 * commit xlog is written and the state is changed.
				 */
				recptr = XLogInsert(RM_XACT_ID, XLOG_XACT_DISTRIBUTED_COMMIT, rdata);

				insertedDistributedCommitted();
			}
			else
			{
				recptr = XLogInsert(RM_XACT_ID, XLOG_XACT_COMMIT, rdata);
			}

			/* MPP: If we are the QD and we've used sequences (from the sequence server) then we need
			 * to make sure that we flush the XLOG entries made by the sequence server.  We do this
			 * by moving our recptr ahead to where the sequence server is if its later than our own.
			 *
			 */
			if (Gp_role == GP_ROLE_DISPATCH && seqXlogWrite)
			{
				LWLockAcquire(SeqServerControlLock, LW_EXCLUSIVE);

				if (XLByteLT(recptr, seqServerCtl->lastXlogEntry))
				{
					recptr.xlogid = seqServerCtl->lastXlogEntry.xlogid;
					recptr.xrecoff = seqServerCtl->lastXlogEntry.xrecoff;
				}

				LWLockRelease(SeqServerControlLock);
			}
		}
		else
		{
<<<<<<< HEAD
			XLogRecData rdata[2];
			int			lastrdata = 0;
			xl_xact_commit_compact xlrec;

			xlrec.xact_time = xactStopTimestamp;
			xlrec.nsubxacts = nchildren;
			rdata[0].data = (char *) (&xlrec);
			rdata[0].len = MinSizeOfXactCommitCompact;
			rdata[0].buffer = InvalidBuffer;
			/* dump committed child Xids */
			if (nchildren > 0)
			{
				rdata[0].next = &(rdata[1]);
				rdata[1].data = (char *) children;
				rdata[1].len = nchildren * sizeof(TransactionId);
				rdata[1].buffer = InvalidBuffer;
				lastrdata = 1;
			}
			rdata[lastrdata].next = NULL;

			/*
			 * GPDB_92_MERGE_FIXME_AS_SOON_AS_IT_COMPILES: Can we
			 * handle distributed transactions in this way too?
			 */
			recptr = XLogInsert(RM_XACT_ID, XLOG_XACT_COMMIT_COMPACT, rdata);
=======
			recptr = XLogInsert(RM_XACT_ID, XLOG_XACT_COMMIT, rdata);
>>>>>>> cbee6d14
		}
	}

#ifdef IMPLEMENT_ASYNC_COMMIT
	/*
	 * In PostgreSQL, we can defer flushing XLOG, if the user has set
	 * synchronous_commit = off, and we're not doing cleanup of any non-temp
	 * rels nor committing any command that wanted to force sync commit.
	 *
	 * In GPDB, however, all user transactions need to be committed synchronously,
	 * because we use two-phase commit across the nodes. In order to make GPDB support
	 * async-commit, we also need to implement the temp table detection.
	 */
	if ((wrote_xlog && synchronous_commit > SYNCHRONOUS_COMMIT_OFF) ||
		forceSyncCommit || nrels > 0)
#endif
	{
		/*
		 * Synchronous commit case:
		 *
		 * Sleep before flush! So we can flush more than one commit records
		 * per single fsync.  (The idea is some other backend may do the
		 * XLogFlush while we're sleeping.  This needs work still, because on
		 * most Unixen, the minimum select() delay is 10msec or more, which is
		 * way too long.)
		 *
		 * We do not sleep if enableFsync is not turned on, nor if there are
		 * fewer than CommitSiblings other backends with active transactions.
		 */
		if (CommitDelay > 0 && enableFsync &&
			MinimumActiveBackends(CommitSiblings))
			pg_usleep(CommitDelay);

		XLogFlush(recptr);

#ifdef FAULT_INJECTOR
		if (isDtxPrepared == 0 &&
			CurrentTransactionState->blockState == TBLOCK_END)
		{
			FaultInjector_InjectFaultIfSet(LocalTmRecordTransactionCommit,
										   DDLNotSpecified,
										   "",  // databaseName
										   ""); // tableName
		}
#endif

		/*
		 * Wake up all walsenders to send WAL up to the COMMIT record
		 * immediately if replication is enabled
		 */
		if (max_wal_senders > 0)
			WalSndWakeup();

		/*
		 * Now we may update the CLOG, if we wrote a COMMIT record above
		 */
		if (markXidCommitted)
		{
			/*
			 * Mark the distributed transaction committed. Note that this
			 * is done *before* updating the clog. As soon as an XID is
			 * marked as comitted in the clog, other backends might try
			 * to look it up in the DistributedLog.
			 */
			/* UNDONE: What are the locking issues here? */
			if (isDtxPrepared)
				DistributedLog_SetCommittedTree(xid, nchildren, children,
												getDtxStartTime(),
												getDistributedTransactionId(),
												/* isRedo */ false);

			TransactionIdCommitTree(xid, nchildren, children);
		}
	}
#ifdef IMPLEMENT_ASYNC_COMMIT
	else
	{
		/*
		 * Asynchronous commit case:
		 *
		 * This enables possible committed transaction loss in the case of a
		 * postmaster crash because WAL buffers are left unwritten. Ideally we
		 * could issue the WAL write without the fsync, but some
		 * wal_sync_methods do not allow separate write/fsync.
		 *
		 * Report the latest async commit LSN, so that the WAL writer knows to
		 * flush this commit.
		 */
		XLogSetAsyncXactLSN(XactLastRecEnd);

		/*
		 * We must not immediately update the CLOG, since we didn't flush the
		 * XLOG. Instead, we store the LSN up to which the XLOG must be
		 * flushed before the CLOG may be updated.
		 */
		if (markXidCommitted)
			TransactionIdAsyncCommitTree(xid, nchildren, children, XactLastRecEnd);
	}
#endif

#ifdef FAULT_INJECTOR
	if (isDtxPrepared)
	{
		FaultInjector_InjectFaultIfSet(DtmXLogDistributedCommit,
									   DDLNotSpecified,
									   "",  // databaseName
									   ""); // tableName
	}
#endif
	
	/*
	 * If we entered a commit critical section, leave it now, and let
	 * checkpoints proceed.
	 */
	if (markXidCommitted || isDtxPrepared)
	{
		MyPgXact->inCommit = false;
		END_CRIT_SECTION();
	}

	/*
	 * Wait for synchronous replication, if required.
	 *
	 * Note that at this stage we have marked clog, but still show as running
	 * in the procarray and continue to hold locks.
	 */
	if (markXidCommitted || isDtxPrepared)
	{
		Assert(recptr.xrecoff != 0);
		SyncRepWaitForLSN(recptr);
	}

	/* Compute latestXid while we have the child XIDs handy */
	latestXid = TransactionIdLatest(xid, nchildren, children);

	/* Reset XactLastRecEnd until the next transaction writes something */
	XactLastRecEnd.xrecoff = 0;

cleanup:
	/* And clean up local data */

	return latestXid;
}

/*
 *	RecordDistributedForgetCommitted
 */
void
RecordDistributedForgetCommitted(TMGXACT_LOG *gxact_log)
{
	xl_xact_distributed_forget xlrec;
	XLogRecData rdata[1];

	memcpy(&xlrec.gxact_log, gxact_log, sizeof(TMGXACT_LOG));

	rdata[0].data = (char *) &xlrec;
	rdata[0].len = sizeof(xl_xact_distributed_forget);
	rdata[0].buffer = InvalidBuffer;
	rdata[0].next = NULL;

	XLogInsert(RM_XACT_ID, XLOG_XACT_DISTRIBUTED_FORGET, rdata);
}

/*
 *	AtCCI_LocalCache
 */
static void
AtCCI_LocalCache(void)
{
	/*
	 * Make any pending relation map changes visible.  We must do this before
	 * processing local sinval messages, so that the map changes will get
	 * reflected into the relcache when relcache invals are processed.
	 */
	AtCCI_RelationMap();

	/*
	 * Make catalog changes visible to me for the next command.
	 */
	CommandEndInvalidationMessages();
}

/*
 *	AtCommit_Memory
 */
static void
AtCommit_Memory(void)
{
	/*
	 * Now that we're "out" of a transaction, have the system allocate things
	 * in the top memory context instead of per-transaction contexts.
	 */
	MemoryContextSwitchTo(TopMemoryContext);

	/*
	 * Release all transaction-local memory.
	 */
	Assert(TopTransactionContext != NULL);
	MemoryContextDelete(TopTransactionContext);
	TopTransactionContext = NULL;
	CurTransactionContext = NULL;
	CurrentTransactionState->curTransactionContext = NULL;
}

/* ----------------------------------------------------------------
 *						CommitSubTransaction stuff
 * ----------------------------------------------------------------
 */

/*
 * AtSubCommit_Memory
 */
static void
AtSubCommit_Memory(void)
{
	TransactionState s = CurrentTransactionState;

	Assert(s->parent != NULL);

	/* Return to parent transaction level's memory context. */
	CurTransactionContext = s->parent->curTransactionContext;
	MemoryContextSwitchTo(CurTransactionContext);

	/*
	 * Ordinarily we cannot throw away the child's CurTransactionContext,
	 * since the data it contains will be needed at upper commit.  However, if
	 * there isn't actually anything in it, we can throw it away.  This avoids
	 * a small memory leak in the common case of "trivial" subxacts.
	 */
	if (MemoryContextIsEmpty(s->curTransactionContext))
	{
		MemoryContextDelete(s->curTransactionContext);
		s->curTransactionContext = NULL;
	}
}

/*
 * AtSubCommit_childXids
 *
 * Pass my own XID and my child XIDs up to my parent as committed children.
 */
static void
AtSubCommit_childXids(void)
{
	TransactionState s = CurrentTransactionState;
	int			new_nChildXids;

	Assert(s->parent != NULL);

	/*
	 * The parent childXids array will need to hold my XID and all my
	 * childXids, in addition to the XIDs already there.
	 */
	new_nChildXids = s->parent->nChildXids + s->nChildXids + 1;

	/* Allocate or enlarge the parent array if necessary */
	if (s->parent->maxChildXids < new_nChildXids)
	{
		int			new_maxChildXids;
		TransactionId *new_childXids;

		/*
		 * Make it 2x what's needed right now, to avoid having to enlarge it
		 * repeatedly. But we can't go above MaxAllocSize.  (The latter limit
		 * is what ensures that we don't need to worry about integer overflow
		 * here or in the calculation of new_nChildXids.)
		 */
		new_maxChildXids = Min(new_nChildXids * 2,
							   (int) (MaxAllocSize / sizeof(TransactionId)));

		if (new_maxChildXids < new_nChildXids)
			ereport(ERROR,
					(errcode(ERRCODE_PROGRAM_LIMIT_EXCEEDED),
					 errmsg("maximum number of committed subtransactions (%d) exceeded",
							(int) (MaxAllocSize / sizeof(TransactionId)))));

		/*
		 * We keep the child-XID arrays in TopTransactionContext; this avoids
		 * setting up child-transaction contexts for what might be just a few
		 * bytes of grandchild XIDs.
		 */
		if (s->parent->childXids == NULL)
			new_childXids =
				MemoryContextAlloc(TopTransactionContext,
								   new_maxChildXids * sizeof(TransactionId));
		else
			new_childXids = repalloc(s->parent->childXids,
								   new_maxChildXids * sizeof(TransactionId));

		s->parent->childXids = new_childXids;
		s->parent->maxChildXids = new_maxChildXids;
	}

	/*
	 * Copy all my XIDs to parent's array.
	 *
	 * Note: We rely on the fact that the XID of a child always follows that
	 * of its parent.  By copying the XID of this subtransaction before the
	 * XIDs of its children, we ensure that the array stays ordered. Likewise,
	 * all XIDs already in the array belong to subtransactions started and
	 * subcommitted before us, so their XIDs must precede ours.
	 */
	s->parent->childXids[s->parent->nChildXids] = s->transactionId;

	if (s->nChildXids > 0)
		memcpy(&s->parent->childXids[s->parent->nChildXids + 1],
			   s->childXids,
			   s->nChildXids * sizeof(TransactionId));

	s->parent->nChildXids = new_nChildXids;

	/* Release child's array to avoid leakage */
	if (s->childXids != NULL)
		pfree(s->childXids);
	/* We must reset these to avoid double-free if fail later in commit */
	s->childXids = NULL;
	s->nChildXids = 0;
	s->maxChildXids = 0;
}

/* ----------------------------------------------------------------
 *						AbortTransaction stuff
 * ----------------------------------------------------------------
 */

/*
 *	RecordTransactionAbort
 *
 * Returns latest XID among xact and its children, or InvalidTransactionId
 * if the xact has no XID.	(We compute that here just because it's easier.)
 */
static TransactionId
RecordTransactionAbort(bool isSubXact)
{
	TransactionId xid;
	TransactionId latestXid;
	int			nrels;
	RelFileNodeWithStorageType *rels;
	int			nchildren;
	TransactionId *children;
	XLogRecData rdata[3];
	int			lastrdata = 0;
	xl_xact_abort xlrec;
	bool		isQEReader;

	/* Like in CommitTransaction(), treat a QE reader as if there was no XID */
	isQEReader = (DistributedTransactionContext == DTX_CONTEXT_QE_READER ||
					DistributedTransactionContext == DTX_CONTEXT_QE_ENTRY_DB_SINGLETON);
	/*
	 * Also, if an error occurred during distributed COMMIT processing, and
	 * we had already decided that we are going to commit this transaction and
	 * wrote a commit record for it, there's no turning back. The Distributed
	 * Transaction Manager will take care of completing the transaction for us.
	 */
	if (isQEReader || getCurrentDtxState() == DTX_STATE_NOTIFYING_COMMIT_PREPARED)
		xid = InvalidTransactionId;
	else
		xid = GetCurrentTransactionIdIfAny();

	/*
	 * If we haven't been assigned an XID, nobody will care whether we aborted
	 * or not.	Hence, we're done in that case.  It does not matter if we have
	 * rels to delete (note that this routine is not responsible for actually
	 * deleting 'em).  We cannot have any child XIDs, either.
	 */
	SetCurrentTransactionStopTimestamp();
	if (!TransactionIdIsValid(xid))
	{
		/* Reset XactLastRecEnd until the next transaction writes something */
		if (!isSubXact)
			XactLastRecEnd.xrecoff = 0;
		return InvalidTransactionId;
	}

	/*
	 * We have a valid XID, so we should write an ABORT record for it.
	 *
	 * We do not flush XLOG to disk here, since the default assumption after a
	 * crash would be that we aborted, anyway.	For the same reason, we don't
	 * need to worry about interlocking against checkpoint start.
	 */

	/*
	 * Check that we haven't aborted halfway through RecordTransactionCommit.
	 */
	if (TransactionIdDidCommit(xid))
		elog(PANIC, "cannot abort transaction %u, it was already committed",
			 xid);

	/* Fetch the data we need for the abort record */
	nrels = smgrGetPendingDeletes(false, &rels);
	nchildren = xactGetCommittedChildren(&children);

	/* XXX do we really need a critical section here? */
	START_CRIT_SECTION();

	/* Write the ABORT record */
	if (isSubXact)
		xlrec.xact_time = GetCurrentTimestamp();
	else
	{
		SetCurrentTransactionStopTimestamp();
		xlrec.xact_time = xactStopTimestamp;
	}
	xlrec.nrels = nrels;
	xlrec.nsubxacts = nchildren;
	rdata[0].data = (char *) (&xlrec);
	rdata[0].len = MinSizeOfXactAbort;
	rdata[0].buffer = InvalidBuffer;
	/* dump rels to delete */
	if (nrels > 0)
	{
		rdata[0].next = &(rdata[1]);
		rdata[1].data = (char *) rels;
		rdata[1].len = nrels * sizeof(RelFileNodeWithStorageType);
		rdata[1].buffer = InvalidBuffer;
		lastrdata = 1;
	}
	/* dump committed child Xids */
	if (nchildren > 0)
	{
		rdata[lastrdata].next = &(rdata[2]);
		rdata[2].data = (char *) children;
		rdata[2].len = nchildren * sizeof(TransactionId);
		rdata[2].buffer = InvalidBuffer;
		lastrdata = 2;
	}
	rdata[lastrdata].next = NULL;

	(void) XLogInsert(RM_XACT_ID, XLOG_XACT_ABORT, rdata);

	/*
	 * Report the latest async abort LSN, so that the WAL writer knows to
	 * flush this abort. There's nothing to be gained by delaying this, since
	 * WALWriter may as well do this when it can. This is important with
	 * streaming replication because if we don't flush WAL regularly we will
	 * find that large aborts leave us with a long backlog for when commits
	 * occur after the abort, increasing our window of data loss should
	 * problems occur at that point.
	 */
	if (!isSubXact)
		XLogSetAsyncXactLSN(XactLastRecEnd);

	/*
	 * Mark the transaction aborted in clog.  This is not absolutely necessary
	 * but we may as well do it while we are here; also, in the subxact case
	 * it is helpful because XactLockTableWait makes use of it to avoid
	 * waiting for already-aborted subtransactions.  It is OK to do it without
	 * having flushed the ABORT record to disk, because in event of a crash
	 * we'd be assumed to have aborted anyway.
	 */
	TransactionIdAbortTree(xid, nchildren, children);

	END_CRIT_SECTION();

	/* Compute latestXid while we have the child XIDs handy */
	latestXid = TransactionIdLatest(xid, nchildren, children);

	/*
	 * If we're aborting a subtransaction, we can immediately remove failed
	 * XIDs from PGPROC's cache of running child XIDs.  We do that here for
	 * subxacts, because we already have the child XID array at hand.  For
	 * main xacts, the equivalent happens just after this function returns.
	 */
	if (isSubXact)
		XidCacheRemoveRunningXids(xid, nchildren, children, latestXid);

	/* Reset XactLastRecEnd until the next transaction writes something */
	if (!isSubXact)
		XactLastRecEnd.xrecoff = 0;

	if (max_wal_senders > 0)
		WalSndWakeup();

	return latestXid;
}

/*
 *	AtAbort_Memory
 */
static void
AtAbort_Memory(void)
{
	/*
	 * Switch into TransactionAbortContext, which should have some free space
	 * even if nothing else does.  We'll work in this context until we've
	 * finished cleaning up.
	 *
	 * It is barely possible to get here when we've not been able to create
	 * TransactionAbortContext yet; if so use TopMemoryContext.
	 */
	if (TransactionAbortContext != NULL)
		MemoryContextSwitchTo(TransactionAbortContext);
	else
		MemoryContextSwitchTo(TopMemoryContext);
}

/*
 * AtSubAbort_Memory
 */
static void
AtSubAbort_Memory(void)
{
	Assert(TransactionAbortContext != NULL);

	MemoryContextSwitchTo(TransactionAbortContext);
}


/*
 *	AtAbort_ResourceOwner
 */
static void
AtAbort_ResourceOwner(void)
{
	/*
	 * Make sure we have a valid ResourceOwner, if possible (else it will be
	 * NULL, which is OK)
	 */
	CurrentResourceOwner = TopTransactionResourceOwner;
}

/*
 * AtSubAbort_ResourceOwner
 */
static void
AtSubAbort_ResourceOwner(void)
{
	TransactionState s = CurrentTransactionState;

	/* Make sure we have a valid ResourceOwner */
	CurrentResourceOwner = s->curTransactionOwner;
}


/*
 * AtSubAbort_childXids
 */
static void
AtSubAbort_childXids(void)
{
	TransactionState s = CurrentTransactionState;

	/*
	 * We keep the child-XID arrays in TopTransactionContext (see
	 * AtSubCommit_childXids).	This means we'd better free the array
	 * explicitly at abort to avoid leakage.
	 */
	if (s->childXids != NULL)
		pfree(s->childXids);
	s->childXids = NULL;
	s->nChildXids = 0;
	s->maxChildXids = 0;

	/*
	 * We could prune the unreportedXids array here. But we don't bother. That
	 * would potentially reduce number of XLOG_XACT_ASSIGNMENT records but it
	 * would likely introduce more CPU time into the more common paths, so we
	 * choose not to do that.
	 */
}

/* ----------------------------------------------------------------
 *						CleanupTransaction stuff
 * ----------------------------------------------------------------
 */

/*
 *	AtCleanup_Memory
 */
static void
AtCleanup_Memory(void)
{
	Assert(CurrentTransactionState->parent == NULL);

	/*
	 * Now that we're "out" of a transaction, have the system allocate things
	 * in the top memory context instead of per-transaction contexts.
	 */
	MemoryContextSwitchTo(TopMemoryContext);

	/*
	 * Clear the special abort context for next time.
	 */
	if (TransactionAbortContext != NULL)
		MemoryContextResetAndDeleteChildren(TransactionAbortContext);

	/*
	 * Release all transaction-local memory.
	 */
	if (TopTransactionContext != NULL)
		MemoryContextDelete(TopTransactionContext);
	TopTransactionContext = NULL;
	CurTransactionContext = NULL;
	CurrentTransactionState->curTransactionContext = NULL;
}


/* ----------------------------------------------------------------
 *						CleanupSubTransaction stuff
 * ----------------------------------------------------------------
 */

/*
 * AtSubCleanup_Memory
 */
static void
AtSubCleanup_Memory(void)
{
	TransactionState s = CurrentTransactionState;

	Assert(s->parent != NULL);

	/* Make sure we're not in an about-to-be-deleted context */
	MemoryContextSwitchTo(s->parent->curTransactionContext);
	CurTransactionContext = s->parent->curTransactionContext;

	/*
	 * Clear the special abort context for next time.
	 */
	if (TransactionAbortContext != NULL)
		MemoryContextResetAndDeleteChildren(TransactionAbortContext);

	/*
	 * Delete the subxact local memory contexts. Its CurTransactionContext can
	 * go too (note this also kills CurTransactionContexts from any children
	 * of the subxact).
	 */
	if (s->curTransactionContext)
		MemoryContextDelete(s->curTransactionContext);
	s->curTransactionContext = NULL;
}

/* ----------------------------------------------------------------
 *						interface routines
 * ----------------------------------------------------------------
 */
/* MPP routine for setting the transaction id.	this is needed for the shared
 * snapshot for segmates.
 *
 * TODO: this sucks to have to allow this since its potentially very dangerous.
 * maybe we can re-factor the shared snapshot stuff differently to fix this.
 * but unfortunately the XID and snapshot info is kept in two entirely different
 * places so it doesn't look good.
 *
 * DOH: this totally ignores subtransactions for now!
 */
void
SetSharedTransactionId_writer(void)
{
	Assert(SharedLocalSnapshotSlot != NULL);
	Assert(LWLockHeldByMe(SharedLocalSnapshotSlot->slotLock));

	Assert(DistributedTransactionContext == DTX_CONTEXT_QD_DISTRIBUTED_CAPABLE ||
		   DistributedTransactionContext == DTX_CONTEXT_QE_TWO_PHASE_EXPLICIT_WRITER ||
		   DistributedTransactionContext == DTX_CONTEXT_QE_TWO_PHASE_IMPLICIT_WRITER ||
		   DistributedTransactionContext == DTX_CONTEXT_QE_AUTO_COMMIT_IMPLICIT);

	ereportif(Debug_print_full_dtm, LOG,
			  (errmsg("%s setting shared xid %u -> %u",
					  DtxContextToString(DistributedTransactionContext),
					  SharedLocalSnapshotSlot->xid,
					  TopTransactionStateData.transactionId)));
	SharedLocalSnapshotSlot->xid = TopTransactionStateData.transactionId;
}

void
SetSharedTransactionId_reader(TransactionId xid, CommandId cid)
{
	Assert(DistributedTransactionContext == DTX_CONTEXT_QE_READER ||
		   DistributedTransactionContext == DTX_CONTEXT_QE_ENTRY_DB_SINGLETON);

	/*
	 * For DTX_CONTEXT_QE_READER or DTX_CONTEXT_QE_ENTRY_DB_SINGLETON, during
	 * StartTransaction(), currently we temporarily set the
	 * TopTransactionStateData.transactionId to what we find that time in
	 * SharedLocalSnapshot slot. Since, then QE writer could have moved-on and
	 * hence we reset the same to update to correct value here.
	 */
	TopTransactionStateData.transactionId = xid;
	currentCommandId = cid;
	ereportif(Debug_print_full_dtm, LOG,
			  (errmsg("qExec READER setting local xid=%u, cid=%u "
					  "(distributedXid %u/%u)",
					  TopTransactionStateData.transactionId, currentCommandId,
					  QEDtxContextInfo.distributedXid,
					  QEDtxContextInfo.segmateSync)));
}

/*
 *	StartTransaction
 */
static void
StartTransaction(void)
{
	TransactionState s;
	VirtualTransactionId vxid;

	if (DistributedTransactionContext == DTX_CONTEXT_QE_ENTRY_DB_SINGLETON)
	{
		SIMPLE_FAULT_INJECTOR(TransactionStartUnderEntryDbSingleton);
	}

	/*
	 * Let's just make sure the state stack is empty
	 */
	s = &TopTransactionStateData;
	CurrentTransactionState = s;

	/*
	 * check the current transaction state
	 */
	if (s->state != TRANS_DEFAULT)
		elog(WARNING, "StartTransaction while in %s state",
			 TransStateAsString(s->state));
	/*
	 * set the current transaction state information appropriately during
	 * start processing
	 */
	s->state = TRANS_START;
	s->transactionId = InvalidTransactionId;	/* until assigned */

	/*
	 * Make sure we've reset xact state variables
	 *
	 * If recovery is still in progress, mark this transaction as read-only.
	 * We have lower level defences in XLogInsert and elsewhere to stop us
	 * from modifying data during recovery, but this gives the normal
	 * indication to the user that the transaction is read-only.
	 */
	if (RecoveryInProgress())
	{
		s->startedInRecovery = true;
		XactReadOnly = true;
	}
	else
	{
		s->startedInRecovery = false;
		XactReadOnly = DefaultXactReadOnly;
	}
	XactDeferrable = DefaultXactDeferrable;
	XactIsoLevel = DefaultXactIsoLevel;
	forceSyncCommit = false;
	/* Disabled in GPDB as per comment in PrepareTransaction(). */
#if 0
	MyXactAccessedTempRel = false;
#endif
	seqXlogWrite = false;

	/*
	 * reinitialize within-transaction counters
	 */
	s->subTransactionId = TopSubTransactionId;
	currentSubTransactionId = TopSubTransactionId;
	currentCommandId = FirstCommandId;
	currentCommandIdUsed = false;
	currentSavepointTotal = 0;

	fastNodeCount = 0;
	previousFastLink = NULL;

	/*
	 * initialize reported xid accounting
	 */
	nUnreportedXids = 0;

	/*
	 * must initialize resource-management stuff first
	 */
	AtStart_Memory();
	AtStart_ResourceOwner();

	/*
	 * Transactions may be started while recovery is in progress, if
	 * hot standby is enabled.  This mode is not supported in
	 * Greenplum yet.
	 */
	AssertImply(DistributedTransactionContext != DTX_CONTEXT_LOCAL_ONLY,
				!s->startedInRecovery);
	/*
	 * MPP Modification
	 *
	 * If we're an executor and don't have a valid QDSentXID, then we're starting
	 * a purely-local transaction.
	 */
	switch (DistributedTransactionContext)
	{
		case DTX_CONTEXT_LOCAL_ONLY:
		case DTX_CONTEXT_QD_RETRY_PHASE_2:
		case DTX_CONTEXT_QE_FINISH_PREPARED:
		{
			/*
			 * MPP: we're in utility-mode or a QE starting a pure-local
			 * transaction without any synchronization to segmates!
			 * (e.g. CatchupInterruptHandler)
			 */
		}
		break;

		case DTX_CONTEXT_QD_DISTRIBUTED_CAPABLE:
		{
			/*
			 * MPP: we're the dispatcher.
			 *
			 * Create distributed transaction which will map the
			 * distributed transaction to a local transaction id for the
			 * master database.
			 */
			setCurrentGxact();
			currentDistribXid = MyProc->gxact.gxid;

			if (SharedLocalSnapshotSlot != NULL)
			{
				LWLockAcquire(SharedLocalSnapshotSlot->slotLock, LW_EXCLUSIVE);
				ereportif(Debug_print_full_dtm, LOG,
						  (errmsg("setting shared snapshot startTimestamp = "
								  INT64_FORMAT "[old=" INT64_FORMAT "])",
								  stmtStartTimestamp,
								  SharedLocalSnapshotSlot->startTimestamp)));
				SharedLocalSnapshotSlot->startTimestamp = stmtStartTimestamp;
				LWLockRelease(SharedLocalSnapshotSlot->slotLock);
			}
		}
		break;

		case DTX_CONTEXT_QE_TWO_PHASE_EXPLICIT_WRITER:
		case DTX_CONTEXT_QE_TWO_PHASE_IMPLICIT_WRITER:
		case DTX_CONTEXT_QE_AUTO_COMMIT_IMPLICIT:
		{
			/* If we're running in test-mode insert a delay in writer. */
			if (gp_enable_slow_writer_testmode)
				pg_usleep(500000);

			if (QEDtxContextInfo.distributedXid ==
				InvalidDistributedTransactionId)
			{
				elog(ERROR,
					 "distributed transaction id is invalid in context %s",
					 DtxContextToString(DistributedTransactionContext));
			}

			/*
			 * Snapshot must not be created before setting transaction
			 * isolation level.
			 */
			Assert(!FirstSnapshotSet);

			/* Assume transaction characteristics as sent by QD */
			XactIsoLevel = mppTxOptions_IsoLevel(
				QEDtxContextInfo.distributedTxnOptions);
			XactReadOnly = isMppTxOptions_ReadOnly(
				QEDtxContextInfo.distributedTxnOptions);

			/*
			 * MPP: we're a QE Writer.
			 *
			 * For DTX_CONTEXT_QE_AUTO_COMMIT_IMPLICIT don't use the
			 * distributed xid map since this may be one of funny distributed
			 * queries the executor uses behind the scenes for estimation
			 * work. We also don't need a local XID right now - we let it be
			 * assigned lazily, as on a local transaction. This transaction
			 * will auto-commit, and then we will follow it with the real user
			 * command.
			 */
			if (DistributedTransactionContext ==
				DTX_CONTEXT_QE_TWO_PHASE_EXPLICIT_WRITER ||
				DistributedTransactionContext ==
				DTX_CONTEXT_QE_TWO_PHASE_IMPLICIT_WRITER)
			{
				currentDistribXid = QEDtxContextInfo.distributedXid;

				Assert(QEDtxContextInfo.distributedTimeStamp != 0);
				Assert(QEDtxContextInfo.distributedXid !=
					   InvalidDistributedTransactionId);

				/*
				 * Update distributed XID info, this is only used for
				 * debugging.
				 */
				LocalDistribXactData *ele = &MyProc->localDistribXactData;
				ele->distribTimeStamp = QEDtxContextInfo.distributedTimeStamp;
				ele->distribXid = QEDtxContextInfo.distributedXid;
				ele->state = LOCALDISTRIBXACT_STATE_ACTIVE;
			}

			if (SharedLocalSnapshotSlot != NULL)
			{
				LWLockAcquire(SharedLocalSnapshotSlot->slotLock, LW_EXCLUSIVE);

				SharedLocalSnapshotSlot->ready = false;
				SharedLocalSnapshotSlot->xid = s->transactionId;
				SharedLocalSnapshotSlot->startTimestamp = stmtStartTimestamp;
				SharedLocalSnapshotSlot->QDxid = QEDtxContextInfo.distributedXid;
				SharedLocalSnapshotSlot->pid = MyProc->pid;
				SharedLocalSnapshotSlot->writer_proc = MyProc;
				SharedLocalSnapshotSlot->writer_xact = MyPgXact;

				ereportif(Debug_print_full_dtm, LOG,
						  (errmsg(
							  "qExec writer setting distributedXid: %d "
							  "sharedQDxid %d (shared xid %u -> %u) ready %s"
							  " (shared timeStamp = " INT64_FORMAT " -> "
							  INT64_FORMAT ")",
							  QEDtxContextInfo.distributedXid,
							  SharedLocalSnapshotSlot->QDxid,
							  SharedLocalSnapshotSlot->xid,
							  s->transactionId,
							  SharedLocalSnapshotSlot->ready ? "true" : "false",
							  SharedLocalSnapshotSlot->startTimestamp,
							  xactStartTimestamp)));
				LWLockRelease(SharedLocalSnapshotSlot->slotLock);
			}
		}
		break;

		case DTX_CONTEXT_QE_ENTRY_DB_SINGLETON:
		case DTX_CONTEXT_QE_READER:
		{
			/*
			 * MPP: we're a QE Reader.
			 */
			Assert (SharedLocalSnapshotSlot != NULL);
			currentDistribXid = QEDtxContextInfo.distributedXid;

			/*
			 * Snapshot must not be created before setting transaction
			 * isolation level.
			 */
			Assert(!FirstSnapshotSet);

			/* Assume transaction characteristics as sent by QD */
			XactIsoLevel = mppTxOptions_IsoLevel(
				QEDtxContextInfo.distributedTxnOptions);
			XactReadOnly = isMppTxOptions_ReadOnly(
				QEDtxContextInfo.distributedTxnOptions);

			ereportif(Debug_print_full_dtm, LOG,
					  (errmsg("qExec reader: distributedXid %d currcid %d "
							  "gxid = %u DtxContext '%s' sharedsnapshots: %s",
							  QEDtxContextInfo.distributedXid,
							  QEDtxContextInfo.curcid,
							  getDistributedTransactionId(),
							  DtxContextToString(DistributedTransactionContext),
							  SharedSnapshotDump())));
		}
		break;
	
		case DTX_CONTEXT_QE_PREPARED:
			elog(FATAL, "Unexpected segment distribute transaction context: '%s'",
				 DtxContextToString(DistributedTransactionContext));
			break;
	
		default:
			elog(PANIC, "Unrecognized DTX transaction context: %d",
				 (int) DistributedTransactionContext);
			break;
	}

	ereportif(Debug_print_snapshot_dtm, LOG,
			  (errmsg("[Distributed Snapshot #%u] *StartTransaction* "
					  "(gxid = %u, xid = %u, '%s')",
					  (!FirstSnapshotSet ? 0 :
					   GetTransactionSnapshot()->
					   distribSnapshotWithLocalMapping.ds.distribSnapshotId),
					  getDistributedTransactionId(),
					  s->transactionId,
					  DtxContextToString(DistributedTransactionContext))));

	/*
	 * Assign a new LocalTransactionId, and combine it with the backendId to
	 * form a virtual transaction id.
	 */
	vxid.backendId = MyBackendId;
	vxid.localTransactionId = GetNextLocalTransactionId();

	/*
	 * Lock the virtual transaction id before we announce it in the proc array
	 */
	VirtualXactLockTableInsert(vxid);

	/*
	 * Advertise it in the proc array.	We assume assignment of
	 * LocalTransactionID is atomic, and the backendId should be set already.
	 */
	Assert(MyProc->backendId == vxid.backendId);
	MyProc->lxid = vxid.localTransactionId;

	TRACE_POSTGRESQL_TRANSACTION_START(vxid.localTransactionId);

	/*
	 * set transaction_timestamp() (a/k/a now()).  We want this to be the same
	 * as the first command's statement_timestamp(), so don't do a fresh
	 * GetCurrentTimestamp() call (which'd be expensive anyway).  Also, mark
	 * xactStopTimestamp as unset.
	 */
	xactStartTimestamp = stmtStartTimestamp;
	xactStopTimestamp = 0;
	pgstat_report_xact_timestamp(xactStartTimestamp);

	/*
	 * initialize current transaction state fields
	 *
	 * note: prevXactReadOnly is not used at the outermost level
	 */
	s->nestingLevel = 1;
	s->gucNestLevel = 1;
	s->childXids = NULL;
	s->nChildXids = 0;
	s->maxChildXids = 0;
	GetUserIdAndSecContext(&s->prevUser, &s->prevSecContext);
	/* SecurityRestrictionContext should never be set outside a transaction */
	Assert(s->prevSecContext == 0);

	/*
	 * initialize other subsystems for new transaction
	 */
	AtStart_GUC();
	AtStart_Inval();
	AtStart_Cache();
	AfterTriggerBeginXact();

	/*
	 * done with start processing, set current transaction state to "in
	 * progress"
	 */
	s->state = TRANS_INPROGRESS;

	/*
	 * Acquire a resource group slot.
	 *
	 * Slot is successfully acquired when AssignResGroupOnMaster() is returned.
	 * This slot will be released when the transaction is committed or aborted.
	 *
	 * Note that AssignResGroupOnMaster() can throw a PG exception. Since we
	 * have set the transaction state to TRANS_INPROGRESS by this point, any
	 * exceptions thrown will trigger AbortTransaction() and free the slot.
	 *
	 * It's important that we acquire the resource group *after* starting the
	 * transaction (i.e. setting up the per-transaction memory context).
	 * As part of determining the resource group that the transaction should be
	 * assigned to, AssignResGroupOnMaster() accesses pg_authid, and a
	 * transaction should be in progress when it does so.
	 */
	if (ShouldAssignResGroupOnMaster())
		AssignResGroupOnMaster();

	ShowTransactionState("StartTransaction");

	ereportif(Debug_print_full_dtm, LOG,
			  (errmsg("StartTransaction in DTX Context = '%s', "
					  "isolation level %s, read-only = %d, %s",
					  DtxContextToString(DistributedTransactionContext),
					  IsoLevelAsUpperString(XactIsoLevel), XactReadOnly,
					  LocalDistribXact_DisplayString(MyProc->pgprocno))));
}

/*
 *	CommitTransaction
 *
 * NB: if you change this routine, better look at PrepareTransaction too!
 */
static void
CommitTransaction(void)
{
	TransactionState s = CurrentTransactionState;
	TransactionId latestXid;

	bool needNotifyCommittedDtxTransaction = false;

	ShowTransactionState("CommitTransaction");

	/*
	 * check the current transaction state
	 */
	if (s->state != TRANS_INPROGRESS)
		elog(WARNING, "CommitTransaction while in %s state",
			 TransStateAsString(s->state));
	Assert(s->parent == NULL);

	if (Gp_role == GP_ROLE_EXECUTE && !Gp_is_writer)
		elog(DEBUG1,"CommitTransaction: called as segment Reader");

	/*
	 * Do pre-commit processing that involves calling user-defined code, such
	 * as triggers.  Since closing cursors could queue trigger actions,
	 * triggers could open cursors, etc, we have to keep looping until there's
	 * nothing left to do.
	 */
	for (;;)
	{
		/*
		 * Fire all currently pending deferred triggers.
		 */
		AfterTriggerFireDeferred();

		/*
		 * Close open portals (converting holdable ones into static portals).
		 * If there weren't any, we are done ... otherwise loop back to check
		 * if they queued deferred triggers.  Lather, rinse, repeat.
		 */
		if (!PreCommit_Portals(false))
			break;
	}

	/*
	 * The remaining actions cannot call any user-defined code, so it's safe
	 * to start shutting down within-transaction services.	But note that most
	 * of this stuff could still throw an error, which would switch us into
	 * the transaction-abort path.
	 */

	/* Shut down the deferred-trigger manager */
	AfterTriggerEndXact(true);

	AtEOXact_SharedSnapshot();

	/* Perform any Resource Scheduler commit procesing. */
	if (Gp_role == GP_ROLE_DISPATCH && IsResQueueEnabled())
		AtCommit_ResScheduler();

	/* Perform any AO table commit processing */
	AtCommit_AppendOnly();

	/*
	 * Let ON COMMIT management do its thing (must happen after closing
	 * cursors, to avoid dangling-reference problems)
	 */
	PreCommit_on_commit_actions();

	/* This can still fail */
	AtEOXact_DispatchOids(true);

	/* close large objects before lower-level cleanup */
	AtEOXact_LargeObject(true);

	/*
	 * Mark serializable transaction as complete for predicate locking
	 * purposes.  This should be done as late as we can put it and still allow
	 * errors to be raised for failure patterns found at commit.
	 */
	PreCommit_CheckForSerializationFailure();

	/*
	 * Insert notifications sent by NOTIFY commands into the queue.  This
	 * should be late in the pre-commit sequence to minimize time spent
	 * holding the notify-insertion lock.
	 */
	PreCommit_Notify();

	/*
	 * Prepare all QE.
	 */
	prepareDtxTransaction();

#ifdef FAULT_INJECTOR
	if (isPreparedDtxTransaction())
	{
		FaultInjector_InjectFaultIfSet(
									   TransactionAbortAfterDistributedPrepared, 
									   DDLNotSpecified,
									   "",	// databaseName
									   ""); // tableName
	}
#endif	

	if (Debug_abort_after_distributed_prepared &&
		isPreparedDtxTransaction())
	{
		ereport(ERROR,
				(errcode(ERRCODE_FAULT_INJECT),
				 errmsg("Raise an error as directed by Debug_abort_after_distributed_prepared")));
	}

	/* Prevent cancel/die interrupt while cleaning up */
	HOLD_INTERRUPTS();

	/* Commit updates to the relation map --- do this as late as possible */
	AtEOXact_RelationMap(true);

	/*
	 * set the current transaction state information appropriately during
	 * commit processing
	 */
	s->state = TRANS_COMMIT;

	/*
	 * Here is where we really truly commit.
	 */
	latestXid = RecordTransactionCommit();

	TRACE_POSTGRESQL_TRANSACTION_COMMIT(MyProc->lxid);

	/*
	 * Let others know about no transaction in progress by me. Note that this
	 * must be done _before_ releasing locks we hold and _after_
	 * RecordTransactionCommit.
	 */
	needNotifyCommittedDtxTransaction = ProcArrayEndTransaction(MyProc,
																latestXid,
																true);
	/*
	 * Note that in GPDB, ProcArrayEndTransaction does *not* clear the PGPROC
	 * entry, if it sets *needNotifyCommittedDtxTransaction!
	 */
	if (needNotifyCommittedDtxTransaction)
	{
		/*
		 * Do 2nd phase of commit to all QE. NOTE: we can't process
		 * signals (which may attempt to abort our now partially-completed
		 * transaction) until we've notified the QEs.
		 *
		 * Very important that PGPROC still thinks the transaction is still in progress so
		 * SnapshotNow reader don't jump to the conclusion this distributed transaction is
		 * finished.  So, notifyCommittedDtxTransaction will take responsbility to clear
		 * PGPROC under the ProcArrayLock after the broadcast.  MPP-16087.
		 *
		 * And, that we have not master released locks, yet, too.
		 *
		 * Note:  do this BEFORE clearing the resource owner, as the dispatch
		 * routines might want to use them.  Plus, we want AtCommit_Memory to 
		 * happen after using the dispatcher.
		 */
		notifyCommittedDtxTransaction();
	}

	/*
	 * This is all post-commit cleanup.  Note that if an error is raised here,
	 * it's too late to abort the transaction.  This should be just
	 * noncritical resource releasing.
	 *
	 * The ordering of operations is not entirely random.  The idea is:
	 * release resources visible to other backends (eg, files, buffer pins);
	 * then release locks; then release backend-local resources. We want to
	 * release locks at the point where any backend waiting for us will see
	 * our transaction as being fully cleaned up.
	 *
	 * Resources that can be associated with individual queries are handled by
	 * the ResourceOwner mechanism.  The other calls here are for backend-wide
	 * state.
	 */

	CallXactCallbacks(XACT_EVENT_COMMIT);
	CallXactCallbacksOnce(XACT_EVENT_COMMIT);

	ResourceOwnerRelease(TopTransactionResourceOwner,
						 RESOURCE_RELEASE_BEFORE_LOCKS,
						 true, true);

	/* Check we've released all buffer pins */
	AtEOXact_Buffers(true);

	/* Clean up the relation cache */
	AtEOXact_RelationCache(true);

	/*
	 * Make catalog changes visible to all backends.  This has to happen after
	 * relcache references are dropped (see comments for
	 * AtEOXact_RelationCache), but before locks are released (if anyone is
	 * waiting for lock on a relation we've modified, we want them to know
	 * about the catalog change before they start using the relation).
	 */
	AtEOXact_Inval(true);

	/*
	 * Likewise, dropping of files deleted during the transaction is best done
	 * after releasing relcache and buffer pins.  (This is not strictly
	 * necessary during commit, since such pins should have been released
	 * already, but this ordering is definitely critical during abort.)
	 */
	smgrDoPendingDeletes(true);

	AtEOXact_MultiXact();

	ResourceOwnerRelease(TopTransactionResourceOwner,
						 RESOURCE_RELEASE_LOCKS,
						 true, true);
	ResourceOwnerRelease(TopTransactionResourceOwner,
						 RESOURCE_RELEASE_AFTER_LOCKS,
						 true, true);

	/* Check we've released all catcache entries */
	AtEOXact_CatCache(true);

	AtEOXact_AppendOnly();
	AtCommit_Notify();
	AtEOXact_GUC(true, 1);
	AtEOXact_SPI(true);
	AtEOXact_on_commit_actions(true);
	AtEOXact_Namespace(true);
	/* smgrcommit already done */
	AtEOXact_Files();
	AtEOXact_ComboCid();
	AtEOXact_HashTables(true);
	AtEOXact_PgStat(true);
	AtEOXact_Snapshot(true);
	pgstat_report_xact_timestamp(0);

	CurrentResourceOwner = NULL;
	ResourceOwnerDelete(TopTransactionResourceOwner);
	s->curTransactionOwner = NULL;
	CurTransactionResourceOwner = NULL;
	TopTransactionResourceOwner = NULL;

	AtCommit_Memory();

	finishDistributedTransactionContext("CommitTransaction", false);

	if (gp_local_distributed_cache_stats)
	{
		LocalDistribXactCache_ShowStats("CommitTransaction");
	}

	currentDistribXid = InvalidDistributedTransactionId;
	s->transactionId = InvalidTransactionId;
	s->subTransactionId = InvalidSubTransactionId;
	s->nestingLevel = 0;
	s->gucNestLevel = 0;
	s->childXids = NULL;
	s->nChildXids = 0;
	s->maxChildXids = 0;
	s->executorSaysXactDoesWrites = false;

	/*
	 * done with commit processing, set current transaction state back to
	 * default
	 */
	s->state = TRANS_DEFAULT;

	/* we're now in a consistent state to handle an interrupt. */
	RESUME_INTERRUPTS();

	freeGangsForPortal(NULL);

	/* Release resource group slot at the end of a transaction */
	if (ShouldUnassignResGroup())
		UnassignResGroup();
}


/*
 *	PrepareTransaction
 *
 * NB: if you change this routine, better look at CommitTransaction too!
 */
static void
PrepareTransaction(void)
{
	TransactionState s = CurrentTransactionState;
	TransactionId xid = GetCurrentTransactionId();
	GlobalTransaction gxact;
	TimestampTz prepared_at;

	ShowTransactionState("PrepareTransaction");

	/*
	 * check the current transaction state
	 */
	if (s->state != TRANS_INPROGRESS)
		elog(WARNING, "PrepareTransaction while in %s state",
			 TransStateAsString(s->state));
	Assert(s->parent == NULL);

	/*
	 * Do pre-commit processing that involves calling user-defined code, such
	 * as triggers.  Since closing cursors could queue trigger actions,
	 * triggers could open cursors, etc, we have to keep looping until there's
	 * nothing left to do.
	 */
	for (;;)
	{
		/*
		 * Fire all currently pending deferred triggers.
		 */
		AfterTriggerFireDeferred();

		/*
		 * Close open portals (converting holdable ones into static portals).
		 * If there weren't any, we are done ... otherwise loop back to check
		 * if they queued deferred triggers.  Lather, rinse, repeat.
		 */
		if (!PreCommit_Portals(true))
			break;
	}

	/*
	 * The remaining actions cannot call any user-defined code, so it's safe
	 * to start shutting down within-transaction services.	But note that most
	 * of this stuff could still throw an error, which would switch us into
	 * the transaction-abort path.
	 */

	/* Shut down the deferred-trigger manager */
	AfterTriggerEndXact(true);

	AtEOXact_SharedSnapshot();

	/*
	 * Let ON COMMIT management do its thing (must happen after closing
	 * cursors, to avoid dangling-reference problems)
	 */
	PreCommit_on_commit_actions();

	AtEOXact_DispatchOids(true);

	/* close large objects before lower-level cleanup */
	AtEOXact_LargeObject(true);

	/*
	 * Mark serializable transaction as complete for predicate locking
	 * purposes.  This should be done as late as we can put it and still allow
	 * errors to be raised for failure patterns found at commit.
	 */
	PreCommit_CheckForSerializationFailure();

	/* NOTIFY will be handled below */

	/*
	 * In Postgres, MyXactAccessedTempRel is used to error out if PREPARE TRANSACTION
	 * operated on temp table.
	 *
	 * In GPDB, MyXactAccessedTempRel is removed.
	 *
	 * GPDB treat temporary table like a regular table, e.g. stored in shared buffer
	 * instead of keep it in local buffer. The temporary table just have a shorter life
	 * cycle either tie to the session or tie to the transaction if ON COMMIT clause is
	 * used.
	 *
	 * Every transaction in GPDB is 2PC, so PREPARE TRANSACTION is used even for temp table
	 * creation. GPDB cannot error out, otherwise, it won't be able to handle temp table
	 * at all.
	 */
#if 0 /* Upstream code not applicable to GPDB */
	/*
	 * Don't allow PREPARE TRANSACTION if we've accessed a temporary table in
	 * this transaction.  Having the prepared xact hold locks on another
	 * backend's temp table seems a bad idea --- for instance it would prevent
	 * the backend from exiting.  There are other problems too, such as how to
	 * clean up the source backend's local buffers and ON COMMIT state if the
	 * prepared xact includes a DROP of a temp table.
	 *
	 * We must check this after executing any ON COMMIT actions, because they
	 * might still access a temp relation.
	 *
	 * XXX In principle this could be relaxed to allow some useful special
	 * cases, such as a temp table created and dropped all within the
	 * transaction.  That seems to require much more bookkeeping though.
	 */
	if (MyXactAccessedTempRel)
		ereport(ERROR,
				(errcode(ERRCODE_FEATURE_NOT_SUPPORTED),
				 errmsg("cannot PREPARE a transaction that has operated on temporary tables")));
#endif
	SIMPLE_FAULT_INJECTOR(StartPrepareTx);

	/*
	 * Likewise, don't allow PREPARE after pg_export_snapshot.  This could be
	 * supported if we added cleanup logic to twophase.c, but for now it
	 * doesn't seem worth the trouble.
	 */
	if (XactHasExportedSnapshots())
		ereport(ERROR,
				(errcode(ERRCODE_FEATURE_NOT_SUPPORTED),
		errmsg("cannot PREPARE a transaction that has exported snapshots")));

	/* Prevent cancel/die interrupt while cleaning up */
	HOLD_INTERRUPTS();

	/*
	 * set the current transaction state information appropriately during
	 * prepare processing
	 */
	s->state = TRANS_PREPARE;

	prepared_at = GetCurrentTimestamp();

	/* Tell bufmgr and smgr to prepare for commit */
	BufmgrCommit();

	/*
	 * We cannot prepare if the xid is already aborted for some reason.
	 * If we proceed with this unexpected state, we'll be unrecoverable.
	 */
	if (TransactionIdDidAbort(xid))
		elog(ERROR, "xid %u is already aborted", xid);

	/*
	 * Reserve the GID for this transaction. This could fail if the requested
	 * GID is invalid or already in use.
	 */
	gxact = MarkAsPreparing(xid, &MyProc->localDistribXactData,
							prepareGID, prepared_at,
				GetUserId(), MyDatabaseId, NULL);
	prepareGID = NULL;

	/*
	 * Collect data for the 2PC state file.  Note that in general, no actual
	 * state change should happen in the called modules during this step,
	 * since it's still possible to fail before commit, and in that case we
	 * want transaction abort to be able to clean up.  (In particular, the
	 * AtPrepare routines may error out if they find cases they cannot
	 * handle.)  State cleanup should happen in the PostPrepare routines
	 * below.  However, some modules can go ahead and clear state here because
	 * they wouldn't do anything with it during abort anyway.
	 *
	 * Note: because the 2PC state file records will be replayed in the same
	 * order they are made, the order of these calls has to match the order in
	 * which we want things to happen during COMMIT PREPARED or ROLLBACK
	 * PREPARED; in particular, pay attention to whether things should happen
	 * before or after releasing the transaction's locks.
	 */
	StartPrepare(gxact);

	AtPrepare_Notify();
	AtPrepare_Locks();
	AtPrepare_PredicateLocks();
	AtPrepare_PgStat();
	AtPrepare_MultiXact();
	AtPrepare_RelationMap();

	/*
	 * Here is where we really truly prepare.
	 *
	 * We have to record transaction prepares even if we didn't make any
	 * updates, because the transaction manager might get confused if we lose
	 * a global transaction.
	 */
	EndPrepare(gxact);

	/*
	 * Now we clean up backend-internal state and release internal resources.
	 */

	/* Reset XactLastRecEnd until the next transaction writes something */
	XactLastRecEnd.xrecoff = 0;

	/*
	 * Let others know about no transaction in progress by me.	This has to be
	 * done *after* the prepared transaction has been marked valid, else
	 * someone may think it is unlocked and recyclable.
	 */
	LWLockAcquire(ProcArrayLock, LW_EXCLUSIVE);
	ClearTransactionFromPgProc_UnderLock(MyProc, false);
	LWLockRelease(ProcArrayLock);

	/*
	 * In normal commit-processing, this is all non-critical post-transaction
	 * cleanup.  When the transaction is prepared, however, it's important that
	 * the locks and other per-backend resources are transfered to the
	 * prepared transaction's PGPROC entry.  Note that if an error is raised
	 * here, it's too late to abort the transaction. XXX: This probably should
	 * be in a critical section, to force a PANIC if any of this fails, but
	 * that cure could be worse than the disease.
	 */

	CallXactCallbacks(XACT_EVENT_PREPARE);
	CallXactCallbacksOnce(XACT_EVENT_PREPARE);

	ResourceOwnerRelease(TopTransactionResourceOwner,
						 RESOURCE_RELEASE_BEFORE_LOCKS,
						 true, true);

	/* Check we've released all buffer pins */
	AtEOXact_Buffers(true);

	/* Clean up the relation cache */
	AtEOXact_RelationCache(true);

	/* notify doesn't need a postprepare call */

	PostPrepare_PgStat();

	PostPrepare_Inval();

	PostPrepare_smgr();

	PostPrepare_MultiXact(xid);

	PostPrepare_Locks(xid);
	PostPrepare_PredicateLocks(xid);

	ResourceOwnerRelease(TopTransactionResourceOwner,
						 RESOURCE_RELEASE_LOCKS,
						 true, true);
	ResourceOwnerRelease(TopTransactionResourceOwner,
						 RESOURCE_RELEASE_AFTER_LOCKS,
						 true, true);
	/*
	 * Allow another backend to finish the transaction.  After
	 * PostPrepare_Twophase(), the transaction is completely detached from
	 * our backend.  The rest is just non-critical cleanup of backend-local
	 * state.
	 */
	PostPrepare_Twophase();

	/* Check we've released all catcache entries */
	AtEOXact_CatCache(true);

	/* PREPARE acts the same as COMMIT as far as GUC is concerned */
	AtEOXact_GUC(true, 1);
	AtEOXact_SPI(true);
	AtEOXact_on_commit_actions(true);
	AtEOXact_Namespace(true);
	/* smgrcommit already done */
	AtEOXact_Files();
	AtEOXact_ComboCid();
	AtEOXact_HashTables(true);
	/* don't call AtEOXact_PgStat here */
	AtEOXact_Snapshot(true);

	CurrentResourceOwner = NULL;
	ResourceOwnerDelete(TopTransactionResourceOwner);
	s->curTransactionOwner = NULL;
	CurTransactionResourceOwner = NULL;
	TopTransactionResourceOwner = NULL;

	AtCommit_Memory();

	if (gp_local_distributed_cache_stats)
	{
		LocalDistribXactCache_ShowStats("PrepareTransaction");
	}

	currentDistribXid = InvalidDistributedTransactionId;
	s->transactionId = InvalidTransactionId;
	s->subTransactionId = InvalidSubTransactionId;
	s->nestingLevel = 0;
	s->gucNestLevel = 0;
	s->childXids = NULL;
	s->nChildXids = 0;
	s->maxChildXids = 0;
	s->executorSaysXactDoesWrites = false;

	/*
	 * done with 1st phase commit processing, set current transaction state
	 * back to default
	 */
	s->state = TRANS_DEFAULT;

	RESUME_INTERRUPTS();

	/* Release resource group slot at the end of prepare transaction on segment */
	if (ShouldUnassignResGroup())
		UnassignResGroup();
}


/*
 *	AbortTransaction
 */
static void
AbortTransaction(void)
{
	TransactionState s = CurrentTransactionState;
	TransactionId latestXid;

	SIMPLE_FAULT_INJECTOR(AbortTransactionFail);

	/* Prevent cancel/die interrupt while cleaning up */
	HOLD_INTERRUPTS();

	/* Make sure we have a valid memory context and resource owner */
	AtAbort_Memory();
	AtAbort_ResourceOwner();

	/*
	 * Release any LW locks we might be holding as quickly as possible.
	 * (Regular locks, however, must be held till we finish aborting.)
	 * Releasing LW locks is critical since we might try to grab them again
	 * while cleaning up!
	 */
	LWLockReleaseAll();

	/* Clean up buffer I/O and buffer context locks, too */
	AbortBufferIO();
	UnlockBuffers();

	/*
	 * Also clean up any open wait for lock, since the lock manager will choke
	 * if we try to wait for another lock before doing this.
	 */
	LockErrorCleanup();

	/*
	 * check the current transaction state
	 */
	if (s->state != TRANS_INPROGRESS && s->state != TRANS_PREPARE)
		elog(DEBUG1, "WARNING: AbortTransaction while in %s state",
			 TransStateAsString(s->state));
	Assert(s->parent == NULL);

	/*
	 * set the current transaction state information appropriately during the
	 * abort processing
	 */
	s->state = TRANS_ABORT;

	/*
	 * Reset user ID which might have been changed transiently.  We need this
	 * to clean up in case control escaped out of a SECURITY DEFINER function
	 * or other local change of CurrentUserId; therefore, the prior value of
	 * SecurityRestrictionContext also needs to be restored.
	 *
	 * (Note: it is not necessary to restore session authorization or role
	 * settings here because those can only be changed via GUC, and GUC will
	 * take care of rolling them back if need be.)
	 */
	SetUserIdAndSecContext(s->prevUser, s->prevSecContext);

	/*
	 * do abort processing
	 */
	AfterTriggerEndXact(false); /* 'false' means it's abort */
	AtAbort_Portals();

	AtEOXact_SharedSnapshot();

	/* Perform any Resource Scheduler abort procesing. */
	if (Gp_role == GP_ROLE_DISPATCH && IsResQueueEnabled())
		AtAbort_ResScheduler();
		
	/* Perform any AO table abort processing */
	AtAbort_AppendOnly();

	AtEOXact_DispatchOids(false);

	AtEOXact_LargeObject(false);
	AtAbort_Notify();
	AtEOXact_RelationMap(false);
	AtAbort_Twophase();

	/*
	 * Advertise the fact that we aborted in pg_clog (assuming that we got as
	 * far as assigning an XID to advertise).
	 */
	latestXid = RecordTransactionAbort(false);

	TRACE_POSTGRESQL_TRANSACTION_ABORT(MyProc->lxid);

	/*
	 * Let others know about no transaction in progress by me. Note that this
	 * must be done _before_ releasing locks we hold and _after_
	 * RecordTransactionAbort.
	 */
	ProcArrayEndTransaction(MyProc, latestXid, false);

	/*
	 * Post-abort cleanup.	See notes in CommitTransaction() concerning
	 * ordering.  We can skip all of it if the transaction failed before
	 * creating a resource owner.
	 */
	if (TopTransactionResourceOwner != NULL)
	{
		CallXactCallbacks(XACT_EVENT_ABORT);
		CallXactCallbacksOnce(XACT_EVENT_ABORT);

		ResourceOwnerRelease(TopTransactionResourceOwner,
							 RESOURCE_RELEASE_BEFORE_LOCKS,
							 false, true);
		AtEOXact_Buffers(false);
		AtEOXact_RelationCache(false);
		AtEOXact_Inval(false);
		smgrDoPendingDeletes(false);
		AtEOXact_MultiXact();
		ResourceOwnerRelease(TopTransactionResourceOwner,
							 RESOURCE_RELEASE_LOCKS,
							 false, true);
		ResourceOwnerRelease(TopTransactionResourceOwner,
							 RESOURCE_RELEASE_AFTER_LOCKS,
							 false, true);
		AtEOXact_CatCache(false);

		AtEOXact_AppendOnly();
		AtEOXact_GUC(false, 1);
		AtEOXact_SPI(false);
		AtEOXact_on_commit_actions(false);
		AtEOXact_Namespace(false);
		AtEOXact_Files();
		AtEOXact_ComboCid();
		AtEOXact_HashTables(false);
		AtEOXact_PgStat(false);
		pgstat_report_xact_timestamp(0);
	}

	/*
	 * Do abort to all QE. NOTE: we don't process
	 * signals to prevent recursion until we've notified the QEs.
	 *
	 * If something goes wrong after this, we might recurse back to
	 * AbortTransaction(). To avoid creating another Abort WAL record
	 * and failing assertion in ProcArrayEndTransaction because MyProc->xid
	 * has already been cleared, clear out transactionId now. The rest
	 * of the fields in TransactionState will be cleared later, in
	 * CleanupTransaction().
	 */
	TopTransactionStateData.transactionId = InvalidTransactionId;

	rollbackDtxTransaction();

	MyProc->localDistribXactData.state = LOCALDISTRIBXACT_STATE_NONE;

	/*
	 * State remains TRANS_ABORT until CleanupTransaction().
	 */
	RESUME_INTERRUPTS();

	freeGangsForPortal(NULL);

	/* If a query was cancelled, then cleanup reader gangs. */
	if (QueryCancelCleanup)
	{
		QueryCancelCleanup = false;
		disconnectAndDestroyIdleReaderGangs();
	}

	/*
	 * If memprot decides to kill process, make sure we destroy all processes
	 * so that all mem/resource will be freed
	 */
	if (elog_geterrcode() == ERRCODE_GP_MEMPROT_KILL)
		DisconnectAndDestroyAllGangs(true);

	/* Release resource group slot at the end of a transaction */
	if (ShouldUnassignResGroup())
		UnassignResGroup();
}

/*
 *	CleanupTransaction
 */
static void
CleanupTransaction(void)
{
	TransactionState s = CurrentTransactionState;

	/*
	 * State should still be TRANS_ABORT from AbortTransaction().
	 */
	if (s->state != TRANS_ABORT)
		elog(FATAL, "CleanupTransaction: unexpected state %s",
			 TransStateAsString(s->state));

	/*
	 * do abort cleanup processing
	 */
	AtCleanup_Portals();		/* now safe to release portal memory */
	AtEOXact_Snapshot(false);	/* and release the transaction's snapshots */

	CurrentResourceOwner = NULL;	/* and resource owner */
	if (TopTransactionResourceOwner)
		ResourceOwnerDelete(TopTransactionResourceOwner);
	s->curTransactionOwner = NULL;
	CurTransactionResourceOwner = NULL;
	TopTransactionResourceOwner = NULL;

	AtCleanup_Memory();			/* and transaction memory */

	currentDistribXid = InvalidDistributedTransactionId;
	s->transactionId = InvalidTransactionId;
	s->subTransactionId = InvalidSubTransactionId;
	s->nestingLevel = 0;
	s->gucNestLevel = 0;
	s->childXids = NULL;
	s->nChildXids = 0;
	s->maxChildXids = 0;
	s->executorSaysXactDoesWrites = false;

	/*
	 * done with abort processing, set current transaction state back to
	 * default
	 */
	s->state = TRANS_DEFAULT;

	finishDistributedTransactionContext("CleanupTransaction", true);

	/* Release resource group slot at the end of a transaction */
	if (ShouldUnassignResGroup())
		UnassignResGroup();
}

/*
 *	StartTransactionCommand
 */
void
StartTransactionCommand(void)
{
	if (Gp_role == GP_ROLE_DISPATCH)
		setupRegularDtxContext();

	TransactionState s = CurrentTransactionState;

	switch (s->blockState)
	{
			/*
			 * if we aren't in a transaction block, we just do our usual start
			 * transaction.
			 */
		case TBLOCK_DEFAULT:
			StartTransaction();

			if (DistributedTransactionContext == DTX_CONTEXT_QE_TWO_PHASE_IMPLICIT_WRITER)
			{
				/*
				 * Pretend we executed an explicit BEGIN.
				 */
				s->blockState = TBLOCK_INPROGRESS;
			}
			else
			{
				/*
				 * Normal case.
				 */
				s->blockState = TBLOCK_STARTED;
			}
			break;

			/*
			 * We are somewhere in a transaction block or subtransaction and
			 * about to start a new command.  For now we do nothing, but
			 * someday we may do command-local resource initialization. (Note
			 * that any needed CommandCounterIncrement was done by the
			 * previous CommitTransactionCommand.)
			 */
		case TBLOCK_INPROGRESS:
		case TBLOCK_SUBINPROGRESS:
			/*
			 * There may be reader gangs waiting for us to update the
			 * QDSentXID -- make sure the state of the sharedsnapshot
			 * slot properly tracks the qd-xid
			 */
			if (Gp_role == GP_ROLE_EXECUTE && Gp_is_writer && SharedLocalSnapshotSlot != NULL)
			{
				LWLockAcquire(SharedLocalSnapshotSlot->slotLock, LW_EXCLUSIVE);

				TransactionId oldXid = SharedLocalSnapshotSlot->xid;
				TimestampTz oldStartTimestamp = SharedLocalSnapshotSlot->startTimestamp;

				/*
				 * MPP-3228: For a subtransaction, the transactionId
				 * may not have been assigned, we can't change the
				 * shared copy to InvalidTransactionId (the unassigned
				 * value) since the reader may *need* it).
				 */
				if (TransactionIdIsValid(s->transactionId))
				{
					SharedLocalSnapshotSlot->xid = s->transactionId;
				}

				SharedLocalSnapshotSlot->startTimestamp = xactStartTimestamp;
				SharedLocalSnapshotSlot->QDxid = QEDtxContextInfo.distributedXid;

				LWLockRelease(SharedLocalSnapshotSlot->slotLock);

				ereportif(Debug_print_full_dtm, LOG,
						  (errmsg("qExec WRITER updating shared xid: %u -> %u "
								  "(StartTransactionCommand) timestamp: "
								  INT64_FORMAT " -> " INT64_FORMAT ")",
								  oldXid, s->transactionId,
								  oldStartTimestamp, xactStartTimestamp)));
			}
			break;

			/*
			 * Here we are in a failed transaction block (one of the commands
			 * caused an abort) so we do nothing but remain in the abort
			 * state.  Eventually we will get a ROLLBACK command which will
			 * get us out of this state.  (It is up to other code to ensure
			 * that no commands other than ROLLBACK will be processed in these
			 * states.)
			 */
		case TBLOCK_ABORT:
		case TBLOCK_SUBABORT:
			break;

			/* These cases are invalid. */
		case TBLOCK_STARTED:
		case TBLOCK_BEGIN:
		case TBLOCK_SUBBEGIN:
		case TBLOCK_END:
		case TBLOCK_SUBRELEASE:
		case TBLOCK_SUBCOMMIT:
		case TBLOCK_ABORT_END:
		case TBLOCK_SUBABORT_END:
		case TBLOCK_ABORT_PENDING:
		case TBLOCK_SUBABORT_PENDING:
		case TBLOCK_SUBRESTART:
		case TBLOCK_SUBABORT_RESTART:
		case TBLOCK_PREPARE:
			elog(ERROR, "StartTransactionCommand: unexpected state %s",
				 BlockStateAsString(s->blockState));
			break;
	}

	/*
	 * We must switch to CurTransactionContext before returning. This is
	 * already done if we called StartTransaction, otherwise not.
	 */
	Assert(CurTransactionContext != NULL);
	MemoryContextSwitchTo(CurTransactionContext);
}

/*
 *	CommitTransactionCommand
 */
void
CommitTransactionCommand(void)
{
	TransactionState s = CurrentTransactionState;

	if (Gp_role == GP_ROLE_EXECUTE && !Gp_is_writer)
		elog(DEBUG1,"CommitTransactionCommand: called as segment Reader in state %s",
		     BlockStateAsString(s->blockState));

	switch (s->blockState)
	{
			/*
			 * This shouldn't happen, because it means the previous
			 * StartTransactionCommand didn't set the STARTED state
			 * appropriately.
			 */
		case TBLOCK_DEFAULT:
			elog(FATAL, "CommitTransactionCommand: unexpected state %s",
				 BlockStateAsString(s->blockState));
			break;

			/*
			 * If we aren't in a transaction block, just do our usual
			 * transaction commit, and return to the idle state.
			 */
		case TBLOCK_STARTED:
			CommitTransaction();
			s->blockState = TBLOCK_DEFAULT;
			break;

			/*
			 * We are completing a "BEGIN TRANSACTION" command, so we change
			 * to the "transaction block in progress" state and return.  (We
			 * assume the BEGIN did nothing to the database, so we need no
			 * CommandCounterIncrement.)
			 */
		case TBLOCK_BEGIN:
			s->blockState = TBLOCK_INPROGRESS;
			break;

			/*
			 * This is the case when we have finished executing a command
			 * someplace within a transaction block.  We increment the command
			 * counter and return.
			 */
		case TBLOCK_INPROGRESS:
		case TBLOCK_SUBINPROGRESS:
			CommandCounterIncrement();
			break;

			/*
			 * We are completing a "COMMIT" command.  Do it and return to the
			 * idle state.
			 */
		case TBLOCK_END:
			CommitTransaction();
			s->blockState = TBLOCK_DEFAULT;
			break;

			/*
			 * Here we are in the middle of a transaction block but one of the
			 * commands caused an abort so we do nothing but remain in the
			 * abort state.  Eventually we will get a ROLLBACK comand.
			 */
		case TBLOCK_ABORT:
		case TBLOCK_SUBABORT:
			break;

			/*
			 * Here we were in an aborted transaction block and we just got
			 * the ROLLBACK command from the user, so clean up the
			 * already-aborted transaction and return to the idle state.
			 */
		case TBLOCK_ABORT_END:
			CleanupTransaction();
			s->blockState = TBLOCK_DEFAULT;
			break;

			/*
			 * Here we were in a perfectly good transaction block but the user
			 * told us to ROLLBACK anyway.	We have to abort the transaction
			 * and then clean up.
			 */
		case TBLOCK_ABORT_PENDING:
			AbortTransaction();
			CleanupTransaction();
			s->blockState = TBLOCK_DEFAULT;
			break;

			/*
			 * We are completing a "PREPARE TRANSACTION" command.  Do it and
			 * return to the idle state.
			 */
		case TBLOCK_PREPARE:
			PrepareTransaction();
			s->blockState = TBLOCK_DEFAULT;
			break;

			/*
			 * We were just issued a SAVEPOINT inside a transaction block.
			 * Start a subtransaction.	(DefineSavepoint already did
			 * PushTransaction, so as to have someplace to put the SUBBEGIN
			 * state.)
			 */
		case TBLOCK_SUBBEGIN:
			StartSubTransaction();
			s->blockState = TBLOCK_SUBINPROGRESS;
			break;

			/*
			 * We were issued a RELEASE command, so we end the current
			 * subtransaction and return to the parent transaction. The parent
			 * might be ended too, so repeat till we find an INPROGRESS
			 * transaction or subtransaction.
			 */
		case TBLOCK_SUBRELEASE:
			do
			{
				CommitSubTransaction();
				s = CurrentTransactionState;	/* changed by pop */
			} while (s->blockState == TBLOCK_SUBRELEASE);

			Assert(s->blockState == TBLOCK_INPROGRESS ||
				   s->blockState == TBLOCK_SUBINPROGRESS);
			break;

			/*
			 * We were issued a COMMIT, so we end the current subtransaction
			 * hierarchy and perform final commit. We do this by rolling up
			 * any subtransactions into their parent, which leads to O(N^2)
			 * operations with respect to resource owners - this isn't that
			 * bad until we approach a thousands of savepoints but is
			 * necessary for correctness should after triggers create new
			 * resource owners.
			 */
		case TBLOCK_SUBCOMMIT:
			do
			{
				CommitSubTransaction();
				s = CurrentTransactionState;	/* changed by pop */
			} while (s->blockState == TBLOCK_SUBCOMMIT);
			/* If we had a COMMIT command, finish off the main xact too */
			if (s->blockState == TBLOCK_END)
			{
				Assert(s->parent == NULL);
				CommitTransaction();
				s->blockState = TBLOCK_DEFAULT;
			}
			else if (s->blockState == TBLOCK_PREPARE)
			{
				Assert(s->parent == NULL);
				PrepareTransaction();
				s->blockState = TBLOCK_DEFAULT;
			}
			else
				elog(ERROR, "CommitTransactionCommand: unexpected state %s",
					 BlockStateAsString(s->blockState));
			break;

			/*
			 * The current already-failed subtransaction is ending due to a
			 * ROLLBACK or ROLLBACK TO command, so pop it and recursively
			 * examine the parent (which could be in any of several states).
			 */
		case TBLOCK_SUBABORT_END:
			CleanupSubTransaction();
			CommitTransactionCommand();
			break;

			/*
			 * As above, but it's not dead yet, so abort first.
			 */
		case TBLOCK_SUBABORT_PENDING:
			AbortSubTransaction();
			CleanupSubTransaction();
			CommitTransactionCommand();
			break;

			/*
			 * The current subtransaction is the target of a ROLLBACK TO
			 * command.  Abort and pop it, then start a new subtransaction
			 * with the same name.
			 */
		case TBLOCK_SUBRESTART:
			{
				char	   *name;
				int			savepointLevel;

				/* save name and keep Cleanup from freeing it */
				name = s->name;
				s->name = NULL;
				savepointLevel = s->savepointLevel;

				AbortSubTransaction();
				CleanupSubTransaction();

				if (Gp_role == GP_ROLE_DISPATCH)
				{
					DispatchRollbackToSavepoint(name);
				}

				DefineSavepoint(name);
				s = CurrentTransactionState;	/* changed by push */
				if (name)
				{
					pfree(name);
				}
				s->savepointLevel = savepointLevel;

				/* This is the same as TBLOCK_SUBBEGIN case */
				AssertState(s->blockState == TBLOCK_SUBBEGIN);
				StartSubTransaction();
				s->blockState = TBLOCK_SUBINPROGRESS;
			}
			break;

			/*
			 * Same as above, but the subtransaction had already failed, so we
			 * don't need AbortSubTransaction.
			 */
		case TBLOCK_SUBABORT_RESTART:
			{
				char	   *name;
				int			savepointLevel;

				/* save name and keep Cleanup from freeing it */
				name = s->name;
				s->name = NULL;
				savepointLevel = s->savepointLevel;

				CleanupSubTransaction();

				if (Gp_role == GP_ROLE_DISPATCH)
				{
					DispatchRollbackToSavepoint(name);
				}

				DefineSavepoint(name);
				s = CurrentTransactionState;	/* changed by push */
				s->name = name;
				s->savepointLevel = savepointLevel;

				/* This is the same as TBLOCK_SUBBEGIN case */
				AssertState(s->blockState == TBLOCK_SUBBEGIN);
				StartSubTransaction();
				s->blockState = TBLOCK_SUBINPROGRESS;
			}
			break;
	}
}

/*
 *	AbortCurrentTransaction
 */
void
AbortCurrentTransaction(void)
{
	TransactionState s = CurrentTransactionState;

	switch (s->blockState)
	{
		case TBLOCK_DEFAULT:
			if (s->state == TRANS_DEFAULT)
			{
				/* we are idle, so nothing to do */
			}
			else
			{
				/*
				 * We can get here after an error during transaction start
				 * (state will be TRANS_START).  Need to clean up the
				 * incompletely started transaction.  First, adjust the
				 * low-level state to suppress warning message from
				 * AbortTransaction.
				 */
				if (s->state == TRANS_START)
					s->state = TRANS_INPROGRESS;
				AbortTransaction();
				CleanupTransaction();
			}
			break;

			/*
			 * if we aren't in a transaction block, we just do the basic abort
			 * & cleanup transaction.
			 */
		case TBLOCK_STARTED:
			AbortTransaction();
			CleanupTransaction();
			s->blockState = TBLOCK_DEFAULT;
			break;

			/*
			 * If we are in TBLOCK_BEGIN it means something screwed up right
			 * after reading "BEGIN TRANSACTION".  We assume that the user
			 * will interpret the error as meaning the BEGIN failed to get him
			 * into a transaction block, so we should abort and return to idle
			 * state.
			 */
		case TBLOCK_BEGIN:
			AbortTransaction();
			CleanupTransaction();
			s->blockState = TBLOCK_DEFAULT;
			break;

			/*
			 * We are somewhere in a transaction block and we've gotten a
			 * failure, so we abort the transaction and set up the persistent
			 * ABORT state.  We will stay in ABORT until we get a ROLLBACK.
			 */
		case TBLOCK_INPROGRESS:
			AbortTransaction();
			s->blockState = TBLOCK_ABORT;
			/* CleanupTransaction happens when we exit TBLOCK_ABORT_END */
			break;

			/*
			 * Here, we failed while trying to COMMIT.	Clean up the
			 * transaction and return to idle state (we do not want to stay in
			 * the transaction).
			 */
		case TBLOCK_END:
			AbortTransaction();
			CleanupTransaction();
			s->blockState = TBLOCK_DEFAULT;
			break;

			/*
			 * Here, we are already in an aborted transaction state and are
			 * waiting for a ROLLBACK, but for some reason we failed again! So
			 * we just remain in the abort state.
			 */
		case TBLOCK_ABORT:
		case TBLOCK_SUBABORT:
			break;

			/*
			 * We are in a failed transaction and we got the ROLLBACK command.
			 * We have already aborted, we just need to cleanup and go to idle
			 * state.
			 */
		case TBLOCK_ABORT_END:
			CleanupTransaction();
			s->blockState = TBLOCK_DEFAULT;
			
			Assert(DistributedTransactionContext == DTX_CONTEXT_LOCAL_ONLY);
			break;

			/*
			 * We are in a live transaction and we got a ROLLBACK command.
			 * Abort, cleanup, go to idle state.
			 */
		case TBLOCK_ABORT_PENDING:
			AbortTransaction();
			CleanupTransaction();
			s->blockState = TBLOCK_DEFAULT;
			
			Assert(DistributedTransactionContext == DTX_CONTEXT_LOCAL_ONLY);
			break;

			/*
			 * Here, we failed while trying to PREPARE.  Clean up the
			 * transaction and return to idle state (we do not want to stay in
			 * the transaction).
			 */
		case TBLOCK_PREPARE:
			AbortTransaction();
			CleanupTransaction();
			s->blockState = TBLOCK_DEFAULT;
			
			Assert(DistributedTransactionContext == DTX_CONTEXT_LOCAL_ONLY);
			break;

			/*
			 * We got an error inside a subtransaction.  Abort just the
			 * subtransaction, and go to the persistent SUBABORT state until
			 * we get ROLLBACK.
			 */
		case TBLOCK_SUBINPROGRESS:
			AbortSubTransaction();
			s->blockState = TBLOCK_SUBABORT;
			break;

			/*
			 * If we failed while trying to create a subtransaction, clean up
			 * the broken subtransaction and abort the parent.	The same
			 * applies if we get a failure while ending a subtransaction.
			 */
		case TBLOCK_SUBBEGIN:
		case TBLOCK_SUBRELEASE:
		case TBLOCK_SUBCOMMIT:
		case TBLOCK_SUBABORT_PENDING:
		case TBLOCK_SUBRESTART:
			AbortSubTransaction();
			CleanupSubTransaction();
			AbortCurrentTransaction();
			break;

			/*
			 * Same as above, except the Abort() was already done.
			 */
		case TBLOCK_SUBABORT_END:
		case TBLOCK_SUBABORT_RESTART:
			CleanupSubTransaction();
			AbortCurrentTransaction();
			break;
	}
}

/*
 *	PreventTransactionChain
 *
 *	This routine is to be called by statements that must not run inside
 *	a transaction block, typically because they have non-rollback-able
 *	side effects or do internal commits.
 *
 *	If we have already started a transaction block, issue an error; also issue
 *	an error if we appear to be running inside a user-defined function (which
 *	could issue more commands and possibly cause a failure after the statement
 *	completes).  Subtransactions are verboten too.
 *
 *	isTopLevel: passed down from ProcessUtility to determine whether we are
 *	inside a function or multi-query querystring.  (We will always fail if
 *	this is false, but it's convenient to centralize the check here instead of
 *	making callers do it.)
 *	stmtType: statement type name, for error messages.
 */
void
PreventTransactionChain(bool isTopLevel, const char *stmtType)
{
	/*
	 * xact block already started?
	 */
	if (IsTransactionBlock())
		ereport(ERROR,
				(errcode(ERRCODE_ACTIVE_SQL_TRANSACTION),
		/* translator: %s represents an SQL statement name */
				 errmsg("%s cannot run inside a transaction block",
						stmtType)));

	/*
	 * subtransaction?
	 */
	if (IsSubTransaction())
		ereport(ERROR,
				(errcode(ERRCODE_ACTIVE_SQL_TRANSACTION),
		/* translator: %s represents an SQL statement name */
				 errmsg("%s cannot run inside a subtransaction",
						stmtType)));

	/*
	 * inside a function call?
	 */
	if (!isTopLevel)
		ereport(ERROR,
				(errcode(ERRCODE_ACTIVE_SQL_TRANSACTION),
		/* translator: %s represents an SQL statement name */
				 errmsg("%s cannot be executed from a function or multi-command string",
						stmtType)));

	/* If we got past IsTransactionBlock test, should be in default state */
	if (CurrentTransactionState->blockState != TBLOCK_DEFAULT &&
		CurrentTransactionState->blockState != TBLOCK_STARTED)
		elog(FATAL, "cannot prevent transaction chain");
	/* all okay */
}

/*
 *	RequireTransactionChain
 *
 *	This routine is to be called by statements that must run inside
 *	a transaction block, because they have no effects that persist past
 *	transaction end (and so calling them outside a transaction block
 *	is presumably an error).  DECLARE CURSOR is an example.
 *
 *	If we appear to be running inside a user-defined function, we do not
 *	issue an error, since the function could issue more commands that make
 *	use of the current statement's results.  Likewise subtransactions.
 *	Thus this is an inverse for PreventTransactionChain.
 *
 *	isTopLevel: passed down from ProcessUtility to determine whether we are
 *	inside a function.
 *	stmtType: statement type name, for error messages.
 */
void
RequireTransactionChain(bool isTopLevel, const char *stmtType)
{
	/*
	 * xact block already started?
	 */
	if (IsTransactionBlock())
		return;

	/*
	 * subtransaction?
	 */
	if (IsSubTransaction())
		return;

	/*
	 * inside a function call?
	 */
	if (!isTopLevel)
		return;

	ereport(ERROR,
			(errcode(ERRCODE_NO_ACTIVE_SQL_TRANSACTION),
	/* translator: %s represents an SQL statement name */
			 errmsg("%s can only be used in transaction blocks",
					stmtType)));
}

/*
 *	IsInTransactionChain
 *
 *	This routine is for statements that need to behave differently inside
 *	a transaction block than when running as single commands.  ANALYZE is
 *	currently the only example.
 *
 *	isTopLevel: passed down from ProcessUtility to determine whether we are
 *	inside a function.
 */
bool
IsInTransactionChain(bool isTopLevel)
{
	/*
	 * Return true on same conditions that would make PreventTransactionChain
	 * error out
	 */
	if (IsTransactionBlock())
		return true;

	if (IsSubTransaction())
		return true;

	if (!isTopLevel)
		return true;

	if (CurrentTransactionState->blockState != TBLOCK_DEFAULT &&
		CurrentTransactionState->blockState != TBLOCK_STARTED)
		return true;

	return false;
}


/*
 * Register or deregister callback functions for start- and end-of-xact
 * operations.
 *
 * These functions are intended for use by dynamically loaded modules.
 * For built-in modules we generally just hardwire the appropriate calls
 * (mainly because it's easier to control the order that way, where needed).
 *
 * At transaction end, the callback occurs post-commit or post-abort, so the
 * callback functions can only do noncritical cleanup.
 */
void
RegisterXactCallback(XactCallback callback, void *arg)
{
	XactCallbackItem *item;

	item = (XactCallbackItem *)
		MemoryContextAlloc(TopMemoryContext, sizeof(XactCallbackItem));
	item->callback = callback;
	item->arg = arg;
	item->next = Xact_callbacks;
	Xact_callbacks = item;
}

void
UnregisterXactCallback(XactCallback callback, void *arg)
{
	XactCallbackItem *item;
	XactCallbackItem *prev;

	prev = NULL;
	for (item = Xact_callbacks; item; prev = item, item = item->next)
	{
		if (item->callback == callback && item->arg == arg)
		{
			if (prev)
				prev->next = item->next;
			else
				Xact_callbacks = item->next;
			pfree(item);
			break;
		}
	}
}

static void
CallXactCallbacks(XactEvent event)
{
	XactCallbackItem *item;

	for (item = Xact_callbacks; item; item = item->next)
		(*item->callback) (event, item->arg);
}

/* Register or deregister callback functions for start/end Xact.  Call only once. */
void
RegisterXactCallbackOnce(XactCallback callback, void *arg)
{
	XactCallbackItem *item;

	item = (XactCallbackItem *)
		MemoryContextAlloc(TopMemoryContext, sizeof(XactCallbackItem));
	item->callback = callback;
	item->arg = arg;
	item->next = Xact_callbacks_once;
	Xact_callbacks_once = item;
}

void
UnregisterXactCallbackOnce(XactCallback callback, void *arg)
{
	XactCallbackItem *item;
	XactCallbackItem *prev;

	prev = NULL;
	for (item = Xact_callbacks_once; item; prev = item, item = item->next)
	{
		if (item->callback == callback && item->arg == arg)
		{
			if (prev)
				prev->next = item->next;
			else
				Xact_callbacks_once = item->next;
			pfree(item);
			break;
		}
	}
}

static void
CallXactCallbacksOnce(XactEvent event)
{
	/* currently callback once should ignore prepare. */
	if (event == XACT_EVENT_PREPARE)
		return;

	while(Xact_callbacks_once)
	{
		XactCallbackItem *next = Xact_callbacks_once->next;
		XactCallback callback=Xact_callbacks_once->callback;
		void*arg=Xact_callbacks_once->arg;
		pfree(Xact_callbacks_once);
		Xact_callbacks_once = next;
		callback(event,arg);
	}
}

/*
 * Register or deregister callback functions for start- and end-of-subxact
 * operations.
 *
 * Pretty much same as above, but for subtransaction events.
 *
 * At subtransaction end, the callback occurs post-subcommit or post-subabort,
 * so the callback functions can only do noncritical cleanup.  At
 * subtransaction start, the callback is called when the subtransaction has
 * finished initializing.
 */
void
RegisterSubXactCallback(SubXactCallback callback, void *arg)
{
	SubXactCallbackItem *item;

	item = (SubXactCallbackItem *)
		MemoryContextAlloc(TopMemoryContext, sizeof(SubXactCallbackItem));
	item->callback = callback;
	item->arg = arg;
	item->next = SubXact_callbacks;
	SubXact_callbacks = item;
}

void
UnregisterSubXactCallback(SubXactCallback callback, void *arg)
{
	SubXactCallbackItem *item;
	SubXactCallbackItem *prev;

	prev = NULL;
	for (item = SubXact_callbacks; item; prev = item, item = item->next)
	{
		if (item->callback == callback && item->arg == arg)
		{
			if (prev)
				prev->next = item->next;
			else
				SubXact_callbacks = item->next;
			pfree(item);
			break;
		}
	}
}

static void
CallSubXactCallbacks(SubXactEvent event,
					 SubTransactionId mySubid,
					 SubTransactionId parentSubid)
{
	SubXactCallbackItem *item;

	for (item = SubXact_callbacks; item; item = item->next)
		(*item->callback) (event, mySubid, parentSubid, item->arg);
}


/* ----------------------------------------------------------------
 *					   transaction block support
 * ----------------------------------------------------------------
 */

/*
 *	BeginTransactionBlock
 *		This executes a BEGIN command.
 */
void
BeginTransactionBlock(void)
{
	TransactionState s = CurrentTransactionState;

	switch (s->blockState)
	{
			/*
			 * We are not inside a transaction block, so allow one to begin.
			 */
		case TBLOCK_STARTED:
			s->blockState = TBLOCK_BEGIN;
			break;

			/*
			 * Already a transaction block in progress.
			 */
		case TBLOCK_INPROGRESS:
		case TBLOCK_SUBINPROGRESS:
		case TBLOCK_ABORT:
		case TBLOCK_SUBABORT:
			if (Gp_role == GP_ROLE_EXECUTE)
				ereport(DEBUG1,
						(errcode(ERRCODE_ACTIVE_SQL_TRANSACTION),
						 errmsg("there is already a transaction in progress")));
			else
				ereport(WARNING,
						(errcode(ERRCODE_ACTIVE_SQL_TRANSACTION),
						 errmsg("there is already a transaction in progress")));
			break;

			/* These cases are invalid. */
		case TBLOCK_DEFAULT:
		case TBLOCK_BEGIN:
		case TBLOCK_SUBBEGIN:
		case TBLOCK_END:
		case TBLOCK_SUBRELEASE:
		case TBLOCK_SUBCOMMIT:
		case TBLOCK_ABORT_END:
		case TBLOCK_SUBABORT_END:
		case TBLOCK_ABORT_PENDING:
		case TBLOCK_SUBABORT_PENDING:
		case TBLOCK_SUBRESTART:
		case TBLOCK_SUBABORT_RESTART:
		case TBLOCK_PREPARE:
			elog(FATAL, "BeginTransactionBlock: unexpected state %s",
				 BlockStateAsString(s->blockState));
			break;
	}
}

/*
 *	PrepareTransactionBlock
 *		This executes a PREPARE command.
 *
 * Since PREPARE may actually do a ROLLBACK, the result indicates what
 * happened: TRUE for PREPARE, FALSE for ROLLBACK.
 *
 * Note that we don't actually do anything here except change blockState.
 * The real work will be done in the upcoming PrepareTransaction().
 * We do it this way because it's not convenient to change memory context,
 * resource owner, etc while executing inside a Portal.
 */
bool
PrepareTransactionBlock(char *gid)
{
	TransactionState s;
	bool		result;

	/* Set up to commit the current transaction */
	result = EndTransactionBlock();

	/* If successful, change outer tblock state to PREPARE */
	if (result)
	{
		s = CurrentTransactionState;

		while (s->parent != NULL)
			s = s->parent;

		if (s->blockState == TBLOCK_END)
		{
			/* Save GID where PrepareTransaction can find it again */
			prepareGID = MemoryContextStrdup(TopTransactionContext, gid);

			s->blockState = TBLOCK_PREPARE;
		}
		else
		{
			/*
			 * ignore case where we are not in a transaction;
			 * EndTransactionBlock already issued a warning.
			 */
			Assert(s->blockState == TBLOCK_STARTED);
			/* Don't send back a PREPARE result tag... */
			result = false;
		}
	}

	return result;
}

/*
 *	EndTransactionBlock
 *		This executes a COMMIT command.
 *
 * Since COMMIT may actually do a ROLLBACK, the result indicates what
 * happened: TRUE for COMMIT, FALSE for ROLLBACK.
 *
 * Note that we don't actually do anything here except change blockState.
 * The real work will be done in the upcoming CommitTransactionCommand().
 * We do it this way because it's not convenient to change memory context,
 * resource owner, etc while executing inside a Portal.
 */
bool
EndTransactionBlock(void)
{
	TransactionState s = CurrentTransactionState;
	bool		result = false;

	switch (s->blockState)
	{
			/*
			 * We are in a transaction block, so tell CommitTransactionCommand
			 * to COMMIT.
			 */
		case TBLOCK_INPROGRESS:
			s->blockState = TBLOCK_END;
			result = true;
			break;

			/*
			 * We are in a failed transaction block.  Tell
			 * CommitTransactionCommand it's time to exit the block.
			 */
		case TBLOCK_ABORT:
			s->blockState = TBLOCK_ABORT_END;
			break;

			/*
			 * We are in a live subtransaction block.  Set up to subcommit all
			 * open subtransactions and then commit the main transaction.
			 */
		case TBLOCK_SUBINPROGRESS:
			while (s->parent != NULL)
			{
				if (s->blockState == TBLOCK_SUBINPROGRESS)
					s->blockState = TBLOCK_SUBCOMMIT;
				else
					elog(FATAL, "EndTransactionBlock: unexpected state %s",
						 BlockStateAsString(s->blockState));
				s = s->parent;
			}
			if (s->blockState == TBLOCK_INPROGRESS)
				s->blockState = TBLOCK_END;
			else
				elog(FATAL, "EndTransactionBlock: unexpected state %s",
					 BlockStateAsString(s->blockState));
			result = true;
			break;

			/*
			 * Here we are inside an aborted subtransaction.  Treat the COMMIT
			 * as ROLLBACK: set up to abort everything and exit the main
			 * transaction.
			 */
		case TBLOCK_SUBABORT:
			while (s->parent != NULL)
			{
				if (s->blockState == TBLOCK_SUBINPROGRESS)
					s->blockState = TBLOCK_SUBABORT_PENDING;
				else if (s->blockState == TBLOCK_SUBABORT)
					s->blockState = TBLOCK_SUBABORT_END;
				else
					elog(FATAL, "EndTransactionBlock: unexpected state %s",
						 BlockStateAsString(s->blockState));
				s = s->parent;
			}
			if (s->blockState == TBLOCK_INPROGRESS)
				s->blockState = TBLOCK_ABORT_PENDING;
			else if (s->blockState == TBLOCK_ABORT)
				s->blockState = TBLOCK_ABORT_END;
			else
				elog(FATAL, "EndTransactionBlock: unexpected state %s",
					 BlockStateAsString(s->blockState));
			break;

			/*
			 * The user issued COMMIT when not inside a transaction.  Issue a
			 * WARNING, staying in TBLOCK_STARTED state.  The upcoming call to
			 * CommitTransactionCommand() will then close the transaction and
			 * put us back into the default state.
			 */
		case TBLOCK_STARTED:
			if (Gp_role == GP_ROLE_EXECUTE)
			{
				ereport(DEBUG2,
						(errcode(ERRCODE_NO_ACTIVE_SQL_TRANSACTION),
						 errmsg("there is no transaction in progress")));
			}
			else
				ereport(WARNING,
						(errcode(ERRCODE_NO_ACTIVE_SQL_TRANSACTION),
						 errmsg("there is no transaction in progress")));
			result = true;
			break;

			/* These cases are invalid. */
		case TBLOCK_DEFAULT:
		case TBLOCK_BEGIN:
		case TBLOCK_SUBBEGIN:
		case TBLOCK_END:
		case TBLOCK_SUBRELEASE:
		case TBLOCK_SUBCOMMIT:
		case TBLOCK_ABORT_END:
		case TBLOCK_SUBABORT_END:
		case TBLOCK_ABORT_PENDING:
		case TBLOCK_SUBABORT_PENDING:
		case TBLOCK_SUBRESTART:
		case TBLOCK_SUBABORT_RESTART:
		case TBLOCK_PREPARE:
			elog(FATAL, "EndTransactionBlock: unexpected state %s",
				 BlockStateAsString(s->blockState));
			break;
	}

	return result;
}

/*
 *	UserAbortTransactionBlock
 *		This executes a ROLLBACK command.
 *
 * As above, we don't actually do anything here except change blockState.
 */
void
UserAbortTransactionBlock(void)
{
	TransactionState s = CurrentTransactionState;

	switch (s->blockState)
	{
			/*
			 * We are inside a transaction block and we got a ROLLBACK command
			 * from the user, so tell CommitTransactionCommand to abort and
			 * exit the transaction block.
			 */
		case TBLOCK_INPROGRESS:
			s->blockState = TBLOCK_ABORT_PENDING;
			break;

			/*
			 * We are inside a failed transaction block and we got a ROLLBACK
			 * command from the user.  Abort processing is already done, so
			 * CommitTransactionCommand just has to cleanup and go back to
			 * idle state.
			 */
		case TBLOCK_ABORT:
			s->blockState = TBLOCK_ABORT_END;
			break;

			/*
			 * We are inside a subtransaction.	Mark everything up to top
			 * level as exitable.
			 */
		case TBLOCK_SUBINPROGRESS:
		case TBLOCK_SUBABORT:
			while (s->parent != NULL)
			{
				if (s->blockState == TBLOCK_SUBINPROGRESS)
					s->blockState = TBLOCK_SUBABORT_PENDING;
				else if (s->blockState == TBLOCK_SUBABORT)
					s->blockState = TBLOCK_SUBABORT_END;
				else
					elog(FATAL, "UserAbortTransactionBlock: unexpected state %s",
						 BlockStateAsString(s->blockState));
				s = s->parent;
			}
			if (s->blockState == TBLOCK_INPROGRESS)
				s->blockState = TBLOCK_ABORT_PENDING;
			else if (s->blockState == TBLOCK_ABORT)
				s->blockState = TBLOCK_ABORT_END;
			else
				elog(FATAL, "UserAbortTransactionBlock: unexpected state %s",
					 BlockStateAsString(s->blockState));
			break;

			/*
			 * The user issued ABORT when not inside a transaction. Issue a
			 * WARNING and go to abort state.  The upcoming call to
			 * CommitTransactionCommand() will then put us back into the
			 * default state.
			 */
		case TBLOCK_STARTED:
			ereport((Gp_role == GP_ROLE_EXECUTE) ? DEBUG2 : NOTICE,
					(errcode(ERRCODE_NO_ACTIVE_SQL_TRANSACTION),
					 errmsg("there is no transaction in progress")));
			s->blockState = TBLOCK_ABORT_PENDING;
			break;

			/* These cases are invalid. */
		case TBLOCK_DEFAULT:
		case TBLOCK_BEGIN:
		case TBLOCK_SUBBEGIN:
		case TBLOCK_END:
		case TBLOCK_SUBRELEASE:
		case TBLOCK_SUBCOMMIT:
		case TBLOCK_ABORT_END:
		case TBLOCK_SUBABORT_END:
		case TBLOCK_ABORT_PENDING:
		case TBLOCK_SUBABORT_PENDING:
		case TBLOCK_SUBRESTART:
		case TBLOCK_SUBABORT_RESTART:
		case TBLOCK_PREPARE:
			elog(FATAL, "UserAbortTransactionBlock: unexpected state %s",
				 BlockStateAsString(s->blockState));
			break;
	}
}

void
DefineDispatchSavepoint(char *name)
{
	TransactionState s = CurrentTransactionState;

	if ((s->blockState != TBLOCK_INPROGRESS) &&
	    (s->blockState != TBLOCK_SUBINPROGRESS))
	{
		elog(FATAL, "DefineSavepoint: unexpected state %s",
			    BlockStateAsString(s->blockState));
	}	

	/* First we attempt to create on the QEs */
	if (Gp_role == GP_ROLE_DISPATCH)
	{
		char	   *cmd;

		cmd = psprintf("SAVEPOINT %s", name);

		/*
		 * dispatch a DTX command, in the event of an error, this call
		 * will either exit via elog()/ereport() or return false
		 */
		if (!dispatchDtxCommand(cmd))
			elog(ERROR, "Could not create a new savepoint (%s)", cmd);

		pfree(cmd);
	}

	DefineSavepoint(name);
}

/*
 * DefineSavepoint
 *		This executes a SAVEPOINT command.
 */
void
DefineSavepoint(char *name)
{
	TransactionState s = CurrentTransactionState;

	switch (s->blockState)
	{
		case TBLOCK_INPROGRESS:
		case TBLOCK_SUBINPROGRESS:
			/* Normal subtransaction start */
			PushTransaction();
			s = CurrentTransactionState;		/* changed by push */

			/*
			 * Savepoint names, like the TransactionState block itself, live
			 * in TopTransactionContext.
			 */
			if (name)
				s->name = MemoryContextStrdup(TopTransactionContext, name);
			break;

			/* These cases are invalid. */
		case TBLOCK_DEFAULT:
		case TBLOCK_STARTED:
		case TBLOCK_BEGIN:
		case TBLOCK_SUBBEGIN:
		case TBLOCK_END:
		case TBLOCK_SUBRELEASE:
		case TBLOCK_SUBCOMMIT:
		case TBLOCK_ABORT:
		case TBLOCK_SUBABORT:
		case TBLOCK_ABORT_END:
		case TBLOCK_SUBABORT_END:
		case TBLOCK_ABORT_PENDING:
		case TBLOCK_SUBABORT_PENDING:
		case TBLOCK_SUBRESTART:
		case TBLOCK_SUBABORT_RESTART:
		case TBLOCK_PREPARE:
			elog(FATAL, "DefineSavepoint: unexpected state %s",
				 BlockStateAsString(s->blockState));
			break;
	}
}

/*
 * ReleaseSavepoint
 *		This executes a RELEASE command.
 *
 * As above, we don't actually do anything here except change blockState.
 */
void
ReleaseSavepoint(List *options)
{
	TransactionState s = CurrentTransactionState;
	TransactionState target,
				xact;
	ListCell   *cell;
	char	   *name = NULL;

	switch (s->blockState)
	{
			/*
			 * We can't rollback to a savepoint if there is no savepoint
			 * defined.
			 */
		case TBLOCK_INPROGRESS:
			ereport(ERROR,
					(errcode(ERRCODE_S_E_INVALID_SPECIFICATION),
					 errmsg("no such savepoint")));
			break;

			/*
			 * We are in a non-aborted subtransaction.	This is the only valid
			 * case.
			 */
		case TBLOCK_SUBINPROGRESS:
			break;

			/* These cases are invalid. */
		case TBLOCK_DEFAULT:
		case TBLOCK_STARTED:
		case TBLOCK_BEGIN:
		case TBLOCK_SUBBEGIN:
		case TBLOCK_END:
		case TBLOCK_SUBRELEASE:
		case TBLOCK_SUBCOMMIT:
		case TBLOCK_ABORT:
		case TBLOCK_SUBABORT:
		case TBLOCK_ABORT_END:
		case TBLOCK_SUBABORT_END:
		case TBLOCK_ABORT_PENDING:
		case TBLOCK_SUBABORT_PENDING:
		case TBLOCK_SUBRESTART:
		case TBLOCK_SUBABORT_RESTART:
		case TBLOCK_PREPARE:
			elog(FATAL, "ReleaseSavepoint: unexpected state %s",
				 BlockStateAsString(s->blockState));
			break;
	}

	foreach(cell, options)
	{
		DefElem    *elem = lfirst(cell);

		if (strcmp(elem->defname, "savepoint_name") == 0)
			name = strVal(elem->arg);
	}

	Assert(PointerIsValid(name));

	if (Gp_role == GP_ROLE_DISPATCH)
	{
		char	   *cmd;

		cmd = psprintf("RELEASE SAVEPOINT %s", name);

		/*
		 * dispatch a DTX command, in the event of an error, this call will
		 * either exit via elog()/ereport() or return false
		 */
		if (!dispatchDtxCommand(cmd))
			elog(ERROR, "Could not release savepoint (%s)", cmd);

		pfree(cmd);
	}

	for (target = s; PointerIsValid(target); target = target->parent)
	{
		if (PointerIsValid(target->name) && strcmp(target->name, name) == 0)
			break;
	}

	if (!PointerIsValid(target))
		ereport(ERROR,
				(errcode(ERRCODE_S_E_INVALID_SPECIFICATION),
				 errmsg("no such savepoint")));

	/* disallow crossing savepoint level boundaries */
	if (target->savepointLevel != s->savepointLevel)
		ereport(ERROR,
				(errcode(ERRCODE_S_E_INVALID_SPECIFICATION),
				 errmsg("no such savepoint")));

	/*
	 * Mark "commit pending" all subtransactions up to the target
	 * subtransaction.	The actual commits will happen when control gets to
	 * CommitTransactionCommand.
	 */
	xact = CurrentTransactionState;
	for (;;)
	{
		Assert(xact->blockState == TBLOCK_SUBINPROGRESS);
		xact->blockState = TBLOCK_SUBRELEASE;
		if (xact == target)
			break;
		xact = xact->parent;
		Assert(PointerIsValid(xact));
	}
}

/*
 * RollbackToSavepoint
 *		This executes a ROLLBACK TO <savepoint> command.
 *
 * As above, we don't actually do anything here except change blockState.
 */
void
RollbackToSavepoint(List *options)
{
	TransactionState s = CurrentTransactionState;
	TransactionState target,
				xact;
	ListCell   *cell;
	char	   *name = NULL;

	switch (s->blockState)
	{
			/*
			 * We can't rollback to a savepoint if there is no savepoint
			 * defined.
			 */
		case TBLOCK_INPROGRESS:
		case TBLOCK_ABORT:
			ereport(ERROR,
					(errcode(ERRCODE_S_E_INVALID_SPECIFICATION),
					 errmsg("no such savepoint")));
			break;

			/*
			 * There is at least one savepoint, so proceed.
			 */
		case TBLOCK_SUBINPROGRESS:
		case TBLOCK_SUBABORT:
			break;

			/* These cases are invalid. */
		case TBLOCK_DEFAULT:
		case TBLOCK_STARTED:
		case TBLOCK_BEGIN:
		case TBLOCK_SUBBEGIN:
		case TBLOCK_END:
		case TBLOCK_SUBRELEASE:
		case TBLOCK_SUBCOMMIT:
		case TBLOCK_ABORT_END:
		case TBLOCK_SUBABORT_END:
		case TBLOCK_ABORT_PENDING:
		case TBLOCK_SUBABORT_PENDING:
		case TBLOCK_SUBRESTART:
		case TBLOCK_SUBABORT_RESTART:
		case TBLOCK_PREPARE:
			elog(FATAL, "RollbackToSavepoint: unexpected state %s",
				 BlockStateAsString(s->blockState));
			break;
	}

	foreach(cell, options)
	{
		DefElem    *elem = lfirst(cell);

		if (strcmp(elem->defname, "savepoint_name") == 0)
			name = strVal(elem->arg);
	}

	Assert(PointerIsValid(name));

	for (target = s; PointerIsValid(target); target = target->parent)
	{
		if (PointerIsValid(target->name) && strcmp(target->name, name) == 0)
			break;
	}

	if (!PointerIsValid(target))
		ereport(ERROR,
				(errcode(ERRCODE_S_E_INVALID_SPECIFICATION),
				 errmsg("no such savepoint")));

	/* disallow crossing savepoint level boundaries */
	if (target->savepointLevel != s->savepointLevel)
		ereport(ERROR,
				(errcode(ERRCODE_S_E_INVALID_SPECIFICATION),
				 errmsg("no such savepoint")));

	/*
	 * Mark "abort pending" all subtransactions up to the target
	 * subtransaction.	The actual aborts will happen when control gets to
	 * CommitTransactionCommand.
	 */
	xact = CurrentTransactionState;
	for (;;)
	{
		if (xact == target)
			break;
		if (xact->blockState == TBLOCK_SUBINPROGRESS)
			xact->blockState = TBLOCK_SUBABORT_PENDING;
		else if (xact->blockState == TBLOCK_SUBABORT)
			xact->blockState = TBLOCK_SUBABORT_END;
		else
			elog(FATAL, "RollbackToSavepoint: unexpected state %s",
				 BlockStateAsString(xact->blockState));
		xact = xact->parent;
		Assert(PointerIsValid(xact));
	}

	/* And mark the target as "restart pending" */
	if (xact->blockState == TBLOCK_SUBINPROGRESS)
		xact->blockState = TBLOCK_SUBRESTART;
	else if (xact->blockState == TBLOCK_SUBABORT)
		xact->blockState = TBLOCK_SUBABORT_RESTART;
	else
		elog(FATAL, "RollbackToSavepoint: unexpected state %s",
			 BlockStateAsString(xact->blockState));
}

static void
DispatchRollbackToSavepoint(char *name)
{
	char	   *cmd;

	if (!name)
		elog(ERROR, "could not find savepoint name for ROLLBACK TO SAVEPOINT");

	cmd = psprintf("ROLLBACK TO SAVEPOINT %s", name);

	/*
	 * dispatch a DTX command, in the event of an error, this call will
	 * either exit via elog()/ereport() or return false
	 */
	if (!dispatchDtxCommand(cmd))
		elog(ERROR, "Could not rollback to savepoint (%s)", cmd);

	pfree(cmd);
}

/*
 * BeginInternalSubTransaction
 *		This is the same as DefineSavepoint except it allows TBLOCK_STARTED,
 *		TBLOCK_END, and TBLOCK_PREPARE states, and therefore it can safely be
 *		used in functions that might be called when not inside a BEGIN block
 *		or when running deferred triggers at COMMIT/PREPARE time.  Also, it
 *		automatically does CommitTransactionCommand/StartTransactionCommand
 *		instead of expecting the caller to do it.
 */
void
BeginInternalSubTransaction(char *name)
{
	TransactionState s = CurrentTransactionState;

	if (Gp_role == GP_ROLE_DISPATCH)
	{
		if (!doDispatchSubtransactionInternalCmd(
			DTX_PROTOCOL_COMMAND_SUBTRANSACTION_BEGIN_INTERNAL))
		{
			elog(ERROR, 
				"Could not BeginInternalSubTransaction dispatch failed");
		}
	}

	switch (s->blockState)
	{
		case TBLOCK_STARTED:
		case TBLOCK_INPROGRESS:
		case TBLOCK_END:
		case TBLOCK_PREPARE:
		case TBLOCK_SUBINPROGRESS:
			/* Normal subtransaction start */
			PushTransaction();
			s = CurrentTransactionState;		/* changed by push */

			/*
			 * Savepoint names, like the TransactionState block itself, live
			 * in TopTransactionContext.
			 */
			if (name)
				s->name = MemoryContextStrdup(TopTransactionContext, name);
			break;

			/* These cases are invalid. */
		case TBLOCK_DEFAULT:
		case TBLOCK_BEGIN:
		case TBLOCK_SUBBEGIN:
		case TBLOCK_SUBRELEASE:
		case TBLOCK_SUBCOMMIT:
		case TBLOCK_ABORT:
		case TBLOCK_SUBABORT:
		case TBLOCK_ABORT_END:
		case TBLOCK_SUBABORT_END:
		case TBLOCK_ABORT_PENDING:
		case TBLOCK_SUBABORT_PENDING:
		case TBLOCK_SUBRESTART:
		case TBLOCK_SUBABORT_RESTART:
			elog(FATAL, "BeginInternalSubTransaction: unexpected state %s",
				 BlockStateAsString(s->blockState));
			break;
	}

	CommitTransactionCommand();
	StartTransactionCommand();
}

/*
 * ReleaseCurrentSubTransaction
 *
 * RELEASE (ie, commit) the innermost subtransaction, regardless of its
 * savepoint name (if any).
 * NB: do NOT use CommitTransactionCommand/StartTransactionCommand with this.
 */
void
ReleaseCurrentSubTransaction(void)
{
	TransactionState s = CurrentTransactionState;

	if (s->blockState != TBLOCK_SUBINPROGRESS)
		elog(ERROR, "ReleaseCurrentSubTransaction: unexpected state %s",
			 BlockStateAsString(s->blockState));
	Assert(s->state == TRANS_INPROGRESS);

	if (Gp_role == GP_ROLE_DISPATCH)
	{
		if (!doDispatchSubtransactionInternalCmd(
			DTX_PROTOCOL_COMMAND_SUBTRANSACTION_RELEASE_INTERNAL))
		{
			elog(ERROR, 
				"Could not ReleaseCurrentSubTransaction dispatch failed");
		}
	}

	MemoryContextSwitchTo(CurTransactionContext);
	CommitSubTransaction();
	s = CurrentTransactionState;	/* changed by pop */
	Assert(s->state == TRANS_INPROGRESS);
}

/*
 * RollbackAndReleaseCurrentSubTransaction
 *
 * ROLLBACK and RELEASE (ie, abort) the innermost subtransaction, regardless
 * of its savepoint name (if any).
 * NB: do NOT use CommitTransactionCommand/StartTransactionCommand with this.
 */
void
RollbackAndReleaseCurrentSubTransaction(void)
{
	TransactionState s = CurrentTransactionState;

	switch (s->blockState)
	{
			/* Must be in a subtransaction */
		case TBLOCK_SUBINPROGRESS:
		case TBLOCK_SUBABORT:
			break;

			/* These cases are invalid. */
		case TBLOCK_DEFAULT:
		case TBLOCK_STARTED:
		case TBLOCK_BEGIN:
		case TBLOCK_SUBBEGIN:
		case TBLOCK_INPROGRESS:
		case TBLOCK_END:
		case TBLOCK_SUBRELEASE:
		case TBLOCK_SUBCOMMIT:
		case TBLOCK_ABORT:
		case TBLOCK_ABORT_END:
		case TBLOCK_SUBABORT_END:
		case TBLOCK_ABORT_PENDING:
		case TBLOCK_SUBABORT_PENDING:
		case TBLOCK_SUBRESTART:
		case TBLOCK_SUBABORT_RESTART:
		case TBLOCK_PREPARE:
			elog(FATAL, "RollbackAndReleaseCurrentSubTransaction: unexpected state %s",
				 BlockStateAsString(s->blockState));
			break;
	}

	/*
	 * Abort the current subtransaction, if needed.
	 */
	if (s->blockState == TBLOCK_SUBINPROGRESS)
		AbortSubTransaction();

	/* And clean it up, too */
	CleanupSubTransaction();

	s = CurrentTransactionState;	/* changed by pop */
	AssertState(s->blockState == TBLOCK_SUBINPROGRESS ||
				s->blockState == TBLOCK_INPROGRESS ||
				s->blockState == TBLOCK_STARTED);

	if (Gp_role == GP_ROLE_DISPATCH)
	{
		if (!doDispatchSubtransactionInternalCmd(
				DTX_PROTOCOL_COMMAND_SUBTRANSACTION_ROLLBACK_INTERNAL))
		{
			elog(ERROR,
				 "Could not RollbackAndReleaseCurrentSubTransaction dispatch failed");
		}
	}
}

/*
 *	AbortOutOfAnyTransaction
 *
 *	This routine is provided for error recovery purposes.  It aborts any
 *	active transaction or transaction block, leaving the system in a known
 *	idle state.
 */
void
AbortOutOfAnyTransaction(void)
{
	TransactionState s = CurrentTransactionState;

	/*
	 * Get out of any transaction or nested transaction
	 */
	do
	{
		switch (s->blockState)
		{
			case TBLOCK_DEFAULT:
				if (s->state == TRANS_DEFAULT)
				{
					/* Not in a transaction, do nothing */
				}
				else
				{
					/*
					 * We can get here after an error during transaction start
					 * (state will be TRANS_START).  Need to clean up the
					 * incompletely started transaction.  First, adjust the
					 * low-level state to suppress warning message from
					 * AbortTransaction.
					 */
					if (s->state == TRANS_START)
						s->state = TRANS_INPROGRESS;
					AbortTransaction();
					CleanupTransaction();
				}
				break;
			case TBLOCK_STARTED:
			case TBLOCK_BEGIN:
			case TBLOCK_INPROGRESS:
			case TBLOCK_END:
			case TBLOCK_ABORT_PENDING:
			case TBLOCK_PREPARE:
				/* In a transaction, so clean up */
				AbortTransaction();
				CleanupTransaction();
				s->blockState = TBLOCK_DEFAULT;

				Assert(DistributedTransactionContext == DTX_CONTEXT_LOCAL_ONLY);
				break;
			case TBLOCK_ABORT:
			case TBLOCK_ABORT_END:
				/* AbortTransaction already done, still need Cleanup */
				CleanupTransaction();
				s->blockState = TBLOCK_DEFAULT;

				Assert(DistributedTransactionContext == DTX_CONTEXT_LOCAL_ONLY);
				break;

				/*
				 * In a subtransaction, so clean it up and abort parent too
				 */
			case TBLOCK_SUBBEGIN:
			case TBLOCK_SUBINPROGRESS:
			case TBLOCK_SUBRELEASE:
			case TBLOCK_SUBCOMMIT:
			case TBLOCK_SUBABORT_PENDING:
			case TBLOCK_SUBRESTART:
				AbortSubTransaction();
				CleanupSubTransaction();
				s = CurrentTransactionState;	/* changed by pop */
				break;

			case TBLOCK_SUBABORT:
			case TBLOCK_SUBABORT_END:
			case TBLOCK_SUBABORT_RESTART:
				/* As above, but AbortSubTransaction already done */
				CleanupSubTransaction();
				s = CurrentTransactionState;	/* changed by pop */
				break;
		}
	} while (s->blockState != TBLOCK_DEFAULT);

	/* Should be out of all subxacts now */
	Assert(s->parent == NULL);
}

/*
 * IsTransactionBlock --- are we within a transaction block?
 */
bool
IsTransactionBlock(void)
{
	TransactionState s = CurrentTransactionState;

	if (s->blockState == TBLOCK_DEFAULT || s->blockState == TBLOCK_STARTED)
		return false;

	return true;
}

/*
 * IsTransactionOrTransactionBlock --- are we within either a transaction
 * or a transaction block?	(The backend is only really "idle" when this
 * returns false.)
 *
 * This should match up with IsTransactionBlock and IsTransactionState.
 */
bool
IsTransactionOrTransactionBlock(void)
{
	TransactionState s = CurrentTransactionState;

	if (s->blockState == TBLOCK_DEFAULT)
		return false;

	return true;
}

void
ExecutorMarkTransactionUsesSequences(void)
{
	seqXlogWrite = true;

	ForceSyncCommit();
}

void 
ExecutorMarkTransactionDoesWrites(void)
{
	// UNDONE: Verify we are in transaction...
	if (!TopTransactionStateData.executorSaysXactDoesWrites)
	{
		ereportif(Debug_print_full_dtm, LOG,
				  (errmsg("ExecutorMarkTransactionDoesWrites called")));
		TopTransactionStateData.executorSaysXactDoesWrites = true;
	}
}

bool
ExecutorSaysTransactionDoesWrites(void)
{
	return TopTransactionStateData.executorSaysXactDoesWrites;
}

/*
 * TransactionBlockStatusCode - return status code to send in ReadyForQuery
 */
char
TransactionBlockStatusCode(void)
{
	TransactionState s = CurrentTransactionState;

	switch (s->blockState)
	{
		case TBLOCK_DEFAULT:
		case TBLOCK_STARTED:
			return 'I';			/* idle --- not in transaction */
		case TBLOCK_BEGIN:
		case TBLOCK_SUBBEGIN:
		case TBLOCK_INPROGRESS:
		case TBLOCK_SUBINPROGRESS:
		case TBLOCK_END:
		case TBLOCK_SUBRELEASE:
		case TBLOCK_SUBCOMMIT:
		case TBLOCK_PREPARE:
			return 'T';			/* in transaction */
		case TBLOCK_ABORT:
		case TBLOCK_SUBABORT:
		case TBLOCK_ABORT_END:
		case TBLOCK_SUBABORT_END:
		case TBLOCK_ABORT_PENDING:
		case TBLOCK_SUBABORT_PENDING:
		case TBLOCK_SUBRESTART:
		case TBLOCK_SUBABORT_RESTART:
			return 'E';			/* in failed transaction */
	}

	/* should never get here */
	elog(FATAL, "invalid transaction block state: %s",
		 BlockStateAsString(s->blockState));
	return 0;					/* keep compiler quiet */
}

/*
 * IsSubTransaction
 */
bool
IsSubTransaction(void)
{
	TransactionState s = CurrentTransactionState;

	if (s->nestingLevel >= 2)
		return true;

	return false;
}

/*
 * StartSubTransaction
 *
 * If you're wondering why this is separate from PushTransaction: it's because
 * we can't conveniently do this stuff right inside DefineSavepoint.  The
 * SAVEPOINT utility command will be executed inside a Portal, and if we
 * muck with CurrentMemoryContext or CurrentResourceOwner then exit from
 * the Portal will undo those settings.  So we make DefineSavepoint just
 * push a dummy transaction block, and when control returns to the main
 * idle loop, CommitTransactionCommand will be called, and we'll come here
 * to finish starting the subtransaction.
 */
static void
StartSubTransaction(void)
{
	TransactionState s = CurrentTransactionState;

	if (s->state != TRANS_DEFAULT)
		elog(WARNING, "StartSubTransaction while in %s state",
			 TransStateAsString(s->state));

	s->state = TRANS_START;

	/*
	 * Initialize subsystems for new subtransaction
	 *
	 * must initialize resource-management stuff first
	 */
	AtSubStart_Memory();
	AtSubStart_ResourceOwner();
	AtSubStart_Inval();
	AtSubStart_Notify();
	AfterTriggerBeginSubXact();

	s->state = TRANS_INPROGRESS;

	/*
	 * Call start-of-subxact callbacks
	 */
	CallSubXactCallbacks(SUBXACT_EVENT_START_SUB, s->subTransactionId,
						 s->parent->subTransactionId);

	ShowTransactionState("StartSubTransaction");
}

/*
 * CommitSubTransaction
 *
 *	The caller has to make sure to always reassign CurrentTransactionState
 *	if it has a local pointer to it after calling this function.
 */
static void
CommitSubTransaction(void)
{
	TransactionState s = CurrentTransactionState;

	ShowTransactionState("CommitSubTransaction");

	if (s->state != TRANS_INPROGRESS)
		elog(WARNING, "CommitSubTransaction while in %s state",
			 TransStateAsString(s->state));

	/* Pre-commit processing goes here -- nothing to do at the moment */

	s->state = TRANS_COMMIT;

	/* Must CCI to ensure commands of subtransaction are seen as done */
	CommandCounterIncrement();

	/*
	 * Prior to 8.4 we marked subcommit in clog at this point.	We now only
	 * perform that step, if required, as part of the atomic update of the
	 * whole transaction tree at top level commit or abort.
	 */

	/* Post-commit cleanup */
	if (TransactionIdIsValid(s->transactionId))
		AtSubCommit_childXids();
	AfterTriggerEndSubXact(true);
	AtSubCommit_Portals(s->subTransactionId,
						s->parent->subTransactionId,
						s->parent->curTransactionOwner);
	AtEOSubXact_LargeObject(true, s->subTransactionId,
							s->parent->subTransactionId);
	AtSubCommit_Notify();

	CallSubXactCallbacks(SUBXACT_EVENT_COMMIT_SUB, s->subTransactionId,
						 s->parent->subTransactionId);

	ResourceOwnerRelease(s->curTransactionOwner,
						 RESOURCE_RELEASE_BEFORE_LOCKS,
						 true, false);
	AtEOSubXact_RelationCache(true, s->subTransactionId,
							  s->parent->subTransactionId);
	AtEOSubXact_Inval(true);
	AtSubCommit_smgr();

	/*
	 * The only lock we actually release here is the subtransaction XID lock.
	 */
	CurrentResourceOwner = s->curTransactionOwner;
	if (TransactionIdIsValid(s->transactionId))
		XactLockTableDelete(s->transactionId);

	/*
	 * Other locks should get transferred to their parent resource owner.
	 */
	ResourceOwnerRelease(s->curTransactionOwner,
						 RESOURCE_RELEASE_LOCKS,
						 true, false);
	ResourceOwnerRelease(s->curTransactionOwner,
						 RESOURCE_RELEASE_AFTER_LOCKS,
						 true, false);

	AtEOXact_GUC(true, s->gucNestLevel);
	AtEOSubXact_SPI(true, s->subTransactionId);
	AtEOSubXact_on_commit_actions(true, s->subTransactionId,
								  s->parent->subTransactionId);
	AtEOSubXact_Namespace(true, s->subTransactionId,
						  s->parent->subTransactionId);
	AtEOSubXact_Files(true, s->subTransactionId,
					  s->parent->subTransactionId);
	AtEOSubXact_HashTables(true, s->nestingLevel);
	AtEOSubXact_PgStat(true, s->nestingLevel);
	AtSubCommit_Snapshot(s->nestingLevel);

	/*
	 * We need to restore the upper transaction's read-only state, in case the
	 * upper is read-write while the child is read-only; GUC will incorrectly
	 * think it should leave the child state in place.
	 */
	XactReadOnly = s->prevXactReadOnly;

	CurrentResourceOwner = s->parent->curTransactionOwner;
	CurTransactionResourceOwner = s->parent->curTransactionOwner;
	ResourceOwnerDelete(s->curTransactionOwner);
	s->curTransactionOwner = NULL;

	AtSubCommit_Memory();

	s->state = TRANS_DEFAULT;

	PopTransaction();
}

/*
 * AbortSubTransaction
 */
static void
AbortSubTransaction(void)
{
	TransactionState s = CurrentTransactionState;

	/* Prevent cancel/die interrupt while cleaning up */
	HOLD_INTERRUPTS();

	/* Make sure we have a valid memory context and resource owner */
	AtSubAbort_Memory();
	AtSubAbort_ResourceOwner();

	/*
	 * Release any LW locks we might be holding as quickly as possible.
	 * (Regular locks, however, must be held till we finish aborting.)
	 * Releasing LW locks is critical since we might try to grab them again
	 * while cleaning up!
	 *
	 * FIXME This may be incorrect --- Are there some locks we should keep?
	 * Buffer locks, for example?  I don't think so but I'm not sure.
	 */
	LWLockReleaseAll();

	AbortBufferIO();
	UnlockBuffers();

	LockErrorCleanup();

	/*
	 * check the current transaction state
	 */
	ShowTransactionState("AbortSubTransaction");

	if (s->state != TRANS_INPROGRESS)
		elog(WARNING, "AbortSubTransaction while in %s state",
			 TransStateAsString(s->state));

	s->state = TRANS_ABORT;

	/*
	 * Reset user ID which might have been changed transiently.  (See notes in
	 * AbortTransaction.)
	 */
	SetUserIdAndSecContext(s->prevUser, s->prevSecContext);

	/*
	 * We can skip all this stuff if the subxact failed before creating a
	 * ResourceOwner...
	 */
	if (s->curTransactionOwner)
	{
		AfterTriggerEndSubXact(false);
		AtSubAbort_Portals(s->subTransactionId,
						   s->parent->subTransactionId,
						   s->parent->curTransactionOwner);
		AtEOXact_DispatchOids(false);
		AtEOSubXact_LargeObject(false, s->subTransactionId,
								s->parent->subTransactionId);
		AtSubAbort_Notify();

		/* Advertise the fact that we aborted in pg_clog. */
		(void) RecordTransactionAbort(true);

		/* Post-abort cleanup */
		if (TransactionIdIsValid(s->transactionId))
			AtSubAbort_childXids();

		CallSubXactCallbacks(SUBXACT_EVENT_ABORT_SUB, s->subTransactionId,
							 s->parent->subTransactionId);

		ResourceOwnerRelease(s->curTransactionOwner,
							 RESOURCE_RELEASE_BEFORE_LOCKS,
							 false, false);
		AtEOSubXact_RelationCache(false, s->subTransactionId,
								  s->parent->subTransactionId);
		AtEOSubXact_Inval(false);
		AtSubAbort_smgr();
		ResourceOwnerRelease(s->curTransactionOwner,
							 RESOURCE_RELEASE_LOCKS,
							 false, false);
		ResourceOwnerRelease(s->curTransactionOwner,
							 RESOURCE_RELEASE_AFTER_LOCKS,
							 false, false);

		AtEOXact_GUC(false, s->gucNestLevel);
		AtEOSubXact_SPI(false, s->subTransactionId);
		AtEOSubXact_on_commit_actions(false, s->subTransactionId,
									  s->parent->subTransactionId);
		AtEOSubXact_Namespace(false, s->subTransactionId,
							  s->parent->subTransactionId);
		AtEOSubXact_Files(false, s->subTransactionId,
						  s->parent->subTransactionId);
		AtEOSubXact_HashTables(false, s->nestingLevel);
		AtEOSubXact_PgStat(false, s->nestingLevel);
		AtSubAbort_Snapshot(s->nestingLevel);
	}

	/*
	 * Restore the upper transaction's read-only state, too.  This should be
	 * redundant with GUC's cleanup but we may as well do it for consistency
	 * with the commit case.
	 */
	XactReadOnly = s->prevXactReadOnly;

	RESUME_INTERRUPTS();
}

/*
 * CleanupSubTransaction
 *
 *	The caller has to make sure to always reassign CurrentTransactionState
 *	if it has a local pointer to it after calling this function.
 */
static void
CleanupSubTransaction(void)
{
	TransactionState s = CurrentTransactionState;

	ShowTransactionState("CleanupSubTransaction");

	if (s->state != TRANS_ABORT)
		elog(WARNING, "CleanupSubTransaction while in %s state",
			 TransStateAsString(s->state));

	AtSubCleanup_Portals(s->subTransactionId);

	CurrentResourceOwner = s->parent->curTransactionOwner;
	CurTransactionResourceOwner = s->parent->curTransactionOwner;
	if (s->curTransactionOwner)
		ResourceOwnerDelete(s->curTransactionOwner);
	s->curTransactionOwner = NULL;

	AtSubCleanup_Memory();

	s->state = TRANS_DEFAULT;

	PopTransaction();
}

/*
 * PushTransaction
 *		Create transaction state stack entry for a subtransaction
 *
 *	The caller has to make sure to always reassign CurrentTransactionState
 *	if it has a local pointer to it after calling this function.
 */
static void
PushTransaction(void)
{
	TransactionState p = CurrentTransactionState;
	TransactionState s;

	currentSavepointTotal++;

	if ((currentSavepointTotal >= gp_subtrans_warn_limit) &&
	    (currentSavepointTotal % gp_subtrans_warn_limit == 0))
	{
		ereport(WARNING,
		(errmsg("Using too many subtransactions in one transaction."),
		errhint("Close open transactions soon to avoid wraparound "
			"problems.")));
	}

	/*
	 * We keep subtransaction state nodes in TopTransactionContext.
	 */
	s = (TransactionState)
		MemoryContextAllocZero(TopTransactionContext,
							   sizeof(TransactionStateData));

	/*
	 * Assign a subtransaction ID, watching out for counter wraparound.
	 */
	currentSubTransactionId += 1;
	if (currentSubTransactionId == InvalidSubTransactionId)
	{
		currentSubTransactionId -= 1;
		pfree(s);
		ereport(ERROR,
				(errcode(ERRCODE_PROGRAM_LIMIT_EXCEEDED),
				 errmsg("cannot have more than 2^32-1 subtransactions in a transaction")));
	}

	/*
	 * We can now stack a minimally valid subtransaction without fear of
	 * failure.
	 */
	s->transactionId = InvalidTransactionId;	/* until assigned */
	s->subTransactionId = currentSubTransactionId;
	s->parent = p;
	s->nestingLevel = p->nestingLevel + 1;
	s->gucNestLevel = NewGUCNestLevel();
	s->savepointLevel = p->savepointLevel;
	s->state = TRANS_DEFAULT;
	s->blockState = TBLOCK_SUBBEGIN;
	GetUserIdAndSecContext(&s->prevUser, &s->prevSecContext);
	s->prevXactReadOnly = XactReadOnly;
	s->executorSaysXactDoesWrites = false;

	fastNodeCount++;
	if (fastNodeCount == NUM_NODES_TO_SKIP_FOR_FAST_SEARCH)
	{
		fastNodeCount = 0;
		s->fastLink = previousFastLink;
		previousFastLink = s;
	}

	CurrentTransactionState = s;

	/*
	 * AbortSubTransaction and CleanupSubTransaction have to be able to cope
	 * with the subtransaction from here on out; in particular they should not
	 * assume that it necessarily has a transaction context, resource owner,
	 * or XID.
	 */
}

/*
 * PopTransaction
 *		Pop back to parent transaction state
 *
 *	The caller has to make sure to always reassign CurrentTransactionState
 *	if it has a local pointer to it after calling this function.
 */
static void
PopTransaction(void)
{
	TransactionState s = CurrentTransactionState;

	if (s->state != TRANS_DEFAULT)
		elog(WARNING, "PopTransaction while in %s state",
			 TransStateAsString(s->state));

	if (s->parent == NULL)
		elog(FATAL, "PopTransaction with no parent");

	CurrentTransactionState = s->parent;

	/* Let's just make sure CurTransactionContext is good */
	CurTransactionContext = s->parent->curTransactionContext;
	MemoryContextSwitchTo(CurTransactionContext);

	/* Ditto for ResourceOwner links */
	CurTransactionResourceOwner = s->parent->curTransactionOwner;
	CurrentResourceOwner = s->parent->curTransactionOwner;

	if (fastNodeCount)
	{
		fastNodeCount--;
	}

	/*
	 * Deleting node where last fastLink is stored
	 * hence retrive the fastLink to update in node to be added next
	 */
	if (previousFastLink == s)
	{
		fastNodeCount = NUM_NODES_TO_SKIP_FOR_FAST_SEARCH - 1;
		previousFastLink = s->fastLink;
	}

	/* Free the old child structure */
	if (s->name)
		pfree(s->name);
	pfree(s);
}

/*
 * ShowTransactionState
 *		Debug support
 */
static void
ShowTransactionState(const char *str)
{
	/* skip work if message will definitely not be printed */
	if (log_min_messages <= DEBUG3 || client_min_messages <= DEBUG3)
	{
		elog(DEBUG3, "%s", str);
		ShowTransactionStateRec(CurrentTransactionState);
	}
}

/*
 * ShowTransactionStateRec
 *		Recursive subroutine for ShowTransactionState
 */
static void
ShowTransactionStateRec(TransactionState s)
{
	StringInfoData buf;

	initStringInfo(&buf);

	if (s->nChildXids > 0)
	{
		int			i;

		appendStringInfo(&buf, "%u", s->childXids[0]);
		for (i = 1; i < s->nChildXids; i++)
			appendStringInfo(&buf, " %u", s->childXids[i]);
	}

	if (s->parent)
		ShowTransactionStateRec(s->parent);

	/* use ereport to suppress computation if msg will not be printed */
	ereport(DEBUG3,
			(errmsg_internal("name: %s; blockState: %13s; state: %7s, xid/subid/cid: %u/%u/%u%s, nestlvl: %d, children: %s",
							 PointerIsValid(s->name) ? s->name : "unnamed",
							 BlockStateAsString(s->blockState),
							 TransStateAsString(s->state),
							 (unsigned int) s->transactionId,
							 (unsigned int) s->subTransactionId,
							 (unsigned int) currentCommandId,
							 currentCommandIdUsed ? " (used)" : "",
							 s->nestingLevel, buf.data)));

	pfree(buf.data);
}

/*
 * BlockStateAsString
 *		Debug support
 */
static const char *
BlockStateAsString(TBlockState blockState)
{
	switch (blockState)
	{
		case TBLOCK_DEFAULT:
			return "DEFAULT";
		case TBLOCK_STARTED:
			return "STARTED";
		case TBLOCK_BEGIN:
			return "BEGIN";
		case TBLOCK_INPROGRESS:
			return "INPROGRESS";
		case TBLOCK_END:
			return "END";
		case TBLOCK_ABORT:
			return "ABORT";
		case TBLOCK_ABORT_END:
			return "ABORT END";
		case TBLOCK_ABORT_PENDING:
			return "ABORT PEND";
		case TBLOCK_PREPARE:
			return "PREPARE";
		case TBLOCK_SUBBEGIN:
			return "SUB BEGIN";
		case TBLOCK_SUBINPROGRESS:
			return "SUB INPROGRS";
		case TBLOCK_SUBRELEASE:
			return "SUB RELEASE";
		case TBLOCK_SUBCOMMIT:
			return "SUB COMMIT";
		case TBLOCK_SUBABORT:
			return "SUB ABORT";
		case TBLOCK_SUBABORT_END:
			return "SUB ABORT END";
		case TBLOCK_SUBABORT_PENDING:
			return "SUB ABRT PEND";
		case TBLOCK_SUBRESTART:
			return "SUB RESTART";
		case TBLOCK_SUBABORT_RESTART:
			return "SUB AB RESTRT";
	}
	return "UNRECOGNIZED";
}

/*
 * TransStateAsString
 *		Debug support
 */
static const char *
TransStateAsString(TransState state)
{
	switch (state)
	{
		case TRANS_DEFAULT:
			return "DEFAULT";
		case TRANS_START:
			return "START";
		case TRANS_INPROGRESS:
			return "INPROGR";
		case TRANS_COMMIT:
			return "COMMIT";
		case TRANS_ABORT:
			return "ABORT";
		case TRANS_PREPARE:
			return "PREPARE";
	}
	return "UNRECOGNIZED";
}

/*
 * IsoLevelAsUpperString
 *		Formatting helper.
 */
const char *
IsoLevelAsUpperString(int IsoLevel)
{
	switch (IsoLevel)
	{
		case XACT_READ_UNCOMMITTED:
			return "READ UNCOMMITTED";
		case XACT_READ_COMMITTED:
			return "READ COMMITTED";
		case XACT_REPEATABLE_READ:
			return "REPEATABLE READ";
		case XACT_SERIALIZABLE:
			return "SERIALIZABLE";
		default:
			return "UNKNOWN";
	}
}


/*
 * xactGetCommittedChildren
 *
 * Gets the list of committed children of the current transaction.	The return
 * value is the number of child transactions.  *ptr is set to point to an
 * array of TransactionIds.  The array is allocated in TopTransactionContext;
 * the caller should *not* pfree() it (this is a change from pre-8.4 code!).
 * If there are no subxacts, *ptr is set to NULL.
 */
int
xactGetCommittedChildren(TransactionId **ptr)
{
	TransactionState s = CurrentTransactionState;

	if (s->nChildXids == 0)
		*ptr = NULL;
	else
		*ptr = s->childXids;

	return s->nChildXids;
}

/*
 *	XLOG support routines
 */
static TMGXACT_LOG *
xact_get_distributed_info_from_commit(xl_xact_commit *xlrec)
{
	TransactionId *xacts;
	SharedInvalidationMessage *msgs;

	xacts = (TransactionId *) &xlrec->xnodes[xlrec->nrels];
	msgs = (SharedInvalidationMessage *) &xacts[xlrec->nsubxacts];

	return (TMGXACT_LOG *) &msgs[xlrec->nmsgs];
}

/*
 * Before 9.0 this was a fairly short function, but now it performs many
 * actions for which the order of execution is critical.
 */
static void
xact_redo_commit_internal(TransactionId xid, XLogRecPtr lsn,
						  TransactionId *sub_xids, int nsubxacts,
						  SharedInvalidationMessage *inval_msgs, int nmsgs,
						  RelFileNodeWithStorageType *xnodes, int nrels,
						  Oid dbId, Oid tsId,
						  uint32 xinfo,
						  DistributedTransactionId distribXid,
						  DistributedTransactionTimeStamp distribTimeStamp)
{
	TransactionId max_xid;
	int			i;

	max_xid = TransactionIdLatest(xid, nsubxacts, sub_xids);

	/*
	 * Make sure nextXid is beyond any XID mentioned in the record.
	 *
	 * We don't expect anyone else to modify nextXid, hence we don't need to
	 * hold a lock while checking this. We still acquire the lock to modify
	 * it, though.
	 */
	if (TransactionIdFollowsOrEquals(max_xid,
									 ShmemVariableCache->nextXid))
	{
		LWLockAcquire(XidGenLock, LW_EXCLUSIVE);
		ShmemVariableCache->nextXid = max_xid;
		TransactionIdAdvance(ShmemVariableCache->nextXid);
		LWLockRelease(XidGenLock);
	}

	/* also update distributed commit log */
	if (distribXid != 0 && distribTimeStamp != 0)
	{
		DistributedLog_SetCommittedTree(xid, nsubxacts, sub_xids,
										distribTimeStamp, distribXid,
										/* isRedo */ true);
	}

	if (standbyState == STANDBY_DISABLED)
	{
		/*
		 * Mark the transaction committed in pg_clog.
		 */
		TransactionIdCommitTree(xid, nsubxacts, sub_xids);
	}
	else
	{
		/*
		 * If a transaction completion record arrives that has as-yet
		 * unobserved subtransactions then this will not have been fully
		 * handled by the call to RecordKnownAssignedTransactionIds() in the
		 * main recovery loop in xlog.c. So we need to do bookkeeping again to
		 * cover that case. This is confusing and it is easy to think this
		 * call is irrelevant, which has happened three times in development
		 * already. Leave it in.
		 */
		RecordKnownAssignedTransactionIds(max_xid);

		/*
		 * Mark the transaction committed in pg_clog. We use async commit
		 * protocol during recovery to provide information on database
		 * consistency for when users try to set hint bits. It is important
		 * that we do not set hint bits until the minRecoveryPoint is past
		 * this commit record. This ensures that if we crash we don't see hint
		 * bits set on changes made by transactions that haven't yet
		 * recovered. It's unlikely but it's good to be safe.
		 */
		TransactionIdAsyncCommitTree(xid, nsubxacts, sub_xids, lsn);

		/*
		 * We must mark clog before we update the ProcArray.
		 */
		ExpireTreeKnownAssignedTransactionIds(xid, nsubxacts, sub_xids, max_xid);

		/*
		 * Send any cache invalidations attached to the commit. We must
		 * maintain the same order of invalidation then release locks as
		 * occurs in CommitTransaction().
		 */
		ProcessCommittedInvalidationMessages(inval_msgs, nmsgs,
								  XactCompletionRelcacheInitFileInval(xinfo),
											 dbId, tsId);

		/*
		 * Release locks, if any. We do this for both two phase and normal one
		 * phase transactions. In effect we are ignoring the prepare phase and
		 * just going straight to lock release.
		 */
		StandbyReleaseLockTree(xid, nsubxacts, sub_xids);
	}

	/* Make sure files supposed to be dropped are dropped */
	for (i = 0; i < nrels; i++)
	{
		SMgrRelation srel = smgropen(xnodes[i].node, InvalidBackendId);
		ForkNumber	fork;

		for (fork = 0; fork <= MAX_FORKNUM; fork++)
			XLogDropRelation(xnodes[i].node, fork);
		smgrdounlink(srel, true, xnodes[i].relstorage);
		smgrclose(srel);
	}

	/*
	 * We issue an XLogFlush() for the same reason we emit ForceSyncCommit()
	 * in normal operation. For example, in DROP DATABASE, we delete all the
	 * files belonging to the database, and then commit the transaction. If we
	 * crash after all the files have been deleted but before the commit, you
	 * have an entry in pg_database without any files. To minimize the window
	 * for that, we use ForceSyncCommit() to rush the commit record to disk as
	 * quick as possible. We have the same window during recovery, and forcing
	 * an XLogFlush() (which updates minRecoveryPoint during recovery) helps
	 * to reduce that problem window, for any user that requested
	 * ForceSyncCommit().
	 */
	if (XactCompletionForceSyncCommit(xinfo))
		XLogFlush(lsn);

}

/*
 * Utility function to call xact_redo_commit_internal after breaking down xlrec
 */
static void
xact_redo_commit(xl_xact_commit *xlrec,
				 TransactionId xid, XLogRecPtr lsn,
				 DistributedTransactionId distribXid,
				 DistributedTransactionTimeStamp distribTimeStamp)
{
	TransactionId *subxacts;
	SharedInvalidationMessage *inval_msgs;

	/* subxid array follows relfilenodes */
	subxacts = (TransactionId *) &(xlrec->xnodes[xlrec->nrels]);
	/* invalidation messages array follows subxids */
	inval_msgs = (SharedInvalidationMessage *) &(subxacts[xlrec->nsubxacts]);

	xact_redo_commit_internal(xid, lsn, subxacts, xlrec->nsubxacts,
							  inval_msgs, xlrec->nmsgs,
							  xlrec->xnodes, xlrec->nrels,
							  xlrec->dbId,
							  xlrec->tsId,
							  xlrec->xinfo,
							  distribXid,
							  distribTimeStamp);
}

/*
 * Utility function to call xact_redo_commit_internal  for compact form of message.
 */
static void
xact_redo_commit_compact(xl_xact_commit_compact *xlrec,
						 TransactionId xid, XLogRecPtr lsn)
{
	xact_redo_commit_internal(xid, lsn, xlrec->subxacts, xlrec->nsubxacts,
							  NULL, 0,	/* inval msgs */
							  NULL, 0,	/* relfilenodes */
							  InvalidOid,		/* dbId */
							  InvalidOid,		/* tsId */
							  0,		/* xinfo */
							  0,		/* distribXid */
							  0);		/* distribTimeStamp */
}

/*
 * Be careful with the order of execution, as with xact_redo_commit().
 * The two functions are similar but differ in key places.
 *
 * Note also that an abort can be for a subtransaction and its children,
 * not just for a top level abort. That means we have to consider
 * topxid != xid, whereas in commit we would find topxid == xid always
 * because subtransaction commit is never WAL logged.
 */
static void
xact_redo_distributed_commit(xl_xact_commit *xlrec, TransactionId xid)
{
	TMGXACT_LOG *gxact_log;
	
	DistributedTransactionTimeStamp	distribTimeStamp;
	DistributedTransactionId 		distribXid;

	TransactionId *sub_xids;
	TransactionId max_xid;
	int			i;

	/* 
	 * Get the global transaction information first.
	 */
	gxact_log = xact_get_distributed_info_from_commit(xlrec);

	/*
	 * Crack open the gid to get the timestamp.
	 */
	dtxCrackOpenGid(
			gxact_log->gid,
			&distribTimeStamp,
			&distribXid);

	if (gxact_log->gxid != distribXid)
		elog(ERROR, 
		     "Distributed xid %u does not match %u in distributed commit redo record",
		     gxact_log->gxid, distribXid);

	if (TransactionIdIsValid(xid))
	{
		/*
		 * Mark the distributed transaction committed before we
		 * update the CLOG in xact_redo_commit.
		 */
		/*
		 * Make room in the DistributedLog, if necessary.
		 */
		if (TransactionIdFollowsOrEquals(xid,
										 ShmemVariableCache->nextXid))
		{
			ShmemVariableCache->nextXid = xid;
			TransactionIdAdvance(ShmemVariableCache->nextXid);
		}

		/*
		 * Now update the CLOG and do local commit actions.
		 *
		 * NOTE: The following logic is a copy of xact_redo_commit, with the
		 * only addition being redo of DistributeLog updates to subtransaction
		 * log.
		 */

		/* Mark the transaction committed in pg_clog */
		sub_xids = (TransactionId *) &xlrec->xnodes[xlrec->nrels];

		/* Add the committed subtransactions to the DistributedLog, too. */
		DistributedLog_SetCommittedTree(xid, xlrec->nsubxacts, sub_xids,
										distribTimeStamp,
										gxact_log->gxid,
										/* isRedo */ true);

		TransactionIdCommitTree(xid, xlrec->nsubxacts, sub_xids);

		/* Make sure nextXid is beyond any XID mentioned in the record */
		max_xid = xid;
		for (i = 0; i < xlrec->nsubxacts; i++)
		{
			if (TransactionIdPrecedes(max_xid, sub_xids[i]))
				max_xid = sub_xids[i];
		}
		if (TransactionIdFollowsOrEquals(max_xid,
										 ShmemVariableCache->nextXid))
		{
			ShmemVariableCache->nextXid = max_xid;
			TransactionIdAdvance(ShmemVariableCache->nextXid);
		}

		for (i = 0; i < xlrec->nrels; i++)
		{
			SMgrRelation srel = smgropen(xlrec->xnodes[i].node, InvalidBackendId);
			ForkNumber	fork;

			for (fork = 0; fork <= MAX_FORKNUM; fork++)
				XLogDropRelation(xlrec->xnodes[i].node, fork);
			smgrdounlink(srel, true, xlrec->xnodes[i].relstorage);
			smgrclose(srel);
		}
	}

	/*
	 * End copy of xact_redo_commit logic.
	 */
	redoDistributedCommitRecord(gxact_log);
}

static void
xact_redo_abort(xl_xact_abort *xlrec, TransactionId xid)
{
	TransactionId *sub_xids;
	TransactionId max_xid;
	int			i;

	sub_xids = (TransactionId *) &(xlrec->xnodes[xlrec->nrels]);
	max_xid = TransactionIdLatest(xid, xlrec->nsubxacts, sub_xids);

	/*
	 * Make sure nextXid is beyond any XID mentioned in the record.
	 *
	 * We don't expect anyone else to modify nextXid, hence we don't need to
	 * hold a lock while checking this. We still acquire the lock to modify
	 * it, though.
	 */
	if (TransactionIdFollowsOrEquals(max_xid,
									 ShmemVariableCache->nextXid))
	{
		LWLockAcquire(XidGenLock, LW_EXCLUSIVE);
		ShmemVariableCache->nextXid = max_xid;
		TransactionIdAdvance(ShmemVariableCache->nextXid);
		LWLockRelease(XidGenLock);
	}

	if (standbyState == STANDBY_DISABLED)
	{
		/* Mark the transaction aborted in pg_clog, no need for async stuff */
		TransactionIdAbortTree(xid, xlrec->nsubxacts, sub_xids);
	}
	else
	{
		/*
		 * If a transaction completion record arrives that has as-yet
		 * unobserved subtransactions then this will not have been fully
		 * handled by the call to RecordKnownAssignedTransactionIds() in the
		 * main recovery loop in xlog.c. So we need to do bookkeeping again to
		 * cover that case. This is confusing and it is easy to think this
		 * call is irrelevant, which has happened three times in development
		 * already. Leave it in.
		 */
		RecordKnownAssignedTransactionIds(max_xid);

		/* Mark the transaction aborted in pg_clog, no need for async stuff */
		TransactionIdAbortTree(xid, xlrec->nsubxacts, sub_xids);

		/*
		 * We must update the ProcArray after we have marked clog.
		 */
		ExpireTreeKnownAssignedTransactionIds(xid, xlrec->nsubxacts, sub_xids, max_xid);

		/*
		 * There are no flat files that need updating, nor invalidation
		 * messages to send or undo.
		 */

		/*
		 * Release locks, if any. There are no invalidations to send.
		 */
		StandbyReleaseLockTree(xid, xlrec->nsubxacts, sub_xids);
	}

	/* Make sure files supposed to be dropped are dropped */
	for (i = 0; i < xlrec->nrels; i++)
	{
		SMgrRelation srel = smgropen(xlrec->xnodes[i].node, InvalidBackendId);
		ForkNumber	fork;

		for (fork = 0; fork <= MAX_FORKNUM; fork++)
			XLogDropRelation(xlrec->xnodes[i].node, fork);
		smgrdounlink(srel, true, xlrec->xnodes[i].relstorage);
		smgrclose(srel);
	}
}

static void
xact_redo_distributed_forget(xl_xact_distributed_forget *xlrec, TransactionId xid __attribute__((unused)) )
{
	redoDistributedForgetCommitRecord(&xlrec->gxact_log);
}


void
xact_redo(XLogRecPtr beginLoc __attribute__((unused)), XLogRecPtr lsn __attribute__((unused)), XLogRecord *record)
{
	uint8		info = record->xl_info & ~XLR_INFO_MASK;

	/* Backup blocks are not used in xact records */
	Assert(!(record->xl_info & XLR_BKP_BLOCK_MASK));

	if (info == XLOG_XACT_COMMIT_COMPACT)
	{
		xl_xact_commit_compact *xlrec = (xl_xact_commit_compact *) XLogRecGetData(record);

		xact_redo_commit_compact(xlrec, record->xl_xid, lsn);
	}
	else if (info == XLOG_XACT_COMMIT)
	{
		xl_xact_commit *xlrec = (xl_xact_commit *) XLogRecGetData(record);

		xact_redo_commit(xlrec, record->xl_xid, lsn, 0, 0);
	}
	else if (info == XLOG_XACT_ABORT)
	{
		xl_xact_abort *xlrec = (xl_xact_abort *) XLogRecGetData(record);

		xact_redo_abort(xlrec, record->xl_xid);
	}
	else if (info == XLOG_XACT_PREPARE)
	{
		/* the record contents are exactly the 2PC file */
		RecreateTwoPhaseFile(record->xl_xid,
							 XLogRecGetData(record), record->xl_len, &beginLoc);
	}
	else if (info == XLOG_XACT_COMMIT_PREPARED)
	{
		xl_xact_commit_prepared *xlrec = (xl_xact_commit_prepared *) XLogRecGetData(record);

		xact_redo_commit(&xlrec->crec, xlrec->xid, lsn,  xlrec->distribXid, xlrec->distribTimeStamp);
		RemoveTwoPhaseFile(xlrec->xid, false);
	}
	else if (info == XLOG_XACT_ABORT_PREPARED)
	{
		xl_xact_abort_prepared *xlrec = (xl_xact_abort_prepared *) XLogRecGetData(record);

		xact_redo_abort(&xlrec->arec, xlrec->xid);
		RemoveTwoPhaseFile(xlrec->xid, false);
	}
	else if (info == XLOG_XACT_DISTRIBUTED_COMMIT)
	{
		xl_xact_commit *xlrec = (xl_xact_commit *) XLogRecGetData(record);

		xact_redo_distributed_commit(xlrec, record->xl_xid);
	}
	else if (info == XLOG_XACT_DISTRIBUTED_FORGET)
	{
		xl_xact_distributed_forget *xlrec = (xl_xact_distributed_forget *) XLogRecGetData(record);

		xact_redo_distributed_forget(xlrec, record->xl_xid);
	}
	else if (info == XLOG_XACT_ASSIGNMENT)
	{
		xl_xact_assignment *xlrec = (xl_xact_assignment *) XLogRecGetData(record);

		if (standbyState >= STANDBY_INITIALIZED)
			ProcArrayApplyXidAssignment(xlrec->xtop,
										xlrec->nsubxacts, xlrec->xsub);
	}
	else
		elog(PANIC, "xact_redo: unknown op code %u", info);
}

static char*
xact_desc_commit(StringInfo buf, xl_xact_commit *xlrec)
{
	int			i;
	TransactionId *subxacts;
	SharedInvalidationMessage *msgs;

	subxacts = (TransactionId *) &xlrec->xnodes[xlrec->nrels];
	msgs = (SharedInvalidationMessage *) &subxacts[xlrec->nsubxacts];

	appendStringInfoString(buf, timestamptz_to_str(xlrec->xact_time));

	if (xlrec->nrels > 0)
	{
		appendStringInfo(buf, "; rels:");
		for (i = 0; i < xlrec->nrels; i++)
		{
			char	   *path = relpathperm(xlrec->xnodes[i].node, MAIN_FORKNUM);

			appendStringInfo(buf, " %s", path);
			pfree(path);
		}
	}
	if (xlrec->nsubxacts > 0)
	{
		appendStringInfo(buf, "; subxacts:");
		for (i = 0; i < xlrec->nsubxacts; i++)
			appendStringInfo(buf, " %u", subxacts[i]);
	}
	if (xlrec->nmsgs > 0)
	{
		if (XactCompletionRelcacheInitFileInval(xlrec->xinfo))
			appendStringInfo(buf, "; relcache init file inval dbid %u tsid %u",
							 xlrec->dbId, xlrec->tsId);

		appendStringInfo(buf, "; inval msgs:");
		for (i = 0; i < xlrec->nmsgs; i++)
		{
			SharedInvalidationMessage *msg = &msgs[i];

			if (msg->id >= 0)
				appendStringInfo(buf, " catcache %d", msg->id);
			else if (msg->id == SHAREDINVALCATALOG_ID)
				appendStringInfo(buf, " catalog %u", msg->cat.catId);
			else if (msg->id == SHAREDINVALRELCACHE_ID)
				appendStringInfo(buf, " relcache %u", msg->rc.relId);
			/* remaining cases not expected, but print something anyway */
			else if (msg->id == SHAREDINVALSMGR_ID)
				appendStringInfo(buf, " smgr");
			else if (msg->id == SHAREDINVALRELMAP_ID)
				appendStringInfo(buf, " relmap");
			else
				appendStringInfo(buf, " unknown id %d", msg->id);
		}
	}

	/*
-	 * MPP: Return end of regular commit information.
	 */
	return (char *) &msgs[xlrec->nmsgs];
}

static void
xact_desc_distributed_commit(StringInfo buf, xl_xact_commit *xlrec)
{
	TMGXACT_LOG *gxact_log;

	/*
	 * We put the global transaction information last, so call the regular xact
	 * commit routine.
	 */
	gxact_log = (TMGXACT_LOG *) xact_desc_commit(buf, xlrec);

	descDistributedCommitRecord(buf, gxact_log);
}

static void
xact_desc_distributed_forget(StringInfo buf, xl_xact_distributed_forget *xlrec)
{
	descDistributedForgetCommitRecord(buf, &xlrec->gxact_log);
}


static void
xact_desc_commit_compact(StringInfo buf, xl_xact_commit_compact *xlrec)
{
	int			i;

	appendStringInfoString(buf, timestamptz_to_str(xlrec->xact_time));

	if (xlrec->nsubxacts > 0)
	{
		appendStringInfo(buf, "; subxacts:");
		for (i = 0; i < xlrec->nsubxacts; i++)
			appendStringInfo(buf, " %u", xlrec->subxacts[i]);
	}
}

static void
xact_desc_abort(StringInfo buf, xl_xact_abort *xlrec)
{
	int			i;

	appendStringInfoString(buf, timestamptz_to_str(xlrec->xact_time));
	if (xlrec->nrels > 0)
	{
		appendStringInfo(buf, "; rels:");
		for (i = 0; i < xlrec->nrels; i++)
		{
			char	   *path = relpathperm(xlrec->xnodes[i].node, MAIN_FORKNUM);

			appendStringInfo(buf, " %s", path);
			pfree(path);
		}
	}
	if (xlrec->nsubxacts > 0)
	{
		TransactionId *xacts = (TransactionId *)
		&xlrec->xnodes[xlrec->nrels];

		appendStringInfo(buf, "; subxacts:");
		for (i = 0; i < xlrec->nsubxacts; i++)
			appendStringInfo(buf, " %u", xacts[i]);
	}
}

static void
xact_desc_assignment(StringInfo buf, xl_xact_assignment *xlrec)
{
	int			i;

	appendStringInfo(buf, "subxacts:");

	for (i = 0; i < xlrec->nsubxacts; i++)
		appendStringInfo(buf, " %u", xlrec->xsub[i]);
}

void
xact_desc(StringInfo buf, XLogRecord *record)
{
	uint8		info = record->xl_info & ~XLR_INFO_MASK;
	char		*rec = XLogRecGetData(record);

	if (info == XLOG_XACT_COMMIT_COMPACT)
	{
		xl_xact_commit_compact *xlrec = (xl_xact_commit_compact *) rec;

		appendStringInfo(buf, "commit: ");
		xact_desc_commit_compact(buf, xlrec);
	}
	else if (info == XLOG_XACT_COMMIT)
	{
		xl_xact_commit *xlrec = (xl_xact_commit *) rec;

		appendStringInfo(buf, "commit: ");
		xact_desc_commit(buf, xlrec);
	}
	else if (info == XLOG_XACT_ABORT)
	{
		xl_xact_abort *xlrec = (xl_xact_abort *) rec;

		appendStringInfo(buf, "abort: ");
		xact_desc_abort(buf, xlrec);
	}
	else if (info == XLOG_XACT_PREPARE)
	{
		appendStringInfo(buf, "prepare");
	}
	else if (info == XLOG_XACT_COMMIT_PREPARED)
	{
		xl_xact_commit_prepared *xlrec = (xl_xact_commit_prepared *) rec;

		appendStringInfo(buf, "commit prepared %u: ", xlrec->xid);
		xact_desc_commit(buf, &xlrec->crec);
	}
	else if (info == XLOG_XACT_ABORT_PREPARED)
	{
		xl_xact_abort_prepared *xlrec = (xl_xact_abort_prepared *) rec;

		appendStringInfo(buf, "abort prepared %u: ", xlrec->xid);
		xact_desc_abort(buf, &xlrec->arec);
	}
	else if (info == XLOG_XACT_ASSIGNMENT)
	{
		xl_xact_assignment *xlrec = (xl_xact_assignment *) rec;

		/*
		 * Note that we ignore the WAL record's xid, since we're more
		 * interested in the top-level xid that issued the record and which
		 * xids are being reported here.
		 */
		appendStringInfo(buf, "xid assignment xtop %u: ", xlrec->xtop);
		xact_desc_assignment(buf, xlrec);
	}
	else if (info == XLOG_XACT_DISTRIBUTED_COMMIT)
	{
		xl_xact_commit *xlrec = (xl_xact_commit *) rec;

		appendStringInfo(buf, "distributed commit ");
		xact_desc_distributed_commit(buf, xlrec);
	}
	else if (info == XLOG_XACT_DISTRIBUTED_FORGET)
	{
		xl_xact_distributed_forget *xlrec = (xl_xact_distributed_forget *) rec;

		appendStringInfo(buf, "distributed forget ");
		xact_desc_distributed_forget(buf, xlrec);
	}
	else
		appendStringInfo(buf, "UNKNOWN");
}<|MERGE_RESOLUTION|>--- conflicted
+++ resolved
@@ -1298,7 +1298,7 @@
 		/*
 		 * Do we need the long commit record? If not, use the compact format.
 		 */
-		// GPDB_92_MERGE_FIXME_AS_SOON_AS_IT_COMPILES: always use "non
+		// GPDB_92_MERGE_FIXME: always use "non
 		// compact" WAL records when in distributed transactions. Can
 		// we use the compact one for non-DDL transactions?
 		if (nrels > 0 || nmsgs > 0 || RelcacheInitFileInval || forceSyncCommit
@@ -1385,27 +1385,9 @@
 				recptr = XLogInsert(RM_XACT_ID, XLOG_XACT_COMMIT, rdata);
 			}
 
-			/* MPP: If we are the QD and we've used sequences (from the sequence server) then we need
-			 * to make sure that we flush the XLOG entries made by the sequence server.  We do this
-			 * by moving our recptr ahead to where the sequence server is if its later than our own.
-			 *
-			 */
-			if (Gp_role == GP_ROLE_DISPATCH && seqXlogWrite)
-			{
-				LWLockAcquire(SeqServerControlLock, LW_EXCLUSIVE);
-
-				if (XLByteLT(recptr, seqServerCtl->lastXlogEntry))
-				{
-					recptr.xlogid = seqServerCtl->lastXlogEntry.xlogid;
-					recptr.xrecoff = seqServerCtl->lastXlogEntry.xrecoff;
-				}
-
-				LWLockRelease(SeqServerControlLock);
-			}
 		}
 		else
 		{
-<<<<<<< HEAD
 			XLogRecData rdata[2];
 			int			lastrdata = 0;
 			xl_xact_commit_compact xlrec;
@@ -1427,13 +1409,10 @@
 			rdata[lastrdata].next = NULL;
 
 			/*
-			 * GPDB_92_MERGE_FIXME_AS_SOON_AS_IT_COMPILES: Can we
+			 * GPDB_92_MERGE_FIXME: Can we
 			 * handle distributed transactions in this way too?
 			 */
 			recptr = XLogInsert(RM_XACT_ID, XLOG_XACT_COMMIT_COMPACT, rdata);
-=======
-			recptr = XLogInsert(RM_XACT_ID, XLOG_XACT_COMMIT, rdata);
->>>>>>> cbee6d14
 		}
 	}
 
