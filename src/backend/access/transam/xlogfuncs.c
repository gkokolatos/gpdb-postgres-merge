/*-------------------------------------------------------------------------
 *
 * xlogfuncs.c
 *
 * PostgreSQL transaction log manager user interface functions
 *
 * This file contains WAL control and information functions.
 *
 *
 * Portions Copyright (c) 1996-2016, PostgreSQL Global Development Group
 * Portions Copyright (c) 1994, Regents of the University of California
 *
 * src/backend/access/transam/xlogfuncs.c
 *
 *-------------------------------------------------------------------------
 */
#include "postgres.h"

#include "access/htup_details.h"
#include "access/xlog.h"
#include "access/xlog_fn.h"
#include "access/xlog_internal.h"
#include "access/xlogutils.h"
#include "catalog/catalog.h"
#include "catalog/pg_type.h"
#include "funcapi.h"
#include "miscadmin.h"
#include "replication/walreceiver.h"
#include "storage/smgr.h"
#include "utils/builtins.h"
#include "utils/memutils.h"
#include "utils/numeric.h"
#include "utils/guc.h"
#include "utils/pg_lsn.h"
#include "utils/timestamp.h"
#include "utils/tuplestore.h"
#include "storage/fd.h"
#include "storage/ipc.h"


/*
 * Store label file and tablespace map during non-exclusive backups.
 */
static StringInfo label_file;
static StringInfo tblspc_map_file;
static bool exclusive_backup_running = false;
static bool nonexclusive_backup_running = false;

/*
 * Called when the backend exits with a running non-exclusive base backup,
 * to clean up state.
 */
static void
nonexclusive_base_backup_cleanup(int code, Datum arg)
{
	do_pg_abort_backup();
	ereport(WARNING,
			(errmsg("aborting backup due to backend exiting before pg_stop_backup was called")));
}

/*
 * pg_start_backup: set up for taking an on-line backup dump
 *
 * Essentially what this does is to create a backup label file in $PGDATA,
 * where it will be archived as part of the backup dump.  The label file
 * contains the user-supplied label string (typically this would be used
 * to tell where the backup dump will be stored) and the starting time and
 * starting WAL location for the dump.
 *
<<<<<<< HEAD
 * **Note :- Currently this functionality is not supported.**
=======
 * Permission checking for this function is managed through the normal
 * GRANT system.
>>>>>>> b5bce6c1
 */
Datum
pg_start_backup(PG_FUNCTION_ARGS)
{
	text	   *backupid = PG_GETARG_TEXT_P(0);
	bool		fast = PG_GETARG_BOOL(1);
	bool		exclusive = PG_GETARG_BOOL(2);
	char	   *backupidstr;
	XLogRecPtr	startpoint;
	DIR		   *dir;

	ereport(NOTICE,
			(errcode(ERRCODE_FEATURE_NOT_SUPPORTED),
			 errmsg("pg_start_backup() is not supported in Greenplum Database"),
			 errhint("Contact support to get more information and resolve the issue")));

	backupidstr = text_to_cstring(backupid);

	if (exclusive_backup_running || nonexclusive_backup_running)
		ereport(ERROR,
				(errcode(ERRCODE_OBJECT_NOT_IN_PREREQUISITE_STATE),
				 errmsg("a backup is already in progress in this session")));

	/* Make sure we can open the directory with tablespaces in it */
	dir = AllocateDir("pg_tblspc");
	if (!dir)
		ereport(ERROR,
				(errmsg("could not open directory \"%s\": %m", "pg_tblspc")));

	if (exclusive)
	{
		startpoint = do_pg_start_backup(backupidstr, fast, NULL, NULL,
										dir, NULL, NULL, false, true);
		exclusive_backup_running = true;
	}
	else
	{
		MemoryContext oldcontext;

		/*
		 * Label file and tablespace map file need to be long-lived, since
		 * they are read in pg_stop_backup.
		 */
		oldcontext = MemoryContextSwitchTo(TopMemoryContext);
		label_file = makeStringInfo();
		tblspc_map_file = makeStringInfo();
		MemoryContextSwitchTo(oldcontext);

		startpoint = do_pg_start_backup(backupidstr, fast, NULL, label_file,
									dir, NULL, tblspc_map_file, false, true);
		nonexclusive_backup_running = true;

		before_shmem_exit(nonexclusive_base_backup_cleanup, (Datum) 0);
	}

	FreeDir(dir);

	PG_RETURN_LSN(startpoint);
}

/*
 * pg_stop_backup: finish taking an on-line backup dump
 *
 * We write an end-of-backup WAL record, and remove the backup label file
 * created by pg_start_backup, creating a backup history file in pg_xlog
 * instead (whence it will immediately be archived). The backup history file
 * contains the same info found in the label file, plus the backup-end time
 * and WAL location. Before 9.0, the backup-end time was read from the backup
 * history file at the beginning of archive recovery, but we now use the WAL
 * record for that and the file is for informational and debug purposes only.
 *
 * Note: different from CancelBackup which just cancels online backup mode.
 *
<<<<<<< HEAD
 * **Note :- Currently this functionality is not supported.**
=======
 * Note: this version is only called to stop an exclusive backup. The function
 *		 pg_stop_backup_v2 (overloaded as pg_stop_backup in SQL) is called to
 *		 stop non-exclusive backups.
 *
 * Permission checking for this function is managed through the normal
 * GRANT system.
>>>>>>> b5bce6c1
 */
Datum
pg_stop_backup(PG_FUNCTION_ARGS)
{
	XLogRecPtr	stoppoint = InvalidXLogRecPtr;

	ereport(NOTICE,
			(errcode(ERRCODE_FEATURE_NOT_SUPPORTED),
			 errmsg("pg_stop_backup() is not supported in Greenplum Database"),
			 errhint("Contact support to get more information and resolve the issue")));

	if (nonexclusive_backup_running)
		ereport(ERROR,
				(errcode(ERRCODE_OBJECT_NOT_IN_PREREQUISITE_STATE),
				 errmsg("non-exclusive backup in progress"),
				 errhint("Did you mean to use pg_stop_backup('f')?")));

<<<<<<< HEAD
=======
	/*
	 * Exclusive backups were typically started in a different connection, so
	 * don't try to verify that exclusive_backup_running is set in this one.
	 * Actual verification that an exclusive backup is in fact running is
	 * handled inside do_pg_stop_backup.
	 */
	stoppoint = do_pg_stop_backup(NULL, true, NULL);

	exclusive_backup_running = false;

>>>>>>> b5bce6c1
	PG_RETURN_LSN(stoppoint);
}


/*
 * pg_stop_backup_v2: finish taking exclusive or nonexclusive on-line backup.
 *
 * Works the same as pg_stop_backup, except for non-exclusive backups it returns
 * the backup label and tablespace map files as text fields in as part of the
 * resultset.
 *
 * Permission checking for this function is managed through the normal
 * GRANT system.
 */
Datum
pg_stop_backup_v2(PG_FUNCTION_ARGS)
{
	ReturnSetInfo *rsinfo = (ReturnSetInfo *) fcinfo->resultinfo;
	TupleDesc	tupdesc;
	Tuplestorestate *tupstore;
	MemoryContext per_query_ctx;
	MemoryContext oldcontext;
	Datum		values[3];
	bool		nulls[3];

	bool		exclusive = PG_GETARG_BOOL(0);
	XLogRecPtr	stoppoint;

	/* check to see if caller supports us returning a tuplestore */
	if (rsinfo == NULL || !IsA(rsinfo, ReturnSetInfo))
		ereport(ERROR,
				(errcode(ERRCODE_FEATURE_NOT_SUPPORTED),
				 errmsg("set-valued function called in context that cannot accept a set")));
	if (!(rsinfo->allowedModes & SFRM_Materialize))
		ereport(ERROR,
				(errcode(ERRCODE_FEATURE_NOT_SUPPORTED),
				 errmsg("materialize mode required, but it is not " \
						"allowed in this context")));

	/* Build a tuple descriptor for our result type */
	if (get_call_result_type(fcinfo, NULL, &tupdesc) != TYPEFUNC_COMPOSITE)
		elog(ERROR, "return type must be a row type");

	per_query_ctx = rsinfo->econtext->ecxt_per_query_memory;
	oldcontext = MemoryContextSwitchTo(per_query_ctx);

	tupstore = tuplestore_begin_heap(true, false, work_mem);
	rsinfo->returnMode = SFRM_Materialize;
	rsinfo->setResult = tupstore;
	rsinfo->setDesc = tupdesc;

	MemoryContextSwitchTo(oldcontext);

	MemSet(values, 0, sizeof(values));
	MemSet(nulls, 0, sizeof(nulls));

	if (exclusive)
	{
		if (nonexclusive_backup_running)
			ereport(ERROR,
					(errcode(ERRCODE_OBJECT_NOT_IN_PREREQUISITE_STATE),
					 errmsg("non-exclusive backup in progress"),
					 errhint("Did you mean to use pg_stop_backup('f')?")));

		/*
		 * Stop the exclusive backup, and since we're in an exclusive backup
		 * return NULL for both backup_label and tablespace_map.
		 */
		stoppoint = do_pg_stop_backup(NULL, true, NULL);
		exclusive_backup_running = false;

		nulls[1] = true;
		nulls[2] = true;
	}
	else
	{
		if (!nonexclusive_backup_running)
			ereport(ERROR,
					(errcode(ERRCODE_OBJECT_NOT_IN_PREREQUISITE_STATE),
					 errmsg("non-exclusive backup is not in progress"),
					 errhint("Did you mean to use pg_stop_backup('t')?")));

		/*
		 * Stop the non-exclusive backup. Return a copy of the backup label
		 * and tablespace map so they can be written to disk by the caller.
		 */
		stoppoint = do_pg_stop_backup(label_file->data, true, NULL);
		nonexclusive_backup_running = false;
		cancel_before_shmem_exit(nonexclusive_base_backup_cleanup, (Datum) 0);

		values[1] = CStringGetTextDatum(label_file->data);
		values[2] = CStringGetTextDatum(tblspc_map_file->data);

		/* Free structures allocated in TopMemoryContext */
		pfree(label_file->data);
		pfree(label_file);
		label_file = NULL;
		pfree(tblspc_map_file->data);
		pfree(tblspc_map_file);
		tblspc_map_file = NULL;
	}

	/* Stoppoint is included on both exclusive and nonexclusive backups */
	values[0] = LSNGetDatum(stoppoint);

	tuplestore_putvalues(tupstore, tupdesc, values, nulls);
	tuplestore_donestoring(typstore);

	return (Datum) 0;
}

/*
 * pg_switch_xlog: switch to next xlog file
 *
 * Permission checking for this function is managed through the normal
 * GRANT system.
 */
Datum
pg_switch_xlog(PG_FUNCTION_ARGS)
{
	XLogRecPtr	switchpoint;

	if (RecoveryInProgress())
		ereport(ERROR,
				(errcode(ERRCODE_OBJECT_NOT_IN_PREREQUISITE_STATE),
				 errmsg("recovery is in progress"),
				 errhint("WAL control functions cannot be executed during recovery.")));

	switchpoint = RequestXLogSwitch();

	/*
	 * As a convenience, return the WAL location of the switch record
	 */
	PG_RETURN_LSN(switchpoint);
}

/*
 * pg_create_restore_point: a named point for restore
 *
 * Permission checking for this function is managed through the normal
 * GRANT system.
 */
Datum
pg_create_restore_point(PG_FUNCTION_ARGS)
{
	text	   *restore_name = PG_GETARG_TEXT_P(0);
	char	   *restore_name_str;
	XLogRecPtr	restorepoint;

	if (RecoveryInProgress())
		ereport(ERROR,
				(errcode(ERRCODE_OBJECT_NOT_IN_PREREQUISITE_STATE),
				 (errmsg("recovery is in progress"),
				  errhint("WAL control functions cannot be executed during recovery."))));

	if (!XLogIsNeeded())
		ereport(ERROR,
				(errcode(ERRCODE_OBJECT_NOT_IN_PREREQUISITE_STATE),
			 errmsg("WAL level not sufficient for creating a restore point"),
				 errhint("wal_level must be set to \"replica\" or \"logical\" at server start.")));

	restore_name_str = text_to_cstring(restore_name);

	if (strlen(restore_name_str) >= MAXFNAMELEN)
		ereport(ERROR,
				(errcode(ERRCODE_INVALID_PARAMETER_VALUE),
				 errmsg("value too long for restore point (maximum %d characters)", MAXFNAMELEN - 1)));

	restorepoint = XLogRestorePoint(restore_name_str);

	/*
	 * As a convenience, return the WAL location of the restore point record
	 */
	PG_RETURN_LSN(restorepoint);
}

/*
 * Report the current WAL write location (same format as pg_start_backup etc)
 *
 * This is useful for determining how much of WAL is visible to an external
 * archiving process.  Note that the data before this point is written out
 * to the kernel, but is not necessarily synced to disk.
 */
Datum
pg_current_xlog_location(PG_FUNCTION_ARGS)
{
	XLogRecPtr	current_recptr;

	if (RecoveryInProgress())
		ereport(ERROR,
				(errcode(ERRCODE_OBJECT_NOT_IN_PREREQUISITE_STATE),
				 errmsg("recovery is in progress"),
				 errhint("WAL control functions cannot be executed during recovery.")));

	current_recptr = GetXLogWriteRecPtr();

	PG_RETURN_LSN(current_recptr);
}

/*
 * Report the current WAL insert location (same format as pg_start_backup etc)
 *
 * This function is mostly for debugging purposes.
 */
Datum
pg_current_xlog_insert_location(PG_FUNCTION_ARGS)
{
	XLogRecPtr	current_recptr;

	if (RecoveryInProgress())
		ereport(ERROR,
				(errcode(ERRCODE_OBJECT_NOT_IN_PREREQUISITE_STATE),
				 errmsg("recovery is in progress"),
				 errhint("WAL control functions cannot be executed during recovery.")));

	current_recptr = GetXLogInsertRecPtr();

	PG_RETURN_LSN(current_recptr);
}

/*
 * Report the current WAL flush location (same format as pg_start_backup etc)
 *
 * This function is mostly for debugging purposes.
 */
Datum
pg_current_xlog_flush_location(PG_FUNCTION_ARGS)
{
	XLogRecPtr	current_recptr;

	if (RecoveryInProgress())
		ereport(ERROR,
				(errcode(ERRCODE_OBJECT_NOT_IN_PREREQUISITE_STATE),
				 errmsg("recovery is in progress"),
				 errhint("WAL control functions cannot be executed during recovery.")));

	current_recptr = GetFlushRecPtr();

	PG_RETURN_LSN(current_recptr);
}

/*
 * Report the last WAL receive location (same format as pg_start_backup etc)
 *
 * This is useful for determining how much of WAL is guaranteed to be received
 * and synced to disk by walreceiver.
 */
Datum
pg_last_xlog_receive_location(PG_FUNCTION_ARGS)
{
	XLogRecPtr	recptr;

	recptr = GetWalRcvWriteRecPtr(NULL, NULL);

	if (recptr == 0)
		PG_RETURN_NULL();

	PG_RETURN_LSN(recptr);
}

/*
 * Report the last WAL replay location (same format as pg_start_backup etc)
 *
 * This is useful for determining how much of WAL is visible to read-only
 * connections during recovery.
 */
Datum
pg_last_xlog_replay_location(PG_FUNCTION_ARGS)
{
	XLogRecPtr	recptr;

	recptr = GetXLogReplayRecPtr(NULL);

	if (recptr == 0)
		PG_RETURN_NULL();

	PG_RETURN_LSN(recptr);
}

/*
 * Compute an xlog file name and decimal byte offset given a WAL location,
 * such as is returned by pg_stop_backup() or pg_xlog_switch().
 *
 * Note that a location exactly at a segment boundary is taken to be in
 * the previous segment.  This is usually the right thing, since the
 * expected usage is to determine which xlog file(s) are ready to archive.
 */
Datum
pg_xlogfile_name_offset(PG_FUNCTION_ARGS)
{
	XLogSegNo	xlogsegno;
	uint32		xrecoff;
	XLogRecPtr	locationpoint = PG_GETARG_LSN(0);
	char		xlogfilename[MAXFNAMELEN];
	Datum		values[2];
	bool		isnull[2];
	TupleDesc	resultTupleDesc;
	HeapTuple	resultHeapTuple;
	Datum		result;

	if (RecoveryInProgress())
		ereport(ERROR,
				(errcode(ERRCODE_OBJECT_NOT_IN_PREREQUISITE_STATE),
				 errmsg("recovery is in progress"),
				 errhint("pg_xlogfile_name_offset() cannot be executed during recovery.")));

	/*
	 * Construct a tuple descriptor for the result row.  This must match this
	 * function's pg_proc entry!
	 */
	resultTupleDesc = CreateTemplateTupleDesc(2, false);
	TupleDescInitEntry(resultTupleDesc, (AttrNumber) 1, "file_name",
					   TEXTOID, -1, 0);
	TupleDescInitEntry(resultTupleDesc, (AttrNumber) 2, "file_offset",
					   INT4OID, -1, 0);

	resultTupleDesc = BlessTupleDesc(resultTupleDesc);

	/*
	 * xlogfilename
	 */
	XLByteToPrevSeg(locationpoint, xlogsegno);
	XLogFileName(xlogfilename, ThisTimeLineID, xlogsegno);

	values[0] = CStringGetTextDatum(xlogfilename);
	isnull[0] = false;

	/*
	 * offset
	 */
	xrecoff = locationpoint % XLogSegSize;

	values[1] = UInt32GetDatum(xrecoff);
	isnull[1] = false;

	/*
	 * Tuple jam: Having first prepared your Datums, then squash together
	 */
	resultHeapTuple = heap_form_tuple(resultTupleDesc, values, isnull);

	result = HeapTupleGetDatum(resultHeapTuple);

	PG_RETURN_DATUM(result);
}

/*
 * Compute an xlog file name given a WAL location,
 * such as is returned by pg_stop_backup() or pg_xlog_switch().
 */
Datum
pg_xlogfile_name(PG_FUNCTION_ARGS)
{
	XLogSegNo	xlogsegno;
	XLogRecPtr	locationpoint = PG_GETARG_LSN(0);
	char		xlogfilename[MAXFNAMELEN];

	if (RecoveryInProgress())
		ereport(ERROR,
				(errcode(ERRCODE_OBJECT_NOT_IN_PREREQUISITE_STATE),
				 errmsg("recovery is in progress"),
		 errhint("pg_xlogfile_name() cannot be executed during recovery.")));

	XLByteToPrevSeg(locationpoint, xlogsegno);
	XLogFileName(xlogfilename, ThisTimeLineID, xlogsegno);

	PG_RETURN_TEXT_P(cstring_to_text(xlogfilename));
}

/*
 * pg_xlog_replay_pause - pause recovery now
 *
 * Permission checking for this function is managed through the normal
 * GRANT system.
 */
Datum
pg_xlog_replay_pause(PG_FUNCTION_ARGS)
{
	if (!RecoveryInProgress())
		ereport(ERROR,
				(errcode(ERRCODE_OBJECT_NOT_IN_PREREQUISITE_STATE),
				 errmsg("recovery is not in progress"),
				 errhint("Recovery control functions can only be executed during recovery.")));

	SetRecoveryPause(true);

	PG_RETURN_VOID();
}

/*
 * pg_xlog_replay_resume - resume recovery now
 *
 * Permission checking for this function is managed through the normal
 * GRANT system.
 */
Datum
pg_xlog_replay_resume(PG_FUNCTION_ARGS)
{
	if (!RecoveryInProgress())
		ereport(ERROR,
				(errcode(ERRCODE_OBJECT_NOT_IN_PREREQUISITE_STATE),
				 errmsg("recovery is not in progress"),
				 errhint("Recovery control functions can only be executed during recovery.")));

	SetRecoveryPause(false);

	PG_RETURN_VOID();
}

/*
 * pg_is_xlog_replay_paused
 */
Datum
pg_is_xlog_replay_paused(PG_FUNCTION_ARGS)
{
	if (!RecoveryInProgress())
		ereport(ERROR,
				(errcode(ERRCODE_OBJECT_NOT_IN_PREREQUISITE_STATE),
				 errmsg("recovery is not in progress"),
				 errhint("Recovery control functions can only be executed during recovery.")));

	PG_RETURN_BOOL(RecoveryIsPaused());
}

/*
 * Returns timestamp of latest processed commit/abort record.
 *
 * When the server has been started normally without recovery the function
 * returns NULL.
 */
Datum
pg_last_xact_replay_timestamp(PG_FUNCTION_ARGS)
{
	TimestampTz xtime;

	xtime = GetLatestXTime();
	if (xtime == 0)
		PG_RETURN_NULL();

	PG_RETURN_TIMESTAMPTZ(xtime);
}

/*
 * Returns bool with current recovery mode, a global state.
 */
Datum
pg_is_in_recovery(PG_FUNCTION_ARGS)
{
	PG_RETURN_BOOL(RecoveryInProgress());
}

/*
 * Compute the difference in bytes between two WAL locations.
 */
Datum
pg_xlog_location_diff(PG_FUNCTION_ARGS)
{
	Datum		result;

	result = DirectFunctionCall2(pg_lsn_mi,
								 PG_GETARG_DATUM(0),
								 PG_GETARG_DATUM(1));

	PG_RETURN_NUMERIC(result);
}

/*
 * Returns bool with current on-line backup mode, a global state.
 */
Datum
pg_is_in_backup(PG_FUNCTION_ARGS)
{
	PG_RETURN_BOOL(BackupInProgress());
}

/*
 * Returns start time of an online exclusive backup.
 *
 * When there's no exclusive backup in progress, the function
 * returns NULL.
 */
Datum
pg_backup_start_time(PG_FUNCTION_ARGS)
{
	Datum		xtime;
	FILE	   *lfp;
	char		fline[MAXPGPATH];
	char		backup_start_time[30];

	/*
	 * See if label file is present
	 */
	lfp = AllocateFile(BACKUP_LABEL_FILE, "r");
	if (lfp == NULL)
	{
		if (errno != ENOENT)
			ereport(ERROR,
					(errcode_for_file_access(),
					 errmsg("could not read file \"%s\": %m",
							BACKUP_LABEL_FILE)));
		PG_RETURN_NULL();
	}

	/*
	 * Parse the file to find the START TIME line.
	 */
	backup_start_time[0] = '\0';
	while (fgets(fline, sizeof(fline), lfp) != NULL)
	{
		if (sscanf(fline, "START TIME: %25[^\n]\n", backup_start_time) == 1)
			break;
	}

	/* Check for a read error. */
	if (ferror(lfp))
		ereport(ERROR,
				(errcode_for_file_access(),
			   errmsg("could not read file \"%s\": %m", BACKUP_LABEL_FILE)));

	/* Close the backup label file. */
	if (FreeFile(lfp))
		ereport(ERROR,
				(errcode_for_file_access(),
			  errmsg("could not close file \"%s\": %m", BACKUP_LABEL_FILE)));

	if (strlen(backup_start_time) == 0)
		ereport(ERROR,
				(errcode(ERRCODE_OBJECT_NOT_IN_PREREQUISITE_STATE),
				 errmsg("invalid data in file \"%s\"", BACKUP_LABEL_FILE)));

	/*
	 * Convert the time string read from file to TimestampTz form.
	 */
	xtime = DirectFunctionCall3(timestamptz_in,
								CStringGetDatum(backup_start_time),
								ObjectIdGetDatum(InvalidOid),
								Int32GetDatum(-1));

	PG_RETURN_DATUM(xtime);
}<|MERGE_RESOLUTION|>--- conflicted
+++ resolved
@@ -67,12 +67,10 @@
  * to tell where the backup dump will be stored) and the starting time and
  * starting WAL location for the dump.
  *
-<<<<<<< HEAD
- * **Note :- Currently this functionality is not supported.**
-=======
  * Permission checking for this function is managed through the normal
  * GRANT system.
->>>>>>> b5bce6c1
+
+ * **Note :- Currently this functionality is not supported.**
  */
 Datum
 pg_start_backup(PG_FUNCTION_ARGS)
@@ -146,16 +144,14 @@
  *
  * Note: different from CancelBackup which just cancels online backup mode.
  *
-<<<<<<< HEAD
- * **Note :- Currently this functionality is not supported.**
-=======
  * Note: this version is only called to stop an exclusive backup. The function
  *		 pg_stop_backup_v2 (overloaded as pg_stop_backup in SQL) is called to
  *		 stop non-exclusive backups.
  *
  * Permission checking for this function is managed through the normal
  * GRANT system.
->>>>>>> b5bce6c1
+ *
+ * **Note :- Currently this functionality is not supported.**
  */
 Datum
 pg_stop_backup(PG_FUNCTION_ARGS)
@@ -173,19 +169,6 @@
 				 errmsg("non-exclusive backup in progress"),
 				 errhint("Did you mean to use pg_stop_backup('f')?")));
 
-<<<<<<< HEAD
-=======
-	/*
-	 * Exclusive backups were typically started in a different connection, so
-	 * don't try to verify that exclusive_backup_running is set in this one.
-	 * Actual verification that an exclusive backup is in fact running is
-	 * handled inside do_pg_stop_backup.
-	 */
-	stoppoint = do_pg_stop_backup(NULL, true, NULL);
-
-	exclusive_backup_running = false;
-
->>>>>>> b5bce6c1
 	PG_RETURN_LSN(stoppoint);
 }
 
