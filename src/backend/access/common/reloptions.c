--- conflicted
+++ resolved
@@ -588,6 +588,25 @@
 }
 
 /*
+ * GPDB: the add_*_reloption() functions don't take 'lockmode' argument,but
+ * we need to set it correctly for the GPDB-specific options. So use this
+ * to set it after calling add_*_reloption() function.
+ */
+void
+set_reloption_lockmode(const char *name, LOCKMODE lockmode)
+{
+	for (int i = num_custom_options - 1; i >= 0; i--)
+	{
+		if (strcmp(custom_options[i]->name, name) == 0)
+		{
+			custom_options[i]->lockmode = lockmode;
+			return;
+		}
+	}
+	elog(ERROR, "could not find reloption \"%s\"", name);
+}
+
+/*
  * add_bool_reloption
  *		Add a new boolean reloption
  */
@@ -1120,17 +1139,10 @@
 								 option->values.int_val > optint->max))
 					ereport(ERROR,
 							(errcode(ERRCODE_INVALID_PARAMETER_VALUE),
-<<<<<<< HEAD
-							 errmsg("value %s out of bounds for option \"%s\"",
-									value, option->gen->name),
-							 errdetail("Valid values are between \"%d\" and \"%d\".",
-									   optint->min, optint->max)));
-=======
 						   errmsg("value %s out of bounds for option \"%s\"",
 								  value, option->gen->name),
 					 errdetail("Valid values are between \"%d\" and \"%d\".",
 							   optint->min, optint->max)));
->>>>>>> b5bce6c1
 			}
 			break;
 		case RELOPT_TYPE_REAL:
@@ -1147,11 +1159,7 @@
 								 option->values.real_val > optreal->max))
 					ereport(ERROR,
 							(errcode(ERRCODE_INVALID_PARAMETER_VALUE),
-<<<<<<< HEAD
 							 errmsg("invalid value for floating point option \"%s\": %s",
-=======
-						   errmsg("value %s out of bounds for option \"%s\"",
->>>>>>> b5bce6c1
 								  value, option->gen->name),
 					 errdetail("Valid values are between \"%f\" and \"%f\".",
 							   optreal->min, optreal->max)));
