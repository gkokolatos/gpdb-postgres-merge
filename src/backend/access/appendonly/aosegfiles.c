/*-------------------------------------------------------------------------
 *
 * aosegfiles.c
 *	  routines to support manipulation of the pg_aoseg_<oid> relation
 *	  that accompanies each Append Only relation.
 *
 * Portions Copyright (c) 2008, Greenplum Inc
 * Portions Copyright (c) 2012-Present Pivotal Software, Inc.
 * Portions Copyright (c) 1996-2006, PostgreSQL Global Development Group
 * Portions Copyright (c) 1994, Regents of the University of California
 *
 *
 * IDENTIFICATION
 *	    src/backend/access/appendonly/aosegfiles.c
 *
 *-------------------------------------------------------------------------
 */

#include "postgres.h"

#include "funcapi.h"
#include "miscadmin.h"
#include "access/heapam.h"
#include "access/genam.h"
#include "access/aocssegfiles.h"
#include "access/aosegfiles.h"
#include "access/appendonlytid.h"
#include "catalog/pg_appendonly_fn.h"
#include "catalog/pg_type.h"
#include "catalog/pg_proc.h"
#include "catalog/dependency.h"
#include "catalog/indexing.h"
#include "catalog/namespace.h"
#include "catalog/gp_fastsequence.h"
#include "cdb/cdbvars.h"
#include "executor/spi.h"
#include "nodes/makefuncs.h"
#include "storage/lmgr.h"
#include "utils/acl.h"
#include "utils/builtins.h"
#include "utils/int8.h"
#include "utils/lsyscache.h"
#include "utils/snapmgr.h"
#include "utils/syscache.h"
#include "utils/fmgroids.h"
#include "utils/numeric.h"
#include "utils/visibility_summary.h"

<<<<<<< HEAD
=======
static float8 aorow_compression_ratio_internal(Relation parentrel);
>>>>>>> 996639e0
static void UpdateFileSegInfo_internal(Relation parentrel,
						   int segno,
						   int64 eof,
						   int64 eof_uncompressed,
						   int64 tuples_added,
						   int64 varblocks_added,
						   int64 modcount_added,
						   FileSegInfoState newState);
static FileSegInfo **GetAllFileSegInfo_pg_aoseg_rel(char *relationName, Relation pg_aoseg_rel, Snapshot appendOnlyMetaDataSnapshot, int *totalsegs);
static Datum aorow_compression_ratio_internal(Relation parentrel);


/* ------------------------------------------------------------------------
 *
 * FUNCTIONS FOR MANIPULATING AND QUERYING AO SEGMENT FILE CATALOG TABLES
 *
 * ------------------------------------------------------------------------
 */

FileSegInfo *
NewFileSegInfo(int segno)
{
	FileSegInfo *fsinfo;

	fsinfo = (FileSegInfo *) palloc0(sizeof(FileSegInfo));
	fsinfo->segno = segno;
	fsinfo->state = AOSEG_STATE_DEFAULT;
	/* New segments are always created in the latest format */
	fsinfo->formatversion = AORelationVersion_GetLatest();

	return fsinfo;
}

/*
 * InsertFileSegInfo
 *
 * Adds an entry into the pg_aoseg_*  table for this Append
 * Only relation. Use use frozen_heap_insert so the tuple is
 * frozen on insert.
 *
 * Also insert a new entry to gp_fastsequence for this segment file.
 */
void
InsertInitialSegnoEntry(Relation parentrel, int segno)
{
	Relation	pg_aoseg_rel;
	TupleDesc	pg_aoseg_dsc;
	HeapTuple	pg_aoseg_tuple = NULL;
	int			natts = 0;
	bool	   *nulls;
	Datum	   *values;
	int16		formatVersion;

	/* New segments are always created in the latest format */
	formatVersion = AORelationVersion_GetLatest();

	InsertFastSequenceEntry(parentrel->rd_appendonly->segrelid,
							(int64) segno,
							0);

	pg_aoseg_rel = heap_open(parentrel->rd_appendonly->segrelid, RowExclusiveLock);

	pg_aoseg_dsc = RelationGetDescr(pg_aoseg_rel);
	natts = pg_aoseg_dsc->natts;
	nulls = palloc(sizeof(bool) * natts);
	values = palloc0(sizeof(Datum) * natts);
	MemSet(nulls, false, sizeof(char) * natts);

	values[Anum_pg_aoseg_segno - 1] = Int32GetDatum(segno);
	values[Anum_pg_aoseg_tupcount - 1] = Int64GetDatum(0);
	values[Anum_pg_aoseg_varblockcount - 1] = Int64GetDatum(0);
	values[Anum_pg_aoseg_eof - 1] = Int64GetDatum(0);
	values[Anum_pg_aoseg_eofuncompressed - 1] = Int64GetDatum(0);
	values[Anum_pg_aoseg_modcount - 1] = Int64GetDatum(0);
	values[Anum_pg_aoseg_formatversion - 1] = Int16GetDatum(formatVersion);
	values[Anum_pg_aoseg_state - 1] = Int16GetDatum(AOSEG_STATE_DEFAULT);

	/*
	 * form the tuple and insert it
	 */
	pg_aoseg_tuple = heap_form_tuple(pg_aoseg_dsc, values, nulls);
	if (!HeapTupleIsValid(pg_aoseg_tuple))
		elog(ERROR, "failed to build AO file segment tuple");

	frozen_heap_insert(pg_aoseg_rel, pg_aoseg_tuple);

	heap_freetuple(pg_aoseg_tuple);

	heap_close(pg_aoseg_rel, RowExclusiveLock);
}

/*
 * GetFileSegInfo
 *
 * Get the catalog entry for an appendonly (row-oriented) relation from the
 * pg_aoseg_* relation that belongs to the currently used
 * AppendOnly table.
 *
 * If a caller intends to append to this file segment entry they must
 * already hold a relation Append-Only segment file (transaction-scope) lock (tag
 * LOCKTAG_RELATION_APPENDONLY_SEGMENT_FILE) in order to guarantee
 * stability of the pg_aoseg information on this segment file and exclusive right
 * to append data to the segment file.
 */
FileSegInfo *
GetFileSegInfo(Relation parentrel, Snapshot appendOnlyMetaDataSnapshot, int segno)
{
	Relation	pg_aoseg_rel;
	TupleDesc	pg_aoseg_dsc;
	HeapScanDesc aoscan;
	HeapTuple	tuple = NULL;
	HeapTuple	fstuple = NULL;
	int			tuple_segno = InvalidFileSegNumber;
	bool		isNull;
	FileSegInfo *fsinfo;

	/*
	 * Check the pg_aoseg relation to be certain the ao table segment file is
	 * there.
	 */
	pg_aoseg_rel = heap_open(parentrel->rd_appendonly->segrelid, AccessShareLock);
	pg_aoseg_dsc = RelationGetDescr(pg_aoseg_rel);

	/* Do heap scan on pg_aoseg relation */
	aoscan = heap_beginscan(pg_aoseg_rel, appendOnlyMetaDataSnapshot, 0, NULL);
	while ((tuple = heap_getnext(aoscan, ForwardScanDirection)) != NULL)
	{
		tuple_segno = DatumGetInt32(fastgetattr(tuple, Anum_pg_aoseg_segno, pg_aoseg_dsc, &isNull));
		if (isNull)
			ereport(ERROR,
					(errcode(ERRCODE_UNDEFINED_OBJECT),
					 errmsg("got invalid segno value NULL for tid %s",
							ItemPointerToString(&tuple->t_self))));

		/* Check for duplicate aoseg entries with the same segno */
		if (segno == tuple_segno)
		{
			if (fstuple != NULL)
				ereport(ERROR,
						(errcode(ERRCODE_INTERNAL_ERROR),
						 errmsg("found two entries in \"%s\" with segno %d: "
								"(ctid %s with eof " INT64_FORMAT ") and (ctid %s with eof " INT64_FORMAT ")",
								RelationGetRelationName(pg_aoseg_rel),
								segno,
								ItemPointerToString(&fstuple->t_self),
								DatumGetInt64(
											  fastgetattr(fstuple, Anum_pg_aoseg_eof, pg_aoseg_dsc, &isNull)),
								ItemPointerToString2(&tuple->t_self),
								DatumGetInt64(
											  fastgetattr(tuple, Anum_pg_aoseg_eof, pg_aoseg_dsc, &isNull)))));
			else
				fstuple = heap_copytuple(tuple);
		}
	}

	if (!HeapTupleIsValid(fstuple))
	{
		/* This segment file does not have an entry. */
		heap_endscan(aoscan);
		heap_close(pg_aoseg_rel, AccessShareLock);
		return NULL;
	}

	fsinfo = (FileSegInfo *) palloc0(sizeof(FileSegInfo));

	/* get the eof */
	fsinfo->eof = DatumGetInt64(
								fastgetattr(fstuple, Anum_pg_aoseg_eof, pg_aoseg_dsc, &isNull));

	if (isNull)
		ereport(ERROR,
				(errcode(ERRCODE_UNDEFINED_OBJECT),
				 errmsg("got invalid eof value: NULL")));

	if (fsinfo->eof < 0)
		ereport(ERROR,
				(errcode(ERRCODE_INTERNAL_ERROR),
				 errmsg("Invalid eof " INT64_FORMAT " for relation %s",
						fsinfo->eof, RelationGetRelationName(parentrel))));

	/* get the tupcount */
	fsinfo->total_tupcount = DatumGetInt64(
										   fastgetattr(fstuple, Anum_pg_aoseg_tupcount, pg_aoseg_dsc, &isNull));

	if (isNull)
		ereport(ERROR,
				(errcode(ERRCODE_UNDEFINED_OBJECT),
				 errmsg("got invalid tupcount value: NULL")));

	/* get the varblock count */
	fsinfo->varblockcount = DatumGetInt64(
										  fastgetattr(fstuple, Anum_pg_aoseg_varblockcount, pg_aoseg_dsc, &isNull));

	if (isNull)
		ereport(ERROR,
				(errcode(ERRCODE_UNDEFINED_OBJECT),
				 errmsg("got invalid varblockcount value: NULL")));

	/* get the modcount */
	fsinfo->modcount = DatumGetInt64(
									 fastgetattr(fstuple, Anum_pg_aoseg_modcount, pg_aoseg_dsc, &isNull));

	if (isNull)
		ereport(ERROR,
				(errcode(ERRCODE_UNDEFINED_OBJECT),
				 errmsg("got invalid modcount value: NULL")));

	/* get the file format version number */
	fsinfo->formatversion = DatumGetInt16(
										  fastgetattr(fstuple, Anum_pg_aoseg_formatversion, pg_aoseg_dsc, &isNull));

	if (isNull)
		ereport(ERROR,
				(errcode(ERRCODE_UNDEFINED_OBJECT),
				 errmsg("got invalid formatversion value: NULL")));

	/* get the state */
	fsinfo->state = DatumGetInt16(
								  fastgetattr(fstuple, Anum_pg_aoseg_state, pg_aoseg_dsc, &isNull));

	if (isNull)
		ereport(ERROR,
				(errcode(ERRCODE_UNDEFINED_OBJECT),
				 errmsg("got invalid state value: NULL")));

	/* get the uncompressed eof */
	fsinfo->eof_uncompressed = DatumGetInt64(
											 fastgetattr(fstuple, Anum_pg_aoseg_eofuncompressed, pg_aoseg_dsc, &isNull));
	if (isNull)
	{
		/*
		 * NULL is allowed. Tables that were created before the release of the
		 * eof_uncompressed catalog column will have a NULL instead of a
		 * value.
		 */
		fsinfo->eof_uncompressed = InvalidUncompressedEof;
	}

	fsinfo->segno = segno;

	/* Finish up scan and close appendonly catalog. */
	heap_freetuple(fstuple);
	heap_endscan(aoscan);
	heap_close(pg_aoseg_rel, AccessShareLock);

	return fsinfo;
}


/*
 * GetAllFileSegInfo
 *
 * Get all catalog entries for an appendonly relation from the
 * pg_aoseg_* relation that belongs to the currently used
 * AppendOnly table. This is basically a physical snapshot that a
 * scanner can use to scan all the data in a local segment database.
 */
FileSegInfo **
GetAllFileSegInfo(Relation parentrel,
				  Snapshot appendOnlyMetaDataSnapshot,
				  int *totalsegs)
{
	Relation	pg_aoseg_rel;
	FileSegInfo **result;

	Assert(RelationIsAoRows(parentrel));

	pg_aoseg_rel = heap_open(parentrel->rd_appendonly->segrelid, AccessShareLock);

	result = GetAllFileSegInfo_pg_aoseg_rel(
											RelationGetRelationName(parentrel),
											pg_aoseg_rel,
											appendOnlyMetaDataSnapshot,
											totalsegs);

	heap_close(pg_aoseg_rel, AccessShareLock);

	return result;
}

/*
 * The comparison routine that sorts an array of FileSegInfos
 * in the ascending order of the segment number.
 */
static int
aoFileSegInfoCmp(const void *left, const void *right)
{
	FileSegInfo *leftSegInfo = *((FileSegInfo **) left);
	FileSegInfo *rightSegInfo = *((FileSegInfo **) right);

	if (leftSegInfo->segno < rightSegInfo->segno)
		return -1;

	if (leftSegInfo->segno > rightSegInfo->segno)
		return 1;

	return 0;
}

static FileSegInfo **
GetAllFileSegInfo_pg_aoseg_rel(char *relationName,
							   Relation pg_aoseg_rel,
							   Snapshot appendOnlyMetaDataSnapshot,
							   int *totalsegs)
{
	TupleDesc	pg_aoseg_dsc;
	HeapTuple	tuple;
	HeapScanDesc aoscan;
	FileSegInfo **allseginfo;
	int			seginfo_no;
	int			seginfo_slot_no = AO_FILESEGINFO_ARRAY_SIZE;
	Datum		segno,
				eof,
				eof_uncompressed,
				tupcount,
				varblockcount,
				modcount,
				formatversion,
				state;
	bool		isNull;

	pg_aoseg_dsc = RelationGetDescr(pg_aoseg_rel);

	/*
	 * MPP-16407: Initialize the segment file information array, we first
	 * allocate 8 slot for the array, then array will be dynamically expanded
	 * later if necessary.
	 */
	allseginfo = (FileSegInfo **) palloc0(sizeof(FileSegInfo *) * seginfo_slot_no);
	seginfo_no = 0;

	/*
	 * Now get the actual segfile information
	 */
	aoscan = heap_beginscan(pg_aoseg_rel, appendOnlyMetaDataSnapshot, 0, NULL);
	while ((tuple = heap_getnext(aoscan, ForwardScanDirection)) != NULL)
	{
		/* dynamically expand space for FileSegInfo* array */
		if (seginfo_no >= seginfo_slot_no)
		{
			seginfo_slot_no *= 2;
			allseginfo = (FileSegInfo **) repalloc(allseginfo, sizeof(FileSegInfo *) * seginfo_slot_no);
		}

		FileSegInfo *oneseginfo;

		allseginfo[seginfo_no] = (FileSegInfo *) palloc0(sizeof(FileSegInfo));
		oneseginfo = allseginfo[seginfo_no];

		GetTupleVisibilitySummary(
								  tuple,
								  &oneseginfo->tupleVisibilitySummary);

		segno = fastgetattr(tuple, Anum_pg_aoseg_segno, pg_aoseg_dsc, &isNull);
		if (isNull)
			ereport(ERROR,
					(errcode(ERRCODE_UNDEFINED_OBJECT),
					 errmsg("got invalid segno value: NULL")));
		oneseginfo->segno = DatumGetInt32(segno);

		/* get the eof */
		eof = fastgetattr(tuple, Anum_pg_aoseg_eof, pg_aoseg_dsc, &isNull);
		if (isNull)
			ereport(ERROR,
					(errcode(ERRCODE_UNDEFINED_OBJECT),
					 errmsg("got invalid eof value: NULL")));
		oneseginfo->eof += DatumGetInt64(eof);

		/* get the tupcount */
		tupcount = fastgetattr(tuple, Anum_pg_aoseg_tupcount, pg_aoseg_dsc, &isNull);
		if (isNull)
			ereport(ERROR,
					(errcode(ERRCODE_UNDEFINED_OBJECT),
					 errmsg("got invalid tupcount value: NULL")));
		oneseginfo->total_tupcount += DatumGetInt64(tupcount);

		/* get the varblock count */
		varblockcount = fastgetattr(tuple, Anum_pg_aoseg_varblockcount, pg_aoseg_dsc, &isNull);
		if (isNull)
			ereport(ERROR,
					(errcode(ERRCODE_UNDEFINED_OBJECT),
					 errmsg("got invalid varblockcount value: NULL")));
		oneseginfo->varblockcount += DatumGetInt64(varblockcount);

		/* get the modcount */
		modcount = fastgetattr(tuple, Anum_pg_aoseg_modcount, pg_aoseg_dsc, &isNull);
		if (isNull)
			ereport(ERROR,
					(errcode(ERRCODE_UNDEFINED_OBJECT),
					 errmsg("got invalid modcount value: NULL")));
		oneseginfo->modcount += DatumGetInt64(modcount);

		/* get the file format version number */
		formatversion = fastgetattr(tuple, Anum_pg_aoseg_formatversion, pg_aoseg_dsc, &isNull);
		Assert(!isNull || appendOnlyMetaDataSnapshot == SnapshotAny);
		if (!isNull)
			oneseginfo->formatversion = (int64) DatumGetInt16(formatversion);

		/* get the state */
		state = fastgetattr(tuple, Anum_pg_aoseg_state, pg_aoseg_dsc, &isNull);
		Assert(!isNull || appendOnlyMetaDataSnapshot == SnapshotAny);
		if (isNull)
			ereport(ERROR,
					(errcode(ERRCODE_UNDEFINED_OBJECT),
					 errmsg("got invalid state value: NULL")));
		else
			oneseginfo->state = (int64) DatumGetInt16(state);

		/* get the uncompressed eof */
		eof_uncompressed = fastgetattr(tuple, Anum_pg_aoseg_eofuncompressed, pg_aoseg_dsc, &isNull);
		if (isNull)
		{
			/*
			 * NULL is allowed. Tables that were created before the release of
			 * the eof_uncompressed catalog column will have a NULL instead of
			 * a value.
			 */
			oneseginfo->eof_uncompressed = InvalidUncompressedEof;
		}
		else
			oneseginfo->eof_uncompressed += DatumGetInt64(eof_uncompressed);

		elogif(Debug_appendonly_print_scan, LOG,
			   "Append-only found existing segno %d with eof " INT64_FORMAT " for table '%s'",
			   oneseginfo->segno,
			   oneseginfo->eof,
			   relationName);
		seginfo_no++;

		CHECK_FOR_INTERRUPTS();
	}
	heap_endscan(aoscan);

	*totalsegs = seginfo_no;

	if (*totalsegs == 0)
	{
		pfree(allseginfo);
		return NULL;
	}

	/*
	 * Sort allseginfo by the order of segment file number.
	 *
	 * Currently this is only needed when building a bitmap index to guarantee
	 * the tids are in the ascending order. But since this array is pretty
	 * small, we just sort the array for all cases.
	 */
	qsort((char *) allseginfo, *totalsegs, sizeof(FileSegInfo *), aoFileSegInfoCmp);

	return allseginfo;
}

void
SetFileSegInfoState(Relation parentrel,
					int segno,
					FileSegInfoState newState)
{
	elogif(Debug_appendonly_print_compaction, LOG,
		   "Set segfile info state: segno %d, table '%s', new state %d",
		   segno,
		   RelationGetRelationName(parentrel),
		   newState);

	UpdateFileSegInfo_internal(parentrel,
							   segno,
							   -1,
							   -1,
							   0,
							   0,
							   0,
							   newState);
}

void
ClearFileSegInfo(Relation parentrel,
				 int segno,
				 FileSegInfoState newState)
{
	LockAcquireResult acquireResult;

	Relation	pg_aoseg_rel;
	TupleDesc	pg_aoseg_dsc;
	HeapScanDesc aoscan;
	HeapTuple	tuple = NULL;
	HeapTuple	new_tuple;
	int			tuple_segno = InvalidFileSegNumber;
	Datum	   *new_record;
	bool	   *new_record_nulls;
	bool	   *new_record_repl;
	bool		isNull;

	Assert(RelationIsAoRows(parentrel));
	Assert(newState >= AOSEG_STATE_USECURRENT && newState <= AOSEG_STATE_AWAITING_DROP);

	elogif(Debug_appendonly_print_compaction, LOG,
		   "Clear seg file info: segno %d table '%s'",
		   segno,
		   RelationGetRelationName(parentrel));

	/*
	 * Verify we already have the write-lock!
	 */
	acquireResult = LockRelationAppendOnlySegmentFile(
													  &parentrel->rd_node,
													  segno,
													  AccessExclusiveLock,
													   /* dontWait */ false);
	if (acquireResult != LOCKACQUIRE_ALREADY_HELD)
	{
		elog(ERROR, "Should already have the (transaction-scope) write-lock on Append-Only segment file #%d, "
			 "relation %s", segno, RelationGetRelationName(parentrel));
	}

	/*
	 * Open the aoseg relation and scan for tuple.
	 */
	pg_aoseg_rel = heap_open(parentrel->rd_appendonly->segrelid, RowExclusiveLock);
	pg_aoseg_dsc = RelationGetDescr(pg_aoseg_rel);

	aoscan = heap_beginscan_catalog(pg_aoseg_rel, 0, NULL);
	while (segno != tuple_segno && (tuple = heap_getnext(aoscan, ForwardScanDirection)) != NULL)
	{
		tuple_segno = DatumGetInt32(fastgetattr(tuple, Anum_pg_aoseg_segno, pg_aoseg_dsc, &isNull));
		if (isNull)
			ereport(ERROR,
					(errcode(ERRCODE_UNDEFINED_OBJECT),
					 errmsg("got invalid segno value NULL for tid %s",
							ItemPointerToString(&tuple->t_self))));
	}

	if (!HeapTupleIsValid(tuple))
		ereport(ERROR,
				(errcode(ERRCODE_UNDEFINED_OBJECT),
				 errmsg("append-only table \"%s\" file segment \"%d\" entry "
						"does not exist", RelationGetRelationName(parentrel),
						segno)));

	new_record = palloc0(sizeof(Datum) * pg_aoseg_dsc->natts);
	new_record_nulls = palloc0(sizeof(bool) * pg_aoseg_dsc->natts);
	new_record_repl = palloc0(sizeof(bool) * pg_aoseg_dsc->natts);
	new_record[Anum_pg_aoseg_eof - 1] = Int64GetDatum(0);
	new_record_repl[Anum_pg_aoseg_eof - 1] = true;
	new_record[Anum_pg_aoseg_tupcount - 1] = Int64GetDatum(0);
	new_record_repl[Anum_pg_aoseg_tupcount - 1] = true;
	new_record[Anum_pg_aoseg_varblockcount - 1] = Int64GetDatum(0);
	new_record_repl[Anum_pg_aoseg_varblockcount - 1] = true;
	new_record[Anum_pg_aoseg_eofuncompressed - 1] = Int64GetDatum(0);
	new_record_repl[Anum_pg_aoseg_eofuncompressed - 1] = true;

	/* When the segment is later recreated, it will be in new format */
	new_record[Anum_pg_aoseg_formatversion - 1] = Int16GetDatum(AORelationVersion_GetLatest());
	new_record_repl[Anum_pg_aoseg_formatversion - 1] = true;

	/* We do not reset the modcount here */

	if (newState > 0)
	{
		new_record[Anum_pg_aoseg_state - 1] = Int16GetDatum(newState);
		new_record_repl[Anum_pg_aoseg_state - 1] = true;
	}

	new_tuple = heap_modify_tuple(tuple, pg_aoseg_dsc, new_record,
								  new_record_nulls, new_record_repl);

	simple_heap_update(pg_aoseg_rel, &tuple->t_self, new_tuple);
	heap_freetuple(new_tuple);

	heap_endscan(aoscan);
	heap_close(pg_aoseg_rel, RowExclusiveLock);

	pfree(new_record);
	pfree(new_record_nulls);
	pfree(new_record_repl);
}

/*
 * Update the eof and filetupcount of an append only table.
 *
 * The parameters eof and eof_uncompressed should not be negative.
 * tuples_added and varblocks_added can be negative.
 */
void
UpdateFileSegInfo(Relation parentrel,
				  int segno,
				  int64 eof,
				  int64 eof_uncompressed,
				  int64 tuples_added,
				  int64 varblocks_added,
				  int64 modcount_added,
				  FileSegInfoState newState)
{
	Assert(eof >= 0);
	Assert(eof_uncompressed >= 0);

	elog(DEBUG3, "UpdateFileSegInfo called. segno = %d", segno);

	UpdateFileSegInfo_internal(parentrel,
							   segno,
							   eof,
							   eof_uncompressed,
							   tuples_added,
							   varblocks_added,
							   modcount_added,
							   newState);
}

/*
 * Update the eof and filetupcount of an append only table.
 *
 * The parameters eof and eof_uncompressed can be negative.
 * In this case, the columns are not updated.
 *
 * The parameters tuples_added and varblocks_added can be negative, e.g. after
 * a AO compaction.
 */
static void
UpdateFileSegInfo_internal(Relation parentrel,
						   int segno,
						   int64 eof,
						   int64 eof_uncompressed,
						   int64 tuples_added,
						   int64 varblocks_added,
						   int64 modcount_added,
						   FileSegInfoState newState)
{
	LockAcquireResult acquireResult;

	Relation	pg_aoseg_rel;
	TupleDesc	pg_aoseg_dsc;
	HeapScanDesc aoscan;
	HeapTuple	tuple = NULL;
	HeapTuple	new_tuple;
	int			tuple_segno = InvalidFileSegNumber;
	int64		filetupcount;
	int64		filevarblockcount;
	int64		new_tuple_count;
	int64		new_varblock_count;
	int64		new_modcount;
	int64		old_eof;
	int64		old_eof_uncompressed;
	int64		old_modcount;
	Datum	   *new_record;
	bool	   *new_record_nulls;
	bool	   *new_record_repl;
	bool		isNull;

	Assert(RelationIsAoRows(parentrel));
	Assert(newState >= AOSEG_STATE_USECURRENT && newState <= AOSEG_STATE_AWAITING_DROP);

	/*
	 * Verify we already have the write-lock!
	 */
	acquireResult = LockRelationAppendOnlySegmentFile(
													  &parentrel->rd_node,
													  segno,
													  AccessExclusiveLock,
													   /* dontWait */ false);
	if (acquireResult != LOCKACQUIRE_ALREADY_HELD)
	{
		elog(ERROR, "Should already have the (transaction-scope) write-lock on Append-Only segment file #%d, "
			 "relation %s", segno, RelationGetRelationName(parentrel));
	}

	/*
	 * Open the aoseg relation and scan for tuple.
	 */
	pg_aoseg_rel = heap_open(parentrel->rd_appendonly->segrelid, RowExclusiveLock);
	pg_aoseg_dsc = RelationGetDescr(pg_aoseg_rel);

	aoscan = heap_beginscan_catalog(pg_aoseg_rel, 0, NULL);
	while (segno != tuple_segno && (tuple = heap_getnext(aoscan, ForwardScanDirection)) != NULL)
	{
		tuple_segno = DatumGetInt32(fastgetattr(tuple, Anum_pg_aoseg_segno, pg_aoseg_dsc, &isNull));
		if (isNull)
			ereport(ERROR,
					(errcode(ERRCODE_UNDEFINED_OBJECT),
					 errmsg("got invalid segno value NULL for tid %s",
							ItemPointerToString(&tuple->t_self))));
	}

	if (!HeapTupleIsValid(tuple))
		ereport(ERROR,
				(errcode(ERRCODE_UNDEFINED_OBJECT),
				 errmsg("append-only table \"%s\" file segment \"%d\" entry "
						"does not exist", RelationGetRelationName(parentrel),
						segno)));

	new_record = palloc0(sizeof(Datum) * pg_aoseg_dsc->natts);
	new_record_nulls = palloc0(sizeof(bool) * pg_aoseg_dsc->natts);
	new_record_repl = palloc0(sizeof(bool) * pg_aoseg_dsc->natts);

	old_eof = DatumGetInt64(fastgetattr(tuple,
										Anum_pg_aoseg_eof,
										pg_aoseg_dsc,
										&isNull));
	if (isNull)
		ereport(ERROR,
				(errcode(ERRCODE_UNDEFINED_OBJECT),
				 errmsg("got invalid pg_aoseg eof value: NULL")));

	/*
	 * For AO by design due to append-only nature, new end-of-file (EOF) to be
	 * recorded in aoseg table has to be greater than currently stored EOF
	 * value, as new writes must move it forward only. If new end-of-file
	 * value is less than currently stored end-of-file something is incorrect
	 * and updating the same will yield incorrect result during reads. Hence
	 * abort the write transaction trying to update the incorrect EOF value.
	 */
	if (eof < 0)
	{
		eof = old_eof;
	}
	else if (eof < old_eof)
	{
		elog(ERROR, "Unexpected compressed EOF for relation %s, relfilenode %u, segment file %d. "
			 "EOF " INT64_FORMAT " to be updated cannot be smaller than current EOF " INT64_FORMAT " in pg_aoseg",
			 RelationGetRelationName(parentrel), parentrel->rd_node.relNode,
			 segno, eof, old_eof);
	}

	old_eof_uncompressed = DatumGetInt64(fastgetattr(tuple,
													 Anum_pg_aoseg_eofuncompressed,
													 pg_aoseg_dsc,
													 &isNull));
	if (isNull)
		ereport(ERROR,
				(errcode(ERRCODE_UNDEFINED_OBJECT),
				 errmsg("got invalid pg_aoseg eofuncompressed value: NULL")));

	if (eof_uncompressed < 0)
	{
		eof_uncompressed = old_eof_uncompressed;
	}
	else if (eof_uncompressed < old_eof_uncompressed)
	{
		elog(ERROR, "Unexpected EOF for relation %s, relfilenode %u, segment file %d."
			 "EOF " INT64_FORMAT " to be updated cannot be smaller than current EOF " INT64_FORMAT " in pg_aoseg",
			 RelationGetRelationName(parentrel), parentrel->rd_node.relNode,
			 segno, eof_uncompressed, old_eof_uncompressed);
	}

	/* get the current tuple count so we can add to it */
	filetupcount = DatumGetInt64(fastgetattr(tuple,
											 Anum_pg_aoseg_tupcount,
											 pg_aoseg_dsc,
											 &isNull));
	if (isNull)
		ereport(ERROR,
				(errcode(ERRCODE_UNDEFINED_OBJECT),
				 errmsg("got invalid pg_aoseg filetupcount value: NULL")));

	/* calculate the new tuple count */
	new_tuple_count = filetupcount + tuples_added;
	Assert(new_tuple_count >= 0);

	/* get the current varblock count so we can add to it */
	filevarblockcount = DatumGetInt64(fastgetattr(tuple,
												  Anum_pg_aoseg_varblockcount,
												  pg_aoseg_dsc,
												  &isNull));
	if (isNull)
		ereport(ERROR,
				(errcode(ERRCODE_UNDEFINED_OBJECT),
				 errmsg("got invalid pg_aoseg varblockcount value: NULL")));

	/* calculate the new tuple count */
	new_varblock_count = filevarblockcount + varblocks_added;
	Assert(new_varblock_count >= 0);

	/* get the current modcount so we can add to it */
	old_modcount = DatumGetInt64(fastgetattr(tuple,
											 Anum_pg_aoseg_modcount,
											 pg_aoseg_dsc,
											 &isNull));
	if (isNull)
		ereport(ERROR,
				(errcode(ERRCODE_UNDEFINED_OBJECT),
				 errmsg("got invalid pg_aoseg modcount value: NULL")));

	/* calculate the new mod count */
	new_modcount = old_modcount + modcount_added;
	Assert(new_modcount >= 0);

	/*
	 * Build a tuple to update
	 */
	new_record[Anum_pg_aoseg_eof - 1] = Int64GetDatum(eof);
	new_record_repl[Anum_pg_aoseg_eof - 1] = true;

	new_record[Anum_pg_aoseg_tupcount - 1] = Int64GetDatum(new_tuple_count);
	new_record_repl[Anum_pg_aoseg_tupcount - 1] = true;

	new_record[Anum_pg_aoseg_varblockcount - 1] = Int64GetDatum(new_varblock_count);
	new_record_repl[Anum_pg_aoseg_varblockcount - 1] = true;

	new_record[Anum_pg_aoseg_modcount - 1] = Int64GetDatum(new_modcount);
	new_record_repl[Anum_pg_aoseg_modcount - 1] = true;

	new_record[Anum_pg_aoseg_eofuncompressed - 1] = Int64GetDatum(eof_uncompressed);
	new_record_repl[Anum_pg_aoseg_eofuncompressed - 1] = true;

	if (newState > 0)
	{
		new_record[Anum_pg_aoseg_state - 1] = Int16GetDatum(newState);
		new_record_repl[Anum_pg_aoseg_state - 1] = true;
	}

	/*
	 * update the tuple in the pg_aoseg table
	 */
	new_tuple = heap_modify_tuple(tuple, pg_aoseg_dsc, new_record,
								  new_record_nulls, new_record_repl);

	simple_heap_update(pg_aoseg_rel, &tuple->t_self, new_tuple);

	heap_freetuple(new_tuple);

	/* Finish up scan */
	heap_endscan(aoscan);
	heap_close(pg_aoseg_rel, RowExclusiveLock);

	pfree(new_record);
	pfree(new_record_nulls);
	pfree(new_record_repl);
}

/*
 * GetSegFilesTotals
 *
 * Get the total bytes, tuples, and varblocks for a specific AO table
 * from the pg_aoseg table on this local segdb.
 */
FileSegTotals *
GetSegFilesTotals(Relation parentrel, Snapshot appendOnlyMetaDataSnapshot)
{

	Relation	pg_aoseg_rel;
	TupleDesc	pg_aoseg_dsc;
	HeapTuple	tuple;
	HeapScanDesc aoscan;
	FileSegTotals *result;
	Datum		eof,
				eof_uncompressed,
				tupcount,
				varblockcount,
				state;
	bool		isNull;

	Assert(RelationIsAoRows(parentrel));	/* doesn't fit for AO column
											 * store. should implement same
											 * for CO */

	result = (FileSegTotals *) palloc0(sizeof(FileSegTotals));

	pg_aoseg_rel = heap_open(parentrel->rd_appendonly->segrelid, AccessShareLock);
	pg_aoseg_dsc = RelationGetDescr(pg_aoseg_rel);

	aoscan = heap_beginscan(pg_aoseg_rel, appendOnlyMetaDataSnapshot, 0, NULL);

	while ((tuple = heap_getnext(aoscan, ForwardScanDirection)) != NULL)
	{
		eof = fastgetattr(tuple, Anum_pg_aoseg_eof, pg_aoseg_dsc, &isNull);
		tupcount = fastgetattr(tuple, Anum_pg_aoseg_tupcount, pg_aoseg_dsc, &isNull);
		varblockcount = fastgetattr(tuple, Anum_pg_aoseg_varblockcount, pg_aoseg_dsc, &isNull);
		eof_uncompressed = fastgetattr(tuple, Anum_pg_aoseg_eofuncompressed, pg_aoseg_dsc, &isNull);
		state = fastgetattr(tuple, Anum_pg_aoseg_state, pg_aoseg_dsc, &isNull);

		if (isNull)
			result->totalbytesuncompressed = InvalidUncompressedEof;
		else
			result->totalbytesuncompressed += DatumGetInt64(eof_uncompressed);

		result->totalbytes += DatumGetInt64(eof);

		if (DatumGetInt16(state) != AOSEG_STATE_AWAITING_DROP)
		{
			result->totaltuples += DatumGetInt64(tupcount);
		}
		result->totalvarblocks += DatumGetInt64(varblockcount);
		result->totalfilesegs++;

		CHECK_FOR_INTERRUPTS();
	}

	heap_endscan(aoscan);
	heap_close(pg_aoseg_rel, AccessShareLock);

	return result;
}

/*
 * GetAOTotalBytes
 *
 * Get the total bytes for a specific AO table from the pg_aoseg table on this local segdb.
 * (A version of GetSegFilesTotals that just gets the total bytes.)
 */
int64
GetAOTotalBytes(Relation parentrel, Snapshot appendOnlyMetaDataSnapshot)
{

	Relation	pg_aoseg_rel;
	TupleDesc	pg_aoseg_dsc;
	HeapTuple	tuple;
	HeapScanDesc aoscan;
	int64		result;
	Datum		eof;
	bool		isNull;

	Assert(RelationIsAoRows(parentrel));

	result = 0;

	pg_aoseg_rel = heap_open(parentrel->rd_appendonly->segrelid, AccessShareLock);
	pg_aoseg_dsc = RelationGetDescr(pg_aoseg_rel);

	aoscan = heap_beginscan(pg_aoseg_rel, appendOnlyMetaDataSnapshot, 0, NULL);

	while ((tuple = heap_getnext(aoscan, ForwardScanDirection)) != NULL)
	{
		eof = fastgetattr(tuple, Anum_pg_aoseg_eof, pg_aoseg_dsc, &isNull);
		Assert(!isNull);

		result += DatumGetInt64(eof);

		CHECK_FOR_INTERRUPTS();
	}

	heap_endscan(aoscan);
	heap_close(pg_aoseg_rel, AccessShareLock);

	return result;
}

PG_FUNCTION_INFO_V1(gp_aoseg_history);

extern Datum gp_aoseg_history(PG_FUNCTION_ARGS);

Datum
gp_aoseg_history(PG_FUNCTION_ARGS)
{
	int			aoRelOid = PG_GETARG_OID(0);

	typedef struct Context
	{
		Oid			aoRelOid;

		FileSegInfo **aoSegfileArray;

		int			totalAoSegFiles;

		int			segfileArrayIndex;
	} Context;

	FuncCallContext *funcctx;
	Context    *context;

	if (SRF_IS_FIRSTCALL())
	{
		TupleDesc	tupdesc;
		MemoryContext oldcontext;
		Relation	aocsRel;
		Relation	pg_aoseg_rel;

		/* create a function context for cross-call persistence */
		funcctx = SRF_FIRSTCALL_INIT();

		/*
		 * switch to memory context appropriate for multiple function calls
		 */
		oldcontext = MemoryContextSwitchTo(funcctx->multi_call_memory_ctx);

		/* build tupdesc for result tuples */
		tupdesc = CreateTemplateTupleDesc(18, false);
		TupleDescInitEntry(tupdesc, (AttrNumber) 1, "gp_tid",
						   TIDOID, -1, 0);
		TupleDescInitEntry(tupdesc, (AttrNumber) 2, "gp_xmin",
						   INT4OID, -1, 0);
		TupleDescInitEntry(tupdesc, (AttrNumber) 3, "gp_xmin_status",
						   TEXTOID, -1, 0);
		TupleDescInitEntry(tupdesc, (AttrNumber) 4, "gp_xmin_commit_distrib_id",
						   TEXTOID, -1, 0);
		TupleDescInitEntry(tupdesc, (AttrNumber) 5, "gp_xmax",
						   INT4OID, -1, 0);
		TupleDescInitEntry(tupdesc, (AttrNumber) 6, "gp_xmax_status",
						   TEXTOID, -1, 0);
		TupleDescInitEntry(tupdesc, (AttrNumber) 7, "gp_xmax_commit_distrib_id",
						   TEXTOID, -1, 0);
		TupleDescInitEntry(tupdesc, (AttrNumber) 8, "gp_command_id",
						   INT4OID, -1, 0);
		TupleDescInitEntry(tupdesc, (AttrNumber) 9, "gp_infomask",
						   TEXTOID, -1, 0);
		TupleDescInitEntry(tupdesc, (AttrNumber) 10, "gp_update_tid",
						   TIDOID, -1, 0);
		TupleDescInitEntry(tupdesc, (AttrNumber) 11, "gp_visibility",
						   TEXTOID, -1, 0);
		TupleDescInitEntry(tupdesc, (AttrNumber) 12, "segno",
						   INT4OID, -1, 0);
		TupleDescInitEntry(tupdesc, (AttrNumber) 13, "tupcount",
						   INT8OID, -1, 0);
		TupleDescInitEntry(tupdesc, (AttrNumber) 14, "eof",
						   INT8OID, -1, 0);
		TupleDescInitEntry(tupdesc, (AttrNumber) 15, "eof_uncompressed",
						   INT8OID, -1, 0);
		TupleDescInitEntry(tupdesc, (AttrNumber) 16, "modcount",
						   INT8OID, -1, 0);
		TupleDescInitEntry(tupdesc, (AttrNumber) 17, "formatversion",
						   INT2OID, -1, 0);
		TupleDescInitEntry(tupdesc, (AttrNumber) 18, "state",
						   INT2OID, -1, 0);

		funcctx->tuple_desc = BlessTupleDesc(tupdesc);

		/*
		 * Collect all the locking information that we will format and send
		 * out as a result set.
		 */
		context = (Context *) palloc(sizeof(Context));
		funcctx->user_fctx = (void *) context;

		context->aoRelOid = aoRelOid;

		aocsRel = heap_open(aoRelOid, NoLock);
		if (!RelationIsAoRows(aocsRel))
			ereport(ERROR,
					(errcode(ERRCODE_INVALID_PARAMETER_VALUE),
					 errmsg("'%s' is not an append-only row relation",
							RelationGetRelationName(aocsRel))));

		pg_aoseg_rel = heap_open(aocsRel->rd_appendonly->segrelid, NoLock);

		context->aoSegfileArray =
			GetAllFileSegInfo_pg_aoseg_rel(
										   RelationGetRelationName(aocsRel),
										   pg_aoseg_rel,
										   SnapshotAny, //Get ALL tuples from pg_aoseg_ % including aborted and in - progress ones.
										   & context->totalAoSegFiles);

		heap_close(pg_aoseg_rel, NoLock);
		heap_close(aocsRel, NoLock);

		/* Iteration position. */
		context->segfileArrayIndex = 0;

		funcctx->user_fctx = (void *) context;

		MemoryContextSwitchTo(oldcontext);
	}

	funcctx = SRF_PERCALL_SETUP();
	context = (Context *) funcctx->user_fctx;

	/*
	 * Process each column for each segment file.
	 */
	while (true)
	{
		Datum		values[18];
		bool		nulls[18];
		HeapTuple	tuple;
		Datum		result;

		struct FileSegInfo *aoSegfile;

		if (context->segfileArrayIndex >= context->totalAoSegFiles)
		{
			break;
		}

		/*
		 * Form tuple with appropriate data.
		 */
		MemSet(values, 0, sizeof(values));
		MemSet(nulls, false, sizeof(nulls));

		aoSegfile = context->aoSegfileArray[context->segfileArrayIndex];

		GetTupleVisibilitySummaryDatums(
										&values[0],
										&nulls[0],
										&aoSegfile->tupleVisibilitySummary);

		values[11] = Int32GetDatum(aoSegfile->segno);
		values[12] = Int64GetDatum(aoSegfile->total_tupcount);
		values[13] = Int64GetDatum(aoSegfile->eof);
		values[14] = Int64GetDatum(aoSegfile->eof_uncompressed);
		values[15] = Int64GetDatum(aoSegfile->modcount);
		values[16] = Int16GetDatum(aoSegfile->formatversion);
		values[17] = Int16GetDatum(aoSegfile->state);

		tuple = heap_form_tuple(funcctx->tuple_desc, values, nulls);
		result = HeapTupleGetDatum(tuple);

		/* Indicate we emitted one segment file. */
		context->segfileArrayIndex++;

		SRF_RETURN_NEXT(funcctx, result);
	}

	SRF_RETURN_DONE(funcctx);
}

static int64
gp_update_aorow_master_stats_internal(Relation parentrel, Snapshot appendOnlyMetaDataSnapshot)
{
	StringInfoData sqlstmt;
	Relation	aosegrel;
	bool		connected = false;
	int			proc;	/* 32 bit, only holds number of segments */
	int			ret;
	int64		total_count = 0;
	MemoryContext oldcontext = CurrentMemoryContext;

	Assert(RelationIsAoRows(parentrel));

	/*
	 * assemble our query string
	 */
	aosegrel = heap_open(parentrel->rd_appendonly->segrelid, AccessShareLock);

	initStringInfo(&sqlstmt);
	appendStringInfo(&sqlstmt, "select segno,sum(tupcount) "
					 "from gp_dist_random('%s.%s') "
					 "group by (segno)",
					 get_namespace_name(RelationGetNamespace(aosegrel)),
					 RelationGetRelationName(aosegrel));

	heap_close(aosegrel, AccessShareLock);

	PG_TRY();
	{

		if (SPI_OK_CONNECT != SPI_connect())
		{
			ereport(ERROR, (errcode(ERRCODE_INTERNAL_ERROR),
							errmsg("Unable to obtain AO relation information from segment databases."),
							errdetail("SPI_connect failed in gp_update_ao_master_stats")));
		}
		connected = true;

		/* Do the query. */
		ret = SPI_execute(sqlstmt.data, false, 0);
		proc = (int) SPI_processed;


		if (ret > 0 && SPI_tuptable != NULL)
		{
			TupleDesc	tupdesc = SPI_tuptable->tupdesc;
			SPITupleTable *tuptable = SPI_tuptable;
			int			i;

			/*
			 * Iterate through each result tuple
			 */
			for (i = 0; i < proc; i++)
			{
				HeapTuple	tuple = tuptable->vals[i];
				FileSegInfo *fsinfo = NULL;
				int			qe_segno;
				int64		qe_tupcount;
				char	   *val_segno;
				char	   *val_tupcount;
				MemoryContext cxt_save;

				/*
				 * Get totals from QE's for a specific segment
				 */
				val_segno = SPI_getvalue(tuple, tupdesc, 1);
				val_tupcount = SPI_getvalue(tuple, tupdesc, 2);

				/* use our own context so that SPI won't free our stuff later */
				cxt_save = MemoryContextSwitchTo(oldcontext);

				/*
				 * Convert to desired data type
				 */
				qe_segno = pg_atoi(val_segno, sizeof(int32), 0);
				qe_tupcount = DatumGetInt64(DirectFunctionCall1(int8in,
																CStringGetDatum(val_tupcount)));
				total_count += qe_tupcount;

				/*
				 * Get the numbers on the QD for this segment.  CONSIDER: For
				 * integrity, we should lock ALL segment files first before
				 * executing the query.  And, the query of the segments (the
				 * SPI_execute) and the update (UpdateFileSegInfo) should be
				 * in the same transaction.  If there are concurrent
				 * Append-Only inserts, we can end up with the wrong
				 * answer. NOTE: This is a transaction scope lock that must be
				 * held until commit / abort.
				 */
				LockRelationAppendOnlySegmentFile(
												  &parentrel->rd_node,
												  qe_segno,
												  AccessExclusiveLock,
												   /* dontWait */ false);

				fsinfo = GetFileSegInfo(parentrel, appendOnlyMetaDataSnapshot, qe_segno);
				if (fsinfo == NULL)
				{
					InsertInitialSegnoEntry(parentrel, qe_segno);

					fsinfo = NewFileSegInfo(qe_segno);
				}

				/*
				 * check if numbers match.
				 */
				if (fsinfo->total_tupcount != qe_tupcount)
				{
					int64		tupcount_diff = qe_tupcount - fsinfo->total_tupcount;

					elog(DEBUG3, "gp_update_ao_master_stats: updating "
						 "segno %d with tupcount %d", qe_segno,
						 (int) qe_tupcount);

					/*
					 * QD tup count !=  QE tup count. update QD count by
					 * passing in the diff (may be negative sometimes).
					 */
					UpdateFileSegInfo_internal(parentrel, qe_segno, -1, -1,
											   tupcount_diff, 0, 1, AOSEG_STATE_USECURRENT);
				}
				else
					elog(DEBUG3, "gp_update_ao_master_stats: no need to "
						 "update segno %d. it is synced", qe_segno);

				pfree(fsinfo);

				MemoryContextSwitchTo(cxt_save);

				/*
				 * TODO: if an entry exists for this rel in the AO hash table
				 * need to also update that entry in shared memory. Need to
				 * figure out how to do this safely when concurrent operations
				 * are in progress. note that if no entry exists we are ok.
				 *
				 * At this point this doesn't seem too urgent as we generally
				 * only expect this function to update segno 0 only and the QD
				 * never cares about segment 0 anyway.
				 */
			}
		}

		connected = false;
		SPI_finish();
	}

	/* Clean up in case of error. */
	PG_CATCH();
	{
		if (connected)
			SPI_finish();

		/* Carry on with error handling. */
		PG_RE_THROW();
	}
	PG_END_TRY();

	pfree(sqlstmt.data);

	return total_count;
}

PG_FUNCTION_INFO_V1(gp_aoseg);

extern Datum gp_aoseg(PG_FUNCTION_ARGS);

/*
 * UDF to get aoseg information by relation OID/name
 */
Datum
gp_aoseg(PG_FUNCTION_ARGS)
{
	Oid			aoRelOid = PG_GETARG_OID(0);

	typedef struct Context
	{
		Oid			aoRelOid;

		FileSegInfo **aoSegfileArray;

		int			totalAoSegFiles;

		int			segfileArrayIndex;
	} Context;

	FuncCallContext *funcctx;
	Context    *context;

	if (SRF_IS_FIRSTCALL())
	{
		TupleDesc	tupdesc;
		MemoryContext oldcontext;
		Relation	aocsRel;
		Relation	pg_aoseg_rel;

		/* create a function context for cross-call persistence */
		funcctx = SRF_FIRSTCALL_INIT();

		/*
		 * switch to memory context appropriate for multiple function calls
		 */
		oldcontext = MemoryContextSwitchTo(funcctx->multi_call_memory_ctx);

		/* build tupdesc for result tuples */
		tupdesc = CreateTemplateTupleDesc(8, false);
		TupleDescInitEntry(tupdesc, (AttrNumber) 1, "segno",
						   INT4OID, -1, 0);
		TupleDescInitEntry(tupdesc, (AttrNumber) 2, "eof",
						   INT8OID, -1, 0);
		TupleDescInitEntry(tupdesc, (AttrNumber) 3, "tupcount",
						   INT8OID, -1, 0);
		TupleDescInitEntry(tupdesc, (AttrNumber) 4, "varblockcount",
						   INT8OID, -1, 0);
		TupleDescInitEntry(tupdesc, (AttrNumber) 5, "eofuncompressed",
						   INT8OID, -1, 0);
		TupleDescInitEntry(tupdesc, (AttrNumber) 6, "modcount",
						   INT8OID, -1, 0);
		TupleDescInitEntry(tupdesc, (AttrNumber) 7, "formatversion",
						   INT2OID, -1, 0);
		TupleDescInitEntry(tupdesc, (AttrNumber) 8, "state",
						   INT2OID, -1, 0);

		funcctx->tuple_desc = BlessTupleDesc(tupdesc);

		/*
		 * Collect all the locking information that we will format and send
		 * out as a result set.
		 */
		context = (Context *) palloc(sizeof(Context));
		funcctx->user_fctx = (void *) context;

		context->aoRelOid = aoRelOid;

		aocsRel = heap_open(aoRelOid, NoLock);
		if (!RelationIsAoRows(aocsRel))
			ereport(ERROR,
					(errcode(ERRCODE_INVALID_PARAMETER_VALUE),
					 errmsg("'%s' is not an append-only row relation",
							RelationGetRelationName(aocsRel))));

		pg_aoseg_rel = heap_open(aocsRel->rd_appendonly->segrelid, NoLock);

		Snapshot	snapshot;
		snapshot = RegisterSnapshot(GetLatestSnapshot());
		context->aoSegfileArray =
			GetAllFileSegInfo_pg_aoseg_rel(RelationGetRelationName(aocsRel),
										   pg_aoseg_rel,
										   snapshot,
										   &context->totalAoSegFiles);
		UnregisterSnapshot(snapshot);

		heap_close(pg_aoseg_rel, NoLock);
		heap_close(aocsRel, NoLock);

		/* Iteration position. */
		context->segfileArrayIndex = 0;

		funcctx->user_fctx = (void *) context;

		MemoryContextSwitchTo(oldcontext);
	}

	funcctx = SRF_PERCALL_SETUP();
	context = (Context *) funcctx->user_fctx;

	/*
	 * Process each column for each segment file.
	 */
	while (true)
	{
		Datum		values[8];
		bool		nulls[8];
		HeapTuple	tuple;
		Datum		result;

		struct FileSegInfo *aoSegfile;

		if (context->segfileArrayIndex >= context->totalAoSegFiles)
		{
			break;
		}

		/*
		 * Form tuple with appropriate data.
		 */
		MemSet(values, 0, sizeof(values));
		MemSet(nulls, false, sizeof(nulls));

		aoSegfile = context->aoSegfileArray[context->segfileArrayIndex];

		values[0] = Int32GetDatum(aoSegfile->segno);
		values[1] = Int64GetDatum(aoSegfile->eof);
		values[2] = Int64GetDatum(aoSegfile->total_tupcount);
		values[3] = Int64GetDatum(aoSegfile->varblockcount);
		values[4] = Int64GetDatum(aoSegfile->eof_uncompressed);
		values[5] = Int64GetDatum(aoSegfile->modcount);
		values[6] = Int64GetDatum(aoSegfile->formatversion);
		values[7] = Int16GetDatum(aoSegfile->state);

		tuple = heap_form_tuple(funcctx->tuple_desc, values, nulls);
		result = HeapTupleGetDatum(tuple);

		/* Indicate we emitted one segment file. */
		context->segfileArrayIndex++;

		SRF_RETURN_NEXT(funcctx, result);
	}

	if (context->aoSegfileArray)
	{
		FreeAllSegFileInfo(context->aoSegfileArray, context->totalAoSegFiles);
		pfree(context->aoSegfileArray);
		context->aoSegfileArray = NULL;
		context->totalAoSegFiles = 0;
	}
	pfree(context);
	funcctx->user_fctx = NULL;

	SRF_RETURN_DONE(funcctx);
}

/*
 * gp_update_ao_master_stats
 *
 * This function is mainly created to handle cases that our product allowed
 * loading data into an append only table in utility mode, and as a result
 * the QD gets out of sync as to the number of rows in this table for each
 * segment. An example for this scenario is gp_restore. running this function
 * puts the QD aoseg table back in sync.
 */
Datum
gp_update_ao_master_stats(PG_FUNCTION_ARGS)
{
	Oid			relid = PG_GETARG_OID(0);
	Relation	parentrel;
<<<<<<< HEAD
	Datum		returnDatum;
	Snapshot	appendOnlyMetaDataSnapshot;
=======
	int64		result;
>>>>>>> 996639e0

	Assert(Gp_role == GP_ROLE_DISPATCH);

	/* open the parent (main) relation */
	parentrel = heap_open(relid, RowExclusiveLock);

	if (!RelationIsAppendOptimized(parentrel))
		ereport(ERROR,
				(errcode(ERRCODE_INVALID_PARAMETER_VALUE),
				 errmsg("'%s' is not an append-only relation",
						RelationGetRelationName(parentrel))));

	appendOnlyMetaDataSnapshot = RegisterSnapshot(GetLatestSnapshot());
	if (RelationIsAoRows(parentrel))
		result = gp_update_aorow_master_stats_internal(parentrel, SnapshotNow);
	else
<<<<<<< HEAD
	{
		returnDatum = gp_update_aocol_master_stats_internal(parentrel, appendOnlyMetaDataSnapshot);
	}
	UnregisterSnapshot(appendOnlyMetaDataSnapshot);

	heap_close(parentrel, RowExclusiveLock);

	return returnDatum;
=======
		result = gp_update_aocol_master_stats_internal(parentrel, SnapshotNow);

	heap_close(parentrel, RowExclusiveLock);

	PG_RETURN_INT64(result);
>>>>>>> 996639e0
}

typedef struct
{
	uint64 index;
	/* there is a chance the count will return more than 2^32 rows
	 * plus SPI_processed is 64 bit anyway */
	uint64 rows;
} QueryInfo;


/**************************************************************
 * get_ao_distribution
 *
<<<<<<< HEAD
 * given an AO table oid (or name, because it's a regclass
 * argument), show the total distribution of rows across all
 * segment databases in the system.
=======
 * given an AO table name or oid, show the total distribution
 * of rows across all segment databases in the system.
>>>>>>> 996639e0
 **************************************************************/
Datum
get_ao_distribution(PG_FUNCTION_ARGS)
{
	Oid			relid = PG_GETARG_OID(0);
	FuncCallContext *funcctx;
	MemoryContext oldcontext;
	AclResult	aclresult;
	QueryInfo  *query_block = NULL;
	char	   *sqlstmt;
	Relation	parentrel;
	Relation	aosegrel;
	int			ret;

	Assert(Gp_role == GP_ROLE_DISPATCH);

	/*
	 * stuff done only on the first call of the function. In here we execute
	 * the query, gather the result rows and keep them in our context so that
	 * we could return them in the next calls to this func.
	 */
	if (SRF_IS_FIRSTCALL())
	{
		bool		connected = false;
		Oid			segrelid;

		funcctx = SRF_FIRSTCALL_INIT();

		/* open the parent (main) relation */
		parentrel = heap_open(relid, AccessShareLock);

		/*
		 * check permission to SELECT from this table (this function is
		 * effectively a form of COUNT(*) FROM TABLE
		 */
		aclresult = pg_class_aclcheck(parentrel->rd_id, GetUserId(),
									  ACL_SELECT);

		if (aclresult != ACLCHECK_OK)
			aclcheck_error(aclresult,
						   ACL_KIND_CLASS,
						   RelationGetRelationName(parentrel));

		/*
		 * verify this is an AO relation
		 */
		if (!RelationIsAppendOptimized(parentrel))
			ereport(ERROR,
					(errcode(ERRCODE_INVALID_PARAMETER_VALUE),
					 errmsg("'%s' is not an append-only relation",
							RelationGetRelationName(parentrel))));

		GetAppendOnlyEntryAuxOids(RelationGetRelid(parentrel), NULL,
								  &segrelid, NULL, NULL, NULL, NULL);
		Assert(OidIsValid(segrelid));

		/*
		 * assemble our query string
		 */
		aosegrel = heap_open(segrelid, AccessShareLock);

		/* GPDB_94_MERGE_FIXME: quoting. This should be refactored to dispatch
		 * the query directly to each segment, and not rely on gp_dist_random(),
		 * like was done to the functions in dbsize.c
		 */
<<<<<<< HEAD
		sqlstmt = psprintf("select gp_segment_id,sum(tupcount)::bigint "
						   "from gp_dist_random('%s.%s') "
						   "group by (gp_segment_id)",
						   get_namespace_name(RelationGetNamespace(aosegrel)),
						   RelationGetRelationName(aosegrel));

		heap_close(aosegrel, AccessShareLock);

		PG_TRY();
		{

			if (SPI_OK_CONNECT != SPI_connect())
			{
				ereport(ERROR, (errcode(ERRCODE_INTERNAL_ERROR),
								errmsg("Unable to obtain AO relation information from segment databases."),
								errdetail("SPI_connect failed in get_ao_distribution")));
			}
			connected = true;

			/* Do the query. */
			ret = SPI_execute(sqlstmt, false, 0);

			if (ret > 0 && SPI_tuptable != NULL)
			{
				QueryInfo  *query_block_state = NULL;

				/*
				 * switch to memory context appropriate for multiple function
				 * calls
				 */
				oldcontext = MemoryContextSwitchTo(funcctx->multi_call_memory_ctx);

				funcctx->tuple_desc = BlessTupleDesc(SPI_tuptable->tupdesc);

				/*
				 * Allocate cross-call state, so that we can keep track of
				 * where we're at in the processing.
				 */
				query_block_state = (QueryInfo *) palloc0(sizeof(QueryInfo));
				funcctx->user_fctx = (int *) query_block_state;

				query_block_state->index = 0;
				query_block_state->rows = SPI_processed;
				MemoryContextSwitchTo(oldcontext);
			}
		}

		/* Clean up in case of error. */
		PG_CATCH();
		{
			if (connected)
				SPI_finish();

			/* Carry on with error handling. */
			PG_RE_THROW();
		}
		PG_END_TRY();

		pfree(sqlstmt);
		heap_close(parentrel, AccessShareLock);
	}

	/*
	 * Per-call operations
	 */

	funcctx = SRF_PERCALL_SETUP();

	query_block = (QueryInfo *) funcctx->user_fctx;
	if (query_block->index < query_block->rows)
	{
		/*
		 * Get heaptuple from SPI, then deform it, and reform it using our
		 * tuple desc. If we don't do this, but rather try to pass the tuple
		 * from SPI directly back, we get an error because the tuple desc that
		 * is associated with the SPI call has not been blessed.
		 */
=======
>>>>>>> 996639e0
		HeapTuple	tuple = SPI_tuptable->vals[query_block->index++];
		TupleDesc	tupleDesc = funcctx->tuple_desc;

		Datum	   *values = (Datum *) palloc(tupleDesc->natts * sizeof(Datum));
		bool	   *nulls = (bool *) palloc(tupleDesc->natts * sizeof(bool));

		HeapTuple	res = NULL;
		Datum		result;

		heap_deform_tuple(tuple, tupleDesc, values, nulls);

		res = heap_form_tuple(tupleDesc, values, nulls);

		pfree(values);
		pfree(nulls);

		/* make the tuple into a datum */
		result = HeapTupleGetDatum(res);

		SRF_RETURN_NEXT(funcctx, result);
	}

	/*
	 * do when there is no more left
	 */
	pfree(query_block);

	SPI_finish();

	funcctx->user_fctx = NULL;

	SRF_RETURN_DONE(funcctx);
}

/**************************************************************
 * get_ao_compression_ratio
 *
<<<<<<< HEAD
 * Given an append-only oid (or name, since the argument is
 * regclass), calculate the effective compression ratio for
 * this append only table stored data.
=======
 * Given an append-only table oid or name calculate the effective
 * compression ratio for this append only table stored data.
>>>>>>> 996639e0
 * If this info is not available (pre 3.3 created tables) then
 * return -1.
 **************************************************************/
Datum
get_ao_compression_ratio(PG_FUNCTION_ARGS)
{
	Oid			relid = PG_GETARG_OID(0);
	Relation	parentrel;
<<<<<<< HEAD
	Datum		returnDatum;
=======
	float8		result;

	Assert(Gp_role == GP_ROLE_DISPATCH);
>>>>>>> 996639e0

	/* open the parent (main) relation */
	parentrel = heap_open(relid, AccessShareLock);

	if (!RelationIsAppendOptimized(parentrel))
		ereport(ERROR,
				(errcode(ERRCODE_INVALID_PARAMETER_VALUE),
				 errmsg("'%s' is not an append-only relation",
						RelationGetRelationName(parentrel))));

	if (RelationIsAoRows(parentrel))
<<<<<<< HEAD
	{
		returnDatum = aorow_compression_ratio_internal(parentrel);
	}
	else
	{
		returnDatum = aocol_compression_ratio_internal(parentrel);
	}

	heap_close(parentrel, AccessShareLock);

	return returnDatum;
=======
		result = aorow_compression_ratio_internal(parentrel);
	else
		result = aocol_compression_ratio_internal(parentrel);

	heap_close(parentrel, AccessShareLock);

	PG_RETURN_FLOAT8(result);
>>>>>>> 996639e0
}

static float8
aorow_compression_ratio_internal(Relation parentrel)
{

	StringInfoData sqlstmt;
	Relation	aosegrel;
	bool		connected = false;
	int			proc;	/* 32 bit, only holds number of segments */
	int			ret;
	float8		compress_ratio = -1;	/* the default, meaning "not
										 * available" */
	Oid			segrelid = InvalidOid;

	Assert(Gp_role == GP_ROLE_DISPATCH);

	GetAppendOnlyEntryAuxOids(RelationGetRelid(parentrel), NULL,
							  &segrelid,
							  NULL, NULL, NULL, NULL);
	Assert(OidIsValid(segrelid));

	/*
	 * assemble our query string
	 */
	aosegrel = heap_open(segrelid, AccessShareLock);
	initStringInfo(&sqlstmt);
	if (Gp_role == GP_ROLE_DISPATCH)
		appendStringInfo(&sqlstmt, "select sum(eof), sum(eofuncompressed) "
						 "from gp_dist_random('%s.%s')",
						 get_namespace_name(RelationGetNamespace(aosegrel)),
						 RelationGetRelationName(aosegrel));
	else
		appendStringInfo(&sqlstmt, "select eof, eofuncompressed "
						 "from %s.%s",
						 get_namespace_name(RelationGetNamespace(aosegrel)),
						 RelationGetRelationName(aosegrel));

	heap_close(aosegrel, AccessShareLock);

	PG_TRY();
	{

		if (SPI_OK_CONNECT != SPI_connect())
		{
			ereport(ERROR, (errcode(ERRCODE_INTERNAL_ERROR),
							errmsg("Unable to obtain AO relation information from segment databases."),
							errdetail("SPI_connect failed in get_ao_compression_ratio")));
		}
		connected = true;

		/* Do the query. */
		ret = SPI_execute(sqlstmt.data, false, 0);
		proc = (int) SPI_processed;

		if (ret > 0 && SPI_tuptable != NULL)
		{
			TupleDesc	tupdesc = SPI_tuptable->tupdesc;
			SPITupleTable *tuptable = SPI_tuptable;
			HeapTuple	tuple = tuptable->vals[0];
			int64		eof;
			int64		eof_uncomp;

			/* we expect only 1 tuple */
			Assert(proc == 1);

			/*
			 * Get totals from QE's and calculate the compression ratio. In
			 * tables upgraded from GPDB 3.3 the eofuncompressed column could
			 * contain NULL, this is fixed in more recent upgrades.
			 */
			char	   *attr1 = SPI_getvalue(tuple, tupdesc, 1);
			char	   *attr2 = SPI_getvalue(tuple, tupdesc, 2);

			if (NULL == attr1 || NULL == attr2)
			{
				SPI_finish();
				return 1;
			}

			if (scanint8(attr1, true, &eof) &&
				scanint8(attr2, true, &eof_uncomp))
			{
				/* guard against division by zero */
				if (eof > 0)
				{
					/* calculate the compression ratio */
					compress_ratio = (float8) eof_uncomp / (float8) eof;

					/* format to 2 digit decimal precision */
					compress_ratio = round(compress_ratio * 100.0) / 100.0;
				}
			}
		}

		connected = false;
		SPI_finish();
	}

	/* Clean up in case of error. */
	PG_CATCH();
	{
		if (connected)
			SPI_finish();

		/* Carry on with error handling. */
		PG_RE_THROW();
	}
	PG_END_TRY();


	pfree(sqlstmt.data);

<<<<<<< HEAD
	PG_RETURN_FLOAT8(compress_ratio);
=======
	return compress_ratio;
>>>>>>> 996639e0
}

void
FreeAllSegFileInfo(FileSegInfo **allSegInfo, int totalSegFiles)
{
	Assert(allSegInfo);

	for (int file_no = 0; file_no < totalSegFiles; file_no++)
	{
		Assert(allSegInfo[file_no] != NULL);

		pfree(allSegInfo[file_no]);
	}
}
<|MERGE_RESOLUTION|>--- conflicted
+++ resolved
@@ -46,10 +46,7 @@
 #include "utils/numeric.h"
 #include "utils/visibility_summary.h"
 
-<<<<<<< HEAD
-=======
 static float8 aorow_compression_ratio_internal(Relation parentrel);
->>>>>>> 996639e0
 static void UpdateFileSegInfo_internal(Relation parentrel,
 						   int segno,
 						   int64 eof,
@@ -59,7 +56,6 @@
 						   int64 modcount_added,
 						   FileSegInfoState newState);
 static FileSegInfo **GetAllFileSegInfo_pg_aoseg_rel(char *relationName, Relation pg_aoseg_rel, Snapshot appendOnlyMetaDataSnapshot, int *totalsegs);
-static Datum aorow_compression_ratio_internal(Relation parentrel);
 
 
 /* ------------------------------------------------------------------------
@@ -1487,12 +1483,8 @@
 {
 	Oid			relid = PG_GETARG_OID(0);
 	Relation	parentrel;
-<<<<<<< HEAD
-	Datum		returnDatum;
+	int64		result;
 	Snapshot	appendOnlyMetaDataSnapshot;
-=======
-	int64		result;
->>>>>>> 996639e0
 
 	Assert(Gp_role == GP_ROLE_DISPATCH);
 
@@ -1507,24 +1499,16 @@
 
 	appendOnlyMetaDataSnapshot = RegisterSnapshot(GetLatestSnapshot());
 	if (RelationIsAoRows(parentrel))
-		result = gp_update_aorow_master_stats_internal(parentrel, SnapshotNow);
+		result = gp_update_aorow_master_stats_internal(parentrel, appendOnlyMetaDataSnapshot);
 	else
-<<<<<<< HEAD
-	{
-		returnDatum = gp_update_aocol_master_stats_internal(parentrel, appendOnlyMetaDataSnapshot);
+	{
+		result = gp_update_aocol_master_stats_internal(parentrel, appendOnlyMetaDataSnapshot);
 	}
 	UnregisterSnapshot(appendOnlyMetaDataSnapshot);
 
 	heap_close(parentrel, RowExclusiveLock);
 
-	return returnDatum;
-=======
-		result = gp_update_aocol_master_stats_internal(parentrel, SnapshotNow);
-
-	heap_close(parentrel, RowExclusiveLock);
-
 	PG_RETURN_INT64(result);
->>>>>>> 996639e0
 }
 
 typedef struct
@@ -1539,14 +1523,8 @@
 /**************************************************************
  * get_ao_distribution
  *
-<<<<<<< HEAD
- * given an AO table oid (or name, because it's a regclass
- * argument), show the total distribution of rows across all
- * segment databases in the system.
-=======
  * given an AO table name or oid, show the total distribution
  * of rows across all segment databases in the system.
->>>>>>> 996639e0
  **************************************************************/
 Datum
 get_ao_distribution(PG_FUNCTION_ARGS)
@@ -1612,7 +1590,6 @@
 		 * the query directly to each segment, and not rely on gp_dist_random(),
 		 * like was done to the functions in dbsize.c
 		 */
-<<<<<<< HEAD
 		sqlstmt = psprintf("select gp_segment_id,sum(tupcount)::bigint "
 						   "from gp_dist_random('%s.%s') "
 						   "group by (gp_segment_id)",
@@ -1690,8 +1667,6 @@
 		 * from SPI directly back, we get an error because the tuple desc that
 		 * is associated with the SPI call has not been blessed.
 		 */
-=======
->>>>>>> 996639e0
 		HeapTuple	tuple = SPI_tuptable->vals[query_block->index++];
 		TupleDesc	tupleDesc = funcctx->tuple_desc;
 
@@ -1729,14 +1704,8 @@
 /**************************************************************
  * get_ao_compression_ratio
  *
-<<<<<<< HEAD
- * Given an append-only oid (or name, since the argument is
- * regclass), calculate the effective compression ratio for
- * this append only table stored data.
-=======
  * Given an append-only table oid or name calculate the effective
  * compression ratio for this append only table stored data.
->>>>>>> 996639e0
  * If this info is not available (pre 3.3 created tables) then
  * return -1.
  **************************************************************/
@@ -1745,13 +1714,9 @@
 {
 	Oid			relid = PG_GETARG_OID(0);
 	Relation	parentrel;
-<<<<<<< HEAD
-	Datum		returnDatum;
-=======
 	float8		result;
 
 	Assert(Gp_role == GP_ROLE_DISPATCH);
->>>>>>> 996639e0
 
 	/* open the parent (main) relation */
 	parentrel = heap_open(relid, AccessShareLock);
@@ -1763,19 +1728,6 @@
 						RelationGetRelationName(parentrel))));
 
 	if (RelationIsAoRows(parentrel))
-<<<<<<< HEAD
-	{
-		returnDatum = aorow_compression_ratio_internal(parentrel);
-	}
-	else
-	{
-		returnDatum = aocol_compression_ratio_internal(parentrel);
-	}
-
-	heap_close(parentrel, AccessShareLock);
-
-	return returnDatum;
-=======
 		result = aorow_compression_ratio_internal(parentrel);
 	else
 		result = aocol_compression_ratio_internal(parentrel);
@@ -1783,13 +1735,11 @@
 	heap_close(parentrel, AccessShareLock);
 
 	PG_RETURN_FLOAT8(result);
->>>>>>> 996639e0
 }
 
 static float8
 aorow_compression_ratio_internal(Relation parentrel)
 {
-
 	StringInfoData sqlstmt;
 	Relation	aosegrel;
 	bool		connected = false;
@@ -1897,11 +1847,7 @@
 
 	pfree(sqlstmt.data);
 
-<<<<<<< HEAD
-	PG_RETURN_FLOAT8(compress_ratio);
-=======
 	return compress_ratio;
->>>>>>> 996639e0
 }
 
 void
