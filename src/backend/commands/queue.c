/*-------------------------------------------------------------------------
 *
 * queue.c
 *	  Commands for manipulating resource queues.
 *
 * Portions Copyright (c) 2006-2010, Greenplum inc.
 * Portions Copyright (c) 2012-Present Pivotal Software, Inc.
 * Portions Copyright (c) 1996-2008, PostgreSQL Global Development Group
 * Portions Copyright (c) 1994, Regents of the University of California
 *
 * IDENTIFICATION
 *    src/backend/commands/queue.c
 *
 *-------------------------------------------------------------------------
 */
#include "postgres.h"

#include "access/genam.h"
#include "access/heapam.h"
#include "access/xact.h"
#include "catalog/dependency.h"
#include "catalog/heap.h"
#include "catalog/indexing.h"
#include "catalog/oid_dispatch.h"
#include "catalog/pg_authid.h"
#include "catalog/pg_resourcetype.h"
#include "catalog/pg_resqueue.h"
#include "catalog/pg_resqueuecapability.h"
#include "nodes/makefuncs.h"
#include "cdb/cdbvars.h"
#include "cdb/cdbdisp_query.h"
#include "commands/comment.h"
#include "commands/defrem.h"
#include "commands/queue.h"
#include "libpq/crypt.h"
#include "miscadmin.h"
#include "utils/acl.h"
#include "utils/builtins.h"
#include "utils/fmgroids.h"
#include "utils/formatting.h"
#include "utils/guc.h"
#include "utils/lsyscache.h"
#include "utils/resource_manager.h"
#include "executor/execdesc.h"
#include "utils/resscheduler.h"
#include "utils/syscache.h"
#include "cdb/memquota.h"
#include "utils/guc_tables.h"

#define INVALID_RES_LIMIT_STRING		"-1"

/**
 * Establish a lower bound on what memory limit may be set on a queue.
 */
#define MIN_RESOURCEQUEUE_MEMORY_LIMIT_KB (10 * 1024L)

/* MPP-6923: 
 * GetResourceTypeByName: find the named resource in pg_resourcetype
 *
 * Input: name of resource
 * Output: resourcetypid (int2), oid of entry
 *
 * updates output and returns true if named resource found
 *
*/
static bool
GetResourceTypeByName(char *pNameIn, int *pTypeOut, Oid *pOidOut)
{
	Relation	pg_resourcetype;
	ScanKeyData scankey;
	SysScanDesc sscan;
	HeapTuple	tuple;
	bool		bStat = false;

	/*
	 * SELECT * FROM pg_resourcetype WHERE resname = :1 FOR UPDATE
	 *
	 * XXX XXX: maybe should be share lock, ie remove FOR UPDATE ?
	 * XXX XXX: only one
	 */
	pg_resourcetype = table_open(ResourceTypeRelationId, RowExclusiveLock);

	ScanKeyInit(&scankey,
				Anum_pg_resourcetype_resname,
				BTEqualStrategyNumber, F_NAMEEQ,
				CStringGetDatum(pNameIn));
	sscan = systable_beginscan(pg_resourcetype, ResourceTypeResnameIndexId, true,
							   NULL, 1, &scankey);

	tuple = systable_getnext(sscan);
	if (HeapTupleIsValid(tuple))
	{
		Form_pg_resourcetype rtype = (Form_pg_resourcetype) GETSTRUCT(tuple);

		*pOidOut = rtype->oid;
		*pTypeOut = rtype->restypid;
		bStat = true;
	}
	systable_endscan(sscan);
	table_close(pg_resourcetype, RowExclusiveLock);

	return (bStat);
} /* end GetResourceTypeByName */

static 
bool ValidPriority(char			*pResSetting)
{
	char *priority_vals[] = {"MAX",
							 "HIGH",
							 "MEDIUM",
							 "LOW",
							 "MIN",
							 NULL};
	int ii				  = 0;

	char *pval = priority_vals[ii]; 

	while (pval)
	{
		if (0 == pg_strcasecmp(pval, pResSetting))
			return true;
		pval = priority_vals[++ii]; 
	}
	return false;
}

/**
 * Validate memory limit setting.
 */
static 
bool ValidMemoryLimit(char			*pResSetting)
{
	int valueKB;
	const char *restyp = "MEMORY_LIMIT";

	bool result = parse_int(pResSetting, &valueKB, GUC_UNIT_KB, NULL);

	if (!result)
	{
		ereport(ERROR,
				(errcode(ERRCODE_INVALID_PARAMETER_VALUE),
				 errmsg("Invalid parameter value \"%s\" for "
						"resource type \"%s\". "
						"Value must be in kB, MB or GB.",
						pResSetting, restyp)));

	}
	else if (valueKB != -1 && valueKB < MIN_RESOURCEQUEUE_MEMORY_LIMIT_KB)
	{
		ereport(ERROR,
				(errcode(ERRCODE_INVALID_PARAMETER_VALUE),
				 errmsg("Invalid parameter value \"%s\" for "
						"resource type \"%s\". "
						"Value must be at least %dkB",
						pResSetting, restyp, (int) MIN_RESOURCEQUEUE_MEMORY_LIMIT_KB)));
		
	}
	
	return true;
}


/* ValidateResqueueCapabilityEntry
 *
 * Validate the resource setting for a pg_resqueuecapability entry.
 * Insert calls to separate per-resourcetype validation functions
 * here.
 */
static
void ValidateResqueueCapabilityEntry(int			 resTypeInt,
									 char			*pResSetting)
{
	bool		 bValid = true;
	char		*restyp = "unknown";

	switch(resTypeInt)
	{
		case PG_RESRCTYPE_ACTIVE_STATEMENTS:/* rsqcountlimit: count  */
		case PG_RESRCTYPE_MAX_COST:			/* rsqcostlimit: max_cost */
		case PG_RESRCTYPE_MIN_COST:			/* rsqignorecostlimit: min_cost */
		case PG_RESRCTYPE_COST_OVERCOMMIT:	/* rsqovercommit: cost_overcommit*/
			break;

		/* start of "pg_resourcetype" entries... */
		case PG_RESRCTYPE_PRIORITY:			/* backoff.c: priority queue */
			bValid = ValidPriority(pResSetting);
			restyp = "PRIORITY";
			break;				

		case PG_RESRCTYPE_MEMORY_LIMIT:
			bValid = ValidMemoryLimit(pResSetting);
			Assert(bValid);
			restyp = "MEMORY_LIMIT";
						
			break;

		default:
			ereport(ERROR,
					(errcode(ERRCODE_INVALID_PARAMETER_VALUE),
					 errmsg("unknown resource type \"%d\"",
							resTypeInt)));

			break;
	}
	
	if (!bValid)
		ereport(ERROR,
				(errcode(ERRCODE_INVALID_PARAMETER_VALUE),
				 errmsg("Invalid parameter value \"%s\" for "
						"resource type \"%s\"",
						pResSetting, restyp)));

}

/* MPP-6923: */
/* AddUpdResqueueCapabilityEntryInternal:
 *
 * Internal function to add a new entry to pg_resqueuecapability, or
 * update an existing one.  Key cols are queueid, restypint.  If
 * old_tuple is set (ie not InvalidOid), the update the ressetting column,
 * else insert a new row.
 *
 */
static void
AddUpdResqueueCapabilityEntryInternal(
								  Relation		 resqueuecap_rel,
								  Oid			 queueid,
								  int			 resTypeInt,
								  char			*pResSetting,
								  Relation		 rel,
								  HeapTuple		 old_tuple)
{
	HeapTuple	new_tuple;
	Datum		values[Natts_pg_resqueuecapability];
	bool		isnull[Natts_pg_resqueuecapability];
	bool		new_record_repl[Natts_pg_resqueuecapability];

	MemSet(isnull, 0, sizeof(bool) * Natts_pg_resqueuecapability);
	MemSet(new_record_repl, 0, sizeof(bool) * Natts_pg_resqueuecapability);

	values[Anum_pg_resqueuecapability_resqueueid - 1]  = 
			ObjectIdGetDatum(queueid);
	values[Anum_pg_resqueuecapability_restypid - 1]   = resTypeInt;

	Assert(pResSetting);

	values[Anum_pg_resqueuecapability_ressetting - 1] = 
			CStringGetTextDatum(pResSetting);
	/* set this column to update */
	new_record_repl[Anum_pg_resqueuecapability_ressetting - 1]  = true;

	ValidateResqueueCapabilityEntry(resTypeInt, pResSetting);

	if (HeapTupleIsValid(old_tuple))
	{
		new_tuple = heap_modify_tuple(old_tuple,
									  RelationGetDescr(resqueuecap_rel),
									  values, isnull, new_record_repl);

		CatalogTupleUpdate(resqueuecap_rel, &old_tuple->t_self, new_tuple);
	}
	else
	{
		new_tuple = heap_form_tuple(RelationGetDescr(resqueuecap_rel), values, isnull);

		CatalogTupleInsert(resqueuecap_rel, new_tuple);
	}

	if (HeapTupleIsValid(old_tuple))
		heap_freetuple(new_tuple);
} /* end AddUpdResqueueCapabilityEntryInternal */
				
/* MPP-6923: */				  
static void
AlterResqueueCapabilityEntry(Oid queueid,
							 ListCell *initcell,
							 bool bCreate)
{
	ListCell	*lc;
	List		*elems	   = NIL;
	List		*dropelems = NIL;
	List		*dupcheck  = NIL;
	HeapTuple	 tuple;
	Relation	 rel	   = NULL;
	bool		 bWithout  = false;
	TupleDesc	 tupdesc   = NULL;

#ifdef USE_ASSERT_CHECKING
	{
		DefElem    *defel = (DefElem *) lfirst(initcell);
		Assert(0 == strcmp(defel->defname, "withliststart"));
	}
#endif

	initcell = lnext(initcell);

	/* walk the original list and build a list of valid entries */

	for_each_cell(lc, initcell)
	{
		DefElem *defel		= (DefElem *) lfirst(lc);
		Oid		 resTypeOid = InvalidOid;
		int		 resTypeInt = 0;
		List	*pentry		= NIL;
		Value	*pKeyVal	= NULL;
		Value	*pStrVal	= NULL;

		if (!bWithout && (strcmp(defel->defname, "withoutliststart") == 0))
		{
			bWithout = true;

			rel = heap_open(ResourceTypeRelationId, RowExclusiveLock);
			tupdesc = RelationGetDescr(rel);

			goto L_loop_cont;
		}

		/* ignore the basic threshold entries -- should already be processed */
		if (strcmp(defel->defname, "active_statements") == 0)
			goto L_loop_cont;
		if (strcmp(defel->defname, "max_cost") == 0)
			goto L_loop_cont;
		if (strcmp(defel->defname, "cost_overcommit") == 0)
			goto L_loop_cont;
		if (strcmp(defel->defname, "min_cost") == 0)
			goto L_loop_cont;

		if (!GetResourceTypeByName(defel->defname, &resTypeInt, &resTypeOid))
			ereport(ERROR,
					(errcode(ERRCODE_INVALID_PARAMETER_VALUE),
					 errmsg("option \"%s\" is not a valid resource type",
							defel->defname)));

		pKeyVal = makeString(defel->defname);

		/* WITHOUT clause value determined in pg_resourcetype */
		if (!bWithout)
			pStrVal = makeString(defGetString(defel));
		else
		{
			ScanKeyData scankey;
			SysScanDesc sscan;

			pStrVal = NULL; /* if NULL, delete entry from
							 * pg_resqueuecapability 
							 */
			ScanKeyInit(&scankey,
						Anum_pg_resourcetype_restypid,
						BTEqualStrategyNumber, F_INT2EQ,
						Int16GetDatum(resTypeInt));

			sscan = systable_beginscan(rel, ResourceTypeRestypidIndexId,
									   true, NULL, 1, &scankey);

			while (HeapTupleIsValid(tuple = systable_getnext(sscan)))
			{
				char	   *shutoff_str;
				Datum		shutoff_datum;
				bool		isnull = false;
				Form_pg_resourcetype rtyp = 
						(Form_pg_resourcetype)GETSTRUCT(tuple);

				if (!rtyp->reshasdisable)
				{
					ereport(ERROR,
							(errcode(ERRCODE_INVALID_PARAMETER_VALUE),
							 errmsg("option \"%s\" cannot be disabled",
									defel->defname)));
				}

				/* required type must have a default value if it can
				 * be disabled 
				 */
				if (!rtyp->reshasdefault)
				{
					if (!rtyp->resrequired)
						/* optional resource without a default is
						 * turned off by removing entry from
						 * pg_resqueuecapability 
						 */
						break;
					else
					{
						/* XXX XXX */
						Assert(0);
						ereport(ERROR,
								(errcode(ERRCODE_INVALID_PARAMETER_VALUE),
								 errmsg("required option \"%s\" cannot be disabled",
										defel->defname)));
					}
				}

				/* get the shutoff string */
				shutoff_datum = 
						heap_getattr(tuple,
									 Anum_pg_resourcetype_resdisabledsetting,
									 tupdesc,
									 &isnull);
				Assert(!isnull);
				shutoff_str = TextDatumGetCString(shutoff_datum);

				pStrVal = makeString(shutoff_str);

				break;
			} /* end while heaptuple is valid */
			systable_endscan(sscan);
		}

		/* check for duplicate key specifications */
		if (list_member(dupcheck, pKeyVal))
			ereport(ERROR,
					(errcode(ERRCODE_SYNTAX_ERROR),
					 errmsg("conflicting or redundant option for \"%s\"",
							defel->defname)));

		dupcheck = lappend(dupcheck, pKeyVal);

		pentry = list_make2(
							makeInteger(resTypeInt),
							pStrVal);

		/* list of lists - (resource type, resource setting) */
		if (bWithout)
		{
			/* if the "without" entry has an "off" value, then treat
			 * it as a regular "with" item and update it in
			 * pg_resqueuecapability, else remove its entry
			 */
			if (!pStrVal)
				dropelems = lappend(dropelems, pentry);
			else
				elems = lappend(elems, pentry);
		}
		else
			elems = lappend(elems, pentry);

	L_loop_cont:
		resTypeInt = 0; /* make compiler happy */
	}

	if (bWithout)
		heap_close(rel, RowExclusiveLock); /* close pg_resourcetype */

	if (bCreate)
	{
		SysScanDesc sscan;

		/* If creating a new resource queue, check pg_resourcetype for
		 * optional types that have a default value.  Check for
		 * corresponding match in dupcheck -- if no entry then add the
		 * one to the WITH list (elems) with the default. 
		 */
		rel = heap_open(ResourceTypeRelationId, RowExclusiveLock);
		tupdesc = RelationGetDescr(rel);

		/* Note: key is empty - scan entire table */

		sscan = systable_beginscan(rel, InvalidOid, false, NULL, 0, NULL);
		while (HeapTupleIsValid(tuple = systable_getnext(sscan)))
		{
			List	   *pentry;
			Value	   *pResnameVal;
			char	   *default_str;
			Datum		default_datum;
			bool		isnull = false;
			Form_pg_resourcetype rtyp = 
					(Form_pg_resourcetype)GETSTRUCT(tuple);

			/* only interested in resources types with default value */
			if (!rtyp->reshasdefault)
				continue;

			/* Note: ignore the dummy entries for active_statements,
			 * max_cost, etc 
			 */
			if (rtyp->restypid < PG_RESRCTYPE_PRIORITY)
				continue;

			/* if resource has a default value, see if it was already
			 * specified 
			 */
			pResnameVal = makeString(NameStr(rtyp->resname));

			if (list_member(dupcheck, pResnameVal))
				continue;

			/* resource was not specified, so add its default value to
			 * the WITH list 
			 */

			/* get the default string */
			default_datum = 
					heap_getattr(tuple,
								 Anum_pg_resourcetype_resdefaultsetting,
								 tupdesc,
								 &isnull);
			Assert(!isnull);
			default_str = TextDatumGetCString(default_datum);

			/* add the new entry to dupcheck and WITH elems */
			dupcheck = lappend(dupcheck, pResnameVal);

			pentry = list_make2(makeInteger(rtyp->restypid),
								makeString(default_str));

			elems = lappend(elems, pentry);
		} /* end while heaptuple is valid */
		systable_endscan(sscan);

		heap_close(rel, RowExclusiveLock); /* close pg_resourcetype */
	} /* end if bCreate */

	/* insert/update valid entries in pg_resqueuecapability */

	rel = heap_open(ResQueueCapabilityRelationId, RowExclusiveLock);

	foreach(lc, elems)
	{
		ListCell		*lc2;
		List			*pentry		 = lfirst(lc);
		int				 resTypeInt;
		Node			*pVal;
		char			*pResSetting = "";
		int				 ii;
		SysScanDesc sscan;
		ScanKeyData skey;

		Assert (2 == list_length(pentry));

		lc2 = list_head(pentry);
		
		resTypeInt = intVal(lfirst(lc2));

		lc2 = lnext(lc2);
		
		pVal = lfirst(lc2);

		pResSetting = strVal(pVal);

		ScanKeyInit(&skey,
					Anum_pg_resqueuecapability_resqueueid,
					BTEqualStrategyNumber, F_OIDEQ,
					ObjectIdGetDatum(queueid));
		sscan = systable_beginscan(rel, ResQueueCapabilityResqueueidIndexId, true,
								   NULL, 1, &skey);

		ii = 0;
		while (HeapTupleIsValid(tuple = systable_getnext(sscan)))
		{
			if (HeapTupleIsValid(tuple))
			{
				if (resTypeInt ==
					((Form_pg_resqueuecapability) GETSTRUCT(tuple))->restypid)
				{
					/* found it -- update it */
					AddUpdResqueueCapabilityEntryInternal(rel,
														  queueid,
														  resTypeInt,
														  pResSetting,
														  rel,
														  tuple);
					ii++;
				}
			}
		}

		systable_endscan(sscan);

		if (!ii)
		{
			/* does not exist -- add it */
			AddUpdResqueueCapabilityEntryInternal(rel,
												  queueid,
												  resTypeInt,
												  pResSetting,
												  rel,
												  NULL /* InvalidOid */);
		}

	} /* end foreach elem */


	/* drop these items here */

	foreach(lc, dropelems)
	{
		ListCell		*lc2;
		List			*pentry		 = lfirst(lc);
		int				 resTypeInt;
		Node			*pVal;
		int				 ii;
		ScanKeyData	 key[1];
		SysScanDesc	 scan;

		Assert (2 == list_length(pentry));

		lc2 = list_head(pentry);
		
		resTypeInt = intVal(lfirst(lc2));

		lc2 = lnext(lc2);
		
		pVal = lfirst(lc2);

		/* CaQL UNDONE: no test coverage */
		ScanKeyInit(&key[0],
					Anum_pg_resqueuecapability_resqueueid,
					BTEqualStrategyNumber, F_OIDEQ,
					ObjectIdGetDatum(queueid));

		scan = systable_beginscan(rel,
								  ResQueueCapabilityResqueueidIndexId,
								  /* XXX XXX XXX XXX : snapshotnow ? */
								  true, NULL, 1, key);

		ii = 0;

		while (HeapTupleIsValid(tuple = systable_getnext(scan)))
		{
			if (HeapTupleIsValid(tuple))
			{
				if (resTypeInt ==
					((Form_pg_resqueuecapability) GETSTRUCT(tuple))->restypid)
				{
					/* no "off" setting -- just remove entry */
					simple_heap_delete(rel, &tuple->t_self);
					ii++;
				}
			}
		}
		systable_endscan(scan); 

	} /* end foreach elem */

	heap_close(rel, RowExclusiveLock);
} /* end AlterResqueueCapabilityEntry */

/* MPP-6923: */				  
List * 
GetResqueueCapabilityEntry(Oid  queueid)
{
	List		*elems = NIL;
	HeapTuple	 tuple;
	ScanKeyData scankey;
	SysScanDesc sscan;
	Relation	 rel;
	TupleDesc	 tupdesc;

	Assert(IsTransactionState());

	/* SELECT * FROM pg_resqueuecapability WHERE resqueueid = :1 */
	rel = heap_open(ResQueueCapabilityRelationId, AccessShareLock);

	tupdesc = RelationGetDescr(rel);

	ScanKeyInit(&scankey,
				Anum_pg_resqueuecapability_resqueueid,
				BTEqualStrategyNumber, F_OIDEQ,
				ObjectIdGetDatum(queueid));
	sscan = systable_beginscan(rel, ResQueueCapabilityResqueueidIndexId, true,
							   NULL, 1, &scankey);

	while (HeapTupleIsValid(tuple = systable_getnext(sscan)))
	{
		if (HeapTupleIsValid(tuple))
		{
			List	   *pentry;
			int			resTypeInt;
			Datum		resSet_datum;
			char	   *resSetting;
			bool		isnull = false;

			resTypeInt =
					((Form_pg_resqueuecapability) GETSTRUCT(tuple))->restypid;

			resSet_datum = heap_getattr(tuple,
										Anum_pg_resqueuecapability_ressetting,
										tupdesc,
										&isnull);
			Assert(!isnull);
			resSetting = TextDatumGetCString(resSet_datum);

			pentry = list_make2(
					makeInteger(resTypeInt),
					makeString(resSetting));

			/* list of lists */
			elems = lappend(elems, pentry);
		}
	}
	systable_endscan(sscan);

	heap_close(rel, AccessShareLock);
	
	return (elems);
} /* end GetResqueueCapabilityEntry */

/*
 * CREATE RESOURCE QUEUE
 */
void
CreateQueue(CreateQueueStmt *stmt)
{
	Relation	pg_resqueue_rel;
	TupleDesc	pg_resqueue_dsc;
	ScanKeyData scankey;
	SysScanDesc sscan;
	HeapTuple	tuple;
	Oid			queueid;
	Cost		thresholds[NUM_RES_LIMIT_TYPES];
	Datum		new_record[Natts_pg_resqueue];
	bool		new_record_nulls[Natts_pg_resqueue];
	ListCell    *option;
	ListCell    *pWithList = NULL;

	/* thresholds for active and cost limiters. */
	Cost		activelimit = INVALID_RES_LIMIT_THRESHOLD;	
	Cost		costlimit	= INVALID_RES_LIMIT_THRESHOLD;

	/* overcommit indicator */
	bool		overcommit = false;

	/* cost ignore limit for queries */
	float4		ignorelimit = 0;

	DefElem     *dactivelimit = NULL;
	DefElem     *dcostlimit	  = NULL;
	DefElem     *dovercommit  = NULL;
	DefElem     *dignorelimit = NULL;
	bool		 queueok	  = false;
	bool		 bWith		  = false;

	/* Permission check - only superuser can create queues. */
	if (!superuser())
		ereport(ERROR,
				(errcode(ERRCODE_INSUFFICIENT_PRIVILEGE),
				 errmsg("must be superuser to create resource queues")));

	/* Extract options from the statement node tree */
	foreach(option, stmt->options)
	{
		DefElem    *defel = (DefElem *) lfirst(option);

		if (strcmp(defel->defname, "active_statements") == 0)
		{
			if (dactivelimit)
				ereport(ERROR,
						(errcode(ERRCODE_SYNTAX_ERROR),
						 errmsg("conflicting or redundant options")));
			dactivelimit = defel;
		}
		else if (strcmp(defel->defname, "max_cost") == 0)
		{
			if (dcostlimit)
				ereport(ERROR,
						(errcode(ERRCODE_SYNTAX_ERROR),
						 errmsg("conflicting or redundant options")));
			dcostlimit = defel;
		}
		else if (strcmp(defel->defname, "cost_overcommit") == 0)
		{
			if (dovercommit)
				ereport(ERROR,
						(errcode(ERRCODE_SYNTAX_ERROR),
						 errmsg("conflicting or redundant options")));
			dovercommit = defel;
		}
		else if (strcmp(defel->defname, "min_cost") == 0)
		{
			if (dignorelimit)
				ereport(ERROR,
						(errcode(ERRCODE_SYNTAX_ERROR),
						 errmsg("conflicting or redundant options")));
			dignorelimit = defel;
		}
		else if (strcmp(defel->defname, "withliststart") == 0)
		{
			/* don't allow a "with list entry" with this defname... */
			if (bWith)
				ereport(ERROR,
					(errcode(ERRCODE_INVALID_PARAMETER_VALUE),
					 errmsg("option \"%s\" is not a valid resource type",
							defel->defname)));

			/* marks start of WITH options... */
			pWithList = option;
			bWith = true;
		}
		else
		{
			/* silently ignore options on WITH list -- will deal with
			 * them later in AlterResqueueCapabilityEntry 
			 */
			if (!bWith)
				elog(ERROR, "option \"%s\" not recognized",
					 defel->defname);
		}
	}

	/* Perform range checks on the various thresholds.*/
	if (dactivelimit)
	{
		activelimit = (Cost) defGetInt64(dactivelimit);
		if (!(activelimit == INVALID_RES_LIMIT_THRESHOLD || (activelimit > 0)))
			ereport(ERROR,
					(errcode(ERRCODE_INVALID_PARAMETER_VALUE),
					 errmsg("active threshold cannot be less than %d or equal to 0", 
							INVALID_RES_LIMIT_THRESHOLD)));
	}

	if (dcostlimit)
	{
		costlimit = (Cost) defGetNumeric(dcostlimit);
		if (!(costlimit == INVALID_RES_LIMIT_THRESHOLD || (costlimit > 0)))
			ereport(ERROR,
					(errcode(ERRCODE_INVALID_PARAMETER_VALUE),
					 errmsg("cost threshold cannot be less than %d or equal to 0", 
							INVALID_RES_LIMIT_THRESHOLD)));
	}

	if(dovercommit)
	{
		overcommit = defGetBoolean(dovercommit);
	}

	if(dignorelimit)
	{
		ignorelimit = (Cost) defGetNumeric(dignorelimit);
		if (!(ignorelimit == INVALID_RES_LIMIT_THRESHOLD || (ignorelimit >= 0)))
			ereport(ERROR,
					(errcode(ERRCODE_INVALID_PARAMETER_VALUE),
					 errmsg("min_cost threshold cannot be negative")));
	}


	/*
	 * Check that at least one threshold is to be set.
	 */
	if ( !dactivelimit && !dcostlimit)
		ereport(ERROR,
				(errcode(ERRCODE_SYNTAX_ERROR),
				 errmsg("at least one threshold (\"ACTIVE_STATEMENTS\", \"MAX_COST\") must be specified")));

	/* Check all thresholds are not invalid. */
	if (activelimit == INVALID_RES_LIMIT_THRESHOLD &&
		costlimit   == INVALID_RES_LIMIT_THRESHOLD)
		ereport(ERROR,
				(errcode(ERRCODE_SYNTAX_ERROR),
				 errmsg("the value for at least one threshold (\"ACTIVE_STATEMENTS\", \"MAX_COST\") must be different from no limit (%d)",
						 INVALID_RES_LIMIT_THRESHOLD)));

	/*
	 * Check for an illegal name ('none' is used to signify no queue in ALTER
	 * ROLE).
	 */
	if (strcmp(stmt->queue, "none") == 0)
		ereport(ERROR,
				(errcode(ERRCODE_RESERVED_NAME),
				 errmsg("resource queue name \"%s\" is reserved",
						stmt->queue)));

	/*
	 * Check the pg_resqueue relation to be certain the queue doesn't already
	 * exist. 
	 */
	pg_resqueue_rel = heap_open(ResQueueRelationId, RowExclusiveLock);
	pg_resqueue_dsc = RelationGetDescr(pg_resqueue_rel);

	/**
	 * Get database locks in anticipation that we'll need to access
	 * this catalog table later.
	 */
	Relation resqueueCapabilityRel = 
			heap_open(ResQueueCapabilityRelationId, RowExclusiveLock);

	ScanKeyInit(&scankey,
				Anum_pg_resqueue_rsqname,
				BTEqualStrategyNumber, F_NAMEEQ,
				CStringGetDatum(stmt->queue));

	sscan = systable_beginscan(pg_resqueue_rel, ResQueueRsqnameIndexId, true,
							   NULL, 1, &scankey);

	if (systable_getnext(sscan))
		ereport(ERROR,
				(errcode(ERRCODE_DUPLICATE_OBJECT),
				 errmsg("resource queue \"%s\" already exists",
						stmt->queue)));

	systable_endscan(sscan);

	/*
	 * Build a tuple to insert
	 */
	MemSet(new_record, 0, sizeof(new_record));
	MemSet(new_record_nulls, false, sizeof(new_record_nulls));

	new_record[Anum_pg_resqueue_rsqname - 1] =
		DirectFunctionCall1(namein, CStringGetDatum(stmt->queue));

	new_record[Anum_pg_resqueue_rsqcountlimit - 1] = 
		Float4GetDatum(activelimit);

	new_record[Anum_pg_resqueue_rsqcostlimit - 1] = 
		Float4GetDatum(costlimit);

	new_record[Anum_pg_resqueue_rsqovercommit - 1] = 
		BoolGetDatum(overcommit);

	new_record[Anum_pg_resqueue_rsqignorecostlimit - 1] = 
		Float4GetDatum(ignorelimit);

	queueid = GetNewOidForResQueue(pg_resqueue_rel, ResQueueOidIndexId, Anum_pg_resqueue_oid,
								   stmt->queue);
	new_record[Anum_pg_resqueue_oid - 1] = queueid;

	tuple = heap_form_tuple(pg_resqueue_dsc, new_record, new_record_nulls);

	/*
	 * Insert new record in the pg_resqueue table
	 */
	CatalogTupleInsert(pg_resqueue_rel, tuple);

	/* process the remainder of the WITH (...) list items */
	if (bWith)
		AlterResqueueCapabilityEntry(queueid, pWithList, true);

	/* 
	 * We must bump the command counter to make the new entry 
	 * in the pg_resqueuecapability table visible 
	 */
	CommandCounterIncrement();

	/*
	 * Create the in-memory resource queue, if resource scheduling is on,
	 * otherwise don't - and gripe a little about it.
	 */
	if (Gp_role == GP_ROLE_DISPATCH)
	{
		if (IsResQueueEnabled())
		{
			LWLockAcquire(ResQueueLock, LW_EXCLUSIVE);

			thresholds[RES_COUNT_LIMIT]	 = activelimit;
			thresholds[RES_COST_LIMIT]	 = costlimit;

			thresholds[RES_MEMORY_LIMIT] = 
					ResourceQueueGetMemoryLimit(queueid);
			queueok	= ResCreateQueue(queueid, 
									 thresholds, 
									 overcommit, 
									 ignorelimit);
			
			LWLockRelease(ResQueueLock);

			if (!queueok)
				ereport(ERROR,
						(errcode(ERRCODE_INSUFFICIENT_RESOURCES),
						 errmsg("insufficient resource queues available"),
						 errhint("Increase max_resource_queues")));
		}
		else
		{
				ereport(WARNING,
						(errmsg("resource queue is disabled"),
						 errhint("To enable set gp_resource_manager=queue")));
		}
	}

	/* MPP-6929, MPP-7583: metadata tracking */
	if (Gp_role == GP_ROLE_DISPATCH)
	{
		CdbDispatchUtilityStatement((Node *) stmt,
									DF_CANCEL_ON_ERROR|
									DF_WITH_SNAPSHOT|
									DF_NEED_TWO_PHASE,
									GetAssignedOidsForDispatch(),
									NULL);
		MetaTrackAddObject(ResQueueRelationId,
						   queueid,
						   GetUserId(), /* not ownerid */
						   "CREATE", "RESOURCE QUEUE"
				);
	}

	heap_close(resqueueCapabilityRel, NoLock);
	heap_close(pg_resqueue_rel, NoLock);
}


/*
 * ALTER RESOURCE QUEUE
 */
void
AlterQueue(AlterQueueStmt *stmt)
{
	Relation	pg_resqueue_rel;
	TupleDesc	pg_resqueue_dsc;
	ScanKeyData scankey;
	SysScanDesc sscan;
	HeapTuple	tuple, new_tuple;
	Oid			queueid;
	Cost		thresholds[NUM_RES_LIMIT_TYPES];
	Datum		new_record[Natts_pg_resqueue];
	bool		new_record_nulls[Natts_pg_resqueue];
	bool		new_record_repl[Natts_pg_resqueue];
	ListCell    *option;
	ListCell    *pWithList = NULL;

	/* thresholds for active and cost limiters. */
	Cost		activelimit = INVALID_RES_LIMIT_THRESHOLD;
	Cost		costlimit	= INVALID_RES_LIMIT_THRESHOLD;

	/* overcommit indicator */
	bool		overcommit = false;

	/* cost ignore limit for queries */
	float4		ignorelimit = 0;

	DefElem     *dactivelimit = NULL;
	DefElem     *dcostlimit	  = NULL;
	DefElem     *dovercommit  = NULL;
	DefElem     *dignorelimit = NULL;
	ResAlterQueueResult		queueok;
	bool		 bWith		   = false;
	bool		 bWithOut	   = false;
	int			 numopts	   = 0;
	char		*alter_subtype = "";	/* metadata tracking: kind of
										   redundant to say "role" */

	/* Permission check - only superuser can alter queues. */
	if (!superuser())
		ereport(ERROR,
				(errcode(ERRCODE_INSUFFICIENT_PRIVILEGE),
				 errmsg("must be superuser to alter resource queues")));

	/* Extract options from the statement node tree */
	foreach(option, stmt->options)
	{
		DefElem    *defel = (DefElem *) lfirst(option);

		if (strcmp(defel->defname, "active_statements") == 0)
		{
			if (dactivelimit)
				ereport(ERROR,
						(errcode(ERRCODE_SYNTAX_ERROR),
						 errmsg("conflicting or redundant options")));
			if (!bWithOut)
				dactivelimit = defel;
			else
				dactivelimit = 
						makeDefElem("active_statements", 
									(Node *)
									makeFloat(INVALID_RES_LIMIT_STRING),
									-1);

			numopts++; alter_subtype = defel->defname;
		}
		else if (strcmp(defel->defname, "max_cost") == 0)
		{
			if (dcostlimit)
				ereport(ERROR,
						(errcode(ERRCODE_SYNTAX_ERROR),
						 errmsg("conflicting or redundant options")));
			if (!bWithOut)
				dcostlimit = defel;
			else
				dcostlimit = 
						makeDefElem("max_cost", 
									(Node *)
									makeInteger(costlimit),
									-1);

			numopts++; alter_subtype = defel->defname;
		}
		else if (strcmp(defel->defname, "cost_overcommit") == 0)
		{
			if (dovercommit)
				ereport(ERROR,
						(errcode(ERRCODE_SYNTAX_ERROR),
						 errmsg("conflicting or redundant options")));
			if (!bWithOut)
				dovercommit = defel;
			else
				dovercommit = 
						makeDefElem("cost_overcommit", 
									(Node *)
									makeInteger(overcommit),
									-1);

			numopts++; alter_subtype = defel->defname;
		}
		else if (strcmp(defel->defname, "min_cost") == 0)
		{
			if (dignorelimit)
				ereport(ERROR,
						(errcode(ERRCODE_SYNTAX_ERROR),
						 errmsg("conflicting or redundant options")));
			if (!bWithOut)
				dignorelimit = defel;
			else
				dignorelimit = 
						makeDefElem("min_cost", 
									(Node *)
									makeFloat("0"), /* MPP-7817 */
									-1);

			numopts++; alter_subtype = defel->defname;

		}
		else if (strcmp(defel->defname, "withliststart") == 0)
		{
			/* don't allow a "with list entry" with this defname... */
			if (bWith)
				ereport(ERROR,
					(errcode(ERRCODE_INVALID_PARAMETER_VALUE),
					 errmsg("option \"%s\" is not a valid resource type",
							defel->defname)));

			/* marks start of WITH options... */
			pWithList = option;
			bWith = true;
		}
		else if (strcmp(defel->defname, "withoutliststart") == 0)
		{
			/* don't allow a "with out list entry" with this defname... */
			if (!bWith || bWithOut)
				ereport(ERROR,
					(errcode(ERRCODE_INVALID_PARAMETER_VALUE),
					 errmsg("option \"%s\" is not a valid resource type",
							defel->defname)));

			/* marks start of WITHOUT options... */
			bWithOut = true;
		}
		else
		{
			/* silently ignore options on WITH list -- will deal with
			 * them later in AlterResqueueCapabilityEntry 
			 */
			if (!bWith)
				elog(ERROR, "option \"%s\" not recognized",
					 defel->defname);

			numopts++; alter_subtype = defel->defname;
		}
	}

	if (numopts > 1)
	{
		char allopts[NAMEDATALEN];

		sprintf(allopts, "%d OPTIONS", numopts);

		alter_subtype = pstrdup(allopts);
	}
	else if (0 == numopts)
	{
		alter_subtype = "0 OPTIONS";
	}
	else
	{
		char *tempo = asc_toupper(alter_subtype, strlen(alter_subtype));

		alter_subtype = tempo;
	}

	/* Perform range checks on the various thresholds. */
	if (dactivelimit)
	{
		activelimit = (Cost) defGetInt64(dactivelimit);
		if (!(activelimit == INVALID_RES_LIMIT_THRESHOLD || (activelimit > 0)))
			ereport(ERROR,
					(errcode(ERRCODE_INVALID_PARAMETER_VALUE),
					 errmsg("active threshold cannot be less than %d or equal to 0", 
							INVALID_RES_LIMIT_THRESHOLD)));
	}

	if (dcostlimit)
	{
		costlimit = (Cost) defGetNumeric(dcostlimit);
		if (!(costlimit == INVALID_RES_LIMIT_THRESHOLD || (costlimit > 0)))
			ereport(ERROR,
					(errcode(ERRCODE_INVALID_PARAMETER_VALUE),
					 errmsg("cost threshold must be equal to %d or greater than 0", 
							INVALID_RES_LIMIT_THRESHOLD)));
	}

	if (dovercommit)
	{
		overcommit = defGetBoolean(dovercommit);
	}

	if(dignorelimit)
	{
		ignorelimit = (Cost) defGetNumeric(dignorelimit);
		if (!(ignorelimit == INVALID_RES_LIMIT_THRESHOLD || 
			  (ignorelimit >= 0)))
			ereport(ERROR,
					(errcode(ERRCODE_INVALID_PARAMETER_VALUE),
					 errmsg("min_cost threshold cannot be negative")));
	}

	/*
	 * Check that at least one threshold is to be set.
	 */
	if (!dactivelimit && !dcostlimit && !dovercommit && !dignorelimit)
	{
		ListCell		*initcell = pWithList;

		if (bWith && initcell && lnext(initcell))
		{
			/* if have an item on the "with list", don't need to set a
			 * threshold 
			 */
		}
		else
			ereport(ERROR,
					(errcode(ERRCODE_SYNTAX_ERROR),
					 errmsg("at least one threshold, overcommit or ignore limit must be specified")));

	}

	/*
	 * Check the pg_resqueue relation to be certain the queue already
	 * exists. 
	 */
	pg_resqueue_rel = heap_open(ResQueueRelationId, RowExclusiveLock);

	/**
	 * Get database locks in anticipation that we'll need to access this catalog table later.
	 */
	Relation resqueueCapabilityRel = heap_open(ResQueueCapabilityRelationId, RowExclusiveLock);
	pg_resqueue_dsc = RelationGetDescr(pg_resqueue_rel);

	ScanKeyInit(&scankey,
				Anum_pg_resqueue_rsqname,
				BTEqualStrategyNumber, F_NAMEEQ,
				CStringGetDatum(stmt->queue));
	sscan = systable_beginscan(pg_resqueue_rel, ResQueueRsqnameIndexId,
							   true, NULL, 1, &scankey);
	tuple = systable_getnext(sscan);
	if (!HeapTupleIsValid(tuple))
		ereport(ERROR,
				(errcode(ERRCODE_UNDEFINED_OBJECT),
				 errmsg("resource queue \"%s\" does not exist",
						stmt->queue)));

	/*
	 * Remember the Oid and current thresholds, for updating the in-memory
	 * queue later.
	 */
	queueid = ((Form_pg_resqueue) GETSTRUCT(tuple))->oid;
	thresholds[RES_COUNT_LIMIT] = 
		((Form_pg_resqueue) GETSTRUCT(tuple))->rsqcountlimit;
	thresholds[RES_COST_LIMIT] = 
		((Form_pg_resqueue) GETSTRUCT(tuple))->rsqcostlimit;
	thresholds[RES_MEMORY_LIMIT] = ResourceQueueGetMemoryLimit(queueid);

	/* Also set overcommit if it was *not* specified. */
	if (!dovercommit)
		overcommit = ((Form_pg_resqueue) GETSTRUCT(tuple))->rsqovercommit;

	/* Also set ignore cost limit if it was *not* specified. */
	if (!dignorelimit)
		ignorelimit = ((Form_pg_resqueue) GETSTRUCT(tuple))->rsqignorecostlimit;


	/*
	 * Build a tuple to update.
	 */
	MemSet(new_record, 0, sizeof(new_record));
	MemSet(new_record_nulls, false, sizeof(new_record_nulls));
	MemSet(new_record_repl, false, sizeof(new_record_repl));

	if (dactivelimit)
	{
		new_record[Anum_pg_resqueue_rsqcountlimit - 1] = 
			Float4GetDatum(activelimit);
		new_record_repl[Anum_pg_resqueue_rsqcountlimit - 1] = true;

		thresholds[RES_COUNT_LIMIT] = activelimit;
		
	}

	if (dcostlimit)
	{
		new_record[Anum_pg_resqueue_rsqcostlimit - 1] = 
			Float4GetDatum(costlimit);
		new_record_repl[Anum_pg_resqueue_rsqcostlimit - 1] = true;

		thresholds[RES_COST_LIMIT] = costlimit;
	}

	if (dovercommit)
	{
		new_record[Anum_pg_resqueue_rsqovercommit - 1] = 
			BoolGetDatum(overcommit);
		new_record_repl[Anum_pg_resqueue_rsqovercommit - 1] = true;

	}

	if (dignorelimit)
	{
		new_record[Anum_pg_resqueue_rsqignorecostlimit - 1] = 
			Float4GetDatum(ignorelimit);
		new_record_repl[Anum_pg_resqueue_rsqignorecostlimit - 1] = true;
	}


	/*
	 * Check we are not going to set all the thresholds to be invalid.
	 */
	if (thresholds[RES_COUNT_LIMIT] == INVALID_RES_LIMIT_THRESHOLD &&
		thresholds[RES_COST_LIMIT] == INVALID_RES_LIMIT_THRESHOLD)
		ereport(ERROR,
				(errcode(ERRCODE_INVALID_PARAMETER_VALUE),
				 errmsg("the value for at least one threshold (\"ACTIVE_STATEMENTS\", \"MAX_COST\") must be different from no limit (%d)",
						INVALID_RES_LIMIT_THRESHOLD)));

	/*
	 * update the tuple in the pg_resqueue table
	 */
	new_tuple = heap_modify_tuple(tuple, pg_resqueue_dsc, new_record,
									new_record_nulls, new_record_repl);

	CatalogTupleUpdate(pg_resqueue_rel, &tuple->t_self, new_tuple);

	systable_endscan(sscan);

	/* process the remainder of the WITH (...) list items */
	if (bWith)
		AlterResqueueCapabilityEntry(queueid, pWithList, false);

	/* 
	 * We must bump the command counter to make the altered memory limit 
	 * in the pg_resqueuecapability table visible 
	 */
	CommandCounterIncrement();

	/** Get new memory limit if changed */
	thresholds[RES_MEMORY_LIMIT] = ResourceQueueGetMemoryLimit(queueid);

	heap_freetuple(new_tuple);

	/*
	 * If resource scheduling is on, see if we can change the threshold(s)
	 * for the in-memory queue.
	 * otherwise don't - and gripe a little about it.
	 */
	if (Gp_role == GP_ROLE_DISPATCH)
	{
		if (IsResQueueEnabled())
		{
			LWLockAcquire(ResQueueLock, LW_EXCLUSIVE);

			queueok = ResAlterQueue(queueid, 
									thresholds, 
									overcommit, 
									ignorelimit);
			
			LWLockRelease(ResQueueLock);
			
			if (queueok != ALTERQUEUE_OK)
			{
				if (queueok == ALTERQUEUE_SMALL_THRESHOLD)
					ereport(ERROR,
							(errcode(ERRCODE_INVALID_LIMIT_VALUE),
							 errmsg("thresholds cannot be less than current values")));
				else if (queueok == ALTERQUEUE_OVERCOMMITTED)
						ereport(ERROR,
								(errcode(ERRCODE_INVALID_LIMIT_VALUE),
								 errmsg("disabling overcommit cannot leave queue in possibly overcommitted state")));
				else
					ereport(ERROR,
							(errcode(ERRCODE_INTERNAL_ERROR),
							 errmsg("queue hash table corrupted")));

			}

		}
		else
		{
			ereport(WARNING,
					(errmsg("resource queue is disabled"),
					 errhint("To enable set gp_resource_manager=queue")));
		}
	}

	heap_close(resqueueCapabilityRel, NoLock);

	/* MPP-6929, MPP-7583: metadata tracking */
	if (Gp_role == GP_ROLE_DISPATCH)
	{
		CdbDispatchUtilityStatement((Node *) stmt,
									DF_CANCEL_ON_ERROR|
									DF_WITH_SNAPSHOT|
									DF_NEED_TWO_PHASE,
									NIL,
									NULL);
		MetaTrackUpdObject(ResQueueRelationId,
						   queueid,
						   GetUserId(), /* not ownerid */
						   "ALTER", alter_subtype
				);
	}
	heap_close(pg_resqueue_rel, NoLock);
}


/*
 * DROP RESOURCE QUEUE
 */
void
DropQueue(DropQueueStmt *stmt)
{
	Relation	 pg_resqueue_rel;
	HeapTuple	 tuple;
	ScanKeyData scankey;
	SysScanDesc sscan;
	ScanKeyData authid_scankey;
	SysScanDesc authid_scan;
	Oid			 queueid;
	bool		 queueok = false;


	/* Permission check - only superuser can drop queues. */
	if (!superuser())
		ereport(ERROR,
				(errcode(ERRCODE_INSUFFICIENT_PRIVILEGE),
				 errmsg("must be superuser to drop resource queues")));


	/*
	 * Check the pg_resqueue relation to be certain the queue already
	 * exists. 
	 */
	pg_resqueue_rel = heap_open(ResQueueRelationId, RowExclusiveLock);
	
	/**
	 * Get database locks in anticipation that we'll need to access this catalog table later.
	 */
	Relation resqueueCapabilityRel = heap_open(ResQueueCapabilityRelationId, RowExclusiveLock);

	ScanKeyInit(&scankey,
				Anum_pg_resqueue_rsqname,
				BTEqualStrategyNumber, F_NAMEEQ,
				CStringGetDatum(stmt->queue));

	sscan = systable_beginscan(pg_resqueue_rel, ResQueueRsqnameIndexId, true,
							   NULL, 1, &scankey);

	tuple = systable_getnext(sscan);
	if (!HeapTupleIsValid(tuple))
		ereport(ERROR,
				(errcode(ERRCODE_UNDEFINED_OBJECT),
				 errmsg("resource queue \"%s\" does not exist",
						stmt->queue)));

	/*
	 * Remember the Oid, for destroying the in-memory
	 * queue later.
	 */
	queueid = ((Form_pg_resqueue) GETSTRUCT(tuple))->oid;

	/*
	 * Check to see if any roles are in this queue.
	 */
	Relation authIdRel = heap_open(AuthIdRelationId, RowExclusiveLock);
	ScanKeyInit(&authid_scankey,
				Anum_pg_authid_rolresqueue,
				BTEqualStrategyNumber, F_OIDEQ,
				ObjectIdGetDatum(queueid));

	authid_scan = systable_beginscan(authIdRel, AuthIdRolResQueueIndexId, true,
							   NULL, 1, &authid_scankey);

	if (systable_getnext(authid_scan) != NULL)
		ereport(ERROR,
				(errcode(ERRCODE_DEPENDENT_OBJECTS_STILL_EXIST),
				 errmsg("resource queue \"%s\" is used by at least one role",
						stmt->queue)));

	/* MPP-6926: cannot DROP default queue  */
	if (queueid == DEFAULTRESQUEUE_OID)
		ereport(ERROR,
				(errcode(ERRCODE_FEATURE_NOT_SUPPORTED),
				 errmsg("cannot drop default resource queue \"%s\"",
						stmt->queue)));

	systable_endscan(authid_scan);
	heap_close(authIdRel, RowExclusiveLock);

	/*
	 * Delete the queue from the catalog.
	 */
	simple_heap_delete(pg_resqueue_rel, &tuple->t_self);

	systable_endscan(sscan);

	/*
	 * If resource scheduling is on, see if we can destroy the in-memory queue.
	 * otherwise don't - and gripe a little about it.
	 */
	if (Gp_role == GP_ROLE_DISPATCH)
	{
		if (IsResQueueEnabled())
		{
			LWLockAcquire(ResQueueLock, LW_EXCLUSIVE);

			queueok = ResDestroyQueue(queueid);
		
			LWLockRelease(ResQueueLock);

			if (!queueok)
				ereport(ERROR,
						(errcode(ERRCODE_INSUFFICIENT_RESOURCES),
						 errmsg("resource queue cannot be dropped as is in use")));
		}
		else
		{
			ereport(WARNING,
					(errmsg("resource queue is disabled"),
					 errhint("To enable set gp_resource_manager=queue")));
		}
	}

	/*
	 * Remove any comments on this resource queue
	 */
	DeleteSharedComments(queueid, ResQueueRelationId);

	if (Gp_role == GP_ROLE_DISPATCH)
	{
		CdbDispatchUtilityStatement((Node *) stmt,
									DF_CANCEL_ON_ERROR|
									DF_WITH_SNAPSHOT|
									DF_NEED_TWO_PHASE,
									NIL,
									NULL);
	}
	/* MPP-6929, MPP-7583: metadata tracking */
	MetaTrackDropObject(ResQueueRelationId,
						queueid);

	/* MPP-6923: drop the extended attributes for this queue */
	ScanKeyInit(&scankey,
				Anum_pg_resqueuecapability_resqueueid,
				BTEqualStrategyNumber, F_OIDEQ,
				ObjectIdGetDatum(queueid));

	sscan = systable_beginscan(resqueueCapabilityRel, ResQueueCapabilityResqueueidIndexId,
							   true, NULL, 1, &scankey);

	while ((tuple = systable_getnext(sscan)) != NULL)
		simple_heap_delete(resqueueCapabilityRel, &tuple->t_self);

	systable_endscan(sscan);


	heap_close(resqueueCapabilityRel, NoLock);

	heap_close(pg_resqueue_rel, NoLock);
}

Oid
get_resqueue_oid(const char *queuename, bool missing_ok)
{
	Relation	rel;
	ScanKeyData	scankey;
	SysScanDesc	scan;
	HeapTuple	tuple;
	Oid			oid;

	rel = heap_open(ResQueueRelationId, AccessShareLock);
	ScanKeyInit(&scankey, Anum_pg_resqueue_rsqname,
				BTEqualStrategyNumber, F_NAMEEQ,
				CStringGetDatum(queuename));
	scan = systable_beginscan(rel, ResQueueRsqnameIndexId, true,
							  NULL, 1, &scankey);
	tuple = systable_getnext(scan);

	if (HeapTupleIsValid(tuple))
		oid = ((Form_pg_resqueue) GETSTRUCT(tuple))->oid;
	else
		oid = InvalidOid;

	systable_endscan(scan);
	heap_close(rel, AccessShareLock);

	if (!OidIsValid(oid) && !missing_ok)
		ereport(ERROR,
				(errcode(ERRCODE_UNDEFINED_OBJECT),
				 errmsg("resource queue \"%s\" does not exist",
						queuename)));

	return oid;
<<<<<<< HEAD
}

/*
 * Given a queue id, return its name
 */
char *
GetResqueueName(Oid resqueueOid)
{
	Relation	rel;
	ScanKeyData scankey;
	SysScanDesc sscan;
	HeapTuple	tuple;
	char	   *result;

	if (resqueueOid == InvalidOid)
		return pstrdup("Unknown");

	/* SELECT rsqname FROM pg_resqueue WHERE oid = :1 */
	rel = table_open(ResQueueRelationId, AccessShareLock);

	ScanKeyInit(&scankey, Anum_pg_resqueue_oid,
				BTEqualStrategyNumber, F_OIDEQ,
				ObjectIdGetDatum(resqueueOid));

	sscan = systable_beginscan(rel, ResQueueOidIndexId, true,
							   NULL, 1, &scankey);

	tuple = systable_getnext(sscan);

	/* If we cannot find a resource queue id for any reason */
	if (!tuple)
		result = pstrdup("Unknown");
	else
	{
		FormData_pg_resqueue *rqform = (FormData_pg_resqueue *) GETSTRUCT(tuple);
		result = pstrdup(NameStr(rqform->rsqname));
	}

	systable_endscan(sscan);
	table_close(rel, AccessShareLock);

	return result;
}

/**
 * Given a resource queue id, get its priority in text form
 */
char *GetResqueuePriority(Oid queueId)
{
	if (queueId == InvalidOid)
		return pstrdup("Unknown");
	else
		return GetResqueueCapability(queueId, PG_RESRCTYPE_PRIORITY);
}

/**
 * Given a queueid and a capability index, return the capability value as a string.
 * Returns NULL if entry is not found.
 * Input:
 * 	queueOid - oid of resource queue
 * 	capabilityIndex - see pg_resqueue.h for values (e.g. PG_RESRCTYPE_PRIORITY)
 */
static char *GetResqueueCapability(Oid queueOid, int capabilityIndex)
{
	/* Update this assert if we add more capabilities */
	Assert(capabilityIndex <= PG_RESRCTYPE_MEMORY_LIMIT);
	Assert(queueOid != InvalidOid);

	ListCell *le = NULL;
	char *result = NULL;

	List *capabilitiesList = GetResqueueCapabilityEntry(queueOid); /* This is a list of lists */

	foreach(le, capabilitiesList)
	{
		Value *key = NULL;
		List *entry = (List *) lfirst(le);
		Assert(entry);
		key = (Value *) linitial(entry);
		Assert(IsA(key,Integer)); /* This is resource type id */
		if (intVal(key) == capabilityIndex)
		{
			Value *val = lsecond(entry);
			Assert(IsA(val,String));
			result = pstrdup(strVal(val));
		}
	}

	list_free(capabilitiesList);
	return result;
=======
>>>>>>> a7df6f9b
}<|MERGE_RESOLUTION|>--- conflicted
+++ resolved
@@ -1595,97 +1595,4 @@
 						queuename)));
 
 	return oid;
-<<<<<<< HEAD
-}
-
-/*
- * Given a queue id, return its name
- */
-char *
-GetResqueueName(Oid resqueueOid)
-{
-	Relation	rel;
-	ScanKeyData scankey;
-	SysScanDesc sscan;
-	HeapTuple	tuple;
-	char	   *result;
-
-	if (resqueueOid == InvalidOid)
-		return pstrdup("Unknown");
-
-	/* SELECT rsqname FROM pg_resqueue WHERE oid = :1 */
-	rel = table_open(ResQueueRelationId, AccessShareLock);
-
-	ScanKeyInit(&scankey, Anum_pg_resqueue_oid,
-				BTEqualStrategyNumber, F_OIDEQ,
-				ObjectIdGetDatum(resqueueOid));
-
-	sscan = systable_beginscan(rel, ResQueueOidIndexId, true,
-							   NULL, 1, &scankey);
-
-	tuple = systable_getnext(sscan);
-
-	/* If we cannot find a resource queue id for any reason */
-	if (!tuple)
-		result = pstrdup("Unknown");
-	else
-	{
-		FormData_pg_resqueue *rqform = (FormData_pg_resqueue *) GETSTRUCT(tuple);
-		result = pstrdup(NameStr(rqform->rsqname));
-	}
-
-	systable_endscan(sscan);
-	table_close(rel, AccessShareLock);
-
-	return result;
-}
-
-/**
- * Given a resource queue id, get its priority in text form
- */
-char *GetResqueuePriority(Oid queueId)
-{
-	if (queueId == InvalidOid)
-		return pstrdup("Unknown");
-	else
-		return GetResqueueCapability(queueId, PG_RESRCTYPE_PRIORITY);
-}
-
-/**
- * Given a queueid and a capability index, return the capability value as a string.
- * Returns NULL if entry is not found.
- * Input:
- * 	queueOid - oid of resource queue
- * 	capabilityIndex - see pg_resqueue.h for values (e.g. PG_RESRCTYPE_PRIORITY)
- */
-static char *GetResqueueCapability(Oid queueOid, int capabilityIndex)
-{
-	/* Update this assert if we add more capabilities */
-	Assert(capabilityIndex <= PG_RESRCTYPE_MEMORY_LIMIT);
-	Assert(queueOid != InvalidOid);
-
-	ListCell *le = NULL;
-	char *result = NULL;
-
-	List *capabilitiesList = GetResqueueCapabilityEntry(queueOid); /* This is a list of lists */
-
-	foreach(le, capabilitiesList)
-	{
-		Value *key = NULL;
-		List *entry = (List *) lfirst(le);
-		Assert(entry);
-		key = (Value *) linitial(entry);
-		Assert(IsA(key,Integer)); /* This is resource type id */
-		if (intVal(key) == capabilityIndex)
-		{
-			Value *val = lsecond(entry);
-			Assert(IsA(val,String));
-			result = pstrdup(strVal(val));
-		}
-	}
-
-	list_free(capabilitiesList);
-	return result;
-=======
->>>>>>> a7df6f9b
 }