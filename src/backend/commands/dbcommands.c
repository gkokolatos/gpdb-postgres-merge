/*-------------------------------------------------------------------------
 *
 * dbcommands.c
 *		Database management commands (create/drop database).
 *
 * Note: database creation/destruction commands use exclusive locks on
 * the database objects (as expressed by LockSharedObject()) to avoid
 * stepping on each others' toes.  Formerly we used table-level locks
 * on pg_database, but that's too coarse-grained.
 *
<<<<<<< HEAD
 * Portions Copyright (c) 2005-2010, Greenplum inc
 * Portions Copyright (c) 2012-Present Pivotal Software, Inc.
 * Portions Copyright (c) 1996-2010, PostgreSQL Global Development Group
=======
 * Portions Copyright (c) 1996-2011, PostgreSQL Global Development Group
>>>>>>> a4bebdd9
 * Portions Copyright (c) 1994, Regents of the University of California
 *
 *
 * IDENTIFICATION
 *	  src/backend/commands/dbcommands.c
 *
 *-------------------------------------------------------------------------
 */
#include "postgres.h"

#include <fcntl.h>
#include <locale.h>
#include <unistd.h>
#include <sys/stat.h>

#include "access/genam.h"
#include "access/heapam.h"
#include "access/transam.h"
#include "access/xact.h"
#include "access/xlogutils.h"
#include "catalog/catalog.h"
#include "catalog/dependency.h"
#include "catalog/heap.h"
#include "catalog/indexing.h"
<<<<<<< HEAD
#include "catalog/pg_attribute.h"
=======
#include "catalog/objectaccess.h"
>>>>>>> a4bebdd9
#include "catalog/pg_authid.h"
#include "catalog/pg_class.h"
#include "catalog/pg_namespace.h"
#include "catalog/pg_database.h"
#include "catalog/pg_db_role_setting.h"
#include "catalog/pg_tablespace.h"
#include "commands/comment.h"
#include "commands/dbcommands.h"
#include "commands/tablespace.h"
#include "mb/pg_wchar.h"
#include "miscadmin.h"
#include "pgstat.h"
#include "postmaster/bgwriter.h"
#include "storage/bufmgr.h"
#include "storage/copydir.h"
#include "storage/fd.h"
#include "storage/lmgr.h"
#include "storage/ipc.h"
#include "storage/procarray.h"
#include "storage/smgr.h"
#include "storage/standby.h"
#include "utils/acl.h"
#include "utils/builtins.h"
#include "utils/fmgroids.h"
#include "utils/lsyscache.h"
#include "utils/pg_locale.h"
#include "utils/snapmgr.h"
#include "utils/syscache.h"
#include "utils/tqual.h"

#include "cdb/cdbdisp_query.h"
#include "cdb/cdbdispatchresult.h"
#include "cdb/cdbsreh.h"
#include "cdb/cdbsrlz.h"
#include "cdb/cdbvars.h"

#include "utils/pg_rusage.h"

typedef struct
{
	Oid			src_dboid;		/* source (template) DB */
	Oid			dest_dboid;		/* DB we are trying to create */
} createdb_failure_params;

typedef struct
{
	Oid			dest_dboid;		/* DB we are trying to move */
	Oid			dest_tsoid;		/* tablespace we are trying to move to */
} movedb_failure_params;

/* non-export function prototypes */
static void createdb_failure_callback(int code, Datum arg);
static void movedb(const char *dbname, const char *tblspcname);
static void movedb_failure_callback(int code, Datum arg);
static bool get_db_info(const char *name, LOCKMODE lockmode,
			Oid *dbIdP, Oid *ownerIdP,
			int *encodingP, bool *dbIsTemplateP, bool *dbAllowConnP,
			Oid *dbLastSysOidP, TransactionId *dbFrozenXidP,
			Oid *dbTablespace, char **dbCollate, char **dbCtype);
static bool have_createdb_privilege(void);
static void remove_dbtablespaces(Oid db_id);
static bool check_db_file_conflict(Oid db_id);
static int	errdetail_busy_db(int notherbackends, int npreparedxacts);


/*
 * CREATE DATABASE
 */
void
createdb(CreatedbStmt *stmt)
{
	HeapScanDesc scan;
	Relation	rel;
	Oid			src_dboid = InvalidOid;
	Oid			src_owner;
	int			src_encoding = 0;
	char	   *src_collate = NULL;
	char	   *src_ctype = NULL;
	bool		src_istemplate;
	bool		src_allowconn;
	Oid			src_lastsysoid = InvalidOid;
	TransactionId src_frozenxid = InvalidTransactionId;
	Oid			src_deftablespace = InvalidOid;
	volatile Oid dst_deftablespace;
	Relation	pg_database_rel;
	HeapTuple	tuple;
	Datum		new_record[Natts_pg_database];
	bool		new_record_nulls[Natts_pg_database];
	Oid			dboid;
	Oid			datdba;
	ListCell   *option;
	DefElem    *dtablespacename = NULL;
	DefElem    *downer = NULL;
	DefElem    *dtemplate = NULL;
	DefElem    *dencoding = NULL;
	DefElem    *dcollate = NULL;
	DefElem    *dctype = NULL;
	DefElem    *dconnlimit = NULL;
	char	   *dbname = stmt->dbname;
	char	   *dbowner = NULL;
	const char *dbtemplate = NULL;
	char	   *dbcollate = NULL;
	char	   *dbctype = NULL;
	int			encoding = -1;
	int			dbconnlimit = -1;
	int			notherbackends;
	int			npreparedxacts;
	createdb_failure_params fparms;
	bool		shouldDispatch = (Gp_role == GP_ROLE_DISPATCH);
	Snapshot	snapshot;

	/* Extract options from the statement node tree */
	foreach(option, stmt->options)
	{
		DefElem    *defel = (DefElem *) lfirst(option);

		if (strcmp(defel->defname, "tablespace") == 0)
		{
			if (dtablespacename)
				ereport(ERROR,
						(errcode(ERRCODE_SYNTAX_ERROR),
						 errmsg("conflicting or redundant options")));
			dtablespacename = defel;
		}
		else if (strcmp(defel->defname, "owner") == 0)
		{
			if (downer)
				ereport(ERROR,
						(errcode(ERRCODE_SYNTAX_ERROR),
						 errmsg("conflicting or redundant options")));
			downer = defel;
		}
		else if (strcmp(defel->defname, "template") == 0)
		{
			if (dtemplate)
				ereport(ERROR,
						(errcode(ERRCODE_SYNTAX_ERROR),
						 errmsg("conflicting or redundant options")));
			dtemplate = defel;
		}
		else if (strcmp(defel->defname, "encoding") == 0)
		{
			if (dencoding)
				ereport(ERROR,
						(errcode(ERRCODE_SYNTAX_ERROR),
						 errmsg("conflicting or redundant options")));
			dencoding = defel;
		}
		else if (strcmp(defel->defname, "lc_collate") == 0)
		{
			if (dcollate)
				ereport(ERROR,
						(errcode(ERRCODE_SYNTAX_ERROR),
						 errmsg("conflicting or redundant options")));
			dcollate = defel;
		}
		else if (strcmp(defel->defname, "lc_ctype") == 0)
		{
			if (dctype)
				ereport(ERROR,
						(errcode(ERRCODE_SYNTAX_ERROR),
						 errmsg("conflicting or redundant options")));
			dctype = defel;
		}
		else if (strcmp(defel->defname, "connectionlimit") == 0)
		{
			if (dconnlimit)
				ereport(ERROR,
						(errcode(ERRCODE_SYNTAX_ERROR),
						 errmsg("conflicting or redundant options")));
			dconnlimit = defel;
		}
		else if (strcmp(defel->defname, "location") == 0)
		{
			ereport(WARNING,
					(errcode(ERRCODE_FEATURE_NOT_SUPPORTED),
					 errmsg("LOCATION is not supported anymore"),
					 errhint("Consider using tablespaces instead.")));
		}
		else
			elog(ERROR, "option \"%s\" not recognized",
				 defel->defname);
	}

	if (downer && downer->arg)
		dbowner = strVal(downer->arg);
	if (dtemplate && dtemplate->arg)
		dbtemplate = strVal(dtemplate->arg);
	if (dencoding && dencoding->arg)
	{
		const char *encoding_name;

		if (IsA(dencoding->arg, Integer))
		{
			encoding = intVal(dencoding->arg);
			encoding_name = pg_encoding_to_char(encoding);
			if (strcmp(encoding_name, "") == 0 ||
				pg_valid_server_encoding(encoding_name) < 0)
				ereport(ERROR,
						(errcode(ERRCODE_UNDEFINED_OBJECT),
						 errmsg("%d is not a valid encoding code",
								encoding)));
		}
		else if (IsA(dencoding->arg, String))
		{
			encoding_name = strVal(dencoding->arg);
			encoding = pg_valid_server_encoding(encoding_name);
			if (encoding < 0)
				ereport(ERROR,
						(errcode(ERRCODE_UNDEFINED_OBJECT),
						 errmsg("%s is not a valid encoding name",
								encoding_name)));
		}
		else
			elog(ERROR, "unrecognized node type: %d",
				 nodeTag(dencoding->arg));

		if (encoding == PG_SQL_ASCII && shouldDispatch)
		{
			ereport(ERROR,
					(errcode(ERRCODE_FEATURE_NOT_SUPPORTED),
					 errmsg("server encoding 'SQL_ASCII' is not supported")));
		}
	}
	if (dcollate && dcollate->arg)
		dbcollate = strVal(dcollate->arg);
	if (dctype && dctype->arg)
		dbctype = strVal(dctype->arg);

	if (dconnlimit && dconnlimit->arg)
	{
		dbconnlimit = intVal(dconnlimit->arg);
		if (dbconnlimit < -1)
			ereport(ERROR,
					(errcode(ERRCODE_INVALID_PARAMETER_VALUE),
					 errmsg("invalid connection limit: %d", dbconnlimit)));
	}

	/* obtain OID of proposed owner */
	if (dbowner)
		datdba = get_role_oid(dbowner, false);
	else
		datdba = GetUserId();

	/*
	 * To create a database, must have createdb privilege and must be able to
	 * become the target role (this does not imply that the target role itself
	 * must have createdb privilege).  The latter provision guards against
	 * "giveaway" attacks.	Note that a superuser will always have both of
	 * these privileges a fortiori.
	 */
	if (!have_createdb_privilege())
		ereport(ERROR,
				(errcode(ERRCODE_INSUFFICIENT_PRIVILEGE),
				 errmsg("permission denied to create database")));

	check_is_member_of_role(GetUserId(), datdba);

	/*
	 * Lookup database (template) to be cloned, and obtain share lock on it.
	 * ShareLock allows two CREATE DATABASEs to work from the same template
	 * concurrently, while ensuring no one is busy dropping it in parallel
	 * (which would be Very Bad since we'd likely get an incomplete copy
	 * without knowing it).  This also prevents any new connections from being
	 * made to the source until we finish copying it, so we can be sure it
	 * won't change underneath us.
	 */
	if (!dbtemplate)
		dbtemplate = "template1";		/* Default template database name */

	if (!get_db_info(dbtemplate, ShareLock,
					 &src_dboid, &src_owner, &src_encoding,
					 &src_istemplate, &src_allowconn, &src_lastsysoid,
					 &src_frozenxid, &src_deftablespace,
					 &src_collate, &src_ctype))
		ereport(ERROR,
				(errcode(ERRCODE_UNDEFINED_DATABASE),
				 errmsg("template database \"%s\" does not exist",
						dbtemplate)));

	/*
	 * Permission check: to copy a DB that's not marked datistemplate, you
	 * must be superuser or the owner thereof.
	 */
	if (!src_istemplate)
	{
		if (!pg_database_ownercheck(src_dboid, GetUserId()))
			ereport(ERROR,
					(errcode(ERRCODE_INSUFFICIENT_PRIVILEGE),
					 errmsg("permission denied to copy database \"%s\"",
							dbtemplate)));
	}

	/* If encoding or locales are defaulted, use source's setting */
	if (encoding < 0)
		encoding = src_encoding;
	if (dbcollate == NULL)
		dbcollate = src_collate;
	if (dbctype == NULL)
		dbctype = src_ctype;

	/* Some encodings are client only */
	if (!PG_VALID_BE_ENCODING(encoding))
		ereport(ERROR,
				(errcode(ERRCODE_WRONG_OBJECT_TYPE),
				 errmsg("invalid server encoding %d", encoding)));

	/* Check that the chosen locales are valid */
	if (!check_locale(LC_COLLATE, dbcollate))
		ereport(ERROR,
				(errcode(ERRCODE_WRONG_OBJECT_TYPE),
				 errmsg("invalid locale name %s", dbcollate)));
	if (!check_locale(LC_CTYPE, dbctype))
		ereport(ERROR,
				(errcode(ERRCODE_WRONG_OBJECT_TYPE),
				 errmsg("invalid locale name %s", dbctype)));

<<<<<<< HEAD
	/*
	 * Check whether chosen encoding matches chosen locale settings.  This
	 * restriction is necessary because libc's locale-specific code usually
	 * fails when presented with data in an encoding it's not expecting. We
	 * allow mismatch in four cases:
	 *
	 * 1. locale encoding = SQL_ASCII, which means that the locale is C/POSIX
	 * which works with any encoding.
	 *
	 * 2. locale encoding = -1, which means that we couldn't determine the
	 * locale's encoding and have to trust the user to get it right.
	 *
	 * 3. selected encoding is UTF8 and platform is win32. This is because
	 * UTF8 is a pseudo codepage that is supported in all locales since it's
	 * converted to UTF16 before being used.
	 *
	 * 4. selected encoding is SQL_ASCII, but only if you're a superuser. This
	 * is risky but we have historically allowed it --- notably, the
	 * regression tests require it.
	 *
	 * Note: if you change this policy, fix initdb to match.
	 */
	ctype_encoding = pg_get_encoding_from_locale(dbctype);
	collate_encoding = pg_get_encoding_from_locale(dbcollate);

	if (!(ctype_encoding == encoding ||
		  ctype_encoding == PG_SQL_ASCII ||
		  ctype_encoding == -1 ||
#ifdef WIN32
		  encoding == PG_UTF8 ||
#endif
		  (encoding == PG_SQL_ASCII && superuser())))
	{
		ereport(gp_encoding_check_locale_compatibility ? ERROR : WARNING,
				(errcode(ERRCODE_INVALID_PARAMETER_VALUE),
				 errmsg("encoding %s does not match locale %s",
						pg_encoding_to_char(encoding),
						dbctype),
			   errdetail("The chosen LC_CTYPE setting requires encoding %s.",
						 pg_encoding_to_char(ctype_encoding))));
	}

	if (!(collate_encoding == encoding ||
		  collate_encoding == PG_SQL_ASCII ||
		  collate_encoding == -1 ||
#ifdef WIN32
		  encoding == PG_UTF8 ||
#endif
		  (encoding == PG_SQL_ASCII && superuser())))
		ereport(ERROR,
				(errcode(ERRCODE_INVALID_PARAMETER_VALUE),
				 errmsg("encoding %s does not match locale %s",
						pg_encoding_to_char(encoding),
						dbcollate),
			 errdetail("The chosen LC_COLLATE setting requires encoding %s.",
					   pg_encoding_to_char(collate_encoding))));
=======
	check_encoding_locale_matches(encoding, dbcollate, dbctype);
>>>>>>> a4bebdd9

	/*
	 * Check that the new encoding and locale settings match the source
	 * database.  We insist on this because we simply copy the source data ---
	 * any non-ASCII data would be wrongly encoded, and any indexes sorted
	 * according to the source locale would be wrong.
	 *
	 * However, we assume that template0 doesn't contain any non-ASCII data
	 * nor any indexes that depend on collation or ctype, so template0 can be
	 * used as template for creating a database with any encoding or locale.
	 */
	if (strcmp(dbtemplate, "template0") != 0)
	{
		if (encoding != src_encoding)
			ereport(ERROR,
					(errcode(ERRCODE_INVALID_PARAMETER_VALUE),
					 errmsg("new encoding (%s) is incompatible with the encoding of the template database (%s)",
							pg_encoding_to_char(encoding),
							pg_encoding_to_char(src_encoding)),
					 errhint("Use the same encoding as in the template database, or use template0 as template.")));

		if (strcmp(dbcollate, src_collate) != 0)
			ereport(ERROR,
					(errcode(ERRCODE_INVALID_PARAMETER_VALUE),
					 errmsg("new collation (%s) is incompatible with the collation of the template database (%s)",
							dbcollate, src_collate),
					 errhint("Use the same collation as in the template database, or use template0 as template.")));

		if (strcmp(dbctype, src_ctype) != 0)
			ereport(ERROR,
					(errcode(ERRCODE_INVALID_PARAMETER_VALUE),
					 errmsg("new LC_CTYPE (%s) is incompatible with the LC_CTYPE of the template database (%s)",
							dbctype, src_ctype),
					 errhint("Use the same LC_CTYPE as in the template database, or use template0 as template.")));
	}

	/* Resolve default tablespace for new database */
	if (dtablespacename && dtablespacename->arg)
	{
		char	   *tablespacename;
		AclResult	aclresult;

		tablespacename = strVal(dtablespacename->arg);
		dst_deftablespace = get_tablespace_oid(tablespacename, false);
		/* check permissions */
		aclresult = pg_tablespace_aclcheck(dst_deftablespace, GetUserId(),
										   ACL_CREATE);
		if (aclresult != ACLCHECK_OK)
			aclcheck_error(aclresult, ACL_KIND_TABLESPACE,
						   tablespacename);

		/* pg_global must never be the default tablespace */
		if (dst_deftablespace == GLOBALTABLESPACE_OID)
			ereport(ERROR,
					(errcode(ERRCODE_INVALID_PARAMETER_VALUE),
				  errmsg("pg_global cannot be used as default tablespace")));

		/*
		 * If we are trying to change the default tablespace of the template,
		 * we require that the template not have any files in the new default
		 * tablespace.	This is necessary because otherwise the copied
		 * database would contain pg_class rows that refer to its default
		 * tablespace both explicitly (by OID) and implicitly (as zero), which
		 * would cause problems.  For example another CREATE DATABASE using
		 * the copied database as template, and trying to change its default
		 * tablespace again, would yield outright incorrect results (it would
		 * improperly move tables to the new default tablespace that should
		 * stay in the same tablespace).
		 */
		if (dst_deftablespace != src_deftablespace)
		{
			char	   *srcpath;
			struct stat st;

			srcpath = GetDatabasePath(src_dboid, dst_deftablespace);

			if (stat(srcpath, &st) == 0 &&
				S_ISDIR(st.st_mode) &&
				!directory_is_empty(srcpath))
				ereport(ERROR,
						(errcode(ERRCODE_FEATURE_NOT_SUPPORTED),
						 errmsg("cannot assign new default tablespace \"%s\"",
								tablespacename),
						 errdetail("There is a conflict because database \"%s\" already has some tables in this tablespace.",
								   dbtemplate)));
			pfree(srcpath);
		}
	}
	else
	{
		/* Use template database's default tablespace */
		dst_deftablespace = src_deftablespace;
		/* Note there is no additional permission check in this path */
	}

	/*
	 * Check for db name conflict.	This is just to give a more friendly error
	 * message than "unique index violation".  There's a race condition but
	 * we're willing to accept the less friendly message in that case.
	 */
	if (OidIsValid(get_database_oid(dbname, true)))
		ereport(ERROR,
				(errcode(ERRCODE_DUPLICATE_DATABASE),
				 errmsg("database \"%s\" already exists", dbname)));

	/*
	 * The source DB can't have any active backends, except this one
	 * (exception is to allow CREATE DB while connected to template1).
	 * Otherwise we might copy inconsistent data.
	 *
	 * This should be last among the basic error checks, because it involves
	 * potential waiting; we may as well throw an error first if we're gonna
	 * throw one.
	 */
	if (CountOtherDBBackends(src_dboid, &notherbackends, &npreparedxacts))
		ereport(ERROR,
				(errcode(ERRCODE_OBJECT_IN_USE),
			errmsg("source database \"%s\" is being accessed by other users",
				   dbtemplate),
				 errdetail_busy_db(notherbackends, npreparedxacts)));

	/*
	 * Select an OID for the new database, checking that it doesn't have a
	 * filename conflict with anything already existing in the tablespace
	 * directories.
	 */
	pg_database_rel = heap_open(DatabaseRelationId, RowExclusiveLock);

	if (Gp_role == GP_ROLE_EXECUTE || IsBinaryUpgradeQE())
		dboid = GetPreassignedOidForDatabase(dbname);
	else
	{
		do
		{
			dboid = GetNewOid(pg_database_rel);
		} while (check_db_file_conflict(dboid));
	}

	/*
	 * Insert a new tuple into pg_database.  This establishes our ownership of
	 * the new database name (anyone else trying to insert the same name will
	 * block on the unique index, and fail after we commit).
	 */

	/* Form tuple */
	MemSet(new_record, 0, sizeof(new_record));
	MemSet(new_record_nulls, false, sizeof(new_record_nulls));

	new_record[Anum_pg_database_datname - 1] =
		DirectFunctionCall1(namein, CStringGetDatum(dbname));
	new_record[Anum_pg_database_datdba - 1] = ObjectIdGetDatum(datdba);
	new_record[Anum_pg_database_encoding - 1] = Int32GetDatum(encoding);
	new_record[Anum_pg_database_datcollate - 1] =
		DirectFunctionCall1(namein, CStringGetDatum(dbcollate));
	new_record[Anum_pg_database_datctype - 1] =
		DirectFunctionCall1(namein, CStringGetDatum(dbctype));
	new_record[Anum_pg_database_datistemplate - 1] = BoolGetDatum(false);
	new_record[Anum_pg_database_datallowconn - 1] = BoolGetDatum(true);
	new_record[Anum_pg_database_datconnlimit - 1] = Int32GetDatum(dbconnlimit);
	new_record[Anum_pg_database_datlastsysoid - 1] = ObjectIdGetDatum(src_lastsysoid);
	new_record[Anum_pg_database_datfrozenxid - 1] = TransactionIdGetDatum(src_frozenxid);
	new_record[Anum_pg_database_dattablespace - 1] = ObjectIdGetDatum(dst_deftablespace);

	/*
	 * We deliberately set datacl to default (NULL), rather than copying it
	 * from the template database.	Copying it would be a bad idea when the
	 * owner is not the same as the template's owner.
	 */
	new_record_nulls[Anum_pg_database_datacl - 1] = true;

	tuple = heap_form_tuple(RelationGetDescr(pg_database_rel),
							new_record, new_record_nulls);

	HeapTupleSetOid(tuple, dboid);

	simple_heap_insert(pg_database_rel, tuple);

	/* Update indexes */
	CatalogUpdateIndexes(pg_database_rel, tuple);

	if (shouldDispatch)
	{
		elog(DEBUG5, "shouldDispatch = true, dbOid = %d", dboid);

        /* 
		 * Dispatch the command to all primary segments.
		 *
		 * Doesn't wait for the QEs to finish execution.
		 */
		CdbDispatchUtilityStatement((Node *) stmt,
									DF_CANCEL_ON_ERROR |
									DF_NEED_TWO_PHASE |
									DF_WITH_SNAPSHOT,
									GetAssignedOidsForDispatch(),
									NULL);
	}

	/*
	 * Now generate additional catalog entries associated with the new DB
	 */

	/* Register owner dependency */
	recordDependencyOnOwner(DatabaseRelationId, dboid, datdba);

	/* Create pg_shdepend entries for objects within database */
	copyTemplateDependencies(src_dboid, dboid);

<<<<<<< HEAD
	/* MPP-6929: metadata tracking */
	if (Gp_role == GP_ROLE_DISPATCH)
		MetaTrackAddObject(DatabaseRelationId,
						   dboid,
						   GetUserId(),
						   "CREATE", "DATABASE"
				);
	
	CHECK_FOR_INTERRUPTS();
	
=======
	/* Post creation hook for new database */
	InvokeObjectAccessHook(OAT_POST_CREATE, DatabaseRelationId, dboid, 0);

>>>>>>> a4bebdd9
	/*
	 * Force a checkpoint before starting the copy. This will force dirty
	 * buffers out to disk, to ensure source database is up-to-date on disk
	 * for the copy. FlushDatabaseBuffers() would suffice for that, but we
	 * also want to process any pending unlink requests. Otherwise, if a
	 * checkpoint happened while we're copying files, a file might be deleted
	 * just when we're about to copy it, causing the lstat() call in copydir()
	 * to fail with ENOENT.
	 */
	RequestCheckpoint(CHECKPOINT_IMMEDIATE | CHECKPOINT_FORCE | CHECKPOINT_WAIT);

	/*
	 * Take an MVCC snapshot to use while scanning through pg_tablespace.  For
	 * safety, copy the snapshot (this prevents it from changing if
	 * something else were to request a snapshot during the loop).
	 *
	 * Traversing pg_tablespace with an MVCC snapshot is necessary to provide
	 * us with a consistent view of the tablespaces that exist.  Using
	 * SnapshotNow here would risk seeing the same tablespace multiple times,
	 * or worse not seeing a tablespace at all, if its tuple is moved around
	 * by a concurrent update (eg an ACL change).
	 *
	 * Inconsistency of this sort is inherent to all SnapshotNow scans, unless
	 * some lock is held to prevent concurrent updates of the rows being
	 * sought.	There should be a generic fix for that, but in the meantime
	 * it's worth fixing this case in particular because we are doing very
	 * heavyweight operations within the scan, so that the elapsed time for
	 * the scan is vastly longer than for most other catalog scans.  That
	 * means there's a much wider window for concurrent updates to cause
	 * trouble here than anywhere else.  XXX this code should be changed
	 * whenever a generic fix is implemented.
	 */
	snapshot = RegisterSnapshot(GetLatestSnapshot());

	/*
	 * Once we start copying subdirectories, we need to be able to clean 'em
	 * up if we fail.  Use an ENSURE block to make sure this happens.  (This
	 * is not a 100% solution, because of the possibility of failure during
	 * transaction commit after we leave this routine, but it should handle
	 * most scenarios.)
	 */
	fparms.src_dboid = src_dboid;
	fparms.dest_dboid = dboid;
	PG_ENSURE_ERROR_CLEANUP(createdb_failure_callback,
							PointerGetDatum(&fparms));
	{
		/*
		 * Iterate through all tablespaces of the template database, and copy
		 * each one to the new database.
		 */
		rel = heap_open(TableSpaceRelationId, AccessShareLock);
		scan = heap_beginscan(rel, snapshot, 0, NULL);
		while ((tuple = heap_getnext(scan, ForwardScanDirection)) != NULL)
		{
			Oid			srctablespace = HeapTupleGetOid(tuple);
			Oid			dsttablespace;
			char	   *srcpath;
			char	   *dstpath;
			struct stat st;

			/* No need to copy global tablespace */
			if (srctablespace == GLOBALTABLESPACE_OID)
				continue;

			srcpath = GetDatabasePath(src_dboid, srctablespace);

			if (stat(srcpath, &st) < 0 || !S_ISDIR(st.st_mode) ||
				directory_is_empty(srcpath))
			{
				/* Assume we can ignore it */
				pfree(srcpath);
				continue;
			}

			if (srctablespace == src_deftablespace)
				dsttablespace = dst_deftablespace;
			else
				dsttablespace = srctablespace;

			dstpath = GetDatabasePath(dboid, dsttablespace);

			/*
			 * Copy this subdirectory to the new location
			 *
			 * We don't need to copy subdirectories
			 */
			copydir(srcpath, dstpath, false);

			/* Record the filesystem change in XLOG */
			{
				xl_dbase_create_rec xlrec;
				XLogRecData rdata[1];

				xlrec.db_id = dboid;
				xlrec.tablespace_id = dsttablespace;
				xlrec.src_db_id = src_dboid;
				xlrec.src_tablespace_id = srctablespace;

				rdata[0].data = (char *) &xlrec;
				rdata[0].len = sizeof(xl_dbase_create_rec);
				rdata[0].buffer = InvalidBuffer;
				rdata[0].next = NULL;

				(void) XLogInsert(RM_DBASE_ID, XLOG_DBASE_CREATE, rdata);
			}
		}
		heap_endscan(scan);
		heap_close(rel, AccessShareLock);

		/*
		 * We force a checkpoint before committing.  This effectively means
		 * that committed XLOG_DBASE_CREATE operations will never need to be
		 * replayed (at least not in ordinary crash recovery; we still have to
		 * make the XLOG entry for the benefit of PITR operations). This
		 * avoids two nasty scenarios:
		 *
		 * #1: When PITR is off, we don't XLOG the contents of newly created
		 * indexes; therefore the drop-and-recreate-whole-directory behavior
		 * of DBASE_CREATE replay would lose such indexes.
		 *
		 * #2: Since we have to recopy the source database during DBASE_CREATE
		 * replay, we run the risk of copying changes in it that were
		 * committed after the original CREATE DATABASE command but before the
		 * system crash that led to the replay.  This is at least unexpected
		 * and at worst could lead to inconsistencies, eg duplicate table
		 * names.
		 *
		 * (Both of these were real bugs in releases 8.0 through 8.0.3.)
		 *
		 * In PITR replay, the first of these isn't an issue, and the second
		 * is only a risk if the CREATE DATABASE and subsequent template
		 * database change both occur while a base backup is being taken.
		 * There doesn't seem to be much we can do about that except document
		 * it as a limitation.
		 *
		 * Perhaps if we ever implement CREATE DATABASE in a less cheesy way,
		 * we can avoid this.
		 */
		RequestCheckpoint(CHECKPOINT_IMMEDIATE | CHECKPOINT_FORCE | CHECKPOINT_WAIT);

		/*
		 * Close pg_database, but keep lock till commit.
		 */
		heap_close(pg_database_rel, NoLock);

		/*
		 * Force synchronous commit, thus minimizing the window between
		 * creation of the database files and commital of the transaction. If
		 * we crash before committing, we'll have a DB that's taking up disk
		 * space but is not in pg_database, which is not good.
		 */
		ForceSyncCommit();
	}
	PG_END_ENSURE_ERROR_CLEANUP(createdb_failure_callback,
								PointerGetDatum(&fparms));

	/* Free our snapshot */
	UnregisterSnapshot(snapshot);
}

/*
 * Check whether chosen encoding matches chosen locale settings.  This
 * restriction is necessary because libc's locale-specific code usually
 * fails when presented with data in an encoding it's not expecting. We
 * allow mismatch in four cases:
 *
 * 1. locale encoding = SQL_ASCII, which means that the locale is C/POSIX
 * which works with any encoding.
 *
 * 2. locale encoding = -1, which means that we couldn't determine the
 * locale's encoding and have to trust the user to get it right.
 *
 * 3. selected encoding is UTF8 and platform is win32. This is because
 * UTF8 is a pseudo codepage that is supported in all locales since it's
 * converted to UTF16 before being used.
 *
 * 4. selected encoding is SQL_ASCII, but only if you're a superuser. This
 * is risky but we have historically allowed it --- notably, the
 * regression tests require it.
 *
 * Note: if you change this policy, fix initdb to match.
 */
void
check_encoding_locale_matches(int encoding, const char *collate, const char *ctype)
{
	int			ctype_encoding = pg_get_encoding_from_locale(ctype, true);
	int			collate_encoding = pg_get_encoding_from_locale(collate, true);

	if (!(ctype_encoding == encoding ||
		  ctype_encoding == PG_SQL_ASCII ||
		  ctype_encoding == -1 ||
#ifdef WIN32
		  encoding == PG_UTF8 ||
#endif
		  (encoding == PG_SQL_ASCII && superuser())))
		ereport(ERROR,
				(errcode(ERRCODE_INVALID_PARAMETER_VALUE),
				 errmsg("encoding %s does not match locale %s",
						pg_encoding_to_char(encoding),
						ctype),
			   errdetail("The chosen LC_CTYPE setting requires encoding %s.",
						 pg_encoding_to_char(ctype_encoding))));

	if (!(collate_encoding == encoding ||
		  collate_encoding == PG_SQL_ASCII ||
		  collate_encoding == -1 ||
#ifdef WIN32
		  encoding == PG_UTF8 ||
#endif
		  (encoding == PG_SQL_ASCII && superuser())))
		ereport(ERROR,
				(errcode(ERRCODE_INVALID_PARAMETER_VALUE),
				 errmsg("encoding %s does not match locale %s",
						pg_encoding_to_char(encoding),
						collate),
			 errdetail("The chosen LC_COLLATE setting requires encoding %s.",
					   pg_encoding_to_char(collate_encoding))));
}

/* Error cleanup callback for createdb */
static void
createdb_failure_callback(int code, Datum arg)
{
	createdb_failure_params *fparms = (createdb_failure_params *) DatumGetPointer(arg);

	/*
	 * Release lock on source database before doing recursive remove. This is
	 * not essential but it seems desirable to release the lock as soon as
	 * possible.
	 */
	UnlockSharedObject(DatabaseRelationId, fparms->src_dboid, 0, ShareLock);

#if 0 /* Upstream code not applicable to GPDB */
	/* Throw away any successfully copied subdirectories */
	remove_dbtablespaces(fparms->dest_dboid);
#endif
}


/*
 * DROP DATABASE
 */
void
dropdb(const char *dbname, bool missing_ok)
{
	Oid			db_id = InvalidOid;
	bool		db_istemplate = true;
	Oid			defaultTablespace = InvalidOid;
	Relation	pgdbrel;
	HeapTuple	tup;
	int			notherbackends;
	int			npreparedxacts;

	/*
	 * Look up the target database's OID, and get exclusive lock on it. We
	 * need this to ensure that no new backend starts up in the target
	 * database while we are deleting it (see postinit.c), and that no one is
	 * using it as a CREATE DATABASE template or trying to delete it for
	 * themselves.
	 */
	pgdbrel = heap_open(DatabaseRelationId, RowExclusiveLock);

	if (!get_db_info(dbname, AccessExclusiveLock, &db_id, NULL, NULL,
					 &db_istemplate, NULL, NULL, NULL, &defaultTablespace, NULL, NULL))
	{
		if (!missing_ok)
		{
			ereport(ERROR,
					(errcode(ERRCODE_UNDEFINED_DATABASE),
					 errmsg("database \"%s\" does not exist", dbname)));
		}
		else
		{
			if ( missing_ok && Gp_role == GP_ROLE_EXECUTE )
			{
				/* This branch exists just to facilitate cleanup of a failed
				 * CREATE DATABASE.  Other callers will supply missing_ok as
				 * FALSE.  The role check is just insurance. 
				 */
				elog(DEBUG1, "ignored request to drop non-existent "
					 "database \"%s\"", dbname);
				
				heap_close(pgdbrel, RowExclusiveLock);
				return;
			}
			else
			{
				/* Release the lock, since we changed nothing */
				heap_close(pgdbrel, RowExclusiveLock);
				ereport(NOTICE,
						(errmsg("database \"%s\" does not exist, skipping",
								dbname)));
				return;
			}
		}
	}

	/*
	 * Permission checks
	 */
	if (!pg_database_ownercheck(db_id, GetUserId()))
		aclcheck_error(ACLCHECK_NOT_OWNER, ACL_KIND_DATABASE,
					   dbname);

	/*
	 * Disallow dropping a DB that is marked istemplate.  This is just to
	 * prevent people from accidentally dropping template0 or template1; they
	 * can do so if they're really determined ...
	 */
	if (db_istemplate)
		ereport(ERROR,
				(errcode(ERRCODE_WRONG_OBJECT_TYPE),
				 errmsg("cannot drop a template database")));

	/* Obviously can't drop my own database */
	if (db_id == MyDatabaseId)
		ereport(ERROR,
				(errcode(ERRCODE_OBJECT_IN_USE),
				 errmsg("cannot drop the currently open database")));

	/*
	 * Check for other backends in the target database.  (Because we hold the
	 * database lock, no new ones can start after this.)
	 *
	 * As in CREATE DATABASE, check this after other error conditions.
	 */
	if (CountOtherDBBackends(db_id, &notherbackends, &npreparedxacts))
		ereport(ERROR,
				(errcode(ERRCODE_OBJECT_IN_USE),
				 errmsg("database \"%s\" is being accessed by other users",
						dbname),
				 errdetail_busy_db(notherbackends, npreparedxacts)));

	/*
	 * Free the database on the segDBs
	 *
	 */
	if (Gp_role == GP_ROLE_DISPATCH)
	{
		StringInfoData buffer;

		initStringInfo(&buffer);

		appendStringInfo(&buffer, "DROP DATABASE IF EXISTS %s", quote_identifier(dbname));

		/*
		 * Do the DROP DATABASE as part of a distributed transaction.
		 */
		CdbDispatchCommand(buffer.data,
							DF_CANCEL_ON_ERROR|
							DF_NEED_TWO_PHASE|
							DF_WITH_SNAPSHOT,
							NULL);
		pfree(buffer.data);
	}

	/*
	 * Remove the database's tuple from pg_database.
	 */
	tup = SearchSysCache1(DATABASEOID, ObjectIdGetDatum(db_id));
	if (!HeapTupleIsValid(tup))
		elog(ERROR, "cache lookup failed for database %u", db_id);

	simple_heap_delete(pgdbrel, &tup->t_self);

	ReleaseSysCache(tup);

	/*
	 * Delete any comments associated with the database.
	 */
	DeleteSharedComments(db_id, DatabaseRelationId);

	/*
	 * Remove settings associated with this database
	 */
	DropSetting(db_id, InvalidOid);

	/*
	 * Remove shared dependency references for the database.
	 */
	dropDatabaseDependencies(db_id);

	/*
	 * Tell the stats collector to forget it immediately, too.
	 */
	pgstat_drop_database(db_id);
	
	/* MPP-6929: metadata tracking */
	if (Gp_role == GP_ROLE_DISPATCH)
		MetaTrackDropObject(DatabaseRelationId, db_id);

	/*
	 * Tell the stats collector to forget it immediately, too.
	 */
	pgstat_drop_database(db_id);

	/*
	 * Tell bgwriter to forget any pending fsync and unlink requests for files
	 * in the database; else the fsyncs will fail at next checkpoint, or
	 * worse, it will delete files that belong to a newly created database
	 * with the same OID.
	 */
	ForgetDatabaseFsyncRequests(db_id);

	/*
	 * Force a checkpoint to make sure the bgwriter has received the message
	 * sent by ForgetDatabaseFsyncRequests. On Windows, this also ensures that
	 * the bgwriter doesn't hold any open files, which would cause rmdir() to
	 * fail.
	 */
	RequestCheckpoint(CHECKPOINT_IMMEDIATE | CHECKPOINT_FORCE | CHECKPOINT_WAIT);

	/*
	 * Remove all tablespace subdirs belonging to the database.
	 */
	remove_dbtablespaces(db_id);

	/*
	 * Close pg_database, but keep lock till commit.
	 */
	heap_close(pgdbrel, NoLock);

	/*
	 * Force synchronous commit, thus minimizing the window between removal of
	 * the database files and commital of the transaction. If we crash before
	 * committing, we'll have a DB that's gone on disk but still there
	 * according to pg_database, which is not good.
	 */
	ForceSyncCommit();
}


/*
 * Rename database
 */
void
RenameDatabase(const char *oldname, const char *newname)
{
	Oid			db_id = InvalidOid;
	HeapTuple	newtup;
	Relation	rel;
	int			notherbackends;
	int			npreparedxacts;

	/*
	 * Look up the target database's OID, and get exclusive lock on it. We
	 * need this for the same reasons as DROP DATABASE.
	 */
	rel = heap_open(DatabaseRelationId, RowExclusiveLock);

	if (!get_db_info(oldname, AccessExclusiveLock, &db_id, NULL, NULL,
					 NULL, NULL, NULL, NULL, NULL, NULL, NULL))
		ereport(ERROR,
				(errcode(ERRCODE_UNDEFINED_DATABASE),
				 errmsg("database \"%s\" does not exist", oldname)));

	/* must be owner */
	if (!pg_database_ownercheck(db_id, GetUserId()))
		aclcheck_error(ACLCHECK_NOT_OWNER, ACL_KIND_DATABASE,
					   oldname);

	/* must have createdb rights */
	if (!have_createdb_privilege())
		ereport(ERROR,
				(errcode(ERRCODE_INSUFFICIENT_PRIVILEGE),
				 errmsg("permission denied to rename database")));

	/*
	 * Make sure the new name doesn't exist.  See notes for same error in
	 * CREATE DATABASE.
	 */
	if (OidIsValid(get_database_oid(newname, true)))
		ereport(ERROR,
				(errcode(ERRCODE_DUPLICATE_DATABASE),
				 errmsg("database \"%s\" already exists", newname)));

	/*
	 * XXX Client applications probably store the current database somewhere,
	 * so renaming it could cause confusion.  On the other hand, there may not
	 * be an actual problem besides a little confusion, so think about this
	 * and decide.
	 */
	if (db_id == MyDatabaseId)
		ereport(ERROR,
				(errcode(ERRCODE_FEATURE_NOT_SUPPORTED),
				 errmsg("current database cannot be renamed")));

	/*
	 * Make sure the database does not have active sessions.  This is the same
	 * concern as above, but applied to other sessions.
	 *
	 * As in CREATE DATABASE, check this after other error conditions.
	 */
	if (CountOtherDBBackends(db_id, &notherbackends, &npreparedxacts))
		ereport(ERROR,
				(errcode(ERRCODE_OBJECT_IN_USE),
				 errmsg("database \"%s\" is being accessed by other users",
						oldname),
				 errdetail_busy_db(notherbackends, npreparedxacts)));

	/* rename */
	newtup = SearchSysCacheCopy1(DATABASEOID, ObjectIdGetDatum(db_id));
	if (!HeapTupleIsValid(newtup))
		elog(ERROR, "cache lookup failed for database %u", db_id);
	namestrcpy(&(((Form_pg_database) GETSTRUCT(newtup))->datname), newname);
	simple_heap_update(rel, &newtup->t_self, newtup);
	CatalogUpdateIndexes(rel, newtup);

	/* MPP-6929: metadata tracking */
	if (Gp_role == GP_ROLE_DISPATCH)
		MetaTrackUpdObject(DatabaseRelationId,
						   db_id,
						   GetUserId(),
						   "ALTER", "RENAME"
				);

	/*
	 * Close pg_database, but keep lock till commit.
	 */
	heap_close(rel, NoLock);
}


/*
 * ALTER DATABASE SET TABLESPACE
 */
static void
movedb(const char *dbname, const char *tblspcname)
{
	Oid			db_id;
	Relation	pgdbrel;
	int			notherbackends;
	int			npreparedxacts;
	HeapTuple	oldtuple,
				newtuple;
	Oid			src_tblspcoid,
				dst_tblspcoid;
	Datum		new_record[Natts_pg_database];
	bool		new_record_nulls[Natts_pg_database];
	bool		new_record_repl[Natts_pg_database];
	ScanKeyData scankey;
	SysScanDesc sysscan;
	AclResult	aclresult;
	char	   *src_dbpath;
	char	   *dst_dbpath;
	DIR		   *dstdir;
	struct dirent *xlde;
	movedb_failure_params fparms;

	/*
	 * Look up the target database's OID, and get exclusive lock on it. We
	 * need this to ensure that no new backend starts up in the database while
	 * we are moving it, and that no one is using it as a CREATE DATABASE
	 * template or trying to delete it.
	 */
	pgdbrel = heap_open(DatabaseRelationId, RowExclusiveLock);

	if (!get_db_info(dbname, AccessExclusiveLock, &db_id, NULL, NULL,
					 NULL, NULL, NULL, NULL, &src_tblspcoid, NULL, NULL))
		ereport(ERROR,
				(errcode(ERRCODE_UNDEFINED_DATABASE),
				 errmsg("database \"%s\" does not exist", dbname)));

	/*
	 * We actually need a session lock, so that the lock will persist across
	 * the commit/restart below.  (We could almost get away with letting the
	 * lock be released at commit, except that someone could try to move
	 * relations of the DB back into the old directory while we rmtree() it.)
	 */
	LockSharedObjectForSession(DatabaseRelationId, db_id, 0,
							   AccessExclusiveLock);

	/*
	 * Permission checks
	 */
	if (!pg_database_ownercheck(db_id, GetUserId()))
		aclcheck_error(ACLCHECK_NOT_OWNER, ACL_KIND_DATABASE,
					   dbname);

	/*
	 * Obviously can't move the tables of my own database
	 */
	if (db_id == MyDatabaseId)
		ereport(ERROR,
				(errcode(ERRCODE_OBJECT_IN_USE),
				 errmsg("cannot change the tablespace of the currently open database")));

	/*
	 * Get tablespace's oid
	 */
<<<<<<< HEAD
	dst_tblspcoid = get_tablespace_oid(tblspcname, true);
	if (dst_tblspcoid == InvalidOid)
		ereport(ERROR,
				(errcode(ERRCODE_UNDEFINED_DATABASE),
				 errmsg("tablespace \"%s\" does not exist", tblspcname)));
=======
	dst_tblspcoid = get_tablespace_oid(tblspcname, false);
>>>>>>> a4bebdd9

	/*
	 * Permission checks
	 */
	aclresult = pg_tablespace_aclcheck(dst_tblspcoid, GetUserId(),
									   ACL_CREATE);
	if (aclresult != ACLCHECK_OK)
		aclcheck_error(aclresult, ACL_KIND_TABLESPACE,
					   tblspcname);

	/*
	 * pg_global must never be the default tablespace
	 */
	if (dst_tblspcoid == GLOBALTABLESPACE_OID)
		ereport(ERROR,
				(errcode(ERRCODE_INVALID_PARAMETER_VALUE),
				 errmsg("pg_global cannot be used as default tablespace")));

	/*
	 * No-op if same tablespace
	 */
	if (src_tblspcoid == dst_tblspcoid)
	{
		heap_close(pgdbrel, NoLock);
		UnlockSharedObjectForSession(DatabaseRelationId, db_id, 0,
									 AccessExclusiveLock);
		return;
	}

	/*
	 * Check for other backends in the target database.  (Because we hold the
	 * database lock, no new ones can start after this.)
	 *
	 * As in CREATE DATABASE, check this after other error conditions.
	 */
	if (CountOtherDBBackends(db_id, &notherbackends, &npreparedxacts))
		ereport(ERROR,
				(errcode(ERRCODE_OBJECT_IN_USE),
				 errmsg("database \"%s\" is being accessed by other users",
						dbname),
				 errdetail_busy_db(notherbackends, npreparedxacts)));

	/*
	 * Get old and new database paths
	 */
	src_dbpath = GetDatabasePath(db_id, src_tblspcoid);
	dst_dbpath = GetDatabasePath(db_id, dst_tblspcoid);

	/*
	 * Force a checkpoint before proceeding. This will force dirty buffers out
	 * to disk, to ensure source database is up-to-date on disk for the copy.
	 * FlushDatabaseBuffers() would suffice for that, but we also want to
	 * process any pending unlink requests. Otherwise, the check for existing
	 * files in the target directory might fail unnecessarily, not to mention
	 * that the copy might fail due to source files getting deleted under it.
	 * On Windows, this also ensures that the bgwriter doesn't hold any open
	 * files, which would cause rmdir() to fail.
	 */
	RequestCheckpoint(CHECKPOINT_IMMEDIATE | CHECKPOINT_FORCE | CHECKPOINT_WAIT);

	/*
	 * Check for existence of files in the target directory, i.e., objects of
	 * this database that are already in the target tablespace.  We can't
	 * allow the move in such a case, because we would need to change those
	 * relations' pg_class.reltablespace entries to zero, and we don't have
	 * access to the DB's pg_class to do so.
	 */
	dstdir = AllocateDir(dst_dbpath);
	if (dstdir != NULL)
	{
		while ((xlde = ReadDir(dstdir, dst_dbpath)) != NULL)
		{
			if (strcmp(xlde->d_name, ".") == 0 ||
				strcmp(xlde->d_name, "..") == 0)
				continue;

			ereport(ERROR,
					(errcode(ERRCODE_OBJECT_NOT_IN_PREREQUISITE_STATE),
					 errmsg("some relations of database \"%s\" are already in tablespace \"%s\"",
							dbname, tblspcname),
					 errhint("You must move them back to the database's default tablespace before using this command.")));
		}

		FreeDir(dstdir);

		/*
		 * The directory exists but is empty. We must remove it before using
		 * the copydir function.
		 */
		if (rmdir(dst_dbpath) != 0)
			elog(ERROR, "could not remove directory \"%s\": %m",
				 dst_dbpath);
	}

	/*
	 * Use an ENSURE block to make sure we remove the debris if the copy fails
	 * (eg, due to out-of-disk-space).	This is not a 100% solution, because
	 * of the possibility of failure during transaction commit, but it should
	 * handle most scenarios.
	 */
	fparms.dest_dboid = db_id;
	fparms.dest_tsoid = dst_tblspcoid;
	PG_ENSURE_ERROR_CLEANUP(movedb_failure_callback,
							PointerGetDatum(&fparms));
	{
		/*
		 * Copy files from the old tablespace to the new one
		 */
		copydir(src_dbpath, dst_dbpath, false);

		/*
		 * Record the filesystem change in XLOG
		 */
		{
			xl_dbase_create_rec xlrec;
			XLogRecData rdata[1];

			xlrec.db_id = db_id;
			xlrec.tablespace_id = dst_tblspcoid;
			xlrec.src_db_id = db_id;
			xlrec.src_tablespace_id = src_tblspcoid;

			rdata[0].data = (char *) &xlrec;
			rdata[0].len = sizeof(xl_dbase_create_rec);
			rdata[0].buffer = InvalidBuffer;
			rdata[0].next = NULL;

			(void) XLogInsert(RM_DBASE_ID, XLOG_DBASE_CREATE, rdata);
		}

		/*
		 * Update the database's pg_database tuple
		 */
		ScanKeyInit(&scankey,
					Anum_pg_database_datname,
					BTEqualStrategyNumber, F_NAMEEQ,
					CStringGetDatum(dbname));
		sysscan = systable_beginscan(pgdbrel, DatabaseNameIndexId, true,
									 SnapshotNow, 1, &scankey);
		oldtuple = systable_getnext(sysscan);
		if (!HeapTupleIsValid(oldtuple))		/* shouldn't happen... */
			ereport(ERROR,
					(errcode(ERRCODE_UNDEFINED_DATABASE),
					 errmsg("database \"%s\" does not exist", dbname)));

		MemSet(new_record, 0, sizeof(new_record));
		MemSet(new_record_nulls, false, sizeof(new_record_nulls));
		MemSet(new_record_repl, false, sizeof(new_record_repl));

		new_record[Anum_pg_database_dattablespace - 1] = ObjectIdGetDatum(dst_tblspcoid);
		new_record_repl[Anum_pg_database_dattablespace - 1] = true;

		newtuple = heap_modify_tuple(oldtuple, RelationGetDescr(pgdbrel),
									 new_record,
									 new_record_nulls, new_record_repl);
		simple_heap_update(pgdbrel, &oldtuple->t_self, newtuple);

		/* Update indexes */
		CatalogUpdateIndexes(pgdbrel, newtuple);

		systable_endscan(sysscan);

		/*
		 * Force another checkpoint here.  As in CREATE DATABASE, this is to
		 * ensure that we don't have to replay a committed XLOG_DBASE_CREATE
		 * operation, which would cause us to lose any unlogged operations
		 * done in the new DB tablespace before the next checkpoint.
		 */
		RequestCheckpoint(CHECKPOINT_IMMEDIATE | CHECKPOINT_FORCE | CHECKPOINT_WAIT);

		/*
		 * Force synchronous commit, thus minimizing the window between
		 * copying the database files and commital of the transaction. If we
		 * crash before committing, we'll leave an orphaned set of files on
		 * disk, which is not fatal but not good either.
		 */
		ForceSyncCommit();

		/*
		 * Close pg_database, but keep lock till commit.
		 */
		heap_close(pgdbrel, NoLock);
	}
	PG_END_ENSURE_ERROR_CLEANUP(movedb_failure_callback,
								PointerGetDatum(&fparms));

	/*
	 * Commit the transaction so that the pg_database update is committed. If
	 * we crash while removing files, the database won't be corrupt, we'll
	 * just leave some orphaned files in the old directory.
	 *
	 * (This is OK because we know we aren't inside a transaction block.)
	 *
	 * XXX would it be safe/better to do this inside the ensure block?	Not
	 * convinced it's a good idea; consider elog just after the transaction
	 * really commits.
	 */
	PopActiveSnapshot();
	CommitTransactionCommand();

	/* Start new transaction for the remaining work; don't need a snapshot */
	StartTransactionCommand();

	/*
	 * Remove files from the old tablespace
	 */
	if (!rmtree(src_dbpath, true))
		ereport(WARNING,
				(errmsg("some useless files may be left behind in old database directory \"%s\"",
						src_dbpath)));

	/*
	 * Record the filesystem change in XLOG
	 */
	{
		xl_dbase_drop_rec xlrec;
		XLogRecData rdata[1];

		xlrec.db_id = db_id;
		xlrec.tablespace_id = src_tblspcoid;

		rdata[0].data = (char *) &xlrec;
		rdata[0].len = sizeof(xl_dbase_drop_rec);
		rdata[0].buffer = InvalidBuffer;
		rdata[0].next = NULL;

		(void) XLogInsert(RM_DBASE_ID, XLOG_DBASE_DROP, rdata);
	}

	/* Now it's safe to release the database lock */
	UnlockSharedObjectForSession(DatabaseRelationId, db_id, 0,
								 AccessExclusiveLock);
}

/* Error cleanup callback for movedb */
static void
movedb_failure_callback(int code, Datum arg)
{
	movedb_failure_params *fparms = (movedb_failure_params *) DatumGetPointer(arg);
	char	   *dstpath;

	/* Get rid of anything we managed to copy to the target directory */
	dstpath = GetDatabasePath(fparms->dest_dboid, fparms->dest_tsoid);

	(void) rmtree(dstpath, true);
}


/*
 * ALTER DATABASE name ...
 */
void
AlterDatabase(AlterDatabaseStmt *stmt, bool isTopLevel)
{
	Relation	rel;
	HeapTuple	tuple,
				newtuple;
	ScanKeyData scankey;
	SysScanDesc scan;
	ListCell   *option;
	int			connlimit = -1;
	DefElem    *dconnlimit = NULL;
	DefElem    *dtablespace = NULL;
	Datum		new_record[Natts_pg_database];
	bool		new_record_nulls[Natts_pg_database];
	bool		new_record_repl[Natts_pg_database];
	Oid			dboid;

	/* Extract options from the statement node tree */
	foreach(option, stmt->options)
	{
		DefElem    *defel = (DefElem *) lfirst(option);

		if (strcmp(defel->defname, "connectionlimit") == 0)
		{
			if (dconnlimit)
				ereport(ERROR,
						(errcode(ERRCODE_SYNTAX_ERROR),
						 errmsg("conflicting or redundant options")));
			dconnlimit = defel;
		}
		else if (strcmp(defel->defname, "tablespace") == 0)
		{
			if (dtablespace)
				ereport(ERROR,
						(errcode(ERRCODE_SYNTAX_ERROR),
						 errmsg("conflicting or redundant options")));
			dtablespace = defel;
		}
		else
			elog(ERROR, "option \"%s\" not recognized",
				 defel->defname);
	}

	if (dtablespace)
	{
		/* currently, can't be specified along with any other options */
		Assert(!dconnlimit);
		/* this case isn't allowed within a transaction block */
		PreventTransactionChain(isTopLevel, "ALTER DATABASE SET TABLESPACE");
		movedb(stmt->dbname, strVal(dtablespace->arg));
		return;
	}

	if (dconnlimit)
	{
		connlimit = intVal(dconnlimit->arg);
		if (connlimit < -1)
			ereport(ERROR,
					(errcode(ERRCODE_INVALID_PARAMETER_VALUE),
					 errmsg("invalid connection limit: %d", connlimit)));
	}

	/*
	 * Get the old tuple.  We don't need a lock on the database per se,
	 * because we're not going to do anything that would mess up incoming
	 * connections.
	 */
	rel = heap_open(DatabaseRelationId, RowExclusiveLock);
	ScanKeyInit(&scankey,
				Anum_pg_database_datname,
				BTEqualStrategyNumber, F_NAMEEQ,
				CStringGetDatum(stmt->dbname));
	scan = systable_beginscan(rel, DatabaseNameIndexId, true,
							  SnapshotNow, 1, &scankey);
	tuple = systable_getnext(scan);
	if (!HeapTupleIsValid(tuple))
		ereport(ERROR,
				(errcode(ERRCODE_UNDEFINED_DATABASE),
				 errmsg("database \"%s\" does not exist", stmt->dbname)));

	dboid = HeapTupleGetOid(tuple);

	if (!pg_database_ownercheck(dboid, GetUserId()))
		aclcheck_error(ACLCHECK_NOT_OWNER, ACL_KIND_DATABASE,
					   stmt->dbname);

	/*
	 * Build an updated tuple, perusing the information just obtained
	 */
	MemSet(new_record, 0, sizeof(new_record));
	MemSet(new_record_nulls, false, sizeof(new_record_nulls));
	MemSet(new_record_repl, false, sizeof(new_record_repl));

	if (dconnlimit)
	{
		new_record[Anum_pg_database_datconnlimit - 1] = Int32GetDatum(connlimit);
		new_record_repl[Anum_pg_database_datconnlimit - 1] = true;
	}

	newtuple = heap_modify_tuple(tuple, RelationGetDescr(rel), new_record,
								 new_record_nulls, new_record_repl);
	simple_heap_update(rel, &tuple->t_self, newtuple);

	/* Update indexes */
	CatalogUpdateIndexes(rel, newtuple);

	systable_endscan(scan);

	/* MPP-6929: metadata tracking */
	if (Gp_role == GP_ROLE_DISPATCH)
		MetaTrackUpdObject(DatabaseRelationId,
						   dboid,
						   GetUserId(),
						   "ALTER", "CONNECTION LIMIT");

	/* Close pg_database, but keep lock till commit */
	heap_close(rel, NoLock);

	if (Gp_role == GP_ROLE_DISPATCH)
	{
		StringInfoData buffer;

		initStringInfo(&buffer);
		appendStringInfo(&buffer, "ALTER DATABASE \"%s\" CONNECTION LIMIT %d",
						 stmt->dbname, connlimit);

		CdbDispatchCommand(buffer.data,
							DF_NEED_TWO_PHASE|
							DF_WITH_SNAPSHOT,
							NULL);
		pfree(buffer.data);
	}
}


/*
 * ALTER DATABASE name SET ...
 */
void
AlterDatabaseSet(AlterDatabaseSetStmt *stmt)
{
	Oid			datid = get_database_oid(stmt->dbname, false);
<<<<<<< HEAD

	if (!OidIsValid(datid))
		ereport(ERROR,
				(errcode(ERRCODE_UNDEFINED_DATABASE),
				 errmsg("database \"%s\" does not exist", stmt->dbname)));
=======
>>>>>>> a4bebdd9

	/*
	 * Obtain a lock on the database and make sure it didn't go away in the
	 * meantime.
	 */
	shdepLockAndCheckObject(DatabaseRelationId, datid);

	if (!pg_database_ownercheck(datid, GetUserId()))
		aclcheck_error(ACLCHECK_NOT_OWNER, ACL_KIND_DATABASE,
					   stmt->dbname);

	AlterSetting(datid, InvalidOid, stmt->setstmt);

	UnlockSharedObject(DatabaseRelationId, datid, 0, AccessShareLock);
}


/*
 * ALTER DATABASE name OWNER TO newowner
 */
void
AlterDatabaseOwner(const char *dbname, Oid newOwnerId)
{
	HeapTuple	tuple;
	Relation	rel;
	ScanKeyData scankey;
	SysScanDesc scan;
	Form_pg_database datForm;
	Oid			dboid = InvalidOid;

	/*
	 * Get the old tuple.  We don't need a lock on the database per se,
	 * because we're not going to do anything that would mess up incoming
	 * connections.
	 */
	rel = heap_open(DatabaseRelationId, RowExclusiveLock);
	ScanKeyInit(&scankey,
				Anum_pg_database_datname,
				BTEqualStrategyNumber, F_NAMEEQ,
				CStringGetDatum(dbname));
	scan = systable_beginscan(rel, DatabaseNameIndexId, true,
							  SnapshotNow, 1, &scankey);
	tuple = systable_getnext(scan);
	if (!HeapTupleIsValid(tuple))
		ereport(ERROR,
				(errcode(ERRCODE_UNDEFINED_DATABASE),
				 errmsg("database \"%s\" does not exist", dbname)));

	datForm = (Form_pg_database) GETSTRUCT(tuple);

	dboid = HeapTupleGetOid(tuple);

	/*
	 * If the new owner is the same as the existing owner, consider the
	 * command to have succeeded.  This is to be consistent with other
	 * objects.
	 */
	if (datForm->datdba != newOwnerId)
	{
		Datum		repl_val[Natts_pg_database];
		bool		repl_null[Natts_pg_database];
		bool		repl_repl[Natts_pg_database];
		Acl		   *newAcl;
		Datum		aclDatum;
		bool		isNull;
		HeapTuple	newtuple;

		/* Otherwise, must be owner of the existing object */
		if (!pg_database_ownercheck(dboid, GetUserId()))
			aclcheck_error(ACLCHECK_NOT_OWNER, ACL_KIND_DATABASE,
						   dbname);

		/* Must be able to become new owner */
		check_is_member_of_role(GetUserId(), newOwnerId);

		/*
		 * must have createdb rights
		 *
		 * NOTE: This is different from other alter-owner checks in that the
		 * current user is checked for createdb privileges instead of the
		 * destination owner.  This is consistent with the CREATE case for
		 * databases.  Because superusers will always have this right, we need
		 * no special case for them.
		 */
		if (!have_createdb_privilege())
			ereport(ERROR,
					(errcode(ERRCODE_INSUFFICIENT_PRIVILEGE),
				   errmsg("permission denied to change owner of database")));

		memset(repl_null, false, sizeof(repl_null));
		memset(repl_repl, false, sizeof(repl_repl));

		repl_repl[Anum_pg_database_datdba - 1] = true;
		repl_val[Anum_pg_database_datdba - 1] = ObjectIdGetDatum(newOwnerId);

		/*
		 * Determine the modified ACL for the new owner.  This is only
		 * necessary when the ACL is non-null.
		 */
		aclDatum = heap_getattr(tuple,
								Anum_pg_database_datacl,
								RelationGetDescr(rel),
								&isNull);
		if (!isNull)
		{
			newAcl = aclnewowner(DatumGetAclP(aclDatum),
								 datForm->datdba, newOwnerId);
			repl_repl[Anum_pg_database_datacl - 1] = true;
			repl_val[Anum_pg_database_datacl - 1] = PointerGetDatum(newAcl);
		}

		newtuple = heap_modify_tuple(tuple, RelationGetDescr(rel), repl_val, repl_null, repl_repl);
		simple_heap_update(rel, &newtuple->t_self, newtuple);
		CatalogUpdateIndexes(rel, newtuple);

		heap_freetuple(newtuple);

		/* Update owner dependency reference */
		changeDependencyOnOwner(DatabaseRelationId, HeapTupleGetOid(tuple),
								newOwnerId);

		/* MPP-6929: metadata tracking */
		if (Gp_role == GP_ROLE_DISPATCH)
			MetaTrackUpdObject(DatabaseRelationId,
							   dboid,
							   GetUserId(),
							   "ALTER", "OWNER"
					);

	}

	systable_endscan(scan);

	/* Close pg_database, but keep lock till commit */
	heap_close(rel, NoLock);
}


/*
 * Helper functions
 */

/*
 * Look up info about the database named "name".  If the database exists,
 * obtain the specified lock type on it, fill in any of the remaining
 * parameters that aren't NULL, and return TRUE.  If no such database,
 * return FALSE.
 */
static bool
get_db_info(const char *name, LOCKMODE lockmode,
			Oid *dbIdP, Oid *ownerIdP,
			int *encodingP, bool *dbIsTemplateP, bool *dbAllowConnP,
			Oid *dbLastSysOidP, TransactionId *dbFrozenXidP,
			Oid *dbTablespace, char **dbCollate, char **dbCtype)
{
	bool		result = false;
	Relation	relation;

	AssertArg(name);

	/* Caller may wish to grab a better lock on pg_database beforehand... */
	relation = heap_open(DatabaseRelationId, AccessShareLock);
	/* XXX XXX: should this be RowExclusive, depending on lockmode? We
	 * try to get a lock later... */

	/*
	 * Loop covers the rare case where the database is renamed before we can
	 * lock it.  We try again just in case we can find a new one of the same
	 * name.
	 */
	for (;;)
	{
		ScanKeyData scanKey;
		SysScanDesc scan;
		HeapTuple	tuple;
		Oid			dbOid;

		/*
		 * there's no syscache for database-indexed-by-name, so must do it the
		 * hard way
		 */
		ScanKeyInit(&scanKey,
					Anum_pg_database_datname,
					BTEqualStrategyNumber, F_NAMEEQ,
					CStringGetDatum(name));

		scan = systable_beginscan(relation, DatabaseNameIndexId, true,
								  SnapshotNow, 1, &scanKey);

		tuple = systable_getnext(scan);

		if (!HeapTupleIsValid(tuple))
		{
			/* definitely no database of that name */
			systable_endscan(scan);
			break;
		}

		dbOid = HeapTupleGetOid(tuple);

		systable_endscan(scan);

		/*
		 * Now that we have a database OID, we can try to lock the DB.
		 */
		if (lockmode != NoLock)
			LockSharedObject(DatabaseRelationId, dbOid, 0, lockmode);

		/*
		 * And now, re-fetch the tuple by OID.	If it's still there and still
		 * the same name, we win; else, drop the lock and loop back to try
		 * again.
		 */
		tuple = SearchSysCache1(DATABASEOID, ObjectIdGetDatum(dbOid));
		if (HeapTupleIsValid(tuple))
		{
			Form_pg_database dbform = (Form_pg_database) GETSTRUCT(tuple);

			if (strcmp(name, NameStr(dbform->datname)) == 0)
			{
				/* oid of the database */
				if (dbIdP)
					*dbIdP = dbOid;
				/* oid of the owner */
				if (ownerIdP)
					*ownerIdP = dbform->datdba;
				/* character encoding */
				if (encodingP)
					*encodingP = dbform->encoding;
				/* allowed as template? */
				if (dbIsTemplateP)
					*dbIsTemplateP = dbform->datistemplate;
				/* allowing connections? */
				if (dbAllowConnP)
					*dbAllowConnP = dbform->datallowconn;
				/* last system OID used in database */
				if (dbLastSysOidP)
					*dbLastSysOidP = dbform->datlastsysoid;
				/* limit of frozen XIDs */
				if (dbFrozenXidP)
					*dbFrozenXidP = dbform->datfrozenxid;
				/* default tablespace for this database */
				if (dbTablespace)
					*dbTablespace = dbform->dattablespace;
				/* default locale settings for this database */
				if (dbCollate)
					*dbCollate = pstrdup(NameStr(dbform->datcollate));
				if (dbCtype)
					*dbCtype = pstrdup(NameStr(dbform->datctype));
				ReleaseSysCache(tuple);
				result = true;
				break;
			}
			/* can only get here if it was just renamed */
			ReleaseSysCache(tuple);
		}

		if (lockmode != NoLock)
			UnlockSharedObject(DatabaseRelationId, dbOid, 0, lockmode);
	}

	heap_close(relation, AccessShareLock);

	return result;
}

/* Check if current user has createdb privileges */
static bool
have_createdb_privilege(void)
{
	bool		result = false;
	HeapTuple	utup;

	/* Superusers can always do everything */
	if (superuser())
		return true;

	utup = SearchSysCache1(AUTHOID, ObjectIdGetDatum(GetUserId()));
	if (HeapTupleIsValid(utup))
	{
		result = ((Form_pg_authid) GETSTRUCT(utup))->rolcreatedb;
		ReleaseSysCache(utup);
	}
	return result;
}

/*
 * Remove tablespace directories
 *
 * We don't know what tablespaces db_id is using, so iterate through all
 * tablespaces removing <tablespace>/db_id
 */
static void
remove_dbtablespaces(Oid db_id)
{
	Relation	rel;
	HeapScanDesc scan;
	HeapTuple	tuple;
	Snapshot	snapshot;

	/*
	 * As in createdb(), we'd better use an MVCC snapshot here, since this
	 * scan can run for a long time.  Duplicate visits to tablespaces would be
	 * harmless, but missing a tablespace could result in permanently leaked
	 * files.
	 *
	 * XXX change this when a generic fix for SnapshotNow races is implemented
	 */
	snapshot = RegisterSnapshot(GetLatestSnapshot());

	rel = heap_open(TableSpaceRelationId, AccessShareLock);
	scan = heap_beginscan(rel, snapshot, 0, NULL);
	while ((tuple = heap_getnext(scan, ForwardScanDirection)) != NULL)
	{
		Oid			dsttablespace = HeapTupleGetOid(tuple);
		char	   *dstpath;
		struct stat st;

		/* Don't mess with the global tablespace */
		if (dsttablespace == GLOBALTABLESPACE_OID)
			continue;

		dstpath = GetDatabasePath(db_id, dsttablespace);

		if (lstat(dstpath, &st) < 0 || !S_ISDIR(st.st_mode))
		{
			/* Assume we can ignore it */
			pfree(dstpath);
			continue;
		}

		if (!rmtree(dstpath, true))
			ereport(WARNING,
					(errmsg("some useless files may be left behind in old database directory \"%s\"",
							dstpath)));

		/* Record the filesystem change in XLOG */
		{
			xl_dbase_drop_rec xlrec;
			XLogRecData rdata[1];

			xlrec.db_id = db_id;
			xlrec.tablespace_id = dsttablespace;

			rdata[0].data = (char *) &xlrec;
			rdata[0].len = sizeof(xl_dbase_drop_rec);
			rdata[0].buffer = InvalidBuffer;
			rdata[0].next = NULL;

			(void) XLogInsert(RM_DBASE_ID, XLOG_DBASE_DROP, rdata);
		}

		pfree(dstpath);
	}

	heap_endscan(scan);
	heap_close(rel, AccessShareLock);
	UnregisterSnapshot(snapshot);
}

/*
 * Check for existing files that conflict with a proposed new DB OID;
 * return TRUE if there are any
 *
 * If there were a subdirectory in any tablespace matching the proposed new
 * OID, we'd get a create failure due to the duplicate name ... and then we'd
 * try to remove that already-existing subdirectory during the cleanup in
 * remove_dbtablespaces.  Nuking existing files seems like a bad idea, so
 * instead we make this extra check before settling on the OID of the new
 * database.  This exactly parallels what GetNewRelFileNode() does for table
 * relfilenode values.
 */
static bool
check_db_file_conflict(Oid db_id)
{
	bool		result = false;
	Relation	rel;
	HeapScanDesc scan;
	HeapTuple	tuple;
	Snapshot	snapshot;

	/*
	 * As in createdb(), we'd better use an MVCC snapshot here; missing a
	 * tablespace could result in falsely reporting the OID is unique, with
	 * disastrous future consequences per the comment above.
	 *
	 * XXX change this when a generic fix for SnapshotNow races is implemented
	 */
	snapshot = RegisterSnapshot(GetLatestSnapshot());

	rel = heap_open(TableSpaceRelationId, AccessShareLock);
	scan = heap_beginscan(rel, snapshot, 0, NULL);
	while ((tuple = heap_getnext(scan, ForwardScanDirection)) != NULL)
	{
		Oid			dsttablespace = HeapTupleGetOid(tuple);
		char	   *dstpath;
		struct stat st;

		/* Don't mess with the global tablespace */
		if (dsttablespace == GLOBALTABLESPACE_OID)
			continue;

		dstpath = GetDatabasePath(db_id, dsttablespace);

		if (lstat(dstpath, &st) == 0)
		{
			/* Found a conflicting file (or directory, whatever) */
			pfree(dstpath);
			result = true;
			break;
		}

		pfree(dstpath);
	}

	heap_endscan(scan);
	heap_close(rel, AccessShareLock);
	UnregisterSnapshot(snapshot);

	return result;
}

/*
 * Issue a suitable errdetail message for a busy database
 */
static int
errdetail_busy_db(int notherbackends, int npreparedxacts)
{
	/*
	 * We don't worry about singular versus plural here, since the English
	 * rules for that don't translate very well.  But we can at least avoid
	 * the case of zero items.
	 */
	if (notherbackends > 0 && npreparedxacts > 0)
		errdetail("There are %d other session(s) and %d prepared transaction(s) using the database.",
				  notherbackends, npreparedxacts);
	else if (notherbackends > 0)
		errdetail("There are %d other session(s) using the database.",
				  notherbackends);
	else
		errdetail("There are %d prepared transaction(s) using the database.",
				  npreparedxacts);
	return 0;					/* just to keep ereport macro happy */
}

/*
 * get_database_oid - given a database name, look up the OID
 *
 * If missing_ok is false, throw an error if database name not found.  If
 * true, just return InvalidOid.
 */
Oid
get_database_oid(const char *dbname, bool missing_ok)
{
	Relation	pg_database;
	ScanKeyData entry[1];
	SysScanDesc scan;
	HeapTuple	dbtuple;
	Oid			oid;

	/*
	 * There's no syscache for pg_database indexed by name, so we must look
	 * the hard way.
	 */
	pg_database = heap_open(DatabaseRelationId, AccessShareLock);
	ScanKeyInit(&entry[0],
				Anum_pg_database_datname,
				BTEqualStrategyNumber, F_NAMEEQ,
				CStringGetDatum(dbname));
	scan = systable_beginscan(pg_database, DatabaseNameIndexId, true,
							  SnapshotNow, 1, entry);

	dbtuple = systable_getnext(scan);

	/* We assume that there can be at most one matching tuple */
	if (HeapTupleIsValid(dbtuple))
		oid = HeapTupleGetOid(dbtuple);
	else
		oid = InvalidOid;

	systable_endscan(scan);
	heap_close(pg_database, AccessShareLock);

	if (!OidIsValid(oid) && !missing_ok)
		ereport(ERROR,
				(errcode(ERRCODE_UNDEFINED_DATABASE),
				 errmsg("database \"%s\" does not exist",
<<<<<<< HEAD
						 dbname)));
=======
						dbname)));
>>>>>>> a4bebdd9

	return oid;
}


/*
 * get_database_name - given a database OID, look up the name
 *
 * Returns a palloc'd string, or NULL if no such database.
 */
char *
get_database_name(Oid dbid)
{
	HeapTuple	dbtuple;
	char	   *result;

	dbtuple = SearchSysCache1(DATABASEOID, ObjectIdGetDatum(dbid));
	if (HeapTupleIsValid(dbtuple))
	{
		result = pstrdup(NameStr(((Form_pg_database) GETSTRUCT(dbtuple))->datname));
		ReleaseSysCache(dbtuple);
	}
	else
		result = NULL;

	return result;
}

/*
 * DATABASE resource manager's routines
 */
void
dbase_redo(XLogRecPtr beginLoc  __attribute__((unused)), XLogRecPtr lsn  __attribute__((unused)), XLogRecord *record)
{
	uint8		info = record->xl_info & ~XLR_INFO_MASK;

	/* Backup blocks are not used in dbase records */
	Assert(!(record->xl_info & XLR_BKP_BLOCK_MASK));

	if (info == XLOG_DBASE_CREATE)
	{
		xl_dbase_create_rec *xlrec = (xl_dbase_create_rec *) XLogRecGetData(record);
		char	   *src_path;
		char	   *dst_path;
		struct stat st;

		src_path = GetDatabasePath(xlrec->src_db_id, xlrec->src_tablespace_id);
		dst_path = GetDatabasePath(xlrec->db_id, xlrec->tablespace_id);

		/*
		 * Our theory for replaying a CREATE is to forcibly drop the target
		 * subdirectory if present, then re-copy the source data. This may be
		 * more work than needed, but it is simple to implement.
		 */
		if (stat(dst_path, &st) == 0 && S_ISDIR(st.st_mode))
		{
			if (!rmtree(dst_path, true))
				/* If this failed, copydir() below is going to error. */
				ereport(WARNING,
						(errmsg("some useless files may be left behind in old database directory \"%s\"",
								dst_path)));
		}

		/*
		 * Force dirty buffers out to disk, to ensure source database is
		 * up-to-date for the copy.
		 */
		FlushDatabaseBuffers(xlrec->src_db_id);

		/*
		 * Copy this subdirectory to the new location
		 *
		 * We don't need to copy subdirectories
		 */
		copydir(src_path, dst_path, false);
	}
	else if (info == XLOG_DBASE_DROP)
	{
		xl_dbase_drop_rec *xlrec = (xl_dbase_drop_rec *) XLogRecGetData(record);
		char	   *dst_path;

		dst_path = GetDatabasePath(xlrec->db_id, xlrec->tablespace_id);

		if (InHotStandby)
		{
			/*
			 * Lock database while we resolve conflicts to ensure that
			 * InitPostgres() cannot fully re-execute concurrently. This
			 * avoids backends re-connecting automatically to same database,
			 * which can happen in some cases.
			 */
			LockSharedObjectForSession(DatabaseRelationId, xlrec->db_id, 0, AccessExclusiveLock);
			ResolveRecoveryConflictWithDatabase(xlrec->db_id);
		}

		/* Drop pages for this database that are in the shared buffer cache */
		DropDatabaseBuffers(xlrec->db_id);

		/* Also, clean out any fsync requests that might be pending in md.c */
		ForgetDatabaseFsyncRequests(xlrec->db_id);

		/* Clean out the xlog relcache too */
		XLogDropDatabase(xlrec->db_id);

		/* And remove the physical files */
		if (!rmtree(dst_path, true))
			ereport(WARNING,
					(errmsg("some useless files may be left behind in old database directory \"%s\"",
							dst_path)));

		if (InHotStandby)
		{
			/*
			 * Release locks prior to commit. XXX There is a race condition
			 * here that may allow backends to reconnect, but the window for
			 * this is small because the gap between here and commit is mostly
			 * fairly small and it is unlikely that people will be dropping
			 * databases that we are trying to connect to anyway.
			 */
			UnlockSharedObjectForSession(DatabaseRelationId, xlrec->db_id, 0, AccessExclusiveLock);
		}
	}
	else
		elog(PANIC, "dbase_redo: unknown op code %u", info);
}

void
dbase_desc(StringInfo buf, XLogRecPtr beginLoc, XLogRecord *record)
{
	uint8		info = record->xl_info & ~XLR_INFO_MASK;
	char		*rec = XLogRecGetData(record);

	if (info == XLOG_DBASE_CREATE)
	{
		xl_dbase_create_rec *xlrec = (xl_dbase_create_rec *) rec;

		appendStringInfo(buf, "create db: copy dir %u/%u to %u/%u",
						 xlrec->src_db_id, xlrec->src_tablespace_id,
						 xlrec->db_id, xlrec->tablespace_id);
	}
	else
		appendStringInfo(buf, "UNKNOWN");
}<|MERGE_RESOLUTION|>--- conflicted
+++ resolved
@@ -8,13 +8,9 @@
  * stepping on each others' toes.  Formerly we used table-level locks
  * on pg_database, but that's too coarse-grained.
  *
-<<<<<<< HEAD
  * Portions Copyright (c) 2005-2010, Greenplum inc
  * Portions Copyright (c) 2012-Present Pivotal Software, Inc.
- * Portions Copyright (c) 1996-2010, PostgreSQL Global Development Group
-=======
  * Portions Copyright (c) 1996-2011, PostgreSQL Global Development Group
->>>>>>> a4bebdd9
  * Portions Copyright (c) 1994, Regents of the University of California
  *
  *
@@ -39,11 +35,7 @@
 #include "catalog/dependency.h"
 #include "catalog/heap.h"
 #include "catalog/indexing.h"
-<<<<<<< HEAD
-#include "catalog/pg_attribute.h"
-=======
 #include "catalog/objectaccess.h"
->>>>>>> a4bebdd9
 #include "catalog/pg_authid.h"
 #include "catalog/pg_class.h"
 #include "catalog/pg_namespace.h"
@@ -361,66 +353,7 @@
 				(errcode(ERRCODE_WRONG_OBJECT_TYPE),
 				 errmsg("invalid locale name %s", dbctype)));
 
-<<<<<<< HEAD
-	/*
-	 * Check whether chosen encoding matches chosen locale settings.  This
-	 * restriction is necessary because libc's locale-specific code usually
-	 * fails when presented with data in an encoding it's not expecting. We
-	 * allow mismatch in four cases:
-	 *
-	 * 1. locale encoding = SQL_ASCII, which means that the locale is C/POSIX
-	 * which works with any encoding.
-	 *
-	 * 2. locale encoding = -1, which means that we couldn't determine the
-	 * locale's encoding and have to trust the user to get it right.
-	 *
-	 * 3. selected encoding is UTF8 and platform is win32. This is because
-	 * UTF8 is a pseudo codepage that is supported in all locales since it's
-	 * converted to UTF16 before being used.
-	 *
-	 * 4. selected encoding is SQL_ASCII, but only if you're a superuser. This
-	 * is risky but we have historically allowed it --- notably, the
-	 * regression tests require it.
-	 *
-	 * Note: if you change this policy, fix initdb to match.
-	 */
-	ctype_encoding = pg_get_encoding_from_locale(dbctype);
-	collate_encoding = pg_get_encoding_from_locale(dbcollate);
-
-	if (!(ctype_encoding == encoding ||
-		  ctype_encoding == PG_SQL_ASCII ||
-		  ctype_encoding == -1 ||
-#ifdef WIN32
-		  encoding == PG_UTF8 ||
-#endif
-		  (encoding == PG_SQL_ASCII && superuser())))
-	{
-		ereport(gp_encoding_check_locale_compatibility ? ERROR : WARNING,
-				(errcode(ERRCODE_INVALID_PARAMETER_VALUE),
-				 errmsg("encoding %s does not match locale %s",
-						pg_encoding_to_char(encoding),
-						dbctype),
-			   errdetail("The chosen LC_CTYPE setting requires encoding %s.",
-						 pg_encoding_to_char(ctype_encoding))));
-	}
-
-	if (!(collate_encoding == encoding ||
-		  collate_encoding == PG_SQL_ASCII ||
-		  collate_encoding == -1 ||
-#ifdef WIN32
-		  encoding == PG_UTF8 ||
-#endif
-		  (encoding == PG_SQL_ASCII && superuser())))
-		ereport(ERROR,
-				(errcode(ERRCODE_INVALID_PARAMETER_VALUE),
-				 errmsg("encoding %s does not match locale %s",
-						pg_encoding_to_char(encoding),
-						dbcollate),
-			 errdetail("The chosen LC_COLLATE setting requires encoding %s.",
-					   pg_encoding_to_char(collate_encoding))));
-=======
 	check_encoding_locale_matches(encoding, dbcollate, dbctype);
->>>>>>> a4bebdd9
 
 	/*
 	 * Check that the new encoding and locale settings match the source
@@ -628,7 +561,6 @@
 	/* Create pg_shdepend entries for objects within database */
 	copyTemplateDependencies(src_dboid, dboid);
 
-<<<<<<< HEAD
 	/* MPP-6929: metadata tracking */
 	if (Gp_role == GP_ROLE_DISPATCH)
 		MetaTrackAddObject(DatabaseRelationId,
@@ -636,14 +568,12 @@
 						   GetUserId(),
 						   "CREATE", "DATABASE"
 				);
-	
+
 	CHECK_FOR_INTERRUPTS();
-	
-=======
+
 	/* Post creation hook for new database */
 	InvokeObjectAccessHook(OAT_POST_CREATE, DatabaseRelationId, dboid, 0);
 
->>>>>>> a4bebdd9
 	/*
 	 * Force a checkpoint before starting the copy. This will force dirty
 	 * buffers out to disk, to ensure source database is up-to-date on disk
@@ -839,7 +769,7 @@
 		  encoding == PG_UTF8 ||
 #endif
 		  (encoding == PG_SQL_ASCII && superuser())))
-		ereport(ERROR,
+		ereport(gp_encoding_check_locale_compatibility ? ERROR : WARNING,
 				(errcode(ERRCODE_INVALID_PARAMETER_VALUE),
 				 errmsg("encoding %s does not match locale %s",
 						pg_encoding_to_char(encoding),
@@ -854,7 +784,7 @@
 		  encoding == PG_UTF8 ||
 #endif
 		  (encoding == PG_SQL_ASCII && superuser())))
-		ereport(ERROR,
+		ereport(gp_encoding_check_locale_compatibility ? ERROR : WARNING,
 				(errcode(ERRCODE_INVALID_PARAMETER_VALUE),
 				 errmsg("encoding %s does not match locale %s",
 						pg_encoding_to_char(encoding),
@@ -1234,15 +1164,7 @@
 	/*
 	 * Get tablespace's oid
 	 */
-<<<<<<< HEAD
-	dst_tblspcoid = get_tablespace_oid(tblspcname, true);
-	if (dst_tblspcoid == InvalidOid)
-		ereport(ERROR,
-				(errcode(ERRCODE_UNDEFINED_DATABASE),
-				 errmsg("tablespace \"%s\" does not exist", tblspcname)));
-=======
 	dst_tblspcoid = get_tablespace_oid(tblspcname, false);
->>>>>>> a4bebdd9
 
 	/*
 	 * Permission checks
@@ -1636,14 +1558,6 @@
 AlterDatabaseSet(AlterDatabaseSetStmt *stmt)
 {
 	Oid			datid = get_database_oid(stmt->dbname, false);
-<<<<<<< HEAD
-
-	if (!OidIsValid(datid))
-		ereport(ERROR,
-				(errcode(ERRCODE_UNDEFINED_DATABASE),
-				 errmsg("database \"%s\" does not exist", stmt->dbname)));
-=======
->>>>>>> a4bebdd9
 
 	/*
 	 * Obtain a lock on the database and make sure it didn't go away in the
@@ -2131,11 +2045,7 @@
 		ereport(ERROR,
 				(errcode(ERRCODE_UNDEFINED_DATABASE),
 				 errmsg("database \"%s\" does not exist",
-<<<<<<< HEAD
-						 dbname)));
-=======
 						dbname)));
->>>>>>> a4bebdd9
 
 	return oid;
 }
