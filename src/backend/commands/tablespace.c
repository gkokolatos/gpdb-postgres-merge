/*-------------------------------------------------------------------------
 *
 * tablespace.c
 *	  Commands to manipulate table spaces
 *
 * Tablespaces in PostgreSQL are designed to allow users to determine
 * where the data file(s) for a given database object reside on the file
 * system.
 *
 * A tablespace represents a directory on the file system. At tablespace
 * creation time, the directory must be empty. To simplify things and
 * remove the possibility of having file name conflicts, we isolate
 * files within a tablespace into database-specific subdirectories.
 *
 * To support file access via the information given in RelFileNode, we
 * maintain a symbolic-link map in $PGDATA/pg_tblspc. The symlinks are
 * named by tablespace OIDs and point to the actual tablespace directories.
 * There is also a per-cluster version directory in each tablespace.
 *
 * In GPDB, the "dbid" of the server is also embedded in the path, so that
 * multiple segments running on the host can use the same directory without
 * clashing with each other. Each database will create an additional directory
 * identified by the dbid under the tablespace directory.  In PostgreSQL, the
 * version string used in the path is in TABLESPACE_VERSION_DIRECTORY constant.
 * In GPDB, use the GP_TABLESPACE_VERSION_DIRECTORY.
 *
 * The path to the tablespace looks like this:
 *          /path/to/tablespace/<dbid>/GPDB_MAJOR_CATVER/dboid/relfilenode
 *
 * There are two tablespaces created at initdb time: pg_global (for shared
 * tables) and pg_default (for everything else).  For backwards compatibility
 * and to remain functional on platforms without symlinks, these tablespaces
 * are accessed specially: they are respectively
 *			$PGDATA/global/relfilenode
 *			$PGDATA/base/dboid/relfilenode
 *
 * To allow CREATE DATABASE to give a new database a default tablespace
 * that's different from the template database's default, we make the
 * provision that a zero in pg_class.reltablespace means the database's
 * default tablespace.  Without this, CREATE DATABASE would have to go in
 * and munge the system catalogs of the new database.
 *
 *
 * Portions Copyright (c) 2005-2010 Greenplum Inc
 * Portions Copyright (c) 2012-Present Pivotal Software, Inc.
 * Portions Copyright (c) 1996-2015, PostgreSQL Global Development Group
 * Portions Copyright (c) 1994, Regents of the University of California
 *
 *
 * IDENTIFICATION
 *	  src/backend/commands/tablespace.c
 *
 *-------------------------------------------------------------------------
 */
#include "postgres.h"

#include <fcntl.h>
#include <unistd.h>
#include <dirent.h>
#include <sys/types.h>
#include <sys/stat.h>

#include "access/heapam.h"
#include "access/reloptions.h"
#include "access/htup_details.h"
#include "access/sysattr.h"
#include "access/xact.h"
#include "access/xlog.h"
#include "access/xloginsert.h"
#include "catalog/catalog.h"
#include "catalog/dependency.h"
#include "catalog/indexing.h"
#include "catalog/namespace.h"
#include "catalog/objectaccess.h"
#include "catalog/pg_namespace.h"
#include "catalog/pg_tablespace.h"
#include "catalog/pg_type.h"
#include "commands/comment.h"
#include "commands/seclabel.h"
#include "commands/tablecmds.h"
#include "commands/tablespace.h"
#include "miscadmin.h"
#include "postmaster/bgwriter.h"
#include "storage/bufmgr.h"
#include "storage/fd.h"
#include "storage/lmgr.h"
#include "storage/standby.h"
#include "utils/acl.h"
#include "utils/builtins.h"
#include "utils/fmgroids.h"
#include "utils/guc.h"
#include "utils/lsyscache.h"
#include "utils/memutils.h"
#include "utils/rel.h"
#include "utils/tqual.h"

#include "catalog/heap.h"
#include "catalog/oid_dispatch.h"
#include "cdb/cdbdisp_query.h"
#include "cdb/cdbvars.h"
#include "cdb/cdbutil.h"
#include "miscadmin.h"


#define MAX_TARABLE_SYMLINK_PATH_LENGTH 100


/* GUC variables */
char	   *default_tablespace = NULL;
char	   *temp_tablespaces = NULL;


static void create_tablespace_directories(const char *location,
							  const Oid tablespaceoid);
static bool destroy_tablespace_directories(Oid tablespaceoid, bool redo);


/*
 * Each database using a table space is isolated into its own name space
 * by a subdirectory named for the database OID.  On first creation of an
 * object in the tablespace, create the subdirectory.  If the subdirectory
 * already exists, fall through quietly.
 *
 * isRedo indicates that we are creating an object during WAL replay.
 * In this case we will cope with the possibility of the tablespace
 * directory not being there either --- this could happen if we are
 * replaying an operation on a table in a subsequently-dropped tablespace.
 * We handle this by making a directory in the place where the tablespace
 * symlink would normally be.  This isn't an exact replay of course, but
 * it's the best we can do given the available information.
 *
 * If tablespaces are not supported, we still need it in case we have to
 * re-create a database subdirectory (of $PGDATA/base) during WAL replay.
 */
void
TablespaceCreateDbspace(Oid spcNode, Oid dbNode, bool isRedo)
{
	struct stat st;
	char	   *dir;

	/*
	 * The global tablespace doesn't have per-database subdirectories, so
	 * nothing to do for it.
	 */
	if (spcNode == GLOBALTABLESPACE_OID)
		return;

	Assert(OidIsValid(spcNode));
	Assert(OidIsValid(dbNode));

	dir = GetDatabasePath(dbNode, spcNode);

	if (stat(dir, &st) < 0)
	{
		/* Directory does not exist? */
		if (errno == ENOENT)
		{
			/*
			 * Acquire TablespaceCreateLock to ensure that no DROP TABLESPACE
			 * or TablespaceCreateDbspace is running concurrently.
			 */
			LWLockAcquire(TablespaceCreateLock, LW_EXCLUSIVE);

			/*
			 * Recheck to see if someone created the directory while we were
			 * waiting for lock.
			 */
			if (stat(dir, &st) == 0 && S_ISDIR(st.st_mode))
			{
				/* Directory was created */
			}
			else
			{
				/* Directory creation failed? */
				if (mkdir(dir, S_IRWXU) < 0)
				{
					/* Failure other than not exists or not in WAL replay? */
					if (errno != ENOENT || !isRedo)
						ereport(ERROR,
								(errcode_for_file_access(),
							  errmsg("could not create directory \"%s\": %m",
									 dir)));

					/*
					 * Parent directories are missing during WAL replay, so
					 * continue by creating simple parent directories rather
					 * than a symlink.
					 */

					/* Create database directory */
					if (pg_mkdir_p(dir, S_IRWXU) < 0)
						ereport(ERROR,
								(errcode_for_file_access(),
							  errmsg("could not create directory \"%s\": %m",
									 dir)));
				}
			}

			LWLockRelease(TablespaceCreateLock);
		}
		else
		{
			ereport(ERROR,
					(errcode_for_file_access(),
					 errmsg("could not stat directory \"%s\": %m", dir)));
		}
	}
	else
	{
		/* Is it not a directory? */
		if (!S_ISDIR(st.st_mode))
			ereport(ERROR,
					(errcode(ERRCODE_WRONG_OBJECT_TYPE),
					 errmsg("\"%s\" exists but is not a directory",
							dir)));
	}

	pfree(dir);
}

/*
 * Create a table space
 *
 * Only superusers can create a tablespace. This seems a reasonable restriction
 * since we're determining the system layout and, anyway, we probably have
 * root if we're doing this kind of activity
 */
Oid
CreateTableSpace(CreateTableSpaceStmt *stmt)
{
#ifdef HAVE_SYMLINK
	Relation	rel;
	Datum		values[Natts_pg_tablespace];
	bool		nulls[Natts_pg_tablespace];
	HeapTuple	tuple;
	Oid			tablespaceoid;
	char	   *location = NULL;
	Oid			ownerId;
	Datum		newOptions;
	List       *nonContentOptions = NIL;

	/* Must be super user */
	if (!superuser())
		ereport(ERROR,
				(errcode(ERRCODE_INSUFFICIENT_PRIVILEGE),
				 errmsg("permission denied to create tablespace \"%s\"",
						stmt->tablespacename),
				 errhint("Must be superuser to create a tablespace.")));

	/* However, the eventual owner of the tablespace need not be */
	if (stmt->owner)
		ownerId = get_rolespec_oid(stmt->owner, false);
	else
		ownerId = GetUserId();

	/* If we have segment-level overrides */
	if (list_length(stmt->options) > 0)
	{
		ListCell   *option;

		foreach(option, stmt->options)
		{
			DefElem	   *defel = (DefElem *) lfirst(option);

			/* Segment content ID specific locations */
			if (strlen(defel->defname) > strlen("content") &&
				strncmp(defel->defname, "content", strlen("content")) == 0)
			{
				int contentId = pg_atoi(defel->defname + strlen("content"), sizeof(int16), 0);

				/*
				 * The master validates the content ids are in [0, segCount)
				 * before dispatching. We can use primary segment count
				 * because the number of primary segments can never shrink and
				 * therefore should not have holes in the content id sequence.
				 */
				if (Gp_role == GP_ROLE_DISPATCH)
				{
					if (contentId < 0 || contentId >= getgpsegmentCount())
						ereport(ERROR,
								(errcode(ERRCODE_SYNTAX_ERROR),
								 errmsg("segment content ID %d does not exist", contentId),
								 errhint("Segment content IDs can be found in gp_segment_configuration table.")));
				}
				else if (contentId == GpIdentity.segindex)
					location = pstrdup(strVal(defel->arg));
			}
			else
				nonContentOptions = lappend(nonContentOptions, defel);
		}
	}

	if (!location)
		location = pstrdup(stmt->location);

	/* Unix-ify the offered path, and strip any trailing slashes */
	canonicalize_path(location);

	/* disallow quotes, else CREATE DATABASE would be at risk */
	if (strchr(location, '\''))
		ereport(ERROR,
				(errcode(ERRCODE_INVALID_NAME),
				 errmsg("tablespace location cannot contain single quotes")));

	/*
	 * Allowing relative paths seems risky
	 *
	 * this also helps us ensure that location is not empty or whitespace
	 */
	if (!is_absolute_path(location))
		ereport(ERROR,
				(errcode(ERRCODE_INVALID_OBJECT_DEFINITION),
				 errmsg("tablespace location must be an absolute path")));

	/*
	 * Check that location isn't too long. Remember that we're going to append
	 * '<dbid>/<GP_TABLESPACE_VERSION_DIRECTORY>/<dboid>/<relid>_<fork>.<nnn>'.  FYI, we never actually
	 * reference the whole path here, but mkdir() uses the first two parts.
	 */
	if (strlen(location) + 1 + get_dbid_string_length() + 1 + strlen(GP_TABLESPACE_VERSION_DIRECTORY) + 1 +
	  OIDCHARS + 1 + OIDCHARS + 1 + FORKNAMECHARS + 1 + OIDCHARS > MAXPGPATH)
		ereport(ERROR,
				(errcode(ERRCODE_INVALID_OBJECT_DEFINITION),
				 errmsg("tablespace location \"%s\" is too long",
						location)));

<<<<<<< HEAD
	/* Warn if the tablespace is in the data directory. */
	if (path_is_prefix_of_path(DataDir, location))
		ereport(WARNING,
				(errcode(ERRCODE_INVALID_OBJECT_DEFINITION),
				 errmsg("tablespace location should not be inside the data directory")));
=======
	if ((strlen(location) + 1 + get_dbid_string_length() + 1) > MAX_TARABLE_SYMLINK_PATH_LENGTH)
		ereport(WARNING, (errmsg("tablespace location \"%s\" is too long for TAR", location),
						  errdetail("The location is used to create a symlink target from pg_tblspc. Symlink targets are truncated to 100 characters when sending a TAR (e.g the BASE_BACKUP protocol response).")
						  ));
>>>>>>> a42e8b91

	/*
	 * Disallow creation of tablespaces named "pg_xxx"; we reserve this
	 * namespace for system purposes.
	 */
	if (!allowSystemTableMods && IsReservedName(stmt->tablespacename))
		ereport(ERROR,
				(errcode(ERRCODE_RESERVED_NAME),
				 errmsg("unacceptable tablespace name \"%s\"",
						stmt->tablespacename),
		errdetail("The prefix \"pg_\" is reserved for system tablespaces.")));

	/*
	 * Check that there is no other tablespace by this name.  (The unique
	 * index would catch this anyway, but might as well give a friendlier
	 * message.)
	 */
	if (OidIsValid(get_tablespace_oid(stmt->tablespacename, true)))
		ereport(ERROR,
				(errcode(ERRCODE_DUPLICATE_OBJECT),
				 errmsg("tablespace \"%s\" already exists",
						stmt->tablespacename)));

	/*
	 * Insert tuple into pg_tablespace.  The purpose of doing this first is to
	 * lock the proposed tablename against other would-be creators. The
	 * insertion will roll back if we find problems below.
	 */
	rel = heap_open(TableSpaceRelationId, RowExclusiveLock);

	MemSet(nulls, false, sizeof(nulls));

	values[Anum_pg_tablespace_spcname - 1] =
		DirectFunctionCall1(namein, CStringGetDatum(stmt->tablespacename));
	values[Anum_pg_tablespace_spcowner - 1] =
		ObjectIdGetDatum(ownerId);
	nulls[Anum_pg_tablespace_spcacl - 1] = true;

	/* Generate new proposed spcoptions (text array) */
	newOptions = transformRelOptions((Datum) 0,
									 nonContentOptions,
									 NULL, NULL, false, false);
	(void) tablespace_reloptions(newOptions, true);
	if (newOptions != (Datum) 0)
		values[Anum_pg_tablespace_spcoptions - 1] = newOptions;
	else
		nulls[Anum_pg_tablespace_spcoptions - 1] = true;

	tuple = heap_form_tuple(rel->rd_att, values, nulls);

	tablespaceoid = simple_heap_insert(rel, tuple);

	CatalogUpdateIndexes(rel, tuple);

	heap_freetuple(tuple);

	/* Record dependency on owner */
	recordDependencyOnOwner(TableSpaceRelationId, tablespaceoid, ownerId);

	/* Post creation hook for new tablespace */
	InvokeObjectPostCreateHook(TableSpaceRelationId, tablespaceoid, 0);

	create_tablespace_directories(location, tablespaceoid);

	/* Record the filesystem change in XLOG */
	{
		xl_tblspc_create_rec xlrec;

		xlrec.ts_id = tablespaceoid;

		XLogBeginInsert();
		XLogRegisterData((char *) &xlrec,
						 offsetof(xl_tblspc_create_rec, ts_path));
		XLogRegisterData((char *) location, strlen(location) + 1);

		(void) XLogInsert(RM_TBLSPC_ID, XLOG_TBLSPC_CREATE);
	}

	/*
	 * Force synchronous commit, to minimize the window between creating the
	 * symlink on-disk and marking the transaction committed.  It's not great
	 * that there is any window at all, but definitely we don't want to make
	 * it larger than necessary.
	 */
	ForceSyncCommit();

	pfree(location);

	/* We keep the lock on pg_tablespace until commit */
	heap_close(rel, NoLock);

	if (Gp_role == GP_ROLE_DISPATCH)
	{
		CdbDispatchUtilityStatement((Node *) stmt,
									DF_CANCEL_ON_ERROR|
									DF_WITH_SNAPSHOT|
									DF_NEED_TWO_PHASE,
									GetAssignedOidsForDispatch(),
									NULL);

		/* MPP-6929: metadata tracking */
		MetaTrackAddObject(TableSpaceRelationId,
						   tablespaceoid,
						   GetUserId(),
						   "CREATE", "TABLESPACE");
	}

	return tablespaceoid;
#else							/* !HAVE_SYMLINK */
	ereport(ERROR,
			(errcode(ERRCODE_FEATURE_NOT_SUPPORTED),
			 errmsg("tablespaces are not supported on this platform")));
	return InvalidOid;			/* keep compiler quiet */
#endif   /* HAVE_SYMLINK */
}

/*
 * Drop a table space
 *
 * Be careful to check that the tablespace is empty.
 */
void
DropTableSpace(DropTableSpaceStmt *stmt)
{
#ifdef HAVE_SYMLINK
	char	   *tablespacename = stmt->tablespacename;
	HeapScanDesc scandesc;
	Relation	rel;
	HeapTuple	tuple;
	ScanKeyData entry[1];
	Oid			tablespaceoid;

	/*
	 * Find the target tuple
	 */
	rel = heap_open(TableSpaceRelationId, RowExclusiveLock);

	ScanKeyInit(&entry[0],
				Anum_pg_tablespace_spcname,
				BTEqualStrategyNumber, F_NAMEEQ,
				CStringGetDatum(tablespacename));
	scandesc = heap_beginscan_catalog(rel, 1, entry);
	tuple = heap_getnext(scandesc, ForwardScanDirection);

	if (!HeapTupleIsValid(tuple))
	{
		if (!stmt->missing_ok)
		{
			ereport(ERROR,
					(errcode(ERRCODE_UNDEFINED_OBJECT),
					 errmsg("tablespace \"%s\" does not exist",
							tablespacename)));
		}
		else
		{
			ereport(NOTICE,
					(errmsg("tablespace \"%s\" does not exist, skipping",
							tablespacename)));
			/* XXX I assume I need one or both of these next two calls */
			heap_endscan(scandesc);
			heap_close(rel, NoLock);
		}
		return;
	}

	tablespaceoid = HeapTupleGetOid(tuple);

	/* Must be tablespace owner */
	if (!pg_tablespace_ownercheck(tablespaceoid, GetUserId()))
		aclcheck_error(ACLCHECK_NOT_OWNER, ACL_KIND_TABLESPACE,
					   tablespacename);

	/* Disallow drop of the standard tablespaces, even by superuser */
	if (tablespaceoid == GLOBALTABLESPACE_OID ||
		tablespaceoid == DEFAULTTABLESPACE_OID)
		aclcheck_error(ACLCHECK_NO_PRIV, ACL_KIND_TABLESPACE,
					   tablespacename);

	/* DROP hook for the tablespace being removed */
	InvokeObjectDropHook(TableSpaceRelationId, tablespaceoid, 0);

	/*
	 * Remove the pg_tablespace tuple (this will roll back if we fail below)
	 */
	simple_heap_delete(rel, &tuple->t_self);

	heap_endscan(scandesc);

	/*
	 * Remove any comments or security labels on this tablespace.
	 */
	DeleteSharedComments(tablespaceoid, TableSpaceRelationId);
	DeleteSharedSecurityLabel(tablespaceoid, TableSpaceRelationId);

	/*
	 * Remove dependency on owner.
	 */
	deleteSharedDependencyRecordsFor(TableSpaceRelationId, tablespaceoid, 0);

	/* MPP-6929: metadata tracking */
	if (Gp_role == GP_ROLE_DISPATCH)
		MetaTrackDropObject(TableSpaceRelationId,
							tablespaceoid);

	/*
	 * Acquire TablespaceCreateLock to ensure that no TablespaceCreateDbspace
	 * is running concurrently.
	 */
	LWLockAcquire(TablespaceCreateLock, LW_EXCLUSIVE);

	/*
	 * Try to remove the physical infrastructure.
	 */
	if (!destroy_tablespace_directories(tablespaceoid, false))
	{
		/*
		 * Not all files deleted?  However, there can be lingering empty files
		 * in the directories, left behind by for example DROP TABLE, that
		 * have been scheduled for deletion at next checkpoint (see comments
		 * in mdunlink() for details).  We could just delete them immediately,
		 * but we can't tell them apart from important data files that we
		 * mustn't delete.  So instead, we force a checkpoint which will clean
		 * out any lingering files, and try again.
		 *
		 * XXX On Windows, an unlinked file persists in the directory listing
		 * until no process retains an open handle for the file.  The DDL
		 * commands that schedule files for unlink send invalidation messages
		 * directing other PostgreSQL processes to close the files.  DROP
		 * TABLESPACE should not give up on the tablespace becoming empty
		 * until all relevant invalidation processing is complete.
		 */
		RequestCheckpoint(CHECKPOINT_IMMEDIATE | CHECKPOINT_FORCE | CHECKPOINT_WAIT);
		if (!destroy_tablespace_directories(tablespaceoid, false))
		{
			/* Still not empty, the files must be important then */
			ereport(ERROR,
					(errcode(ERRCODE_OBJECT_NOT_IN_PREREQUISITE_STATE),
					 errmsg("tablespace \"%s\" is not empty",
							tablespacename)));
		}
	}

	/* Record the filesystem change in XLOG */
	{
		xl_tblspc_drop_rec xlrec;

		xlrec.ts_id = tablespaceoid;

		XLogBeginInsert();
		XLogRegisterData((char *) &xlrec, sizeof(xl_tblspc_drop_rec));

		(void) XLogInsert(RM_TBLSPC_ID, XLOG_TBLSPC_DROP);
	}

	/*
	 * Note: because we checked that the tablespace was empty, there should be
	 * no need to worry about flushing shared buffers or free space map
	 * entries for relations in the tablespace.
	 */

	/*
	 * Force synchronous commit, to minimize the window between removing the
	 * files on-disk and marking the transaction committed.  It's not great
	 * that there is any window at all, but definitely we don't want to make
	 * it larger than necessary.
	 */
	ForceSyncCommit();

	/*
	 * Allow TablespaceCreateDbspace again.
	 */
	LWLockRelease(TablespaceCreateLock);

	/* We keep the lock on the row in pg_tablespace until commit */
	heap_close(rel, NoLock);

	/*
	 * If we are the QD, dispatch this DROP command to all the QEs
	 */
	if (Gp_role == GP_ROLE_DISPATCH)
	{
		CdbDispatchUtilityStatement((Node *) stmt,
									DF_CANCEL_ON_ERROR|
									DF_WITH_SNAPSHOT|
									DF_NEED_TWO_PHASE,
									NIL,
									NULL);
	}

#else							/* !HAVE_SYMLINK */
	ereport(ERROR,
			(errcode(ERRCODE_FEATURE_NOT_SUPPORTED),
			 errmsg("tablespaces are not supported on this platform")));
#endif   /* HAVE_SYMLINK */
}


/*
 * create_tablespace_directories
 *
 *	Attempt to create filesystem infrastructure linking $PGDATA/pg_tblspc/
 *	to the specified directory
 */
static void
create_tablespace_directories(const char *location, const Oid tablespaceoid)
{
	char	   *linkloc;
	char	   *location_with_dbid_dir;
	char	   *location_with_version_dir;
	struct stat st;

	linkloc = psprintf("pg_tblspc/%u", tablespaceoid);
	location_with_dbid_dir = psprintf("%s/%d", location, GpIdentity.dbid);
	location_with_version_dir = psprintf("%s/%s", location_with_dbid_dir,
										 GP_TABLESPACE_VERSION_DIRECTORY);

	/*
	 * Attempt to coerce target directory to safe permissions.  If this fails,
	 * it doesn't exist or has the wrong owner.
	 */
	if (chmod(location, S_IRWXU) != 0)
	{
		if (errno == ENOENT)
			ereport(ERROR,
					(errcode(ERRCODE_UNDEFINED_FILE),
					 errmsg("directory \"%s\" does not exist", location),
					 InRecovery ? errhint("Create this directory for the tablespace before "
										  "restarting the server.") : 0));
		else
			ereport(ERROR,
				(errcode_for_file_access(),
				 errmsg("could not set permissions on directory \"%s\": %m",
						location)));
	}

	if (InRecovery)
	{
		/*
		 * Our theory for replaying a CREATE is to forcibly drop the target
		 * subdirectory if present, and then recreate it. This may be more
		 * work than needed, but it is simple to implement.
		 */
		if (stat(location_with_version_dir, &st) == 0 && S_ISDIR(st.st_mode))
		{
			if (!rmtree(location_with_version_dir, true))
				/* If this failed, mkdir() below is going to error. */
				ereport(WARNING,
						(errmsg("some useless files may be left behind in old database directory \"%s\"",
								location_with_version_dir)));
		}
	}

	/*
	 * In GPDB each segment has a directory with its unique dbid under the
	 * tablespace path. Unlike the location_with_version_dir, do not error out
	 * if it already exists.
	 */
	if (stat(location_with_dbid_dir, &st) < 0) 
	{
		if (errno == ENOENT)
		{
			if (mkdir(location_with_dbid_dir, S_IRWXU) < 0)
					ereport(ERROR,
							(errcode_for_file_access(),
								errmsg("could not create directory \"%s\": %m", location_with_dbid_dir)));
		}
		else
			ereport(ERROR,
					(errcode_for_file_access(),
						errmsg("could not stat directory \"%s\": %m", location_with_dbid_dir)));

	}
	else
		ereport(DEBUG1,
				(errmsg("directory \"%s\" already exists in tablespace",
					location_with_dbid_dir)));

	/*
	 * The creation of the version directory prevents more than one tablespace
	 * in a single location.
	 */
	if (mkdir(location_with_version_dir, S_IRWXU) < 0)
	{
		if (errno == EEXIST)
			ereport(ERROR,
					(errcode(ERRCODE_OBJECT_IN_USE),
					 errmsg("directory \"%s\" already in use as a tablespace",
							location_with_version_dir)));
		else
			ereport(ERROR,
					(errcode_for_file_access(),
				  errmsg("could not create directory \"%s\": %m",
						 location_with_version_dir)));
	}

	/*
	 * In recovery, remove old symlink, in case it points to the wrong place.
	 */
	if (InRecovery)
		remove_tablespace_symlink(linkloc);

	/*
	 * Create the symlink under PGDATA
	 */
	if (symlink(location_with_dbid_dir, linkloc) < 0)
		ereport(ERROR,
				(errcode_for_file_access(),
				 errmsg("could not create symbolic link \"%s\": %m",
						linkloc)));

	pfree(linkloc);
	pfree(location_with_dbid_dir);
	pfree(location_with_version_dir);
}


/*
 * destroy_tablespace_directories
 *
 * Attempt to remove filesystem infrastructure for the tablespace.
 *
 * 'redo' indicates we are redoing a drop from XLOG; in that case we should
 * not throw an ERROR for problems, just LOG them.  The worst consequence of
 * not removing files here would be failure to release some disk space, which
 * does not justify throwing an error that would require manual intervention
 * to get the database running again.
 *
 * Returns TRUE if successful, FALSE if some subdirectory is not empty
 */
static bool
destroy_tablespace_directories(Oid tablespaceoid, bool redo)
{
	char	   *linkloc;
	char	   *linkloc_with_version_dir;
	char	    link_target_dir[MAXPGPATH + 1 + get_dbid_string_length()];
	int		    rllen;
	DIR		   *dirdesc;
	struct dirent *de;
	char	   *subfile;
	struct stat st;

	linkloc_with_version_dir = psprintf("pg_tblspc/%u/%s", tablespaceoid,
										GP_TABLESPACE_VERSION_DIRECTORY);

	/*
	 * Check if the tablespace still contains any files.  We try to rmdir each
	 * per-database directory we find in it.  rmdir failure implies there are
	 * still files in that subdirectory, so give up.  (We do not have to worry
	 * about undoing any already completed rmdirs, since the next attempt to
	 * use the tablespace from that database will simply recreate the
	 * subdirectory via TablespaceCreateDbspace.)
	 *
	 * Since we hold TablespaceCreateLock, no one else should be creating any
	 * fresh subdirectories in parallel. It is possible that new files are
	 * being created within subdirectories, though, so the rmdir call could
	 * fail.  Worst consequence is a less friendly error message.
	 *
	 * If redo is true then ENOENT is a likely outcome here, and we allow it
	 * to pass without comment.  In normal operation we still allow it, but
	 * with a warning.  This is because even though ProcessUtility disallows
	 * DROP TABLESPACE in a transaction block, it's possible that a previous
	 * DROP failed and rolled back after removing the tablespace directories
	 * and/or symlink.  We want to allow a new DROP attempt to succeed at
	 * removing the catalog entries (and symlink if still present), so we
	 * should not give a hard error here.
	 */
	dirdesc = AllocateDir(linkloc_with_version_dir);
	if (dirdesc == NULL)
	{
		if (errno == ENOENT)
		{
			if (!redo)
				ereport(WARNING,
						(errcode_for_file_access(),
						 errmsg("could not open directory \"%s\": %m",
								linkloc_with_version_dir)));
			/* The symlink might still exist, so go try to remove it */
			goto remove_symlink;
		}
		else if (redo)
		{
			/* in redo, just log other types of error */
			ereport(LOG,
					(errcode_for_file_access(),
					 errmsg("could not open directory \"%s\": %m",
							linkloc_with_version_dir)));
			pfree(linkloc_with_version_dir);
			return false;
		}
		/* else let ReadDir report the error */
	}

	while ((de = ReadDir(dirdesc, linkloc_with_version_dir)) != NULL)
	{
		if (strcmp(de->d_name, ".") == 0 ||
			strcmp(de->d_name, "..") == 0)
			continue;

		subfile = psprintf("%s/%s", linkloc_with_version_dir, de->d_name);

		/* This check is just to deliver a friendlier error message */
		if (!redo && !directory_is_empty(subfile))
		{
			FreeDir(dirdesc);
			pfree(subfile);
			pfree(linkloc_with_version_dir);
			return false;
		}

		/* remove empty directory */
		if (rmdir(subfile) < 0)
			ereport(redo ? LOG : ERROR,
					(errcode_for_file_access(),
					 errmsg("could not remove directory \"%s\": %m",
							subfile)));

		pfree(subfile);
	}

	FreeDir(dirdesc);

	/* remove version directory */
	if (rmdir(linkloc_with_version_dir) < 0)
	{
		ereport(redo ? LOG : ERROR,
				(errcode_for_file_access(),
				 errmsg("could not remove directory \"%s\": %m",
						linkloc_with_version_dir)));
		pfree(linkloc_with_version_dir);
		return false;
	}

	/*
	 * Try to remove the symlink.  We must however deal with the possibility
	 * that it's a directory instead of a symlink --- this could happen during
	 * WAL replay (see TablespaceCreateDbspace), and it is also the case on
	 * Windows where junction points lstat() as directories.
	 *
	 * Note: in the redo case, we'll return true if this final step fails;
	 * there's no point in retrying it.  Also, ENOENT should provoke no more
	 * than a warning.
	 *
	 * GPDB: Then remove the symlink target directory: <tablespace_location>/<dbid>
	 * iff this directory is empty.
	 */
remove_symlink:
	linkloc = pstrdup(linkloc_with_version_dir);
	get_parent_directory(linkloc);

	/* Remove the symlink target directory if it exists or is valid. */
	rllen = readlink(linkloc, link_target_dir, sizeof(link_target_dir));
	if(rllen < 0)
	{
		ereport(redo ? LOG : ERROR,
				(errcode_for_file_access(),
					errmsg("could not read symbolic link \"%s\": %m",
						   linkloc)));
	}
	else if(rllen >= sizeof(link_target_dir))
	{
		ereport(redo ? LOG : ERROR,
				(errcode_for_file_access(),
					errmsg("symbolic link \"%s\" target is too long",
						   linkloc)));
	}
	else
	{
		link_target_dir[rllen] = '\0';
		if(directory_is_empty(link_target_dir) && rmdir(link_target_dir) < 0)
			ereport(redo ? LOG : ERROR,
				(errcode_for_file_access(),
					errmsg("could not remove directory \"%s\": %m",
						link_target_dir)));
	}


	if (lstat(linkloc, &st) == 0 && S_ISDIR(st.st_mode))
	{
		if (rmdir(linkloc) < 0)
			ereport(redo ? LOG : ERROR,
					(errcode_for_file_access(),
					 errmsg("could not remove directory \"%s\": %m",
							linkloc)));
	}
#ifdef S_ISLNK
	else if (S_ISLNK(st.st_mode))
	{
		if (unlink(linkloc) < 0)
		{
			int			saved_errno = errno;

			ereport(redo ? LOG : (saved_errno == ENOENT ? WARNING : ERROR),
					(errcode_for_file_access(),
					 errmsg("could not remove symbolic link \"%s\": %m",
							linkloc)));
		}
	}
#endif
	else
	{
		/* Refuse to remove anything that's not a directory or symlink */
		ereport(redo ? LOG : ERROR,
				(ERRCODE_SYSTEM_ERROR,
				 errmsg("not a directory or symbolic link: \"%s\"",
						linkloc)));
	}

	pfree(linkloc_with_version_dir);
	pfree(linkloc);

	return true;
}


/*
 * Check if a directory is empty.
 *
 * This probably belongs somewhere else, but not sure where...
 */
bool
directory_is_empty(const char *path)
{
	DIR		   *dirdesc;
	struct dirent *de;

	dirdesc = AllocateDir(path);

	while ((de = ReadDir(dirdesc, path)) != NULL)
	{
		if (strcmp(de->d_name, ".") == 0 ||
			strcmp(de->d_name, "..") == 0)
			continue;
		FreeDir(dirdesc);
		return false;
	}

	FreeDir(dirdesc);
	return true;
}

/*
 *	remove_tablespace_symlink
 *
 * This function removes symlinks in pg_tblspc.  On Windows, junction points
 * act like directories so we must be able to apply rmdir.  This function
 * works like the symlink removal code in destroy_tablespace_directories,
 * except that failure to remove is always an ERROR.  But if the file doesn't
 * exist at all, that's OK.
 */
void
remove_tablespace_symlink(const char *linkloc)
{
	struct stat st;

	if (lstat(linkloc, &st) != 0)
	{
		if (errno == ENOENT)
			return;
		ereport(ERROR,
				(errcode_for_file_access(),
				 errmsg("could not stat \"%s\": %m", linkloc)));
	}

	if (S_ISDIR(st.st_mode))
	{
		/*
		 * This will fail if the directory isn't empty, but not
		 * if it's a junction point.
		 */
		if (rmdir(linkloc) < 0)
			ereport(ERROR,
					(errcode_for_file_access(),
					 errmsg("could not remove directory \"%s\": %m",
							linkloc)));
	}
#ifdef S_ISLNK
	else if (S_ISLNK(st.st_mode))
	{
		if (unlink(linkloc) < 0 && errno != ENOENT)
			ereport(ERROR,
					(errcode_for_file_access(),
						errmsg("could not remove symbolic link \"%s\": %m",
							linkloc)));
	}
#endif
	else
	{
		/* Refuse to remove anything that's not a directory or symlink */
		ereport(ERROR,
				(errmsg("not a directory or symbolic link: \"%s\"",
						linkloc)));
	}
}

/*
 * Rename a tablespace
 */
ObjectAddress
RenameTableSpace(const char *oldname, const char *newname)
{
	Oid			tspId;
	Relation	rel;
	ScanKeyData entry[1];
	HeapScanDesc scan;
	Oid			tablespaceoid;
	HeapTuple	tup;
	HeapTuple	newtuple;
	Form_pg_tablespace newform;
	ObjectAddress address;

	/* Search pg_tablespace */
	rel = heap_open(TableSpaceRelationId, RowExclusiveLock);

	ScanKeyInit(&entry[0],
				Anum_pg_tablespace_spcname,
				BTEqualStrategyNumber, F_NAMEEQ,
				CStringGetDatum(oldname));
	scan = heap_beginscan_catalog(rel, 1, entry);
	tup = heap_getnext(scan, ForwardScanDirection);
	if (!HeapTupleIsValid(tup))
		ereport(ERROR,
				(errcode(ERRCODE_UNDEFINED_OBJECT),
				 errmsg("tablespace \"%s\" does not exist",
						oldname)));

	tspId = HeapTupleGetOid(tup);
	newtuple = heap_copytuple(tup);
	newform = (Form_pg_tablespace) GETSTRUCT(newtuple);

	heap_endscan(scan);

	/* Must be owner */
	tablespaceoid = HeapTupleGetOid(newtuple);
	if (!pg_tablespace_ownercheck(tablespaceoid, GetUserId()))
		aclcheck_error(ACLCHECK_NO_PRIV, ACL_KIND_TABLESPACE, oldname);

	/* Validate new name */
	if (!allowSystemTableMods && IsReservedName(newname))
	{
		ereport(ERROR,
				(errcode(ERRCODE_RESERVED_NAME),
				 errmsg("unacceptable tablespace name \"%s\"", newname),
				 errdetail("The prefix \"%s\" is reserved for system tablespaces.",
						   GetReservedPrefix(newname))));
	}

	/* Make sure the new name doesn't exist */
	ScanKeyInit(&entry[0],
				Anum_pg_tablespace_spcname,
				BTEqualStrategyNumber, F_NAMEEQ,
				CStringGetDatum(newname));
	scan = heap_beginscan_catalog(rel, 1, entry);
	tup = heap_getnext(scan, ForwardScanDirection);
	if (HeapTupleIsValid(tup))
		ereport(ERROR,
				(errcode(ERRCODE_DUPLICATE_OBJECT),
				 errmsg("tablespace \"%s\" already exists",
						newname)));

	heap_endscan(scan);

	/* OK, update the entry */
	namestrcpy(&(newform->spcname), newname);

	simple_heap_update(rel, &newtuple->t_self, newtuple);
	CatalogUpdateIndexes(rel, newtuple);

	/* MPP-6929: metadata tracking */
	if (Gp_role == GP_ROLE_DISPATCH)
		MetaTrackUpdObject(TableSpaceRelationId,
						   tablespaceoid,
						   GetUserId(),
						   "ALTER", "RENAME"
				);

	InvokeObjectPostAlterHook(TableSpaceRelationId, tspId, 0);

	ObjectAddressSet(address, TableSpaceRelationId, tspId);

	heap_close(rel, NoLock);

	return address;
}

/*
 * Alter table space options
 */
Oid
AlterTableSpaceOptions(AlterTableSpaceOptionsStmt *stmt)
{
	Relation	rel;
	ScanKeyData entry[1];
	HeapScanDesc scandesc;
	HeapTuple	tup;
	Oid			tablespaceoid;
	Datum		datum;
	Datum		newOptions;
	Datum		repl_val[Natts_pg_tablespace];
	bool		isnull;
	bool		repl_null[Natts_pg_tablespace];
	bool		repl_repl[Natts_pg_tablespace];
	HeapTuple	newtuple;

	/* Search pg_tablespace */
	rel = heap_open(TableSpaceRelationId, RowExclusiveLock);

	ScanKeyInit(&entry[0],
				Anum_pg_tablespace_spcname,
				BTEqualStrategyNumber, F_NAMEEQ,
				CStringGetDatum(stmt->tablespacename));
	scandesc = heap_beginscan_catalog(rel, 1, entry);
	tup = heap_getnext(scandesc, ForwardScanDirection);
	if (!HeapTupleIsValid(tup))
		ereport(ERROR,
				(errcode(ERRCODE_UNDEFINED_OBJECT),
				 errmsg("tablespace \"%s\" does not exist",
						stmt->tablespacename)));

	tablespaceoid = HeapTupleGetOid(tup);

	/* Must be owner of the existing object */
	if (!pg_tablespace_ownercheck(HeapTupleGetOid(tup), GetUserId()))
		aclcheck_error(ACLCHECK_NOT_OWNER, ACL_KIND_TABLESPACE,
					   stmt->tablespacename);

	/* Generate new proposed spcoptions (text array) */
	datum = heap_getattr(tup, Anum_pg_tablespace_spcoptions,
						 RelationGetDescr(rel), &isnull);
	newOptions = transformRelOptions(isnull ? (Datum) 0 : datum,
									 stmt->options, NULL, NULL, false,
									 stmt->isReset);
	(void) tablespace_reloptions(newOptions, true);

	/* Build new tuple. */
	memset(repl_null, false, sizeof(repl_null));
	memset(repl_repl, false, sizeof(repl_repl));
	if (newOptions != (Datum) 0)
		repl_val[Anum_pg_tablespace_spcoptions - 1] = newOptions;
	else
		repl_null[Anum_pg_tablespace_spcoptions - 1] = true;
	repl_repl[Anum_pg_tablespace_spcoptions - 1] = true;
	newtuple = heap_modify_tuple(tup, RelationGetDescr(rel), repl_val,
								 repl_null, repl_repl);

	/* Update system catalog. */
	simple_heap_update(rel, &newtuple->t_self, newtuple);
	CatalogUpdateIndexes(rel, newtuple);

	InvokeObjectPostAlterHook(TableSpaceRelationId, HeapTupleGetOid(tup), 0);

	heap_freetuple(newtuple);

	/* Conclude heap scan. */
	heap_endscan(scandesc);
	heap_close(rel, NoLock);

	if (Gp_role == GP_ROLE_DISPATCH)
	{
		CdbDispatchUtilityStatement((Node *) stmt,
									DF_CANCEL_ON_ERROR|
									DF_WITH_SNAPSHOT|
									DF_NEED_TWO_PHASE,
									GetAssignedOidsForDispatch(),
									NULL);
	}

	return tablespaceoid;
}

/*
 * Routines for handling the GUC variable 'default_tablespace'.
 */

/*
 * Returns true if tablespace exists, false otherwise
 */
static bool
check_tablespace(const char *tablespacename)
{
	bool		result;
	Relation	rel;
	HeapScanDesc scandesc;
	HeapTuple	tuple;
	ScanKeyData entry[1];

	/*
	 * Search pg_tablespace. We use a heapscan here even though there is an
	 * index on name, on the theory that pg_tablespace will usually have just
	 * a few entries and so an indexed lookup is a waste of effort.
	 */
	rel = heap_open(TableSpaceRelationId, AccessShareLock);

	ScanKeyInit(&entry[0],
				Anum_pg_tablespace_spcname,
				BTEqualStrategyNumber, F_NAMEEQ,
				CStringGetDatum(tablespacename));
	scandesc = heap_beginscan_catalog(rel, 1, entry);
	tuple = heap_getnext(scandesc, ForwardScanDirection);

	/* If nothing matches then the tablespace doesn't exist */
	if (HeapTupleIsValid(tuple))
		result = true;
	else
		result = false;

	heap_endscan(scandesc);
	heap_close(rel, AccessShareLock);

	return result;
}

/* check_hook: validate new default_tablespace */
bool
check_default_tablespace(char **newval, void **extra, GucSource source)
{
	/*
	 * If we aren't inside a transaction, we cannot do database access so
	 * cannot verify the name.  Must accept the value on faith.
	 */
	if (IsTransactionState())
	{
		/*
		 * get_tablespace_oid cannot be used because it acquires lock hence
		 * ends up allocating xid (maybe in reader gang too) instead
		 * check_tablespace is used.
		 */
		if (**newval != '\0' &&
			!check_tablespace(*newval))
		{
			/*
			 * When source == PGC_S_TEST, don't throw a hard error for a
			 * nonexistent tablespace, only a NOTICE.  See comments in guc.h.
			 */
			if (source == PGC_S_TEST)
			{
				ereport(NOTICE,
						(errcode(ERRCODE_UNDEFINED_OBJECT),
						 errmsg("tablespace \"%s\" does not exist",
								*newval)));
			}
			else
			{
				GUC_check_errdetail("Tablespace \"%s\" does not exist.",
									*newval);
				return false;
			}
		}
	}

	return true;
}

/*
 * GetDefaultTablespace -- get the OID of the current default tablespace
 *
 * Temporary objects have different default tablespaces, hence the
 * relpersistence parameter must be specified.
 *
 * May return InvalidOid to indicate "use the database's default tablespace".
 *
 * Note that caller is expected to check appropriate permissions for any
 * result other than InvalidOid.
 *
 * This exists to hide (and possibly optimize the use of) the
 * default_tablespace GUC variable.
 */
Oid
GetDefaultTablespace(char relpersistence)
{
	Oid			result;

	/* The temp-table case is handled elsewhere */
	if (relpersistence == RELPERSISTENCE_TEMP)
	{
		PrepareTempTablespaces();
		return GetNextTempTableSpace();
	}

	/* Fast path for default_tablespace == "" */
	if (default_tablespace == NULL || default_tablespace[0] == '\0')
		return InvalidOid;

	/*
	 * It is tempting to cache this lookup for more speed, but then we would
	 * fail to detect the case where the tablespace was dropped since the GUC
	 * variable was set.  Note also that we don't complain if the value fails
	 * to refer to an existing tablespace; we just silently return InvalidOid,
	 * causing the new object to be created in the database's tablespace.
	 */
	result = get_tablespace_oid(default_tablespace, true);

	/*
	 * Allow explicit specification of database's default tablespace in
	 * default_tablespace without triggering permissions checks.
	 */
	if (result == MyDatabaseTableSpace)
		result = InvalidOid;
	return result;
}


/*
 * Routines for handling the GUC variable 'temp_tablespaces'.
 */

typedef struct
{
	int			numSpcs;
	Oid			tblSpcs[FLEXIBLE_ARRAY_MEMBER];
} temp_tablespaces_extra;

/* check_hook: validate new temp_tablespaces */
bool
check_temp_tablespaces(char **newval, void **extra, GucSource source)
{
	char	   *rawname;
	List	   *namelist;

	/* Need a modifiable copy of string */
	rawname = pstrdup(*newval);

	/* Parse string into list of identifiers */
	if (!SplitIdentifierString(rawname, ',', &namelist))
	{
		/* syntax error in name list */
		GUC_check_errdetail("List syntax is invalid.");
		pfree(rawname);
		list_free(namelist);
		return false;
	}

	/*
	 * If we aren't inside a transaction, we cannot do database access so
	 * cannot verify the individual names.  Must accept the list on faith.
	 * Fortunately, there's then also no need to pass the data to fd.c.
	 */
	if (IsTransactionState())
	{
		temp_tablespaces_extra *myextra;
		Oid		   *tblSpcs;
		int			numSpcs;
		ListCell   *l;

		/* temporary workspace until we are done verifying the list */
		tblSpcs = (Oid *) palloc(list_length(namelist) * sizeof(Oid));
		numSpcs = 0;
		foreach(l, namelist)
		{
			char	   *curname = (char *) lfirst(l);
			Oid			curoid;
			AclResult	aclresult;

			/* Allow an empty string (signifying database default) */
			if (curname[0] == '\0')
			{
				tblSpcs[numSpcs++] = InvalidOid;
				continue;
			}

			/*
			 * In an interactive SET command, we ereport for bad info.  When
			 * source == PGC_S_TEST, don't throw a hard error for a
			 * nonexistent tablespace, only a NOTICE.  See comments in guc.h.
			 */
			curoid = get_tablespace_oid(curname, source <= PGC_S_TEST);
			if (curoid == InvalidOid)
			{
				if (source == PGC_S_TEST)
					ereport(NOTICE,
							(errcode(ERRCODE_UNDEFINED_OBJECT),
							 errmsg("tablespace \"%s\" does not exist",
									curname)));
				continue;
			}

			/*
			 * Allow explicit specification of database's default tablespace
			 * in temp_tablespaces without triggering permissions checks.
			 */
			if (curoid == MyDatabaseTableSpace)
			{
				tblSpcs[numSpcs++] = InvalidOid;
				continue;
			}

			/* Check permissions, similarly complaining only if interactive */
			aclresult = pg_tablespace_aclcheck(curoid, GetUserId(),
											   ACL_CREATE);
			if (aclresult != ACLCHECK_OK)
			{
				if (source >= PGC_S_INTERACTIVE)
					aclcheck_error(aclresult, ACL_KIND_TABLESPACE, curname);
				continue;
			}

			tblSpcs[numSpcs++] = curoid;
		}

		/* Now prepare an "extra" struct for assign_temp_tablespaces */
		myextra = malloc(offsetof(temp_tablespaces_extra, tblSpcs) +
						 numSpcs * sizeof(Oid));
		if (!myextra)
			return false;
		myextra->numSpcs = numSpcs;
		memcpy(myextra->tblSpcs, tblSpcs, numSpcs * sizeof(Oid));
		*extra = (void *) myextra;

		pfree(tblSpcs);
	}

	pfree(rawname);
	list_free(namelist);

	return true;
}

/* assign_hook: do extra actions as needed */
void
assign_temp_tablespaces(const char *newval, void *extra)
{
	temp_tablespaces_extra *myextra = (temp_tablespaces_extra *) extra;

	/*
	 * If check_temp_tablespaces was executed inside a transaction, then pass
	 * the list it made to fd.c.  Otherwise, clear fd.c's list; we must be
	 * still outside a transaction, or else restoring during transaction exit,
	 * and in either case we can just let the next PrepareTempTablespaces call
	 * make things sane.
	 */
	if (myextra)
		SetTempTablespaces(myextra->tblSpcs, myextra->numSpcs);
	else
		SetTempTablespaces(NULL, 0);
}

/*
 * PrepareTempTablespaces -- prepare to use temp tablespaces
 *
 * If we have not already done so in the current transaction, parse the
 * temp_tablespaces GUC variable and tell fd.c which tablespace(s) to use
 * for temp files.
 */
void
PrepareTempTablespaces(void)
{
	char	   *rawname;
	List	   *namelist;
	Oid		   *tblSpcs;
	int			numSpcs;
	ListCell   *l;

	/* No work if already done in current transaction */
	if (TempTablespacesAreSet())
		return;

	/*
	 * Can't do catalog access unless within a transaction.  This is just a
	 * safety check in case this function is called by low-level code that
	 * could conceivably execute outside a transaction.  Note that in such a
	 * scenario, fd.c will fall back to using the current database's default
	 * tablespace, which should always be OK.
	 */
	if (!IsTransactionState())
		return;

	/* Need a modifiable copy of string */
	rawname = pstrdup(temp_tablespaces);

	/* Parse string into list of identifiers */
	if (!SplitIdentifierString(rawname, ',', &namelist))
	{
		/* syntax error in name list */
		SetTempTablespaces(NULL, 0);
		pfree(rawname);
		list_free(namelist);
		return;
	}

	/* Store tablespace OIDs in an array in TopTransactionContext */
	tblSpcs = (Oid *) MemoryContextAlloc(TopTransactionContext,
										 list_length(namelist) * sizeof(Oid));
	numSpcs = 0;
	foreach(l, namelist)
	{
		char	   *curname = (char *) lfirst(l);
		Oid			curoid;
		AclResult	aclresult;

		/* Allow an empty string (signifying database default) */
		if (curname[0] == '\0')
		{
			tblSpcs[numSpcs++] = InvalidOid;
			continue;
		}

		/* Else verify that name is a valid tablespace name */
		curoid = get_tablespace_oid(curname, true);
		if (curoid == InvalidOid)
		{
			/* Skip any bad list elements */
			continue;
		}

		/*
		 * Allow explicit specification of database's default tablespace in
		 * temp_tablespaces without triggering permissions checks.
		 */
		if (curoid == MyDatabaseTableSpace)
		{
			tblSpcs[numSpcs++] = InvalidOid;
			continue;
		}

		/* Check permissions similarly */
		aclresult = pg_tablespace_aclcheck(curoid, GetUserId(),
										   ACL_CREATE);
		if (aclresult != ACLCHECK_OK)
			continue;

		tblSpcs[numSpcs++] = curoid;
	}

	SetTempTablespaces(tblSpcs, numSpcs);

	pfree(rawname);
	list_free(namelist);
}


/*
 * get_tablespace_oid - given a tablespace name, look up the OID
 *
 * If missing_ok is false, throw an error if tablespace name not found.  If
 * true, just return InvalidOid.
 */
Oid
get_tablespace_oid(const char *tablespacename, bool missing_ok)
{
	Oid			result;
	Relation	rel;
	HeapScanDesc scandesc;
	HeapTuple	tuple;
	ScanKeyData entry[1];

	/*
	 * Search pg_tablespace.  We use a heapscan here even though there is an
	 * index on name, on the theory that pg_tablespace will usually have just
	 * a few entries and so an indexed lookup is a waste of effort.
	 */
	rel = heap_open(TableSpaceRelationId, AccessShareLock);

	ScanKeyInit(&entry[0],
				Anum_pg_tablespace_spcname,
				BTEqualStrategyNumber, F_NAMEEQ,
				CStringGetDatum(tablespacename));
	scandesc = heap_beginscan_catalog(rel, 1, entry);
	tuple = heap_getnext(scandesc, ForwardScanDirection);

	/* If nothing matches then the tablespace doesn't exist */
	if (HeapTupleIsValid(tuple))
		result = HeapTupleGetOid(tuple);
	else
		result = InvalidOid;

	/*
	 * Anything that needs to lookup a tablespace name must need a lock
	 * on the tablespace for the duration of its transaction, otherwise
	 * there is nothing preventing it from being dropped.
	 */
	if (OidIsValid(result))
	{
		Buffer			buffer = InvalidBuffer;
		HTSU_Result		lockTest;
		HeapUpdateFailureData hufd;

		/*
		 * Unfortunately locking of objects other than relations doesn't
		 * really work, the work around is to lock the tuple in pg_tablespace
		 * to prevent drops from getting the exclusive lock they need.
		 */
		lockTest = heap_lock_tuple(rel, tuple,
								   GetCurrentCommandId(true),
								   LockTupleKeyShare, LockWaitBlock,
								   false,  &buffer, &hufd);
		ReleaseBuffer(buffer);
		switch (lockTest)
		{
			case HeapTupleMayBeUpdated:
				break;  /* Got the Lock */

			case HeapTupleSelfUpdated:
				Assert(false); /* Shouldn't ever occur */
				/* fallthrough */

			case HeapTupleBeingUpdated:
				Assert(false);  /* Not possible with LockWaitBlock */
				/* fallthrough */

			case HeapTupleUpdated:
				ereport(ERROR,
						(errcode(ERRCODE_T_R_SERIALIZATION_FAILURE),
						 errmsg("could not serialize access to tablespace %s due to concurrent update",
								tablespacename)));

			default:
				elog(ERROR, "unrecognized heap_lock_tuple_status: %u", lockTest);
		}
	}

	heap_endscan(scandesc);
	heap_close(rel, AccessShareLock);

	if (!OidIsValid(result) && !missing_ok)
		ereport(ERROR,
				(errcode(ERRCODE_UNDEFINED_OBJECT),
				 errmsg("tablespace \"%s\" does not exist",
						tablespacename)));

	return result;
}

/*
 * get_tablespace_name - given a tablespace OID, look up the name
 *
 * Returns a palloc'd string, or NULL if no such tablespace.
 */
char *
get_tablespace_name(Oid spc_oid)
{
	char	   *result;
	Relation	rel;
	HeapScanDesc scandesc;
	HeapTuple	tuple;
	ScanKeyData entry[1];

	/*
	 * Search pg_tablespace.  We use a heapscan here even though there is an
	 * index on oid, on the theory that pg_tablespace will usually have just a
	 * few entries and so an indexed lookup is a waste of effort.
	 */
	rel = heap_open(TableSpaceRelationId, AccessShareLock);

	ScanKeyInit(&entry[0],
				ObjectIdAttributeNumber,
				BTEqualStrategyNumber, F_OIDEQ,
				ObjectIdGetDatum(spc_oid));
	scandesc = heap_beginscan_catalog(rel, 1, entry);
	tuple = heap_getnext(scandesc, ForwardScanDirection);

	/* We assume that there can be at most one matching tuple */
	if (HeapTupleIsValid(tuple))
		result = pstrdup(NameStr(((Form_pg_tablespace) GETSTRUCT(tuple))->spcname));
	else
		result = NULL;

	heap_endscan(scandesc);
	heap_close(rel, AccessShareLock);

	return result;
}


/*
 * TABLESPACE resource manager's routines
 */
void
tblspc_redo(XLogReaderState *record)
{
	uint8		info = XLogRecGetInfo(record) & ~XLR_INFO_MASK;

	/* Backup blocks are not used in tblspc records */
	Assert(!XLogRecHasAnyBlockRefs(record));

	if (info == XLOG_TBLSPC_CREATE)
	{
		xl_tblspc_create_rec *xlrec = (xl_tblspc_create_rec *) XLogRecGetData(record);
		char	   *location = xlrec->ts_path;

		create_tablespace_directories(location, xlrec->ts_id);
	}
	else if (info == XLOG_TBLSPC_DROP)
	{
		xl_tblspc_drop_rec *xlrec = (xl_tblspc_drop_rec *) XLogRecGetData(record);

		/*
		 * If we issued a WAL record for a drop tablespace it implies that
		 * there were no files in it at all when the DROP was done. That means
		 * that no permanent objects can exist in it at this point.
		 *
		 * It is possible for standby users to be using this tablespace as a
		 * location for their temporary files, so if we fail to remove all
		 * files then do conflict processing and try again, if currently
		 * enabled.
		 *
		 * Other possible reasons for failure include bollixed file
		 * permissions on a standby server when they were okay on the primary,
		 * etc etc. There's not much we can do about that, so just remove what
		 * we can and press on.
		 */
		if (!destroy_tablespace_directories(xlrec->ts_id, true))
		{
			ResolveRecoveryConflictWithTablespace(xlrec->ts_id);

			/*
			 * If we did recovery processing then hopefully the backends who
			 * wrote temp files should have cleaned up and exited by now.  So
			 * retry before complaining.  If we fail again, this is just a LOG
			 * condition, because it's not worth throwing an ERROR for (as
			 * that would crash the database and require manual intervention
			 * before we could get past this WAL record on restart).
			 */
			if (!destroy_tablespace_directories(xlrec->ts_id, true))
				ereport(LOG,
						(errcode(ERRCODE_OBJECT_NOT_IN_PREREQUISITE_STATE),
				 errmsg("directories for tablespace %u could not be removed",
						xlrec->ts_id),
						 errhint("You can remove the directories manually if necessary.")));
		}
	}
	else
		elog(PANIC, "tblspc_redo: unknown op code %u", info);
}<|MERGE_RESOLUTION|>--- conflicted
+++ resolved
@@ -324,18 +324,16 @@
 				 errmsg("tablespace location \"%s\" is too long",
 						location)));
 
-<<<<<<< HEAD
+	if ((strlen(location) + 1 + get_dbid_string_length() + 1) > MAX_TARABLE_SYMLINK_PATH_LENGTH)
+		ereport(WARNING, (errmsg("tablespace location \"%s\" is too long for TAR", location),
+						  errdetail("The location is used to create a symlink target from pg_tblspc. Symlink targets are truncated to 100 characters when sending a TAR (e.g the BASE_BACKUP protocol response).")
+						  ));
+
 	/* Warn if the tablespace is in the data directory. */
 	if (path_is_prefix_of_path(DataDir, location))
 		ereport(WARNING,
 				(errcode(ERRCODE_INVALID_OBJECT_DEFINITION),
 				 errmsg("tablespace location should not be inside the data directory")));
-=======
-	if ((strlen(location) + 1 + get_dbid_string_length() + 1) > MAX_TARABLE_SYMLINK_PATH_LENGTH)
-		ereport(WARNING, (errmsg("tablespace location \"%s\" is too long for TAR", location),
-						  errdetail("The location is used to create a symlink target from pg_tblspc. Symlink targets are truncated to 100 characters when sending a TAR (e.g the BASE_BACKUP protocol response).")
-						  ));
->>>>>>> a42e8b91
 
 	/*
 	 * Disallow creation of tablespaces named "pg_xxx"; we reserve this
