/*-------------------------------------------------------------------------
 *
 * tablespace.c
 *	  Commands to manipulate table spaces
 *
 * Tablespaces in PostgreSQL are designed to allow users to determine
 * where the data file(s) for a given database object reside on the file
 * system.
 *
 * A tablespace represents a directory on the file system. At tablespace
 * creation time, the directory must be empty. To simplify things and
 * remove the possibility of having file name conflicts, we isolate
 * files within a tablespace into database-specific subdirectories.
 *
 * To support file access via the information given in RelFileNode, we
 * maintain a symbolic-link map in $PGDATA/pg_tblspc. The symlinks are
 * named by tablespace OIDs and point to the actual tablespace directories.
 * Thus the full path to an arbitrary file is
 *			$PGDATA/pg_tblspc/spcoid/dboid/relfilenode
 *
 * There are two tablespaces created at initdb time: pg_global (for shared
 * tables) and pg_default (for everything else).  For backwards compatibility
 * and to remain functional on platforms without symlinks, these tablespaces
 * are accessed specially: they are respectively
 *			$PGDATA/global/relfilenode
 *			$PGDATA/base/dboid/relfilenode
 *
 * To allow CREATE DATABASE to give a new database a default tablespace
 * that's different from the template database's default, we make the
 * provision that a zero in pg_class.reltablespace means the database's
 * default tablespace.	Without this, CREATE DATABASE would have to go in
 * and munge the system catalogs of the new database.
 *
 *
<<<<<<< HEAD
 * Copyright (c) 2005-2010 Greenplum Inc
 * Portions Copyright (c) 1996-2009, PostgreSQL Global Development Group
=======
 * Portions Copyright (c) 1996-2008, PostgreSQL Global Development Group
>>>>>>> d13f41d2
 * Portions Copyright (c) 1994, Regents of the University of California
 *
 *
 * IDENTIFICATION
 *	  $PostgreSQL: pgsql/src/backend/commands/tablespace.c,v 1.53 2008/01/01 19:45:49 momjian Exp $
 *
 *-------------------------------------------------------------------------
 */
#include "postgres.h"

#include <fcntl.h>
#include <unistd.h>
#include <dirent.h>
#include <sys/types.h>
#include <sys/stat.h>

#include "access/heapam.h"
#include "catalog/heap.h"
#include "access/sysattr.h"
#include "access/xact.h"
#include "catalog/catalog.h"
#include "catalog/catquery.h"
#include "catalog/dependency.h"
#include "catalog/indexing.h"
#include "catalog/pg_filespace.h"
#include "catalog/pg_tablespace.h"
#include "catalog/pg_type.h"
#include "cdb/cdbmirroredflatfile.h"
#include "commands/comment.h"
#include "commands/filespace.h"
#include "commands/tablespace.h"
#include "miscadmin.h"
#include "postmaster/bgwriter.h"
#include "storage/fd.h"
#include "utils/acl.h"
#include "utils/builtins.h"
#include "utils/fmgroids.h"
#include "utils/guc.h"
#include "utils/lsyscache.h"
#include "utils/memutils.h"

#include "cdb/cdbdisp_query.h"
#include "cdb/cdbsrlz.h"
#include "cdb/cdbvars.h"
#include "cdb/cdbutil.h"
#include "access/persistentfilesysobjname.h"
#include "cdb/cdbpersistentdatabase.h"
#include "cdb/cdbpersistentrelation.h"
#include "cdb/cdbmirroredfilesysobj.h"

<<<<<<< HEAD
=======
/* GUC variables */
char	   *default_tablespace = NULL;
char	   *temp_tablespaces = NULL;


static bool remove_tablespace_directories(Oid tablespaceoid, bool redo);
static void set_short_version(const char *path);


/*
 * Each database using a table space is isolated into its own name space
 * by a subdirectory named for the database OID.  On first creation of an
 * object in the tablespace, create the subdirectory.  If the subdirectory
 * already exists, just fall through quietly.
 *
 * isRedo indicates that we are creating an object during WAL replay.
 * In this case we will cope with the possibility of the tablespace
 * directory not being there either --- this could happen if we are
 * replaying an operation on a table in a subsequently-dropped tablespace.
 * We handle this by making a directory in the place where the tablespace
 * symlink would normally be.  This isn't an exact replay of course, but
 * it's the best we can do given the available information.
 *
 * If tablespaces are not supported, you might think this could be a no-op,
 * but you'd be wrong: we still need it in case we have to re-create a
 * database subdirectory (of $PGDATA/base) during WAL replay.
 */
void
TablespaceCreateDbspace(Oid spcNode, Oid dbNode, bool isRedo)
{
	struct stat st;
	char	   *dir;

	/*
	 * The global tablespace doesn't have per-database subdirectories, so
	 * nothing to do for it.
	 */
	if (spcNode == GLOBALTABLESPACE_OID)
		return;

	Assert(OidIsValid(spcNode));
	Assert(OidIsValid(dbNode));

	dir = GetDatabasePath(dbNode, spcNode);
>>>>>>> d13f41d2

/* GUC variable */
char	   *default_tablespace = NULL;


static bool remove_tablespace_directories(Oid tablespaceoid, bool redo,
										  char *location);
/*
 * Create a table space
 *
 * Only superusers can create a tablespace. This seems a reasonable restriction
 * since we're determining the system layout and, anyway, we probably have
 * root if we're doing this kind of activity
 */
void
CreateTableSpace(CreateTableSpaceStmt *stmt)
{
	Relation	rel;
	Relation    filespaceRel;
	Datum		values[Natts_pg_tablespace];
	bool		nulls[Natts_pg_tablespace];
	HeapTuple	tuple;
	Oid			tablespaceoid;
	Oid         filespaceoid;
	Oid			ownerId;
	TablespaceDirNode tablespaceDirNode;
	ItemPointerData persistentTid;
	int64		persistentSerialNum;
	cqContext	cqc;
	cqContext  *pcqCtx;

<<<<<<< HEAD
	/* validate */

=======
>>>>>>> d13f41d2
	/* Must be super user */
	if (!superuser())
		ereport(ERROR,
				(errcode(ERRCODE_INSUFFICIENT_PRIVILEGE),
				 errmsg("permission denied to create tablespace \"%s\"",
						stmt->tablespacename),
				 errhint("Must be superuser to create a tablespace.")));

	/* However, the eventual owner of the tablespace need not be */
	if (stmt->owner)
		ownerId = get_roleid_checked(stmt->owner);
	else
		ownerId = GetUserId();

<<<<<<< HEAD
=======
	/* Unix-ify the offered path, and strip any trailing slashes */
	location = pstrdup(stmt->location);
	canonicalize_path(location);

	/* disallow quotes, else CREATE DATABASE would be at risk */
	if (strchr(location, '\''))
		ereport(ERROR,
				(errcode(ERRCODE_INVALID_NAME),
				 errmsg("tablespace location cannot contain single quotes")));

>>>>>>> d13f41d2
	/*
	 * Disallow creation of tablespaces named "pg_xxx"; we reserve this
	 * namespace for system purposes.
	 */
	if (!allowSystemTableModsDDL && IsReservedName(stmt->tablespacename))
	{
		ereport(ERROR,
				(errcode(ERRCODE_RESERVED_NAME),
				 errmsg("unacceptable tablespace name \"%s\"",
						stmt->tablespacename),
				 errdetail("The prefix \"%s\" is reserved for system tablespaces.",
						   GetReservedPrefix(stmt->tablespacename))));
	}

	/*
	 * Check the specified filespace
	 */
	filespaceRel = heap_open(FileSpaceRelationId, RowShareLock);
	filespaceoid = get_filespace_oid(filespaceRel, stmt->filespacename);
	heap_close(filespaceRel, NoLock);  /* hold lock until commit/abort */
	if (!OidIsValid(filespaceoid))
		ereport(ERROR,
				(errcode(ERRCODE_UNDEFINED_OBJECT),
				 errmsg("filespace \"%s\" does not exist",
						stmt->filespacename)));

	/*
	 * Filespace pg_system is reserved for system use:
	 *   - Used for pg_global and pg_default tablespaces only
	 *
	 * Directory layout is slightly different for the system filespace.
	 * Instead of having subdirectories for individual tablespaces instead
	 * the two system tablespaces have specific locations within it:
	 *	   pg_global  :	$PG_SYSTEM/global/relfilenode
	 *	   pg_default : $PG_SYSTEM/base/dboid/relfilenode
	 *
	 * In other words PG_SYSTEM points to the segments "datadir", or in
	 * postgres vocabulary $PGDATA.
	 *
	 */
	if (filespaceoid == SYSTEMFILESPACE_OID && !IsBootstrapProcessingMode())
		ereport(ERROR,
				(errcode(ERRCODE_INSUFFICIENT_PRIVILEGE),
				 errmsg("permission denied to create tablespace \"%s\"",
						stmt->tablespacename),
				 errhint("filespace %s is reserved for system use",
						 stmt->filespacename)));

	/*
	 * Check that there is no other tablespace by this name.  (The unique
	 * index would catch this anyway, but might as well give a friendlier
	 * message.)
	 */
	if (OidIsValid(get_tablespace_oid(stmt->tablespacename)))
		ereport(ERROR,
				(errcode(ERRCODE_DUPLICATE_OBJECT),
				 errmsg("tablespace \"%s\" already exists",
						stmt->tablespacename)));

	/*
	 * Insert tuple into pg_tablespace.  The purpose of doing this first is to
	 * lock the proposed tablename against other would-be creators. The
	 * insertion will roll back if we find problems below.
	 */
	rel = heap_open(TableSpaceRelationId, RowExclusiveLock);

	pcqCtx = caql_beginscan(
			caql_addrel(cqclr(&cqc), rel),
			cql("INSERT INTO pg_tablespace",
				NULL));

	MemSet(nulls, true, sizeof(nulls));

	values[Anum_pg_tablespace_spcname - 1] =
		DirectFunctionCall1(namein, CStringGetDatum(stmt->tablespacename));
	values[Anum_pg_tablespace_spcowner - 1] =
		ObjectIdGetDatum(ownerId);
	values[Anum_pg_tablespace_spcfsoid - 1] =
		ObjectIdGetDatum(filespaceoid);
	nulls[Anum_pg_tablespace_spcname - 1] = false;
	nulls[Anum_pg_tablespace_spcowner - 1] = false;
	nulls[Anum_pg_tablespace_spcfsoid - 1] = false;

	tuple = caql_form_tuple(pcqCtx, values, nulls);

	/* Keep oids synchonized between master and segments */
	if (OidIsValid(stmt->tsoid))
		HeapTupleSetOid(tuple, stmt->tsoid);

	tablespaceoid = caql_insert(pcqCtx, tuple);
	/* and Update indexes (implicit) */

	heap_freetuple(tuple);

	/* We keep the lock on pg_tablespace until commit */
	caql_endscan(pcqCtx);
	heap_close(rel, NoLock);

	/* Create the persistent directory for the tablespace */
	tablespaceDirNode.tablespace = tablespaceoid;
	tablespaceDirNode.filespace = filespaceoid;
	MirroredFileSysObj_TransactionCreateTablespaceDir(
											&tablespaceDirNode,
											&persistentTid,
											&persistentSerialNum);

	/*
	 * Record dependency on owner
	 *
	 * We do not record the dependency on pg_filespace because we do not track
	 * dependencies between shared objects.  Additionally the pg_tablespace
	 * table itself contains the foreign key back to pg_filespace and can be
	 * used to fulfill the same purpose that an entry in pg_shdepend would.
	 */
	recordDependencyOnOwner(TableSpaceRelationId, tablespaceoid, ownerId);

	/*
	 * Create the PG_VERSION file in the target directory.	This has several
	 * purposes: to make sure we can write in the directory, to prevent
	 * someone from creating another tablespace pointing at the same directory
	 * (the emptiness check above will fail), and to label tablespace
	 * directories by PG version.
	 */
	// set_short_version(sublocation);

	if (Gp_role == GP_ROLE_DISPATCH)
	{
		stmt->tsoid = tablespaceoid;
		CdbDispatchUtilityStatement((Node *) stmt, "CreateTablespaceCommand");

		/* MPP-6929: metadata tracking */
		MetaTrackAddObject(TableSpaceRelationId,
						   tablespaceoid,
						   GetUserId(),
						   "CREATE", "TABLESPACE"
				);

	}
<<<<<<< HEAD
=======

	/*
	 * Force synchronous commit, to minimize the window between creating the
	 * symlink on-disk and marking the transaction committed.  It's not great
	 * that there is any window at all, but definitely we don't want to make
	 * it larger than necessary.
	 */
	ForceSyncCommit();

	pfree(linkloc);
	pfree(location);

	/* We keep the lock on pg_tablespace until commit */
	heap_close(rel, NoLock);
#else							/* !HAVE_SYMLINK */
	ereport(ERROR,
			(errcode(ERRCODE_FEATURE_NOT_SUPPORTED),
			 errmsg("tablespaces are not supported on this platform")));
#endif   /* HAVE_SYMLINK */
>>>>>>> d13f41d2
}

/*
 * Drop a table space
 *
 * Be careful to check that the tablespace is empty.
 */
void
RemoveTableSpace(List *names, DropBehavior behavior, bool missing_ok)
{
	char	   *tablespacename;
	Relation	rel;
	HeapTuple	tuple;
	cqContext	cqc;
	cqContext  *pcqCtx;
	Oid			tablespaceoid;
	int32		count;
	RelFileNode	relfilenode;
	DbDirNode	dbDirNode;
	PersistentFileSysState persistentState;
	ItemPointerData persistentTid;
	int64		persistentSerialNum;

<<<<<<< HEAD
	/* don't call this in a transaction block */
	// PreventTransactionChain((void *) stmt, "DROP TABLESPACE");

	/*
	 * General DROP (object) syntax allows fully qualified names, but
	 * tablespaces are global objects that do not live in schemas, so
	 * it is a syntax error if a fully qualified name was given.
	 */
	if (list_length(names) != 1)
		ereport(ERROR,
				(errcode(ERRCODE_SYNTAX_ERROR),
				 errmsg("tablespace name may not be qualified")));
	tablespacename = strVal(linitial(names));

	/* Disallow CASCADE */
	if (behavior == DROP_CASCADE)
		ereport(ERROR,
				(errcode(ERRCODE_SYNTAX_ERROR),
				 errmsg("syntax at or near \"cascade\"")));

=======
>>>>>>> d13f41d2
	/*
	 * Find the target tuple
	 */
	rel = heap_open(TableSpaceRelationId, RowExclusiveLock);

	pcqCtx = caql_addrel(cqclr(&cqc), rel);

	tuple = caql_getfirst(
			pcqCtx,
			cql("SELECT * FROM pg_tablespace "
				 " WHERE spcname = :1 "
				 " FOR UPDATE ",
				CStringGetDatum(tablespacename)));

	if (!HeapTupleIsValid(tuple))
	{
		/* No such tablespace, no need to hold the lock */
		heap_close(rel, RowExclusiveLock);

		if (!missing_ok)
		{
			ereport(ERROR,
					(errcode(ERRCODE_UNDEFINED_OBJECT),
					 errmsg("tablespace \"%s\" does not exist",
							tablespacename)));
		}
		else
		{
			ereport(NOTICE,
					(errmsg("tablespace \"%s\" does not exist, skipping",
							tablespacename)));
		}
		return;
	}

	tablespaceoid = HeapTupleGetOid(tuple);

	/* Must be tablespace owner */
	if (!pg_tablespace_ownercheck(tablespaceoid, GetUserId()))
		aclcheck_error(ACLCHECK_NOT_OWNER, ACL_KIND_TABLESPACE,
					   tablespacename);

	/* Disallow drop of the standard tablespaces, even by superuser */
	if (tablespaceoid == GLOBALTABLESPACE_OID ||
		tablespaceoid == DEFAULTTABLESPACE_OID)
		aclcheck_error(ACLCHECK_NO_PRIV, ACL_KIND_TABLESPACE,
					   tablespacename);

	/*
	 * Check for any databases or relations defined in this tablespace, this
	 * is logically the same as checkSharedDependencies, however we don't
	 * actually track these in pg_shdepend, instead we lookup this information
	 * in the gp_persistent_database/relation_node tables.
	 */
	/* ... */

	/*
	 * Remove the pg_tablespace tuple (this will roll back if we fail below)
	 */
	caql_delete_current(pcqCtx);

	/*
	 * Remove any comments on this tablespace.
	 */
	DeleteSharedComments(tablespaceoid, TableSpaceRelationId);

	/*
	 * Remove dependency on owner.
	 *
	 * If shared dependencies are added between filespace <=> tablespace
	 * they will be deleted as well.
	 */
	deleteSharedDependencyRecordsFor(TableSpaceRelationId, tablespaceoid);

	/* MPP-6929: metadata tracking */
	if (Gp_role == GP_ROLE_DISPATCH)
		MetaTrackDropObject(TableSpaceRelationId,
							tablespaceoid);

	/*
	 * Acquire TablespaceCreateLock to ensure that no
	 * MirroredFileSysObj_JustInTimeDbDirCreate is running concurrently.
	 */
	LWLockAcquire(TablespaceCreateLock, LW_EXCLUSIVE);

	/*
<<<<<<< HEAD
	 * Check for any relations still defined in the tablespace.
	 */
	PersistentRelation_CheckTablespace(tablespaceoid, &count, &relfilenode);
	if (count > 0)
	{
		ereport(ERROR,
				(errcode(ERRCODE_OBJECT_NOT_IN_PREREQUISITE_STATE),
				 errmsg("tablespace \"%s\" is not empty", tablespacename)));
=======
	 * Try to remove the physical infrastructure.
	 */
	if (!remove_tablespace_directories(tablespaceoid, false))
	{
		/*
		 * Not all files deleted?  However, there can be lingering empty files
		 * in the directories, left behind by for example DROP TABLE, that
		 * have been scheduled for deletion at next checkpoint (see comments
		 * in mdunlink() for details).	We could just delete them immediately,
		 * but we can't tell them apart from important data files that we
		 * mustn't delete.  So instead, we force a checkpoint which will clean
		 * out any lingering files, and try again.
		 */
		RequestCheckpoint(CHECKPOINT_IMMEDIATE | CHECKPOINT_FORCE | CHECKPOINT_WAIT);
		if (!remove_tablespace_directories(tablespaceoid, false))
		{
			/* Still not empty, the files must be important then */
			ereport(ERROR,
					(errcode(ERRCODE_OBJECT_NOT_IN_PREREQUISITE_STATE),
					 errmsg("tablespace \"%s\" is not empty",
							tablespacename)));
		}
>>>>>>> d13f41d2
	}

	/*
	 * Schedule the removal the physical infrastructure.
	 *
	 * Note: This only schedules the delete, the delete won't actually occur
	 * until after the transaction has comitted.  This should however do
	 * everything it can to assure that the delete will occur sucessfully,
	 * e.g. check permissions etc.
	 */

    /*
	 * Schedule all persistent database directory removals for transaction commit.
	 */
    PersistentDatabase_DirIterateInit();
    while (PersistentDatabase_DirIterateNext(
                                        &dbDirNode,
                                        &persistentState,
                                        &persistentTid,
                                        &persistentSerialNum))
    {
        if (dbDirNode.tablespace != tablespaceoid)
            continue;

		/*
		 * Database directory objects can linger in 'Drop Pending' state, etc,
		 * when the mirror is down and needs drop work.  So only pay attention
		 * to 'Created' objects.
		 */
        if (persistentState != PersistentFileSysState_Created)
            continue;

        MirroredFileSysObj_ScheduleDropDbDir(
                                        &dbDirNode,
                                        &persistentTid,
                                        persistentSerialNum);
    }

	/*
	 * Now schedule the tablespace directory removal.
	 */
	MirroredFileSysObj_ScheduleDropTablespaceDir(tablespaceoid);

	/*
	 * Note: because we checked that the tablespace was empty, there should be
	 * no need to worry about flushing shared buffers or free space map
	 * entries for relations in the tablespace.
	 *
	 * CHECK THIS, also check if the lock makes any sense in this context.
	 */

	/*
<<<<<<< HEAD
	 * Allow MirroredFileSysObj_JustInTimeDbDirCreate again.
=======
	 * Force synchronous commit, to minimize the window between removing the
	 * files on-disk and marking the transaction committed.  It's not great
	 * that there is any window at all, but definitely we don't want to make
	 * it larger than necessary.
	 */
	ForceSyncCommit();

	/*
	 * Allow TablespaceCreateDbspace again.
>>>>>>> d13f41d2
	 */
	LWLockRelease(TablespaceCreateLock);

	/* We keep the lock on the row in pg_tablespace until commit */
	heap_close(rel, NoLock);

	/* Note: no need for dispatch, that is handled in utility.c */
	return;
}

/*
 * remove_tablespace_directories: attempt to remove filesystem infrastructure
 *
 * Returns TRUE if successful, FALSE if some subdirectory is not empty
 *
 * redo indicates we are redoing a drop from XLOG; okay if nothing there
 */
static bool
remove_tablespace_directories(Oid tablespaceoid, bool redo, char *phys)
{
	char	   *location;
	DIR		   *dirdesc;
	struct dirent *de;
	char	   *subfile;
	struct stat st;
	char	*tempstr;

	location = (char *) palloc(10 + 10 + 1);
	sprintf(location, "pg_tblspc/%u", tablespaceoid);

	/*
	 * If the tablespace location has been removed previously, then we are done.
	 */
	if (stat(location, &st) < 0)
	{
		ereport(WARNING,
				(errmsg("directory linked to \"%s\" does not exist", location)
				 ));
		return true;
	}

	/*
	 * Check if the tablespace still contains any files.  We try to rmdir each
	 * per-database directory we find in it.  rmdir failure implies there are
	 * still files in that subdirectory, so give up.  (We do not have to worry
	 * about undoing any already completed rmdirs, since the next attempt to
	 * use the tablespace from that database will simply recreate the
	 * subdirectory via MirroredFileSysObj_JustInTimeDbDirCreate.)
	 *
	 * Since we hold TablespaceCreateLock, no one else should be creating any
	 * fresh subdirectories in parallel. It is possible that new files are
	 * being created within subdirectories, though, so the rmdir call could
	 * fail.  Worst consequence is a less friendly error message.
	 *
	 * If redo is true then ENOENT is a likely outcome here, and we allow it
	 * to pass without comment.  In normal operation we still allow it, but
	 * with a warning.	This is because even though ProcessUtility disallows
	 * DROP TABLESPACE in a transaction block, it's possible that a previous
	 * DROP failed and rolled back after removing the tablespace directories
	 * and symlink.  We want to allow a new DROP attempt to succeed at
	 * removing the catalog entries, so we should not give a hard error here.
	 */
	dirdesc = AllocateDir(location);
	if (dirdesc == NULL)
	{
		if (errno == ENOENT)
		{
			if (!redo)
				ereport(WARNING,
						(errcode_for_file_access(),
						 errmsg("could not open directory \"%s\": %m",
								location)));
			pfree(location);
			return true;
		}
		/* else let ReadDir report the error */
	}

	while ((de = ReadDir(dirdesc, location)) != NULL)
	{
		/* Note we ignore PG_VERSION for the nonce */
		if (strcmp(de->d_name, ".") == 0 ||
			strcmp(de->d_name, "..") == 0 ||
			strcmp(de->d_name, "PG_VERSION") == 0)
			continue;

		/* Odd... On snow leopard, we get back "/" as a subdir, which is wrong. Ingore it */
		if (de->d_name[0] == '/' && de->d_name[1] == '\0')
			continue;

		subfile = palloc(strlen(location) + 1 + strlen(de->d_name) + 1);
		sprintf(subfile, "%s/%s", location, de->d_name);

		/* This check is just to deliver a friendlier error message */
		if (!directory_is_empty(subfile))
		{
			FreeDir(dirdesc);
			return false;
		}

		/* Do the real deed */
		if (rmdir(subfile) < 0)
			ereport(ERROR,
					(errcode_for_file_access(),
					 errmsg("could not remove directory \"%s\": %m",
							subfile)));

		pfree(subfile);
	}

	FreeDir(dirdesc);

	/*
	 * Okay, try to unlink PG_VERSION (we allow it to not be there, even in
	 * non-REDO case, for robustness).
	 */
	subfile = palloc(strlen(location) + 11 + 1);
	sprintf(subfile, "%s/PG_VERSION", location);

	if (unlink(subfile) < 0)
	{
		if (errno != ENOENT)
			ereport(ERROR,
					(errcode_for_file_access(),
					 errmsg("could not remove file \"%s\": %m",
							subfile)));
	}

	pfree(subfile);

	/*
	 * Okay, try to remove the symlink.  We must however deal with the
	 * possibility that it's a directory instead of a symlink --- this could
	 * happen during WAL replay (see TablespaceCreateDbspace), and it is also
	 * the normal case on Windows.
	 */
	if (lstat(location, &st) == 0 && S_ISDIR(st.st_mode))
	{
		if (rmdir(location) < 0)
			ereport(ERROR,
					(errcode_for_file_access(),
					 errmsg("could not remove directory \"%s\": %m",
							location)));
	}
	else
	{
		if (unlink(location) < 0)
			ereport(ERROR,
					(errcode_for_file_access(),
					 errmsg("could not remove symbolic link \"%s\": %m",
							location)));
	}

	pfree(location);

	/* Now we have removed all of our linkage to the physical
	 * location; remove the per-segment location that we built at
	 * CreateTablespace() time */
 	tempstr = palloc(MAXPGPATH);

	sprintf(tempstr,"%s/seg%d",phys,Gp_segment);

	if (rmdir(tempstr) < 0)
		ereport(ERROR,
				(errcode_for_file_access(),
				 errmsg("could not remove subdirectory \"%s\": %m",
						tempstr)));

	pfree(tempstr);

	return true;
}

/*
 * write out the PG_VERSION file in the specified directory. If mirror is true,
 * mirror the file creation to our segment mirror.
 *
 * XXX: API is terrible, make it cleaner
 */
void
set_short_version(const char *path, DbDirNode *dbDirNode, bool mirror)
{
	char	   *short_version;
	bool		gotdot = false;
	int			end;
	char	   *fullname;
	FILE	   *version_file;

	/* Construct short version string (should match initdb.c) */
	short_version = pstrdup(PG_VERSION);

	for (end = 0; short_version[end] != '\0'; end++)
	{
		if (short_version[end] == '.')
		{
			Assert(end != 0);
			if (gotdot)
				break;
			else
				gotdot = true;
		}
		else if (short_version[end] < '0' || short_version[end] > '9')
		{
			/* gone past digits and dots */
			break;
		}
	}
	Assert(end > 0 && short_version[end - 1] != '.' && gotdot);
	short_version[end++] = '\n';
	short_version[end] = '\0';

	if (mirror)
	{
		MirroredFlatFileOpen mirroredOpen;

		Insist(!PointerIsValid(path));
		Insist(PointerIsValid(dbDirNode));

		MirroredFlatFile_OpenInDbDir(&mirroredOpen, dbDirNode, "PG_VERSION",
							O_CREAT | O_WRONLY | PG_BINARY, S_IRUSR | S_IWUSR,
							/* suppressError */ false);

		MirroredFlatFile_Append(&mirroredOpen, short_version,
								end,
								/* suppressError */ false);

		MirroredFlatFile_Flush(&mirroredOpen, /* suppressError */ false);
		MirroredFlatFile_Close(&mirroredOpen);
	}
	else
	{
		Insist(!PointerIsValid(dbDirNode));
		Insist(PointerIsValid(path));

		/* Now write the file */
		fullname = palloc(strlen(path) + 11 + 1);
		sprintf(fullname, "%s/PG_VERSION", path);
		version_file = AllocateFile(fullname, PG_BINARY_W);
		if (version_file == NULL)
			ereport(ERROR,
					(errcode_for_file_access(),
					 errmsg("could not write to file \"%s\": %m",
							fullname)));
		fprintf(version_file, "%s", short_version);
		if (FreeFile(version_file))
			ereport(ERROR,
					(errcode_for_file_access(),
					 errmsg("could not write to file \"%s\": %m",
							fullname)));

		pfree(fullname);
	}
	pfree(short_version);
}

/*
 * Check if a directory is empty.
 *
 * This probably belongs somewhere else, but not sure where...
 */
bool
directory_is_empty(const char *path)
{
	DIR		   *dirdesc;
	struct dirent *de;

	dirdesc = AllocateDir(path);

	while ((de = ReadDir(dirdesc, path)) != NULL)
	{
		if (strcmp(de->d_name, ".") == 0 ||
			strcmp(de->d_name, "..") == 0)
			continue;
		/* Odd... On snow leopard, we get back "/" as a subdir, which is wrong. Ingore it */
		if (de->d_name[0] == '/' && de->d_name[1] == '\0')
			continue;
		FreeDir(dirdesc);
		return false;
	}

	FreeDir(dirdesc);
	return true;
}

/*
 * Rename a tablespace
 */
void
RenameTableSpace(const char *oldname, const char *newname)
{
	Relation	rel;
	Oid			tablespaceoid;
	cqContext	cqc;
	cqContext	cqc2;
	cqContext  *pcqCtx;
	HeapTuple	newtuple;
	Form_pg_tablespace newform;

	/* Search pg_tablespace */
	rel = heap_open(TableSpaceRelationId, RowExclusiveLock);

	pcqCtx = caql_addrel(cqclr(&cqc), rel);

	newtuple = caql_getfirst(
			pcqCtx,
			cql("SELECT * FROM pg_tablespace "
				" WHERE spcname = :1 "
				" FOR UPDATE ",
				CStringGetDatum(oldname)));

	if (!HeapTupleIsValid(newtuple))
		ereport(ERROR,
				(errcode(ERRCODE_UNDEFINED_OBJECT),
				 errmsg("tablespace \"%s\" does not exist",
						oldname)));

	newform = (Form_pg_tablespace) GETSTRUCT(newtuple);

	/* Must be owner */
	tablespaceoid = HeapTupleGetOid(newtuple);
	if (!pg_tablespace_ownercheck(tablespaceoid, GetUserId()))
		aclcheck_error(ACLCHECK_NO_PRIV, ACL_KIND_TABLESPACE, oldname);

	/* Validate new name */
	if (!allowSystemTableModsDDL && IsReservedName(newname))
	{
		ereport(ERROR,
				(errcode(ERRCODE_RESERVED_NAME),
				 errmsg("unacceptable tablespace name \"%s\"", newname),
				 errdetail("The prefix \"%s\" is reserved for system tablespaces.",
						   GetReservedPrefix(newname))));
	}

	/* Make sure the new name doesn't exist */
	if (caql_getcount(
				caql_addrel(cqclr(&cqc2), rel), /* rely on rowexclusive */
				cql("SELECT COUNT(*) FROM pg_tablespace "
					" WHERE spcname = :1 ",
					CStringGetDatum(newname))))
		ereport(ERROR,
				(errcode(ERRCODE_DUPLICATE_OBJECT),
				 errmsg("tablespace \"%s\" already exists",
						newname)));

	/* OK, update the entry */
	namestrcpy(&(newform->spcname), newname);

	caql_update_current(pcqCtx, newtuple);
	/* and Update indexes (implicit) */

	/* MPP-6929: metadata tracking */
	if (Gp_role == GP_ROLE_DISPATCH)
		MetaTrackUpdObject(TableSpaceRelationId,
						   tablespaceoid,
						   GetUserId(),
						   "ALTER", "RENAME"
				);

	heap_close(rel, NoLock);
}

/*
 * Change tablespace owner
 */
void
AlterTableSpaceOwner(const char *name, Oid newOwnerId)
{
	Relation	rel;
	Oid			tablespaceoid;
	cqContext	cqc;
	cqContext  *pcqCtx;
	Form_pg_tablespace spcForm;
	HeapTuple	tup;

	/* Search pg_tablespace */
	rel = heap_open(TableSpaceRelationId, RowExclusiveLock);

	pcqCtx = caql_addrel(cqclr(&cqc), rel);

	tup = caql_getfirst(
			pcqCtx,
			cql("SELECT * FROM pg_tablespace "
				" WHERE spcname = :1 "
				" FOR UPDATE ",
				CStringGetDatum(name)));

	if (!HeapTupleIsValid(tup))
		ereport(ERROR,
				(errcode(ERRCODE_UNDEFINED_OBJECT),
				 errmsg("tablespace \"%s\" does not exist", name)));

	tablespaceoid = HeapTupleGetOid(tup);
	spcForm = (Form_pg_tablespace) GETSTRUCT(tup);

	/*
	 * If the new owner is the same as the existing owner, consider the
	 * command to have succeeded.  This is for dump restoration purposes.
	 */
	if (spcForm->spcowner != newOwnerId)
	{
		Datum		repl_val[Natts_pg_tablespace];
		bool		repl_null[Natts_pg_tablespace];
		bool		repl_repl[Natts_pg_tablespace];
		Acl		   *newAcl;
		Datum		aclDatum;
		bool		isNull;
		HeapTuple	newtuple;

		/* Otherwise, must be owner of the existing object */
		if (!pg_tablespace_ownercheck(tablespaceoid, GetUserId()))
			aclcheck_error(ACLCHECK_NOT_OWNER, ACL_KIND_TABLESPACE,
						   name);

		/* Must be able to become new owner */
		check_is_member_of_role(GetUserId(), newOwnerId);

		/*
		 * Normally we would also check for create permissions here, but there
		 * are none for tablespaces so we follow what rename tablespace does
		 * and omit the create permissions check.
		 *
		 * NOTE: Only superusers may create tablespaces to begin with and so
		 * initially only a superuser would be able to change its ownership
		 * anyway.
		 */

		memset(repl_null, false, sizeof(repl_null));
		memset(repl_repl, false, sizeof(repl_repl));

		repl_repl[Anum_pg_tablespace_spcowner - 1] = true;
		repl_val[Anum_pg_tablespace_spcowner - 1] = ObjectIdGetDatum(newOwnerId);

		/*
		 * Determine the modified ACL for the new owner.  This is only
		 * necessary when the ACL is non-null.
		 */
		aclDatum = heap_getattr(tup,
								Anum_pg_tablespace_spcacl,
								RelationGetDescr(rel),
								&isNull);
		if (!isNull)
		{
			newAcl = aclnewowner(DatumGetAclP(aclDatum),
								 spcForm->spcowner, newOwnerId);
			repl_repl[Anum_pg_tablespace_spcacl - 1] = true;
			repl_val[Anum_pg_tablespace_spcacl - 1] = PointerGetDatum(newAcl);
		}

		newtuple = caql_modify_current(pcqCtx, repl_val, repl_null, repl_repl);

		caql_update_current(pcqCtx, newtuple);
		/* and Update indexes (implicit) */

		/* MPP-6929: metadata tracking */
		if (Gp_role == GP_ROLE_DISPATCH)
			MetaTrackUpdObject(TableSpaceRelationId,
							   tablespaceoid,
							   GetUserId(),
							   "ALTER", "OWNER"
					);

		heap_freetuple(newtuple);

		/* Update owner dependency reference */
		changeDependencyOnOwner(TableSpaceRelationId, HeapTupleGetOid(tup),
								newOwnerId);
	}

	heap_close(rel, NoLock);
}


/*
 * Routines for handling the GUC variable 'default_tablespace'.
 */

/* assign_hook: validate new default_tablespace, do extra actions as needed */
const char *
assign_default_tablespace(const char *newval, bool doit, GucSource source)
{
	/*
	 * If we aren't inside a transaction, we cannot do database access so
	 * cannot verify the name.	Must accept the value on faith.
	 */
	if (IsTransactionState())
	{
		if (newval[0] != '\0' &&
			!OidIsValid(get_tablespace_oid(newval)))
		{
			/*
			 * When source == PGC_S_TEST, we are checking the argument of an
			 * ALTER DATABASE SET or ALTER USER SET command.  pg_dumpall dumps
			 * all roles before tablespaces, so if we're restoring a
			 * pg_dumpall script the tablespace might not yet exist, but will
			 * be created later.  Because of that, issue a NOTICE if source ==
			 * PGC_S_TEST, but accept the value anyway.
			 */
			ereport((source == PGC_S_TEST) ? NOTICE : GUC_complaint_elevel(source),
					(errcode(ERRCODE_UNDEFINED_OBJECT),
					 errmsg("tablespace \"%s\" does not exist",
							newval)));
			if (source == PGC_S_TEST)
				return newval;
			else
				return NULL;
		}
	}

	return newval;
}

/*
 * GetDefaultTablespace -- get the OID of the current default tablespace
 *
 * Regular objects and temporary objects have different default tablespaces,
 * hence the forTemp parameter must be specified.
 *
 * May return InvalidOid to indicate "use the database's default tablespace".
 *
 * Note that caller is expected to check appropriate permissions for any
 * result other than InvalidOid.
 *
 * This exists to hide (and possibly optimize the use of) the
 * default_tablespace GUC variable.
 */
Oid
GetDefaultTablespace(bool forTemp)
{
	Oid			result;

	/* The temp-table case is handled elsewhere */
	if (forTemp)
	{
		PrepareTempTablespaces();
		return GetNextTempTableSpace();
	}

	/* Fast path for default_tablespace == "" */
	if (default_tablespace == NULL || default_tablespace[0] == '\0')
		return InvalidOid;

	/*
	 * It is tempting to cache this lookup for more speed, but then we would
	 * fail to detect the case where the tablespace was dropped since the GUC
	 * variable was set.  Note also that we don't complain if the value fails
	 * to refer to an existing tablespace; we just silently return InvalidOid,
	 * causing the new object to be created in the database's tablespace.
	 */
	result = get_tablespace_oid(default_tablespace);

	/*
	 * Allow explicit specification of database's default tablespace in
	 * default_tablespace without triggering permissions checks.
	 */
	if (result == MyDatabaseTableSpace)
		result = InvalidOid;
	return result;
}

<<<<<<< HEAD

/*
 * get_tablespace_oid - given a tablespace name, look up the OID
 *
 * Returns InvalidOid if tablespace name not found.
 */
Oid
get_tablespace_oid(const char *tablespacename)
{
	Oid			tsoid;
	Relation	rel;
	HeapTuple	tuple;
	cqContext	cqc;

	/*
	 * Search pg_tablespace.  We use a heapscan here even though there is an
	 * index on name, on the theory that pg_tablespace will usually have just
	 * a few entries and so an indexed lookup is a waste of effort.
	 */
	rel = heap_open(TableSpaceRelationId, AccessShareLock);

	tuple = caql_getfirst(
			caql_addrel(cqclr(&cqc), rel),
			cql("SELECT * FROM pg_tablespace "
				" WHERE spcname = :1 ",
				CStringGetDatum(tablespacename)));

	/* If nothing matches then the tablespace doesn't exist */
	if (HeapTupleIsValid(tuple))
		tsoid = HeapTupleGetOid(tuple);
	else
		tsoid = InvalidOid;

	/*
	 * Anything that needs to lookup a tablespace name must need a lock
	 * on the tablespace for the duration of its transaction, otherwise
	 * there is nothing preventing it from being dropped.
	 */
	if (OidIsValid(tsoid))
	{
		Buffer			buffer = InvalidBuffer;
		HTSU_Result		lockTest;
		ItemPointerData	update_ctid;
		TransactionId	update_xmax;

		/*
		 * Unfortunately locking of objects other than relations doesn't
		 * really work, the work around is to lock the tuple in pg_tablespace
		 * to prevent drops from getting the exclusive lock they need.
		 */
		lockTest = heap_lock_tuple(rel, tuple, &buffer,
								   &update_ctid, &update_xmax,
								   GetCurrentCommandId(),
								   LockTupleShared, LockTupleWait);
		ReleaseBuffer(buffer);
		switch (lockTest)
		{
			case HeapTupleMayBeUpdated:
				break;  /* Got the Lock */

			case HeapTupleSelfUpdated:
				Assert(false); /* Shouldn't ever occur */
				/* fallthrough */

			case HeapTupleBeingUpdated:
				Assert(false);  /* Not possible with LockTupleWait */
				/* fallthrough */
=======

/*
 * Routines for handling the GUC variable 'temp_tablespaces'.
 */

/* assign_hook: validate new temp_tablespaces, do extra actions as needed */
const char *
assign_temp_tablespaces(const char *newval, bool doit, GucSource source)
{
	char	   *rawname;
	List	   *namelist;

	/* Need a modifiable copy of string */
	rawname = pstrdup(newval);

	/* Parse string into list of identifiers */
	if (!SplitIdentifierString(rawname, ',', &namelist))
	{
		/* syntax error in name list */
		pfree(rawname);
		list_free(namelist);
		return NULL;
	}

	/*
	 * If we aren't inside a transaction, we cannot do database access so
	 * cannot verify the individual names.	Must accept the list on faith.
	 * Fortunately, there's then also no need to pass the data to fd.c.
	 */
	if (IsTransactionState())
	{
		/*
		 * If we error out below, or if we are called multiple times in one
		 * transaction, we'll leak a bit of TopTransactionContext memory.
		 * Doesn't seem worth worrying about.
		 */
		Oid		   *tblSpcs;
		int			numSpcs;
		ListCell   *l;

		tblSpcs = (Oid *) MemoryContextAlloc(TopTransactionContext,
										list_length(namelist) * sizeof(Oid));
		numSpcs = 0;
		foreach(l, namelist)
		{
			char	   *curname = (char *) lfirst(l);
			Oid			curoid;
			AclResult	aclresult;

			/* Allow an empty string (signifying database default) */
			if (curname[0] == '\0')
			{
				tblSpcs[numSpcs++] = InvalidOid;
				continue;
			}

			/* Else verify that name is a valid tablespace name */
			curoid = get_tablespace_oid(curname);
			if (curoid == InvalidOid)
			{
				/*
				 * In an interactive SET command, we ereport for bad info.
				 * When source == PGC_S_TEST, we are checking the argument of
				 * an ALTER DATABASE SET or ALTER USER SET command.  pg_dumpall
				 * dumps all roles before tablespaces, so if we're restoring a
				 * pg_dumpall script the tablespace might not yet exist, but
				 * will be created later.  Because of that, issue a NOTICE if
				 * source == PGC_S_TEST, but accept the value anyway.
				 * Otherwise, silently ignore any bad list elements.
				 */
				if (source >= PGC_S_INTERACTIVE)
					ereport((source == PGC_S_TEST) ? NOTICE : ERROR,
							(errcode(ERRCODE_UNDEFINED_OBJECT),
							 errmsg("tablespace \"%s\" does not exist",
									curname)));
				continue;
			}

			/*
			 * Allow explicit specification of database's default tablespace
			 * in temp_tablespaces without triggering permissions checks.
			 */
			if (curoid == MyDatabaseTableSpace)
			{
				tblSpcs[numSpcs++] = InvalidOid;
				continue;
			}

			/* Check permissions similarly */
			aclresult = pg_tablespace_aclcheck(curoid, GetUserId(),
											   ACL_CREATE);
			if (aclresult != ACLCHECK_OK)
			{
				if (source >= PGC_S_INTERACTIVE)
					aclcheck_error(aclresult, ACL_KIND_TABLESPACE, curname);
				continue;
			}

			tblSpcs[numSpcs++] = curoid;
		}

		/* If actively "doing it", give the new list to fd.c */
		if (doit)
			SetTempTablespaces(tblSpcs, numSpcs);
		else
			pfree(tblSpcs);
	}

	pfree(rawname);
	list_free(namelist);

	return newval;
}

/*
 * PrepareTempTablespaces -- prepare to use temp tablespaces
 *
 * If we have not already done so in the current transaction, parse the
 * temp_tablespaces GUC variable and tell fd.c which tablespace(s) to use
 * for temp files.
 */
void
PrepareTempTablespaces(void)
{
	char	   *rawname;
	List	   *namelist;
	Oid		   *tblSpcs;
	int			numSpcs;
	ListCell   *l;

	/* No work if already done in current transaction */
	if (TempTablespacesAreSet())
		return;

	/*
	 * Can't do catalog access unless within a transaction.  This is just a
	 * safety check in case this function is called by low-level code that
	 * could conceivably execute outside a transaction.  Note that in such a
	 * scenario, fd.c will fall back to using the current database's default
	 * tablespace, which should always be OK.
	 */
	if (!IsTransactionState())
		return;

	/* Need a modifiable copy of string */
	rawname = pstrdup(temp_tablespaces);

	/* Parse string into list of identifiers */
	if (!SplitIdentifierString(rawname, ',', &namelist))
	{
		/* syntax error in name list */
		SetTempTablespaces(NULL, 0);
		pfree(rawname);
		list_free(namelist);
		return;
	}

	/* Store tablespace OIDs in an array in TopTransactionContext */
	tblSpcs = (Oid *) MemoryContextAlloc(TopTransactionContext,
										 list_length(namelist) * sizeof(Oid));
	numSpcs = 0;
	foreach(l, namelist)
	{
		char	   *curname = (char *) lfirst(l);
		Oid			curoid;
		AclResult	aclresult;

		/* Allow an empty string (signifying database default) */
		if (curname[0] == '\0')
		{
			tblSpcs[numSpcs++] = InvalidOid;
			continue;
		}

		/* Else verify that name is a valid tablespace name */
		curoid = get_tablespace_oid(curname);
		if (curoid == InvalidOid)
		{
			/* Silently ignore any bad list elements */
			continue;
		}

		/*
		 * Allow explicit specification of database's default tablespace in
		 * temp_tablespaces without triggering permissions checks.
		 */
		if (curoid == MyDatabaseTableSpace)
		{
			tblSpcs[numSpcs++] = InvalidOid;
			continue;
		}

		/* Check permissions similarly */
		aclresult = pg_tablespace_aclcheck(curoid, GetUserId(),
										   ACL_CREATE);
		if (aclresult != ACLCHECK_OK)
			continue;

		tblSpcs[numSpcs++] = curoid;
	}

	SetTempTablespaces(tblSpcs, numSpcs);

	pfree(rawname);
	list_free(namelist);
}


/*
 * get_tablespace_oid - given a tablespace name, look up the OID
 *
 * Returns InvalidOid if tablespace name not found.
 */
Oid
get_tablespace_oid(const char *tablespacename)
{
	Oid			result;
	Relation	rel;
	HeapScanDesc scandesc;
	HeapTuple	tuple;
	ScanKeyData entry[1];

	/*
	 * Search pg_tablespace.  We use a heapscan here even though there is an
	 * index on name, on the theory that pg_tablespace will usually have just
	 * a few entries and so an indexed lookup is a waste of effort.
	 */
	rel = heap_open(TableSpaceRelationId, AccessShareLock);
>>>>>>> d13f41d2

			case HeapTupleUpdated:
				ereport(ERROR,
						(errcode(ERRCODE_T_R_SERIALIZATION_FAILURE),
						 errmsg("could not serialize access to tablespace %s due to concurrent update",
								tablespacename)));

<<<<<<< HEAD
			default:
				elog(ERROR, "unrecognized heap_lock_tuple_status: %u", lockTest);
		}
	}
=======
	/* We assume that there can be at most one matching tuple */
	if (HeapTupleIsValid(tuple))
		result = HeapTupleGetOid(tuple);
	else
		result = InvalidOid;
>>>>>>> d13f41d2

	heap_close(rel, AccessShareLock);

	return tsoid;
}

/*
 * get_tablespace_name - given a tablespace OID, look up the name
 *
 * Returns a palloc'd string, or NULL if no such tablespace.
 */
char *
get_tablespace_name(Oid spc_oid)
{
	char	   *result;

	/*
	 * Search pg_tablespace.  We use a heapscan here even though there is an
	 * index on oid, on the theory that pg_tablespace will usually have just a
	 * few entries and so an indexed lookup is a waste of effort.
	 */
<<<<<<< HEAD
	result = caql_getcstring(
			NULL,
			cql("SELECT spcname FROM pg_tablespace "
				" WHERE oid = :1 ",
				ObjectIdGetDatum(spc_oid)));
=======
	rel = heap_open(TableSpaceRelationId, AccessShareLock);

	ScanKeyInit(&entry[0],
				ObjectIdAttributeNumber,
				BTEqualStrategyNumber, F_OIDEQ,
				ObjectIdGetDatum(spc_oid));
	scandesc = heap_beginscan(rel, SnapshotNow, 1, entry);
	tuple = heap_getnext(scandesc, ForwardScanDirection);
>>>>>>> d13f41d2

	/* We assume that there can be at most one matching tuple */
	return result;
}


/*
 * TABLESPACE resource manager's routines
 */
void
tblspc_redo(XLogRecPtr beginLoc, XLogRecPtr lsn, XLogRecord *record)
{
	uint8		info = record->xl_info & ~XLR_INFO_MASK;

	if (info == XLOG_TBLSPC_CREATE)
	{
		xl_tblspc_create_rec *xlrec = (xl_tblspc_create_rec *) XLogRecGetData(record);
		char	   *location = xlrec->ts_path;
		char	   *linkloc;
		char	   *sublocation;
		struct stat	st;

		/*
		 * MPP-2333: Try to create the target directory if it does not exist.
		 */
		if (stat(location, &st) < 0)
		{
			if (mkdir(location, 0700) != 0)
			{
				ereport(ERROR,
						(errcode_for_file_access(),
					 errmsg("could not create location directory \"%s\": %m",
							location)));
			}
		}

		/*
		 * Attempt to coerce target directory to safe permissions.	If this
		 * fails, it doesn't exist or has the wrong owner.
		 */
		if (chmod(location, 0700) != 0)
			ereport(ERROR,
					(errcode_for_file_access(),
				  errmsg("could not set permissions on directory \"%s\": %m",
						 location)));

		/* Create segment subdirectory. */
	 	sublocation = palloc(MAXPGPATH);

		sprintf(sublocation,"%s/seg%d",location,Gp_segment);

		if (mkdir(sublocation, 0700) != 0)
			ereport(ERROR,
					(errcode_for_file_access(),
					 errmsg("could not create subdirectory \"%s\": %m",
							sublocation)));

		/* Create or re-create the PG_VERSION file in the target directory */
		set_short_version(sublocation, NULL, false);

		/* Create the symlink if not already present */
		linkloc = (char *) palloc(10 + 10 + 1);
		sprintf(linkloc, "pg_tblspc/%u", xlrec->ts_id);

		if (symlink(sublocation, linkloc) < 0)
		{
			if (errno != EEXIST)
				ereport(ERROR,
						(errcode_for_file_access(),
						 errmsg("could not create symbolic link \"%s\": %m",
								linkloc)));
		}

		pfree(sublocation);
		pfree(linkloc);
	}
	else if (info == XLOG_TBLSPC_DROP)
	{
		xl_tblspc_drop_rec *xlrec = (xl_tblspc_drop_rec *) XLogRecGetData(record);

		if (!remove_tablespace_directories(xlrec->ts_id, true, xlrec->ts_path))
			ereport(ERROR,
					(errcode(ERRCODE_OBJECT_NOT_IN_PREREQUISITE_STATE),
					 errmsg("tablespace %u is not empty",
							xlrec->ts_id)));
	}
	else
		elog(PANIC, "tblspc_redo: unknown op code %u", info);
}

void
tblspc_desc(StringInfo buf, XLogRecPtr beginLoc, XLogRecord *record)
{
	uint8		info = record->xl_info & ~XLR_INFO_MASK;
	char		*rec = XLogRecGetData(record);

	if (info == XLOG_TBLSPC_CREATE)
	{
		xl_tblspc_create_rec *xlrec = (xl_tblspc_create_rec *) rec;

		appendStringInfo(buf, "create ts: %u \"%s\"",
						 xlrec->ts_id, xlrec->ts_path);
	}
	else if (info == XLOG_TBLSPC_DROP)
	{
		xl_tblspc_drop_rec *xlrec = (xl_tblspc_drop_rec *) rec;

		appendStringInfo(buf, "drop ts: %u", xlrec->ts_id);
	}
	else
		appendStringInfo(buf, "UNKNOWN");
}<|MERGE_RESOLUTION|>--- conflicted
+++ resolved
@@ -32,12 +32,8 @@
  * and munge the system catalogs of the new database.
  *
  *
-<<<<<<< HEAD
  * Copyright (c) 2005-2010 Greenplum Inc
  * Portions Copyright (c) 1996-2009, PostgreSQL Global Development Group
-=======
- * Portions Copyright (c) 1996-2008, PostgreSQL Global Development Group
->>>>>>> d13f41d2
  * Portions Copyright (c) 1994, Regents of the University of California
  *
  *
@@ -88,60 +84,16 @@
 #include "cdb/cdbpersistentrelation.h"
 #include "cdb/cdbmirroredfilesysobj.h"
 
-<<<<<<< HEAD
-=======
 /* GUC variables */
 char	   *default_tablespace = NULL;
-char	   *temp_tablespaces = NULL;
-
-
-static bool remove_tablespace_directories(Oid tablespaceoid, bool redo);
-static void set_short_version(const char *path);
-
-
-/*
- * Each database using a table space is isolated into its own name space
- * by a subdirectory named for the database OID.  On first creation of an
- * object in the tablespace, create the subdirectory.  If the subdirectory
- * already exists, just fall through quietly.
- *
- * isRedo indicates that we are creating an object during WAL replay.
- * In this case we will cope with the possibility of the tablespace
- * directory not being there either --- this could happen if we are
- * replaying an operation on a table in a subsequently-dropped tablespace.
- * We handle this by making a directory in the place where the tablespace
- * symlink would normally be.  This isn't an exact replay of course, but
- * it's the best we can do given the available information.
- *
- * If tablespaces are not supported, you might think this could be a no-op,
- * but you'd be wrong: we still need it in case we have to re-create a
- * database subdirectory (of $PGDATA/base) during WAL replay.
- */
-void
-TablespaceCreateDbspace(Oid spcNode, Oid dbNode, bool isRedo)
-{
-	struct stat st;
-	char	   *dir;
-
-	/*
-	 * The global tablespace doesn't have per-database subdirectories, so
-	 * nothing to do for it.
-	 */
-	if (spcNode == GLOBALTABLESPACE_OID)
-		return;
-
-	Assert(OidIsValid(spcNode));
-	Assert(OidIsValid(dbNode));
-
-	dir = GetDatabasePath(dbNode, spcNode);
->>>>>>> d13f41d2
-
-/* GUC variable */
-char	   *default_tablespace = NULL;
-
-
-static bool remove_tablespace_directories(Oid tablespaceoid, bool redo,
-										  char *location);
+/* GPDB_83_MERGE_FIXME: this is NULL in upstream, but because I removed this from guc.c,
+ * the guc machinery isn't initializing it to "".
+ */
+char	   *temp_tablespaces = "";
+
+
+static bool remove_tablespace_directories(Oid tablespaceoid, bool redo, char *phys);
+
 /*
  * Create a table space
  *
@@ -166,11 +118,6 @@
 	cqContext	cqc;
 	cqContext  *pcqCtx;
 
-<<<<<<< HEAD
-	/* validate */
-
-=======
->>>>>>> d13f41d2
 	/* Must be super user */
 	if (!superuser())
 		ereport(ERROR,
@@ -185,19 +132,6 @@
 	else
 		ownerId = GetUserId();
 
-<<<<<<< HEAD
-=======
-	/* Unix-ify the offered path, and strip any trailing slashes */
-	location = pstrdup(stmt->location);
-	canonicalize_path(location);
-
-	/* disallow quotes, else CREATE DATABASE would be at risk */
-	if (strchr(location, '\''))
-		ereport(ERROR,
-				(errcode(ERRCODE_INVALID_NAME),
-				 errmsg("tablespace location cannot contain single quotes")));
-
->>>>>>> d13f41d2
 	/*
 	 * Disallow creation of tablespaces named "pg_xxx"; we reserve this
 	 * namespace for system purposes.
@@ -336,8 +270,6 @@
 				);
 
 	}
-<<<<<<< HEAD
-=======
 
 	/*
 	 * Force synchronous commit, to minimize the window between creating the
@@ -346,18 +278,6 @@
 	 * it larger than necessary.
 	 */
 	ForceSyncCommit();
-
-	pfree(linkloc);
-	pfree(location);
-
-	/* We keep the lock on pg_tablespace until commit */
-	heap_close(rel, NoLock);
-#else							/* !HAVE_SYMLINK */
-	ereport(ERROR,
-			(errcode(ERRCODE_FEATURE_NOT_SUPPORTED),
-			 errmsg("tablespaces are not supported on this platform")));
-#endif   /* HAVE_SYMLINK */
->>>>>>> d13f41d2
 }
 
 /*
@@ -381,10 +301,6 @@
 	ItemPointerData persistentTid;
 	int64		persistentSerialNum;
 
-<<<<<<< HEAD
-	/* don't call this in a transaction block */
-	// PreventTransactionChain((void *) stmt, "DROP TABLESPACE");
-
 	/*
 	 * General DROP (object) syntax allows fully qualified names, but
 	 * tablespaces are global objects that do not live in schemas, so
@@ -402,8 +318,6 @@
 				(errcode(ERRCODE_SYNTAX_ERROR),
 				 errmsg("syntax at or near \"cascade\"")));
 
-=======
->>>>>>> d13f41d2
 	/*
 	 * Find the target tuple
 	 */
@@ -490,7 +404,6 @@
 	LWLockAcquire(TablespaceCreateLock, LW_EXCLUSIVE);
 
 	/*
-<<<<<<< HEAD
 	 * Check for any relations still defined in the tablespace.
 	 */
 	PersistentRelation_CheckTablespace(tablespaceoid, &count, &relfilenode);
@@ -499,30 +412,6 @@
 		ereport(ERROR,
 				(errcode(ERRCODE_OBJECT_NOT_IN_PREREQUISITE_STATE),
 				 errmsg("tablespace \"%s\" is not empty", tablespacename)));
-=======
-	 * Try to remove the physical infrastructure.
-	 */
-	if (!remove_tablespace_directories(tablespaceoid, false))
-	{
-		/*
-		 * Not all files deleted?  However, there can be lingering empty files
-		 * in the directories, left behind by for example DROP TABLE, that
-		 * have been scheduled for deletion at next checkpoint (see comments
-		 * in mdunlink() for details).	We could just delete them immediately,
-		 * but we can't tell them apart from important data files that we
-		 * mustn't delete.  So instead, we force a checkpoint which will clean
-		 * out any lingering files, and try again.
-		 */
-		RequestCheckpoint(CHECKPOINT_IMMEDIATE | CHECKPOINT_FORCE | CHECKPOINT_WAIT);
-		if (!remove_tablespace_directories(tablespaceoid, false))
-		{
-			/* Still not empty, the files must be important then */
-			ereport(ERROR,
-					(errcode(ERRCODE_OBJECT_NOT_IN_PREREQUISITE_STATE),
-					 errmsg("tablespace \"%s\" is not empty",
-							tablespacename)));
-		}
->>>>>>> d13f41d2
 	}
 
 	/*
@@ -575,9 +464,6 @@
 	 */
 
 	/*
-<<<<<<< HEAD
-	 * Allow MirroredFileSysObj_JustInTimeDbDirCreate again.
-=======
 	 * Force synchronous commit, to minimize the window between removing the
 	 * files on-disk and marking the transaction committed.  It's not great
 	 * that there is any window at all, but definitely we don't want to make
@@ -586,8 +472,7 @@
 	ForceSyncCommit();
 
 	/*
-	 * Allow TablespaceCreateDbspace again.
->>>>>>> d13f41d2
+	 * Allow MirroredFileSysObj_JustInTimeDbDirCreate again.
 	 */
 	LWLockRelease(TablespaceCreateLock);
 
@@ -1147,189 +1032,6 @@
 	return result;
 }
 
-<<<<<<< HEAD
-
-/*
- * get_tablespace_oid - given a tablespace name, look up the OID
- *
- * Returns InvalidOid if tablespace name not found.
- */
-Oid
-get_tablespace_oid(const char *tablespacename)
-{
-	Oid			tsoid;
-	Relation	rel;
-	HeapTuple	tuple;
-	cqContext	cqc;
-
-	/*
-	 * Search pg_tablespace.  We use a heapscan here even though there is an
-	 * index on name, on the theory that pg_tablespace will usually have just
-	 * a few entries and so an indexed lookup is a waste of effort.
-	 */
-	rel = heap_open(TableSpaceRelationId, AccessShareLock);
-
-	tuple = caql_getfirst(
-			caql_addrel(cqclr(&cqc), rel),
-			cql("SELECT * FROM pg_tablespace "
-				" WHERE spcname = :1 ",
-				CStringGetDatum(tablespacename)));
-
-	/* If nothing matches then the tablespace doesn't exist */
-	if (HeapTupleIsValid(tuple))
-		tsoid = HeapTupleGetOid(tuple);
-	else
-		tsoid = InvalidOid;
-
-	/*
-	 * Anything that needs to lookup a tablespace name must need a lock
-	 * on the tablespace for the duration of its transaction, otherwise
-	 * there is nothing preventing it from being dropped.
-	 */
-	if (OidIsValid(tsoid))
-	{
-		Buffer			buffer = InvalidBuffer;
-		HTSU_Result		lockTest;
-		ItemPointerData	update_ctid;
-		TransactionId	update_xmax;
-
-		/*
-		 * Unfortunately locking of objects other than relations doesn't
-		 * really work, the work around is to lock the tuple in pg_tablespace
-		 * to prevent drops from getting the exclusive lock they need.
-		 */
-		lockTest = heap_lock_tuple(rel, tuple, &buffer,
-								   &update_ctid, &update_xmax,
-								   GetCurrentCommandId(),
-								   LockTupleShared, LockTupleWait);
-		ReleaseBuffer(buffer);
-		switch (lockTest)
-		{
-			case HeapTupleMayBeUpdated:
-				break;  /* Got the Lock */
-
-			case HeapTupleSelfUpdated:
-				Assert(false); /* Shouldn't ever occur */
-				/* fallthrough */
-
-			case HeapTupleBeingUpdated:
-				Assert(false);  /* Not possible with LockTupleWait */
-				/* fallthrough */
-=======
-
-/*
- * Routines for handling the GUC variable 'temp_tablespaces'.
- */
-
-/* assign_hook: validate new temp_tablespaces, do extra actions as needed */
-const char *
-assign_temp_tablespaces(const char *newval, bool doit, GucSource source)
-{
-	char	   *rawname;
-	List	   *namelist;
-
-	/* Need a modifiable copy of string */
-	rawname = pstrdup(newval);
-
-	/* Parse string into list of identifiers */
-	if (!SplitIdentifierString(rawname, ',', &namelist))
-	{
-		/* syntax error in name list */
-		pfree(rawname);
-		list_free(namelist);
-		return NULL;
-	}
-
-	/*
-	 * If we aren't inside a transaction, we cannot do database access so
-	 * cannot verify the individual names.	Must accept the list on faith.
-	 * Fortunately, there's then also no need to pass the data to fd.c.
-	 */
-	if (IsTransactionState())
-	{
-		/*
-		 * If we error out below, or if we are called multiple times in one
-		 * transaction, we'll leak a bit of TopTransactionContext memory.
-		 * Doesn't seem worth worrying about.
-		 */
-		Oid		   *tblSpcs;
-		int			numSpcs;
-		ListCell   *l;
-
-		tblSpcs = (Oid *) MemoryContextAlloc(TopTransactionContext,
-										list_length(namelist) * sizeof(Oid));
-		numSpcs = 0;
-		foreach(l, namelist)
-		{
-			char	   *curname = (char *) lfirst(l);
-			Oid			curoid;
-			AclResult	aclresult;
-
-			/* Allow an empty string (signifying database default) */
-			if (curname[0] == '\0')
-			{
-				tblSpcs[numSpcs++] = InvalidOid;
-				continue;
-			}
-
-			/* Else verify that name is a valid tablespace name */
-			curoid = get_tablespace_oid(curname);
-			if (curoid == InvalidOid)
-			{
-				/*
-				 * In an interactive SET command, we ereport for bad info.
-				 * When source == PGC_S_TEST, we are checking the argument of
-				 * an ALTER DATABASE SET or ALTER USER SET command.  pg_dumpall
-				 * dumps all roles before tablespaces, so if we're restoring a
-				 * pg_dumpall script the tablespace might not yet exist, but
-				 * will be created later.  Because of that, issue a NOTICE if
-				 * source == PGC_S_TEST, but accept the value anyway.
-				 * Otherwise, silently ignore any bad list elements.
-				 */
-				if (source >= PGC_S_INTERACTIVE)
-					ereport((source == PGC_S_TEST) ? NOTICE : ERROR,
-							(errcode(ERRCODE_UNDEFINED_OBJECT),
-							 errmsg("tablespace \"%s\" does not exist",
-									curname)));
-				continue;
-			}
-
-			/*
-			 * Allow explicit specification of database's default tablespace
-			 * in temp_tablespaces without triggering permissions checks.
-			 */
-			if (curoid == MyDatabaseTableSpace)
-			{
-				tblSpcs[numSpcs++] = InvalidOid;
-				continue;
-			}
-
-			/* Check permissions similarly */
-			aclresult = pg_tablespace_aclcheck(curoid, GetUserId(),
-											   ACL_CREATE);
-			if (aclresult != ACLCHECK_OK)
-			{
-				if (source >= PGC_S_INTERACTIVE)
-					aclcheck_error(aclresult, ACL_KIND_TABLESPACE, curname);
-				continue;
-			}
-
-			tblSpcs[numSpcs++] = curoid;
-		}
-
-		/* If actively "doing it", give the new list to fd.c */
-		if (doit)
-			SetTempTablespaces(tblSpcs, numSpcs);
-		else
-			pfree(tblSpcs);
-	}
-
-	pfree(rawname);
-	list_free(namelist);
-
-	return newval;
-}
-
 /*
  * PrepareTempTablespaces -- prepare to use temp tablespaces
  *
@@ -1444,7 +1146,54 @@
 	 * a few entries and so an indexed lookup is a waste of effort.
 	 */
 	rel = heap_open(TableSpaceRelationId, AccessShareLock);
->>>>>>> d13f41d2
+
+	ScanKeyInit(&entry[0],
+				Anum_pg_tablespace_spcname,
+				BTEqualStrategyNumber, F_NAMEEQ,
+				CStringGetDatum(tablespacename));
+	scandesc = heap_beginscan(rel, SnapshotNow, 1, entry);
+	tuple = heap_getnext(scandesc, ForwardScanDirection);
+
+	/* If nothing matches then the tablespace doesn't exist */
+	if (HeapTupleIsValid(tuple))
+		result = HeapTupleGetOid(tuple);
+	else
+		result = InvalidOid;
+
+	/*
+	 * Anything that needs to lookup a tablespace name must need a lock
+	 * on the tablespace for the duration of its transaction, otherwise
+	 * there is nothing preventing it from being dropped.
+	 */
+	if (OidIsValid(result))
+	{
+		Buffer			buffer = InvalidBuffer;
+		HTSU_Result		lockTest;
+		ItemPointerData	update_ctid;
+		TransactionId	update_xmax;
+
+		/*
+		 * Unfortunately locking of objects other than relations doesn't
+		 * really work, the work around is to lock the tuple in pg_tablespace
+		 * to prevent drops from getting the exclusive lock they need.
+		 */
+		lockTest = heap_lock_tuple(rel, tuple, &buffer,
+								   &update_ctid, &update_xmax,
+								   GetCurrentCommandId(true),
+								   LockTupleShared, LockTupleWait);
+		ReleaseBuffer(buffer);
+		switch (lockTest)
+		{
+			case HeapTupleMayBeUpdated:
+				break;  /* Got the Lock */
+
+			case HeapTupleSelfUpdated:
+				Assert(false); /* Shouldn't ever occur */
+				/* fallthrough */
+
+			case HeapTupleBeingUpdated:
+				Assert(false);  /* Not possible with LockTupleWait */
+				/* fallthrough */
 
 			case HeapTupleUpdated:
 				ereport(ERROR,
@@ -1452,22 +1201,15 @@
 						 errmsg("could not serialize access to tablespace %s due to concurrent update",
 								tablespacename)));
 
-<<<<<<< HEAD
 			default:
 				elog(ERROR, "unrecognized heap_lock_tuple_status: %u", lockTest);
 		}
 	}
-=======
-	/* We assume that there can be at most one matching tuple */
-	if (HeapTupleIsValid(tuple))
-		result = HeapTupleGetOid(tuple);
-	else
-		result = InvalidOid;
->>>>>>> d13f41d2
-
+
+	heap_endscan(scandesc);
 	heap_close(rel, AccessShareLock);
 
-	return tsoid;
+	return result;
 }
 
 /*
@@ -1479,19 +1221,16 @@
 get_tablespace_name(Oid spc_oid)
 {
 	char	   *result;
+	Relation	rel;
+	HeapScanDesc scandesc;
+	HeapTuple	tuple;
+	ScanKeyData entry[1];
 
 	/*
 	 * Search pg_tablespace.  We use a heapscan here even though there is an
 	 * index on oid, on the theory that pg_tablespace will usually have just a
 	 * few entries and so an indexed lookup is a waste of effort.
 	 */
-<<<<<<< HEAD
-	result = caql_getcstring(
-			NULL,
-			cql("SELECT spcname FROM pg_tablespace "
-				" WHERE oid = :1 ",
-				ObjectIdGetDatum(spc_oid)));
-=======
 	rel = heap_open(TableSpaceRelationId, AccessShareLock);
 
 	ScanKeyInit(&entry[0],
@@ -1500,9 +1239,16 @@
 				ObjectIdGetDatum(spc_oid));
 	scandesc = heap_beginscan(rel, SnapshotNow, 1, entry);
 	tuple = heap_getnext(scandesc, ForwardScanDirection);
->>>>>>> d13f41d2
 
 	/* We assume that there can be at most one matching tuple */
+	if (HeapTupleIsValid(tuple))
+		result = pstrdup(NameStr(((Form_pg_tablespace) GETSTRUCT(tuple))->spcname));
+	else
+		result = NULL;
+
+	heap_endscan(scandesc);
+	heap_close(rel, AccessShareLock);
+
 	return result;
 }
 
