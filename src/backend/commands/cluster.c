--- conflicted
+++ resolved
@@ -20,11 +20,7 @@
 #include "postgres.h"
 
 #include "access/amapi.h"
-<<<<<<< HEAD
 #include "access/heapam.h"
-=======
-#include "access/appendonlywriter.h"
->>>>>>> 90634b6a
 #include "access/multixact.h"
 #include "access/relscan.h"
 #include "access/tableam.h"
@@ -70,14 +66,10 @@
 #include "catalog/aoblkdir.h"
 #include "catalog/aovisimap.h"
 #include "catalog/oid_dispatch.h"
-#include "cdb/cdbappendonlyam.h"
-#include "cdb/cdbaocsam.h"
 #include "cdb/cdbvars.h"
 #include "cdb/cdbdisp_query.h"
 #include "cdb/cdboidsync.h"
 #include "libpq/pqformat.h"
-
-#define IS_BTREE(r) ((r)->rd_rel->relam == BTREE_AM_OID)
 
 /*
  * This struct is used to pass around the information on tables to be
@@ -92,18 +84,9 @@
 
 
 static void rebuild_relation(Relation OldHeap, Oid indexOid, bool verbose);
-<<<<<<< HEAD
 static void copy_table_data(Oid OIDNewHeap, Oid OIDOldHeap, Oid OIDOldIndex,
 							bool verbose, bool *pSwapToastByContent,
 							TransactionId *pFreezeXid, MultiXactId *pCutoffMulti);
-=======
-static void copy_heap_data(Oid OIDNewHeap, Oid OIDOldHeap, Oid OIDOldIndex,
-			   bool verbose, bool *pSwapToastByContent,
-			   TransactionId *pFreezeXid, MultiXactId *pCutoffMulti);
-static void copy_ao_data(Oid OIDNewHeap, Oid OIDOldHeap, Oid OIDOldIndex,
-			   bool verbose, bool *pSwapToastByContent,
-			   TransactionId *pFreezeXid, MultiXactId *pCutoffMulti);
->>>>>>> 90634b6a
 static List *get_tables_to_cluster(MemoryContext cluster_context);
 
 
@@ -359,22 +342,23 @@
 	/*
 	 * We don't support cluster on an AO table that cannot be sorted.
 	 * We print out a warning/error to the user, and simply return.
-	 */
+	 *
+	 * GPDB_12_MERGE_FIXME: CLUSTER works through the table AM API now.
+	 * Do we need anything here anymore?
+	 */
+#if 0		
 	if (OldHeap->rd_rel->relam == APPENDOPTIMIZED_TABLE_AM_OID ||
 		OldHeap->rd_rel->relam == AOCO_TABLE_AM_OID)
 	{
-<<<<<<< HEAD
 		ereport((printError ? ERROR : WARNING),
 				(errcode(ERRCODE_FEATURE_NOT_SUPPORTED),
-				 errmsg("cannot cluster append-only table \"%s\": not supported",
-						RelationGetRelationName(OldHeap))));
-
-		relation_close(OldHeap, AccessExclusiveLock);
-		return false;
-=======
-		bool isBtree = false;
+				 errmsg("cannot cluster append-optimized table \"%s\"", RelationGetRelationName(OldHeap))));
+		bool		isBtree = false;
+		Relation	oldIndex;
+
 		Assert(indexOid != InvalidOid);
-		Relation oldIndex = index_open(indexOid, AccessExclusiveLock);
+
+		oldIndex = index_open(indexOid, AccessExclusiveLock);
 		isBtree = IS_BTREE(oldIndex);
 		index_close(oldIndex, NoLock);
 
@@ -388,8 +372,8 @@
 			relation_close(OldHeap, AccessExclusiveLock);
 			return false;
 		}
->>>>>>> 90634b6a
-	}
+	}
+#endif
 
 	/*
 	 * Since we may open a new transaction for each relation, we have to check
@@ -692,7 +676,6 @@
 	bool		swap_toast_by_content;
 	TransactionId frozenXid;
 	MultiXactId cutoffMulti;
-	bool		is_ao = RelationIsAppendOptimized(OldHeap);
 
 	/* Mark the correct index as clustered */
 	if (OidIsValid(indexOid))
@@ -712,19 +695,9 @@
 							   true /* createAoBlockDirectory */,
 							   false);
 
-<<<<<<< HEAD
 	/* Copy the heap data into the new table in the desired order */
 	copy_table_data(OIDNewHeap, tableOid, indexOid, verbose,
 					&swap_toast_by_content, &frozenXid, &cutoffMulti);
-=======
-	if (is_ao)
-		copy_ao_data(OIDNewHeap, tableOid, indexOid, verbose,
-					&swap_toast_by_content, &frozenXid, &cutoffMulti);
-	else
-		/* Copy the heap data into the new table in the desired order */
-		copy_heap_data(OIDNewHeap, tableOid, indexOid, verbose,
-					   &swap_toast_by_content, &frozenXid, &cutoffMulti);
->>>>>>> 90634b6a
 
 	/*
 	 * Swap the physical files of the target and transient tables, then
@@ -732,7 +705,7 @@
 	 */
 	finish_heap_swap(tableOid, OIDNewHeap, is_system_catalog,
 					 swap_toast_by_content,
-					 !is_ao /* swap_stats */,
+					 true /* swap_stats */,
 					 false, true,
 					 frozenXid, cutoffMulti,
 					 relpersistence);
@@ -927,9 +900,6 @@
 	else
 		OldIndex = NULL;
 
-	/* AO storges should use ao_copy_data() instead */
-	Assert(!RelationIsAppendOptimized(OldHeap));
-
 	/*
 	 * Their tuple descriptors should be exactly alike, but here we only need
 	 * assume that they have the same number of columns.
@@ -1098,364 +1068,6 @@
 	/* Clean up. */
 	heap_freetuple(reltup);
 	table_close(relRelation, RowExclusiveLock);
-
-	/* Make the update visible */
-	CommandCounterIncrement();
-}
-
-/*
- * Do the physical copying of AO-table data.
- *
- * This function is similar to copy_heap_data(), shares some code with
- * copy_heap_data() and was designed in a way to reduce complexity of
- * compatilibity with PG.  Probably, we could further split it into AO and
- * AOCS, if storges will have different clusterisation logic.
- *
- * Curently AO storage lacks cost model for IndexScan, thus IndexScan is not
- * functional. In future, probably, this will be fixed and CLUSTER command
- * will support this. Though, random IO over AO on TID stream can be
- * impractical anyway.  Here we are sorting data on on the lines of heap
- * tables, build a tuple sort state and sort the entire AO table using the
- * index key, rewrite the table, one tuple at a time, in order as returned by
- * tuple sort state.
- */
-static void
-copy_ao_data(Oid OIDNewRel, Oid OIDOldRel, Oid OIDOldIndex, bool verbose,
-			   bool *pSwapToastByContent, TransactionId *pFreezeXid,
-			   MultiXactId *pCutoffMulti)
-{
-	Relation	NewRel,
-				OldRel,
-				OldIndex;
-	Relation	relRelation;
-	HeapTuple	reltup;
-	Form_pg_class	relform;
-	TupleDesc	oldTupDesc;
-	TupleDesc	newTupDesc;
-	int			natts;
-	Datum	   *values;
-	bool	   *isnull;
-	Tuplesortstate *tuplesort;
-	double		num_tuples = 0;
-	BlockNumber num_pages;
-	int			elevel = verbose ? INFO : DEBUG2;
-	PGRUsage	ru0;
-
-	bool					is_ao_rows;
-	bool					is_ao_cols;
-	AOTupleId				aoTupleId;
-	AppendOnlyInsertDesc	aoInsertDesc = NULL;
-	MemTupleBinding			*mt_bind = NULL;
-	AOCSInsertDesc			idesc = NULL;
-	bool				   *proj = NULL;
-	int						write_seg_no;
-	MemTuple				mtuple = NULL;
-
-	pg_rusage_init(&ru0);
-
-	/*
-	 * Open the relations we need.
-	 */
-	NewRel = heap_open(OIDNewRel, AccessExclusiveLock);
-	OldRel = heap_open(OIDOldRel, AccessExclusiveLock);
-	is_ao_rows = RelationIsAoRows(OldRel);
-	is_ao_cols = RelationIsAoCols(OldRel);
-	Assert(is_ao_cols || is_ao_rows);
-	/*
-	 * Cluster is supported on append-optimized tables only when a btree index
-	 * is defined.
-	 */
-	Assert (OidIsValid(OIDOldIndex));
-	OldIndex = index_open(OIDOldIndex, AccessExclusiveLock);
-
-	/*
-	 * Their tuple descriptors should be exactly alike, but here we only need
-	 * assume that they have the same number of columns.
-	 */
-	oldTupDesc = RelationGetDescr(OldRel);
-	newTupDesc = RelationGetDescr(NewRel);
-	Assert(newTupDesc->natts == oldTupDesc->natts);
-
-	/* Preallocate values/isnull arrays to deform heap tuples after sort */
-	natts = newTupDesc->natts;
-	values = (Datum *) palloc(natts * sizeof(Datum));
-	isnull = (bool *) palloc(natts * sizeof(bool));
-
-	/*
-	 * If the OldRel has a toast table, get lock on the toast table to keep
-	 * it from being vacuumed.  This is needed because autovacuum processes
-	 * toast tables independently of their main tables, with no lock on the
-	 * latter.  If an autovacuum were to start on the toast table after we
-	 * compute our OldestXmin below, it would use a later OldestXmin, and then
-	 * possibly remove as DEAD toast tuples belonging to main tuples we think
-	 * are only RECENTLY_DEAD.  Then we'd fail while trying to copy those
-	 * tuples.
-	 *
-	 * We don't need to open the toast relation here, just lock it.  The lock
-	 * will be held till end of transaction.
-	 */
-	if (OldRel->rd_rel->reltoastrelid)
-		LockRelationOid(OldRel->rd_rel->reltoastrelid, AccessExclusiveLock);
-
-	/* use_wal off requires smgr_targblock be initially invalid */
-	Assert(RelationGetTargetBlock(NewRel) == InvalidBlockNumber);
-
-	/*
-	 * If both tables have TOAST tables, perform toast swap by content.  It is
-	 * possible that the old table has a toast table but the new one doesn't,
-	 * if toastable columns have been dropped.  In that case we have to do
-	 * swap by links.  This is okay because swap by content is only essential
-	 * for system catalogs, and we don't support schema changes for them.
-	 */
-	if (OldRel->rd_rel->reltoastrelid && NewRel->rd_rel->reltoastrelid)
-	{
-		*pSwapToastByContent = true;
-
-		/*
-		 * When doing swap by content, any toast pointers written into NewRel
-		 * must use the old toast table's OID, because that's where the toast
-		 * data will eventually be found.  Set this up by setting rd_toastoid.
-		 * This also tells toast_save_datum() to preserve the toast value
-		 * OIDs, which we want so as not to invalidate toast pointers in
-		 * system catalog caches, and to avoid making multiple copies of a
-		 * single toast value.
-		 *
-		 * Note that we must hold NewRel open until we are done writing data,
-		 * since the relcache will not guarantee to remember this setting once
-		 * the relation is closed.  Also, this technique depends on the fact
-		 * that no one will try to read from the NewRel until after we've
-		 * finished writing it and swapping the rels --- otherwise they could
-		 * follow the toast pointers to the wrong place.  (It would actually
-		 * work for values copied over from the old toast table, but not for
-		 * any values that we toast which were previously not toasted.)
-		 */
-		NewRel->rd_toastoid = OldRel->rd_rel->reltoastrelid;
-	}
-	else
-		*pSwapToastByContent = false;
-
-	/*
-	 * Append-optimized tables do not have MVCC information in tuples,
-	 * relfrozenxid must be invalid.  See should_have_valid_relfrozenxid.
-	 */
-	Assert(OldRel->rd_rel->relfrozenxid == InvalidTransactionId);
-	Assert(OldRel->rd_rel->relminmxid == InvalidTransactionId);
-
-	/* return selected values to caller */
-	*pFreezeXid = InvalidTransactionId;
-	*pCutoffMulti = InvalidTransactionId;
-
-	tuplesort = tuplesort_begin_cluster(oldTupDesc, OldIndex,
-										maintenance_work_mem, false);
-
-
-	/* Log what we're doing */
-	ereport(elevel,
-			(errmsg("clustering \"%s.%s\" using sequential scan and sort",
-					get_namespace_name(RelationGetNamespace(OldRel)),
-					RelationGetRelationName(OldRel))));
-
-	/* Scan through old table to convert data into heap tuples for sorting */
-	if (is_ao_rows)
-	{
-		TupleTableSlot	*slot = MakeSingleTupleTableSlot(oldTupDesc);
-		AppendOnlyScanDesc aoscandesc = appendonly_beginscan(OldRel, GetActiveSnapshot(),
-											GetActiveSnapshot(), 0, NULL);
-		mt_bind = create_memtuple_binding(oldTupDesc);
-
-		while (appendonly_getnext(aoscandesc, ForwardScanDirection, slot))
-		{
-			Oid			tupleOid = InvalidOid;
-			Datum	   *slot_values;
-			bool	   *slot_isnull;
-			HeapTuple   tuple;
-
-			CHECK_FOR_INTERRUPTS();
-
-			/* Extract all the values of the tuple */
-			slot_getallattrs(slot);
-			slot_values = slot_get_values(slot);
-			slot_isnull = slot_get_isnull(slot);
-			tuple = heap_form_tuple(oldTupDesc, slot_values, slot_isnull);
-
-			if (mtbind_has_oid(mt_bind))
-			{
-				/* Copy OID */
-				tupleOid = MemTupleGetOid(TupGetMemTuple(slot), mt_bind);
-				HeapTupleSetOid(tuple, tupleOid);
-			}
-
-			num_tuples += 1;
-			tuplesort_putheaptuple(tuplesort, tuple);
-			heap_freetuple(tuple);
-		}
-
-		ExecDropSingleTupleTableSlot(slot);
-
-		appendonly_endscan(aoscandesc);
-	}
-	else
-	{
-		AOCSScanDesc scan = NULL;
-		TupleTableSlot *slot = MakeSingleTupleTableSlot(oldTupDesc);
-
-		proj = palloc(sizeof(bool) * natts);
-		memset(proj, true, natts);
-
-		scan = aocs_beginscan(OldRel, GetActiveSnapshot(),
-								GetActiveSnapshot(),
-								NULL /* relationTupleDesc */, proj);
-
-		while (aocs_getnext(scan, ForwardScanDirection, slot))
-		{
-			Datum	   *slot_values;
-			bool	   *slot_isnull;
-			HeapTuple   tuple;
-			CHECK_FOR_INTERRUPTS();
-
-			slot_getallattrs(slot);
-			slot_values = slot_get_values(slot);
-			slot_isnull = slot_get_isnull(slot);
-
-			tuple = heap_form_tuple(oldTupDesc, slot_values, slot_isnull);
-
-			num_tuples += 1;
-			tuplesort_putheaptuple(tuplesort, tuple);
-			heap_freetuple(tuple);
-		}
-
-		ExecDropSingleTupleTableSlot(slot);
-		aocs_endscan(scan);
-	}
-
-
-	/*
-	 * Сomplete the sort, then read out all tuples
-	 * from the tuplestore and write them to the new relation.
-	 */
-
-	tuplesort_performsort(tuplesort);
-
-	write_seg_no = ChooseSegnoForWrite(NewRel);
-
-	if (is_ao_rows)
-	{
-		aoInsertDesc = appendonly_insert_init(NewRel, write_seg_no, false);
-	}
-	else
-	{
-		memset(proj, true, natts);
-		idesc = aocs_insert_init(NewRel, write_seg_no, false);
-	}
-
-	/* Insert sorted heap tuples into new storage */
-	for (;;)
-	{
-		HeapTuple	tuple;
-		uint32		prev_memtuple_len = 0;
-		bool		shouldfree;
-
-		CHECK_FOR_INTERRUPTS();
-
-		tuple = tuplesort_getheaptuple(tuplesort, true, &shouldfree);
-		if (tuple == NULL)
-			break;
-
-		if (is_ao_rows)
-		{
-			uint32		len;
-			uint32		null_save_len;
-			bool		has_nulls;
-			heap_deform_tuple(tuple, oldTupDesc, values, isnull);
-
-			len = compute_memtuple_size(mt_bind, values, isnull, &null_save_len, &has_nulls);
-			if (len > prev_memtuple_len)
-			{
-				/* Here we are trying to avoid reallocation of temp mtuple */
-				if (mtuple != NULL)
-					pfree(mtuple);
-				mtuple = palloc(len);
-				prev_memtuple_len = len;
-			}
-
-			memtuple_form_to(mt_bind, values, isnull, len, null_save_len, has_nulls,
-					 mtuple);
-
-			appendonly_insert(aoInsertDesc, mtuple, HeapTupleGetOid(tuple), &aoTupleId);
-		}
-		else
-		{
-			heap_deform_tuple(tuple, oldTupDesc, values, isnull);
-			aocs_insert_values(idesc, values, isnull, &aoTupleId);
-		}
-
-		if (shouldfree)
-			heap_freetuple(tuple);
-	}
-
-	tuplesort_end(tuplesort);
-
-	/* Finish and deallocate insertion */
-	if (is_ao_rows)
-	{
-		appendonly_insert_finish(aoInsertDesc);
-	}
-	else if (is_ao_cols)
-	{
-		aocs_insert_finish(idesc);
-		pfree(proj);
-	}
-
-	/* Reset rd_toastoid just to be tidy --- it shouldn't be looked at again */
-	NewRel->rd_toastoid = InvalidOid;
-
-	num_pages = AcquireNumberOfBlocks(NewRel);
-
-	/* Log what we did */
-	ereport(elevel,
-			(errmsg("\"%s\": found %.0f row versions in %u pages",
-					RelationGetRelationName(OldRel),
-					num_tuples,
-					AcquireNumberOfBlocks(OldRel)),
-			 errdetail("%s.",
-					   pg_rusage_show(&ru0))));
-
-	/* Clean up */
-	pfree(values);
-	pfree(isnull);
-
-	if (mtuple != NULL)
-		pfree(mtuple);
-
-	index_close(OldIndex, NoLock);
-	heap_close(OldRel, NoLock);
-	heap_close(NewRel, NoLock);
-
-	/* Update pg_class to reflect the correct values of pages and tuples. */
-	relRelation = heap_open(RelationRelationId, RowExclusiveLock);
-
-	reltup = SearchSysCacheCopy1(RELOID, ObjectIdGetDatum(OIDNewRel));
-	if (!HeapTupleIsValid(reltup))
-		elog(ERROR, "cache lookup failed for relation %u", OIDNewRel);
-	relform = (Form_pg_class) GETSTRUCT(reltup);
-
-	relform->relpages = num_pages;
-	relform->reltuples = num_tuples;
-
-	/* Don't update the stats for pg_class.  See swap_relation_files. */
-	if (OIDOldRel != RelationRelationId)
-	{
-		simple_heap_update(relRelation, &reltup->t_self, reltup);
-
-		/* keep the catalog indexes up to date */
-		CatalogUpdateIndexes(relRelation, reltup);
-	}
-	else
-		CacheInvalidateRelcacheByTuple(reltup);
-
-	/* Clean up. */
-	heap_freetuple(reltup);
-	heap_close(relRelation, RowExclusiveLock);
 
 	/* Make the update visible */
 	CommandCounterIncrement();
@@ -1717,53 +1329,6 @@
 	}
 
 	/*
-<<<<<<< HEAD
-=======
-	 * Swap relstorage so we will later know how to drop the temporary table with
-	 * the right Storage Manager (i.e. Buffer Pool or Append-Only).
-	 */
-	swapchar = relform1->relstorage;
-	relform1->relstorage = relform2->relstorage;
-	relform2->relstorage = swapchar;
-
-	/*
-	 * This needs to be performed after the relkind and relstorage has been
-	 * swapped to correctly reflect the relfrozenxid.
-	 */
-	if (TransactionIdIsValid(relform1->relfrozenxid))
-	{
-		/*
-		 * The frozenXid can be InvalidTransactionId.  In which case, leave
-		 * the original relfrozenxid unchanged.  This happens for cluster
-		 * operation on append-optimized tables.
-		 *
-		 * This function is called recursively.  First call is to swap
-		 * relfiles of the append-optimized tables, with frozenXid as
-		 * InvalidTransactionId.  And then another call for the toast tables,
-		 * if any.  Append-optimized tables do not have a valid relfrozenxid
-		 * in pg_class, however, their toast tables do.  As frozenXid is not
-		 * valid, we leave the toast table's relfrozenxid unchanged.
-		 * Alternatively, we can compute new relfrozenxid here by invoking
-		 * vacuum_set_xid_limits() but there is no harm in keeping things
-		 * simple.
-		 */
-		if (TransactionIdIsNormal(frozenXid))
-		{
-			relform1->relfrozenxid = frozenXid;
-			Assert(MultiXactIdIsValid(cutoffMulti));
-			relform1->relminmxid = cutoffMulti;
-		}
-
-		/*
-		 * Don't know partition parent or not here but passing false is perfect
-		 * for assertion, as valid relfrozenxid means it shouldn't be parent.
-		 */
-		Assert(should_have_valid_relfrozenxid(relform1->relkind,
-											  relform1->relstorage, false));
-	}
-
-	/*
->>>>>>> 90634b6a
 	 * Update the tuples in pg_class --- unless the target relation of the
 	 * swap is pg_class itself.  In that case, there is zero point in making
 	 * changes because we'd be updating the old data that we're about to throw
@@ -1816,6 +1381,8 @@
 				 * compute freeze limit (frozenXid) because AO tables do not
 				 * have relfrozenxid.  The toast tables need to keep existing
 				 * relfrozenxid value unchanged in this case.
+				 *
+				 * GPDB_12_MERGE_FIXME: Is this still right?
 				 */
 				if (!TransactionIdIsNormal(frozenXid))
 					Assert(isAO1 && isAO2);
