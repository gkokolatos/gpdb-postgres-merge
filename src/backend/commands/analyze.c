--- conflicted
+++ resolved
@@ -173,13 +173,8 @@
 
 
 static void do_analyze_rel(Relation onerel, VacuumStmt *vacstmt,
-<<<<<<< HEAD
-			   AcquireSampleRowsByQueryFunc acquirefunc, BlockNumber relpages,
+			   AcquireSampleRowsFunc acquirefunc, BlockNumber relpages,
 			   bool inh, bool in_outer_xact, int elevel);
-=======
-			   AcquireSampleRowsFunc acquirefunc, BlockNumber relpages,
-			   bool inh, int elevel);
->>>>>>> d1df28c1
 static void BlockSampler_Init(BlockSampler bs, BlockNumber nblocks,
 				  int samplesize);
 static bool BlockSampler_HasMore(BlockSampler bs);
@@ -453,13 +448,8 @@
  */
 static void
 do_analyze_rel(Relation onerel, VacuumStmt *vacstmt,
-<<<<<<< HEAD
-			   AcquireSampleRowsByQueryFunc acquirefunc, BlockNumber relpages,
+			   AcquireSampleRowsFunc acquirefunc, BlockNumber relpages,
 			   bool inh, bool in_outer_xact, int elevel)
-=======
-			   AcquireSampleRowsFunc acquirefunc, BlockNumber relpages,
-			   bool inh, int elevel)
->>>>>>> d1df28c1
 {
 	int			attr_cnt,
 				tcnt,
@@ -900,21 +890,6 @@
 							InvalidMultiXactId,
 							in_outer_xact,
 							false /* isvacuum */);
-<<<<<<< HEAD
-	else
-	{
-		vac_update_relstats(onerel,
-							totalpages,
-							totalrows,
-							visibilitymap_count(onerel),
-							onerel->rd_rel->relhasindex,
-							InvalidTransactionId,
-							InvalidMultiXactId,
-							in_outer_xact,
-							false /* isvacuum */);
-	}
-=======
->>>>>>> d1df28c1
 
 	/*
 	 * Same for indexes. Vacuum always scans all indexes, so if we're part of
