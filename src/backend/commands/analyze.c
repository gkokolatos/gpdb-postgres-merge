/*-------------------------------------------------------------------------
 *
 * analyze.c
 *	  the Postgres statistics generator
 *
 * Portions Copyright (c) 1996-2012, PostgreSQL Global Development Group
 * Portions Copyright (c) 1994, Regents of the University of California
 *
 *
 * IDENTIFICATION
 *	  src/backend/commands/analyze.c
 *
 *-------------------------------------------------------------------------
 */
#include "postgres.h"

#include <math.h>

#include "access/transam.h"
#include "access/tupconvert.h"
#include "access/tuptoaster.h"
#include "access/visibilitymap.h"
#include "access/xact.h"
#include "catalog/heap.h"
#include "catalog/index.h"
#include "catalog/indexing.h"
#include "catalog/pg_collation.h"
#include "catalog/pg_inherits_fn.h"
#include "catalog/pg_namespace.h"
#include "cdb/cdbhash.h"
#include "cdb/cdbpartition.h"
#include "cdb/cdbtm.h"
#include "cdb/cdbvars.h"
#include "commands/analyzeutils.h"
#include "commands/dbcommands.h"
#include "commands/tablecmds.h"
#include "commands/vacuum.h"
#include "executor/executor.h"
#include "executor/spi.h"
#include "foreign/fdwapi.h"
#include "miscadmin.h"
#include "nodes/nodeFuncs.h"
#include "parser/parse_oper.h"
#include "parser/parse_relation.h"
#include "pgstat.h"
#include "postmaster/autovacuum.h"
#include "storage/bufmgr.h"
#include "storage/lmgr.h"
#include "storage/proc.h"
#include "storage/procarray.h"
#include "utils/acl.h"
#include "utils/attoptcache.h"
#include "utils/builtins.h"
#include "utils/datum.h"
#include "utils/guc.h"
#include "utils/hyperloglog/hyperloglog.h"
#include "utils/lsyscache.h"
#include "utils/memutils.h"
#include "utils/pg_rusage.h"
#include "utils/sortsupport.h"
#include "utils/syscache.h"
#include "utils/timestamp.h"
#include "utils/tqual.h"

/*
 * To avoid consuming too much memory during analysis and/or too much space
 * in the resulting pg_statistic rows, we ignore varlena datums that are wider
 * than WIDTH_THRESHOLD (after detoasting!).  This is legitimate for MCV
 * and distinct-value calculations since a wide value is unlikely to be
 * duplicated at all, much less be a most-common value.  For the same reason,
 * ignoring wide values will not affect our estimates of histogram bin
 * boundaries very much.
 */
#define WIDTH_THRESHOLD  1024

/*
 * For Hyperloglog, we define an error margin of 0.3%. If the number of
 * distinct values estimated by hyperloglog is within an error of 0.3%,
 * we consider everything as distinct.
 */
#define HLL_ERROR_MARGIN  0.003

/* Data structure for Algorithm S from Knuth 3.4.2 */
typedef struct
{
	BlockNumber N;				/* number of blocks, known in advance */
	int			n;				/* desired sample size */
	BlockNumber t;				/* current block number */
	int			m;				/* blocks selected so far */
} BlockSamplerData;

typedef BlockSamplerData *BlockSampler;

/* Per-index data for ANALYZE */
typedef struct AnlIndexData
{
	IndexInfo  *indexInfo;		/* BuildIndexInfo result */
	BlockNumber nblocks;
	double		tupleFract;		/* fraction of rows for partial index */
	VacAttrStats **vacattrstats;	/* index attrs to analyze */
	int			attr_cnt;
} AnlIndexData;

/*
 * Maintain the row index for large datums which must not be considered for
 * samples while calculating statistcs. The sample value at the row index for
 * a column are masked as NULL.
 */
typedef struct RowIndexes
{
	bool* rows;
	int toowide_cnt;
} RowIndexes;

typedef int (*AcquireSampleRowsByQueryFunc) (Relation onerel, int elevel, int nattrs,
											 VacAttrStats **attrstats,
											 HeapTuple **rows,
											 int targrows, double *totalrows,
											 double *totaldeadrows,
											 BlockNumber *totalpages,
											 bool rootonly,
											 RowIndexes **colLargeRowIndexes /* Maintain information if the row of a column exceeds WIDTH_THRESHOLD */);

/* Default statistics target (GUC parameter) */
int			default_statistics_target = 100;

/* A few variables that don't seem worth passing around as parameters */
static MemoryContext anl_context = NULL;
static BufferAccessStrategy vac_strategy;


static void do_analyze_rel(Relation onerel, VacuumStmt *vacstmt,
			   AcquireSampleRowsByQueryFunc acquirefunc, BlockNumber relpages,
			   bool inh, int elevel);
static void BlockSampler_Init(BlockSampler bs, BlockNumber nblocks,
				  int samplesize);
static bool BlockSampler_HasMore(BlockSampler bs);
static BlockNumber BlockSampler_Next(BlockSampler bs);
static void compute_index_stats(Relation onerel, double totalrows,
					AnlIndexData *indexdata, int nindexes,
					HeapTuple *rows, int numrows,
					MemoryContext col_context);
static VacAttrStats *examine_attribute(Relation onerel, int attnum,
				  Node *index_expr);
static int acquire_sample_rows(Relation onerel, int elevel,
							   HeapTuple *rows, int targrows,
							   double *totalrows, double *totaldeadrows);
static int acquire_sample_rows_by_query(Relation onerel, int elevel, int nattrs, VacAttrStats **attrstats, HeapTuple **rows,
										int targrows, double *totalrows, double *totaldeadrows, BlockNumber *totalpages, bool rootonly,  RowIndexes **colLargeRowIndexes /* Maintain information if the row of a column exceeds WIDTH_THRESHOLD */);
static int	compare_rows(const void *a, const void *b);
#if 0
static int acquire_inherited_sample_rows(Relation onerel, int elevel,
							  HeapTuple *rows, int targrows,
							  double *totalrows, double *totaldeadrows);
#endif
static void update_attstats(Oid relid, bool inh,
				int natts, VacAttrStats **vacattrstats);
static Datum std_fetch_func(VacAttrStatsP stats, int rownum, bool *isNull);
static Datum ind_fetch_func(VacAttrStatsP stats, int rownum, bool *isNull);

static void analyzeEstimateReltuplesRelpages(Oid relationOid, float4 *relTuples, float4 *relPages, bool rootonly, int elevel);
static void analyzeEstimateIndexpages(Relation onerel, Relation indrel, BlockNumber *indexPages, int elevel);

static void analyze_rel_internal(Oid relid, VacuumStmt *vacstmt,
					 BufferAccessStrategy bstrategy);
static void acquire_hll_by_query(Relation onerel, int nattrs, VacAttrStats **attrstats);

/*
 *	analyze_rel() -- analyze one relation
 */
void
analyze_rel(Oid relid, VacuumStmt *vacstmt, BufferAccessStrategy bstrategy)
{
	bool		optimizerBackup;

	/*
	 * Temporarily disable ORCA because it's slow to start up, and it
	 * wouldn't come up with any better plan for the simple queries that
	 * we run.
	 */
	optimizerBackup = optimizer;
	optimizer = false;

	PG_TRY();
	{
		analyze_rel_internal(relid, vacstmt, bstrategy);
	}
	/* Clean up in case of error. */
	PG_CATCH();
	{
		optimizer = optimizerBackup;

		/* Carry on with error handling. */
		PG_RE_THROW();
	}
	PG_END_TRY();

	optimizer = optimizerBackup;
}

static void
analyze_rel_internal(Oid relid, VacuumStmt *vacstmt, BufferAccessStrategy bstrategy)
{
	Relation	onerel;
	int			elevel;
	AcquireSampleRowsByQueryFunc acquirefunc = NULL;
	BlockNumber relpages = 0;

	/* Select logging level */
	if (vacstmt->options & VACOPT_VERBOSE)
		elevel = INFO;
	else
		elevel = DEBUG2;

	/* Set up static variables */
	vac_strategy = bstrategy;

	/*
	 * Check for user-requested abort.
	 */
	CHECK_FOR_INTERRUPTS();

	/*
	 * Open the relation, getting ShareUpdateExclusiveLock to ensure that two
	 * ANALYZEs don't run on it concurrently.  (This also locks out a
	 * concurrent VACUUM, which doesn't matter much at the moment but might
	 * matter if we ever try to accumulate stats on dead tuples.) If the rel
	 * has been dropped since we last saw it, we don't need to process it.
	 */
	if (!(vacstmt->options & VACOPT_NOWAIT))
		onerel = try_relation_open(relid, ShareUpdateExclusiveLock, false);
	else if (ConditionalLockRelationOid(relid, ShareUpdateExclusiveLock))
		onerel = try_relation_open(relid, NoLock, false);
	else
	{
		onerel = NULL;
		if (IsAutoVacuumWorkerProcess() && Log_autovacuum_min_duration >= 0)
			ereport(LOG,
					(errcode(ERRCODE_LOCK_NOT_AVAILABLE),
				  errmsg("skipping analyze of \"%s\" --- lock not available",
						 vacstmt->relation->relname)));
	}
	if (!onerel)
		return;

	/*
	 * Check permissions --- this should match vacuum's check!
	 */
	if (!(pg_class_ownercheck(RelationGetRelid(onerel), GetUserId()) ||
		  (pg_database_ownercheck(MyDatabaseId, GetUserId()) && !onerel->rd_rel->relisshared)))
	{
		/* No need for a WARNING if we already complained during VACUUM */
		if (!(vacstmt->options & VACOPT_VACUUM))
		{
			if (onerel->rd_rel->relisshared)
				ereport(WARNING,
				 (errmsg("skipping \"%s\" --- only superuser can analyze it",
						 RelationGetRelationName(onerel))));
			else if (onerel->rd_rel->relnamespace == PG_CATALOG_NAMESPACE)
				ereport(WARNING,
						(errmsg("skipping \"%s\" --- only superuser or database owner can analyze it",
								RelationGetRelationName(onerel))));
			else
				ereport(WARNING,
						(errmsg("skipping \"%s\" --- only table or database owner can analyze it",
								RelationGetRelationName(onerel))));
		}
		relation_close(onerel, ShareUpdateExclusiveLock);
		return;
	}

	/*
	 * Silently ignore tables that are temp tables of other backends ---
	 * trying to analyze these is rather pointless, since their contents are
	 * probably not up-to-date on disk.  (We don't throw a warning here; it
	 * would just lead to chatter during a database-wide ANALYZE.)
	 */
	if (RELATION_IS_OTHER_TEMP(onerel))
	{
		relation_close(onerel, ShareUpdateExclusiveLock);
		return;
	}

	/*
	 * We can ANALYZE any table except pg_statistic. See update_attstats
	 */
	if (RelationGetRelid(onerel) == StatisticRelationId)
	{
		relation_close(onerel, ShareUpdateExclusiveLock);
		return;
	}

	/*
	 * Check that it's a plain table or foreign table; we used to do this in
	 * get_rel_oids() but seems safer to check after we've locked the
	 * relation.
	 */
	if (onerel->rd_rel->relkind == RELKIND_RELATION &&
		!RelationIsExternal(onerel))
	{
		/* Regular table, so we'll use the regular row acquisition function */
		acquirefunc = acquire_sample_rows_by_query;
		/* Also get regular table's size */
		relpages = RelationGetNumberOfBlocks(onerel);
	}
	/*
	 * GPDB_92_MERGE_FIXME: do_analyze_rel add a param AcquireSampleRowsFunc
	 * to get a function to acquire sample rows. But gpdb function
	 * acquire_sample_rows_by_query has a different param list to the origin
	 * function acquire_sample_rows and AcquireSampleRowsFunc.
	 */
#if 0
	else if (onerel->rd_rel->relkind == RELKIND_FOREIGN_TABLE &&
			 !RelationIsExternal(onerel))
	{
		/*
		 * For a foreign table, call the FDW's hook function to see whether it
		 * supports analysis.
		 */
		FdwRoutine *fdwroutine;
		bool		ok = false;

		fdwroutine = GetFdwRoutineByRelId(RelationGetRelid(onerel));

		if (fdwroutine->AnalyzeForeignTable != NULL)
			ok = fdwroutine->AnalyzeForeignTable(onerel,
												 &acquirefunc,
												 &relpages);

		if (!ok)
		{
			ereport(WARNING,
			 (errmsg("skipping \"%s\" --- cannot analyze this foreign table",
					 RelationGetRelationName(onerel))));
			relation_close(onerel, ShareUpdateExclusiveLock);
			return;
		}
	}
#endif
	else
	{
		/* No need for a WARNING if we already complained during VACUUM */
		if (!(vacstmt->options & VACOPT_VACUUM))
			ereport(WARNING,
					(errmsg("skipping \"%s\" --- cannot analyze non-tables or special system tables",
							RelationGetRelationName(onerel))));
		relation_close(onerel, ShareUpdateExclusiveLock);
		return;
	}

	/*
	 * OK, let's do it.  First let other backends know I'm in ANALYZE.
	 */
	LWLockAcquire(ProcArrayLock, LW_EXCLUSIVE);
	MyPgXact->vacuumFlags |= PROC_IN_ANALYZE;
	LWLockRelease(ProcArrayLock);

	/*
	 * Do the normal non-recursive ANALYZE.
	 *
	 * Skip this for partitioned tables. A partitioned table, i.e. the
	 * "root partition", doesn't contain any rows.
	 */
	PartStatus ps = rel_part_status(relid);
	if (!(ps == PART_STATUS_ROOT || ps == PART_STATUS_INTERIOR))
		do_analyze_rel(onerel, vacstmt, acquirefunc, relpages, false, elevel);

	/*
	 * If there are child tables, do recursive ANALYZE.
	 */
	if (onerel->rd_rel->relhassubclass)
		do_analyze_rel(onerel, vacstmt, acquirefunc, relpages, true, elevel);

	/* MPP-6929: metadata tracking */
	if (!vacuumStatement_IsTemporary(onerel) && (Gp_role == GP_ROLE_DISPATCH))
	{
		char *asubtype = "";

		if (IsAutoVacuumWorkerProcess())
			asubtype = "AUTO";

		MetaTrackUpdObject(RelationRelationId,
						   RelationGetRelid(onerel),
						   GetUserId(),
						   "ANALYZE",
						   asubtype
			);
	}

	/*
	 * Close source relation now, but keep lock so that no one deletes it
	 * before we commit.  (If someone did, they'd fail to clean up the entries
	 * we made in pg_statistic.  Also, releasing the lock before commit would
	 * expose us to concurrent-update failures in update_attstats.)
	 */
	relation_close(onerel, NoLock);

	/*
	 * Reset my PGXACT flag.  Note: we need this here, and not in vacuum_rel,
	 * because the vacuum flag is cleared by the end-of-xact code.
	 */
	LWLockAcquire(ProcArrayLock, LW_EXCLUSIVE);
	MyPgXact->vacuumFlags &= ~PROC_IN_ANALYZE;
	LWLockRelease(ProcArrayLock);
}

/*
 *	do_analyze_rel() -- analyze one relation, recursively or not
 *
 * Note that "acquirefunc" is only relevant for the non-inherited case.
 * If we supported foreign tables in inheritance trees,
 * acquire_inherited_sample_rows would need to determine the appropriate
 * acquirefunc for each child table.
 */
static void
do_analyze_rel(Relation onerel, VacuumStmt *vacstmt,
			   AcquireSampleRowsByQueryFunc acquirefunc, BlockNumber relpages,
			   bool inh, int elevel)
{
	int			attr_cnt,
				tcnt,
				i,
				ind;
	Relation   *Irel;
	int			nindexes;
	bool		hasindex;
	VacAttrStats **vacattrstats;
	AnlIndexData *indexdata;
	int			targrows,
				numrows;
	double		totalrows,
				totaldeadrows;
	BlockNumber	totalpages;
	HeapTuple  *rows;
	PGRUsage	ru0;
	TimestampTz starttime = 0;
	MemoryContext caller_context;
	Oid			save_userid;
	int			save_sec_context;
	int			save_nestlevel;
	RowIndexes	**colLargeRowIndexes;

	if (inh)
		ereport(elevel,
				(errmsg("analyzing \"%s.%s\" inheritance tree",
						get_namespace_name(RelationGetNamespace(onerel)),
						RelationGetRelationName(onerel))));
	else
		ereport(elevel,
				(errmsg("analyzing \"%s.%s\"",
						get_namespace_name(RelationGetNamespace(onerel)),
						RelationGetRelationName(onerel))));

	/*
	 * Set up a working context so that we can easily free whatever junk gets
	 * created.
	 */
	anl_context = AllocSetContextCreate(CurrentMemoryContext,
										"Analyze",
										ALLOCSET_DEFAULT_MINSIZE,
										ALLOCSET_DEFAULT_INITSIZE,
										ALLOCSET_DEFAULT_MAXSIZE);
	caller_context = MemoryContextSwitchTo(anl_context);

	/*
	 * Switch to the table owner's userid, so that any index functions are run
	 * as that user.  Also lock down security-restricted operations and
	 * arrange to make GUC variable changes local to this command.
	 */
	GetUserIdAndSecContext(&save_userid, &save_sec_context);
	SetUserIdAndSecContext(onerel->rd_rel->relowner,
						   save_sec_context | SECURITY_RESTRICTED_OPERATION);
	save_nestlevel = NewGUCNestLevel();

	/* measure elapsed time iff autovacuum logging requires it */
	if (IsAutoVacuumWorkerProcess() && Log_autovacuum_min_duration >= 0)
	{
		pg_rusage_init(&ru0);
		if (Log_autovacuum_min_duration > 0)
			starttime = GetCurrentTimestamp();
	}

	/*
	 * Determine which columns to analyze
	 *
	 * Note that system attributes are never analyzed.
	 */
	if (vacstmt->va_cols != NIL)
	{
		ListCell   *le;

		vacattrstats = (VacAttrStats **) palloc(list_length(vacstmt->va_cols) *
												sizeof(VacAttrStats *));
		tcnt = 0;
		foreach(le, vacstmt->va_cols)
		{
			char	   *col = strVal(lfirst(le));

			i = attnameAttNum(onerel, col, false);
			if (i == InvalidAttrNumber)
				ereport(ERROR,
						(errcode(ERRCODE_UNDEFINED_COLUMN),
					errmsg("column \"%s\" of relation \"%s\" does not exist",
						   col, RelationGetRelationName(onerel))));
			vacattrstats[tcnt] = examine_attribute(onerel, i, NULL);
			if (vacattrstats[tcnt] != NULL)
				tcnt++;
		}
		attr_cnt = tcnt;
	}
	else
	{
		attr_cnt = onerel->rd_att->natts;
		vacattrstats = (VacAttrStats **)
			palloc(attr_cnt * sizeof(VacAttrStats *));
		tcnt = 0;
		for (i = 1; i <= attr_cnt; i++)
		{
			vacattrstats[tcnt] = examine_attribute(onerel, i, NULL);
			if (vacattrstats[tcnt] != NULL)
				tcnt++;
		}
		attr_cnt = tcnt;
	}

	if (vacstmt->options & VACOPT_MERGE)
	{
		for (i = 0; i < attr_cnt; i++)
		{
			if (vacattrstats[i]->merge_stats == true)
				break;
			ereport(ERROR,
					(errmsg("Cannot run ANALYZE MERGE since not all non-empty leaf partitions have available statistics for the merge")));
		}
	}

	/*
	 * Open all indexes of the relation, and see if there are any analyzable
	 * columns in the indexes.	We do not analyze index columns if there was
	 * an explicit column list in the ANALYZE command, however.  If we are
	 * doing a recursive scan, we don't want to touch the parent's indexes at
	 * all.
	 */
	if (!inh)
		vac_open_indexes(onerel, AccessShareLock, &nindexes, &Irel);
	else
	{
		Irel = NULL;
		nindexes = 0;
	}
	hasindex = (nindexes > 0);
	indexdata = NULL;
	if (hasindex)
	{
		indexdata = (AnlIndexData *) palloc0(nindexes * sizeof(AnlIndexData));
		for (ind = 0; ind < nindexes; ind++)
		{
			AnlIndexData *thisdata = &indexdata[ind];
			IndexInfo  *indexInfo;

			thisdata->indexInfo = indexInfo = BuildIndexInfo(Irel[ind]);
			thisdata->tupleFract = 1.0; /* fix later if partial */
			if (indexInfo->ii_Expressions != NIL && vacstmt->va_cols == NIL)
			{
				ListCell   *indexpr_item = list_head(indexInfo->ii_Expressions);

				thisdata->vacattrstats = (VacAttrStats **)
					palloc(indexInfo->ii_NumIndexAttrs * sizeof(VacAttrStats *));
				tcnt = 0;
				for (i = 0; i < indexInfo->ii_NumIndexAttrs; i++)
				{
					int			keycol = indexInfo->ii_KeyAttrNumbers[i];

					if (keycol == 0)
					{
						/* Found an index expression */
						Node	   *indexkey;

						if (indexpr_item == NULL)		/* shouldn't happen */
							elog(ERROR, "too few entries in indexprs list");
						indexkey = (Node *) lfirst(indexpr_item);
						indexpr_item = lnext(indexpr_item);
						thisdata->vacattrstats[tcnt] =
							examine_attribute(Irel[ind], i + 1, indexkey);
						if (thisdata->vacattrstats[tcnt] != NULL)
							tcnt++;
					}
				}
				thisdata->attr_cnt = tcnt;
			}
		}
	}

	/*
	 * Determine how many rows we need to sample, using the worst case from
	 * all analyzable columns.	We use a lower bound of 100 rows to avoid
	 * possible overflow in Vitter's algorithm.  (Note: that will also be the
	 * target in the corner case where there are no analyzable columns.)
	 */
	targrows = 100;
	for (i = 0; i < attr_cnt; i++)
	{
		if (targrows < vacattrstats[i]->minrows)
			targrows = vacattrstats[i]->minrows;
	}
	for (ind = 0; ind < nindexes; ind++)
	{
		AnlIndexData *thisdata = &indexdata[ind];

		for (i = 0; i < thisdata->attr_cnt; i++)
		{
			if (targrows < thisdata->vacattrstats[i]->minrows)
				targrows = thisdata->vacattrstats[i]->minrows;
		}
	}

	/*
	 * Maintain information if the row of a column exceeds WIDTH_THRESHOLD
	 */
	colLargeRowIndexes = (RowIndexes **) palloc(sizeof(RowIndexes *) * attr_cnt);

	/*
	 * switch back to the original user to collect sample rows, the security threat does
	 * not exist here as we donot execute any functions which could potentially lead to the
	 * CVE-2009-4136
	 * The patch to prevent the security threat was introduced from upstream commit:
	 *   https://github.com/postgres/postgres/commit/62aba76568e58698ad5eaa6153bc45186aacbde2
	 * setting to the original user is required due to GPDB specific way of collecting samples
	 * using query, but not required postgres since we do block sampling.
	 */
	SetUserIdAndSecContext(save_userid, save_sec_context);

	if (vacstmt->options & VACOPT_FULLSCAN)
	{
		if(rel_part_status(RelationGetRelid(onerel)) != PART_STATUS_ROOT)
		{
			acquire_hll_by_query(onerel, attr_cnt, vacattrstats);

			elog (LOG,"HLL FULL SCAN ");
		}
	}
	if (needs_sample(vacattrstats, attr_cnt))
	{
		/*
		 * Acquire the sample rows
		 */
		// GPDB_90_MERGE_FIXME: Need to implement 'acuire_inherited_sample_rows_by_query'
#if 0
	if (inh)
		numrows = acquire_inherited_sample_rows(onerel, elevel,
												rows, targrows,
												&totalrows, &totaldeadrows);
	else
#endif
<<<<<<< HEAD
		numrows = (*acquirefunc) (onerel, elevel, attr_cnt, vacattrstats, &rows, targrows,
								  &totalrows, &totaldeadrows, &totalpages,
								  (vacstmt->options & VACOPT_ROOTONLY) != 0,
								  colLargeRowIndexes);
=======
		elog (LOG,"Needs sample for %s " , RelationGetRelationName(onerel));
		rows = NULL;
		numrows = acquire_sample_rows_by_query(onerel, attr_cnt, vacattrstats, &rows, targrows,
											   &totalrows, &totaldeadrows, &totalpages,
											   (vacstmt->options & VACOPT_ROOTONLY) != 0,
											   colLargeRowIndexes);
>>>>>>> 4d29b4a7

		/* change the privilige back to the table owner */
		SetUserIdAndSecContext(onerel->rd_rel->relowner,
							   save_sec_context | SECURITY_RESTRICTED_OPERATION);
	}
	else
	{
		float4 relTuples;
		float4 relPages;
		analyzeEstimateReltuplesRelpages(RelationGetRelid(onerel), &relTuples, &relPages,
										 vacstmt->options & VACOPT_ROOTONLY);
		totalrows = relTuples;
		totalpages = relPages;
		totaldeadrows = 0;
		numrows = 0;
		rows = NULL;
	}
	/*
	 * Compute the statistics.	Temporary results during the calculations for
	 * each column are stored in a child context.  The calc routines are
	 * responsible to make sure that whatever they store into the VacAttrStats
	 * structure is allocated in anl_context.
	 */
	if (numrows > 0 || (optimizer_analyze_root_partition && totalrows > 0.0))
	{
		HeapTuple *validRows = (HeapTuple *) palloc(numrows * sizeof(HeapTuple));
		MemoryContext col_context,
					old_context;

		col_context = AllocSetContextCreate(anl_context,
											"Analyze Column",
											ALLOCSET_DEFAULT_MINSIZE,
											ALLOCSET_DEFAULT_INITSIZE,
											ALLOCSET_DEFAULT_MAXSIZE);
		old_context = MemoryContextSwitchTo(col_context);

		for (i = 0; i < attr_cnt; i++)
		{
			VacAttrStats *stats = vacattrstats[i];
			/*
			 * utilize hyperloglog and merge utilities to derive
			 * root table statistics by directly calling merge_leaf_stats()
			 * if all leaf partition attributes are analyzed
			 */
			if(stats->merge_stats)
			{
				(*stats->compute_stats) (stats, std_fetch_func, 0, 0);
				MemoryContextResetAndDeleteChildren(col_context);
				continue;
			}
			RowIndexes *rowIndexes = colLargeRowIndexes[i];
			int validRowsLength = numrows - rowIndexes->toowide_cnt;

			/* If there are too wide rows in the sample, remove them
			 * from the sample being sent for stats collection
			 */
			if (rowIndexes->toowide_cnt > 0)
			{
				int validRowsIdx = 0;
				for (int rownum=0; rownum < numrows; rownum++)
				{
					if (rowIndexes->rows[rownum]) // if row is too wide, ignore it from the sample
						continue;
					validRows[validRowsIdx] = rows[rownum];
					validRowsIdx++;
				}
				stats->rows = validRows;
				validRowsLength = validRowsIdx;
			}
			else
			{
				stats->rows = rows;
				validRowsLength = numrows;
			}
			AttributeOpts *aopt =
			get_attribute_options(onerel->rd_id, stats->attr->attnum);

			stats->tupDesc = onerel->rd_att;

			if (validRowsLength > 0)
			{
				(*stats->compute_stats) (stats,
										 std_fetch_func,
										 validRowsLength, // numbers of rows in sample excluding toowide if any.
										 totalrows);
				/*
				 * Store HLL/HLL fullscan information for leaf partitions in
				 * the stats object
				 */
				if (rel_part_status(stats->attr->attrelid) == PART_STATUS_LEAF)
				{
					MemoryContext old_context;
					Datum *hll_values;

					old_context = MemoryContextSwitchTo(stats->anl_context);
					hll_values = (Datum *) palloc(sizeof(Datum));
					int2 hll_length = 0;
					int2 stakind = 0;
					if(stats->stahll_full != NULL)
					{
						hll_length = datumGetSize(PointerGetDatum(stats->stahll_full), false, -1);
						hll_values[0] = datumCopy(PointerGetDatum(stats->stahll_full), false, hll_length);
						stakind = STATISTIC_KIND_FULLHLL;
					}
					else if(stats->stahll != NULL)
					{
						((HLLCounter) (stats->stahll))->relPages = totalpages;
						((HLLCounter) (stats->stahll))->relTuples = totalrows;

						hll_length = hyperloglog_len((HLLCounter)stats->stahll);
						hll_values[0] = datumCopy(PointerGetDatum(stats->stahll), false, hll_length);
						stakind = STATISTIC_KIND_HLL;
					}
					MemoryContextSwitchTo(old_context);
					if (stakind > 0)
					{
						stats->stakind[STATISTIC_NUM_SLOTS-1] = stakind;
						stats->stavalues[STATISTIC_NUM_SLOTS-1] = hll_values;
						stats->numvalues[STATISTIC_NUM_SLOTS-1] =  1;
						stats->statyplen[STATISTIC_NUM_SLOTS-1] = hll_length;
					}
				}
			}
			else
			{
				// All the rows were too wide to be included in the sample. We cannot
				// do much in that case, but at least we know there were no NULLs, and
				// that every item was >= WIDTH_THRESHOLD in width.
				stats->stats_valid = true;
				stats->stanullfrac = 0.0;
				stats->stawidth = WIDTH_THRESHOLD;
				stats->stadistinct = 0.0;		/* "unknown" */
			}
			stats->rows = rows; // Reset to original rows

			/*
			 * If the appropriate flavor of the n_distinct option is
			 * specified, override with the corresponding value.
			 */
			aopt = get_attribute_options(onerel->rd_id, stats->attr->attnum);
			if (aopt != NULL)
			{
				float8		n_distinct;

				n_distinct = inh ? aopt->n_distinct_inherited : aopt->n_distinct;
				if (n_distinct != 0.0)
					stats->stadistinct = n_distinct;
			}

			MemoryContextResetAndDeleteChildren(col_context);
		}

		/*
		 * Datums exceeding WIDTH_THRESHOLD are masked as NULL in the sample, and
		 * are used as is to evaluate index statistics. It is less likely to have
		 * indexes on very wide columns, so the effect will be minimal.
		 */
		if (hasindex)
			compute_index_stats(onerel, totalrows,
								indexdata, nindexes,
								rows, numrows,
								col_context);

		MemoryContextSwitchTo(old_context);
		MemoryContextDelete(col_context);

		/*
		 * Emit the completed stats rows into pg_statistic, replacing any
		 * previous statistics for the target columns.	(If there are stats in
		 * pg_statistic for columns we didn't process, we leave them alone.)
		 */
		update_attstats(RelationGetRelid(onerel), inh,
						attr_cnt, vacattrstats);

		for (ind = 0; ind < nindexes; ind++)
		{
			AnlIndexData *thisdata = &indexdata[ind];

			update_attstats(RelationGetRelid(Irel[ind]), false,
							thisdata->attr_cnt, thisdata->vacattrstats);
		}
	}

	/*
	 * Update pages/tuples stats in pg_class. In PostgreSQL, we don't do this
	 * when we're building inherited stats, but in GPDB, we do. The reason is
	 * mostly historical; the planner, or at least ORCA, expects the
	 * relpages/reltuples on a partitioned table to represent the total across
	 * all partitions.
	 */
	if (!inh)
		vac_update_relstats(onerel,
							totalpages,
							totalrows,
							visibilitymap_count(onerel),
							hasindex,
							InvalidTransactionId,
							false /* isvacuum */);
	else
	{
		vac_update_relstats(onerel,
							totalpages,
							totalrows,
							visibilitymap_count(onerel),
							onerel->rd_rel->relhasindex,
							InvalidTransactionId,
							false /* isvacuum */);
	}

	/*
	 * Same for indexes. Vacuum always scans all indexes, so if we're part of
	 * VACUUM ANALYZE, don't overwrite the accurate count already inserted by
	 * VACUUM.
	 */
	if (!inh && !(vacstmt->options & VACOPT_VACUUM))
	{
		for (ind = 0; ind < nindexes; ind++)
		{
			AnlIndexData *thisdata = &indexdata[ind];
			double		totalindexrows;
			BlockNumber	estimatedIndexPages;

			if (totalrows < 1.0)
			{
				/**
				 * If there are no rows in the relation, no point trying to estimate
				 * number of pages in the index.
				 */
				elog(elevel, "ANALYZE skipping index %s since relation %s has no rows.",
					 RelationGetRelationName(Irel[ind]), RelationGetRelationName(onerel));
				estimatedIndexPages = 1.0;
			}
			else
			{
				/**
				 * NOTE: we don't attempt to estimate the number of tuples in an index.
				 * We will assume it to be equal to the estimated number of tuples in the relation.
				 * This does not hold for partial indexes. The number of tuples matching will be
				 * derived in selfuncs.c using the base table statistics.
				 */
				analyzeEstimateIndexpages(onerel, Irel[ind], &estimatedIndexPages, elevel);
				elog(elevel, "ANALYZE estimated relpages=%u for index %s",
					 estimatedIndexPages, RelationGetRelationName(Irel[ind]));
			}

			totalindexrows = ceil(thisdata->tupleFract * totalrows);
			vac_update_relstats(Irel[ind],
								estimatedIndexPages,
								totalindexrows, 0, false, InvalidTransactionId,
								false /* isvacuum */);
		}
	}

	/*
	 * Report ANALYZE to the stats collector, too.	However, if doing
	 * inherited stats we shouldn't report, because the stats collector only
	 * tracks per-table stats.
	 */
	if (!inh)
		pgstat_report_analyze(onerel, totalrows, totaldeadrows);

	/* If this isn't part of VACUUM ANALYZE, let index AMs do cleanup */
	if (!(vacstmt->options & VACOPT_VACUUM))
	{
		for (ind = 0; ind < nindexes; ind++)
		{
			IndexBulkDeleteResult *stats;
			IndexVacuumInfo ivinfo;

			ivinfo.index = Irel[ind];
			ivinfo.analyze_only = true;
			ivinfo.estimated_count = true;
			ivinfo.message_level = elevel;
			ivinfo.num_heap_tuples = onerel->rd_rel->reltuples;
			ivinfo.strategy = vac_strategy;

			stats = index_vacuum_cleanup(&ivinfo, NULL);

			if (stats)
				pfree(stats);
		}
	}

	/* Done with indexes */
	vac_close_indexes(nindexes, Irel, NoLock);

	/* Log the action if appropriate */
	if (IsAutoVacuumWorkerProcess() && Log_autovacuum_min_duration >= 0)
	{
		if (Log_autovacuum_min_duration == 0 ||
			TimestampDifferenceExceeds(starttime, GetCurrentTimestamp(),
									   Log_autovacuum_min_duration))
			ereport(LOG,
					(errmsg("automatic analyze of table \"%s.%s.%s\" system usage: %s",
							get_database_name(MyDatabaseId),
							get_namespace_name(RelationGetNamespace(onerel)),
							RelationGetRelationName(onerel),
							pg_rusage_show(&ru0))));
	}

	/* Roll back any GUC changes executed by index functions */
	AtEOXact_GUC(false, save_nestlevel);

	/* Restore userid and security context */
	SetUserIdAndSecContext(save_userid, save_sec_context);

	/* Restore current context and release memory */
	MemoryContextSwitchTo(caller_context);
	MemoryContextDelete(anl_context);
	anl_context = NULL;
}

/*
 * Compute statistics about indexes of a relation
 */
static void
compute_index_stats(Relation onerel, double totalrows,
					AnlIndexData *indexdata, int nindexes,
					HeapTuple *rows, int numrows,
					MemoryContext col_context)
{
	MemoryContext ind_context,
				old_context;
	Datum		values[INDEX_MAX_KEYS];
	bool		isnull[INDEX_MAX_KEYS];
	int			ind,
				i;

	ind_context = AllocSetContextCreate(anl_context,
										"Analyze Index",
										ALLOCSET_DEFAULT_MINSIZE,
										ALLOCSET_DEFAULT_INITSIZE,
										ALLOCSET_DEFAULT_MAXSIZE);
	old_context = MemoryContextSwitchTo(ind_context);

	for (ind = 0; ind < nindexes; ind++)
	{
		AnlIndexData *thisdata = &indexdata[ind];
		IndexInfo  *indexInfo = thisdata->indexInfo;
		int			attr_cnt = thisdata->attr_cnt;
		TupleTableSlot *slot;
		EState	   *estate;
		ExprContext *econtext;
		List	   *predicate;
		Datum	   *exprvals;
		bool	   *exprnulls;
		int			numindexrows,
					tcnt,
					rowno;
		double		totalindexrows;

		/* Ignore index if no columns to analyze and not partial */
		if (attr_cnt == 0 && indexInfo->ii_Predicate == NIL)
			continue;

		/*
		 * Need an EState for evaluation of index expressions and
		 * partial-index predicates.  Create it in the per-index context to be
		 * sure it gets cleaned up at the bottom of the loop.
		 */
		estate = CreateExecutorState();
		econtext = GetPerTupleExprContext(estate);
		/* Need a slot to hold the current heap tuple, too */
		slot = MakeSingleTupleTableSlot(RelationGetDescr(onerel));

		/* Arrange for econtext's scan tuple to be the tuple under test */
		econtext->ecxt_scantuple = slot;

		/* Set up execution state for predicate. */
		predicate = (List *)
			ExecPrepareExpr((Expr *) indexInfo->ii_Predicate,
							estate);

		/* Compute and save index expression values */
		exprvals = (Datum *) palloc(numrows * attr_cnt * sizeof(Datum));
		exprnulls = (bool *) palloc(numrows * attr_cnt * sizeof(bool));
		numindexrows = 0;
		tcnt = 0;
		for (rowno = 0; rowno < numrows; rowno++)
		{
			HeapTuple	heapTuple = rows[rowno];

			/*
			 * Reset the per-tuple context each time, to reclaim any cruft
			 * left behind by evaluating the predicate or index expressions.
			 */
			ResetExprContext(econtext);

			/* Set up for predicate or expression evaluation */
			ExecStoreHeapTuple(heapTuple, slot, InvalidBuffer, false);

			/* If index is partial, check predicate */
			if (predicate != NIL)
			{
				if (!ExecQual(predicate, econtext, false))
					continue;
			}
			numindexrows++;

			if (attr_cnt > 0)
			{
				/*
				 * Evaluate the index row to compute expression values. We
				 * could do this by hand, but FormIndexDatum is convenient.
				 */
				FormIndexDatum(indexInfo,
							   slot,
							   estate,
							   values,
							   isnull);

				/*
				 * Save just the columns we care about.  We copy the values
				 * into ind_context from the estate's per-tuple context.
				 */
				for (i = 0; i < attr_cnt; i++)
				{
					VacAttrStats *stats = thisdata->vacattrstats[i];
					int			attnum = stats->attr->attnum;

					if (isnull[attnum - 1])
					{
						exprvals[tcnt] = (Datum) 0;
						exprnulls[tcnt] = true;
					}
					else
					{
						exprvals[tcnt] = datumCopy(values[attnum - 1],
												   stats->attrtype->typbyval,
												   stats->attrtype->typlen);
						exprnulls[tcnt] = false;
					}
					tcnt++;
				}
			}
		}

		/*
		 * Having counted the number of rows that pass the predicate in the
		 * sample, we can estimate the total number of rows in the index.
		 */
		thisdata->tupleFract = (double) numindexrows / (double) numrows;
		totalindexrows = ceil(thisdata->tupleFract * totalrows);

		/*
		 * Now we can compute the statistics for the expression columns.
		 */
		if (numindexrows > 0)
		{
			MemoryContextSwitchTo(col_context);
			for (i = 0; i < attr_cnt; i++)
			{
				VacAttrStats *stats = thisdata->vacattrstats[i];
				AttributeOpts *aopt =
				get_attribute_options(stats->attr->attrelid,
									  stats->attr->attnum);

				stats->exprvals = exprvals + i;
				stats->exprnulls = exprnulls + i;
				stats->rowstride = attr_cnt;
				(*stats->compute_stats) (stats,
										 ind_fetch_func,
										 numindexrows,
										 totalindexrows);

				/*
				 * If the n_distinct option is specified, it overrides the
				 * above computation.  For indices, we always use just
				 * n_distinct, not n_distinct_inherited.
				 */
				if (aopt != NULL && aopt->n_distinct != 0.0)
					stats->stadistinct = aopt->n_distinct;

				MemoryContextResetAndDeleteChildren(col_context);
			}
		}

		/* And clean up */
		MemoryContextSwitchTo(ind_context);

		ExecDropSingleTupleTableSlot(slot);
		FreeExecutorState(estate);
		MemoryContextResetAndDeleteChildren(ind_context);
	}

	MemoryContextSwitchTo(old_context);
	MemoryContextDelete(ind_context);
}

/*
 * examine_attribute -- pre-analysis of a single column
 *
 * Determine whether the column is analyzable; if so, create and initialize
 * a VacAttrStats struct for it.  If not, return NULL.
 *
 * If index_expr isn't NULL, then we're trying to analyze an expression index,
 * and index_expr is the expression tree representing the column's data.
 */
static VacAttrStats *
examine_attribute(Relation onerel, int attnum, Node *index_expr)
{
	Form_pg_attribute attr = onerel->rd_att->attrs[attnum - 1];
	HeapTuple	typtuple;
	VacAttrStats *stats;
	int			i;
	bool		ok;

	/* Never analyze dropped columns */
	if (attr->attisdropped)
		return NULL;

	/* Don't analyze column if user has specified not to */
	if (attr->attstattarget == 0)
		return NULL;

	/*
	 * Create the VacAttrStats struct.	Note that we only have a copy of the
	 * fixed fields of the pg_attribute tuple.
	 */
	stats = (VacAttrStats *) palloc0(sizeof(VacAttrStats));
	stats->attr = (Form_pg_attribute) palloc(ATTRIBUTE_FIXED_PART_SIZE);
	memcpy(stats->attr, attr, ATTRIBUTE_FIXED_PART_SIZE);

	/*
	 * When analyzing an expression index, believe the expression tree's type
	 * not the column datatype --- the latter might be the opckeytype storage
	 * type of the opclass, which is not interesting for our purposes.	(Note:
	 * if we did anything with non-expression index columns, we'd need to
	 * figure out where to get the correct type info from, but for now that's
	 * not a problem.)	It's not clear whether anyone will care about the
	 * typmod, but we store that too just in case.
	 */
	if (index_expr)
	{
		stats->attrtypid = exprType(index_expr);
		stats->attrtypmod = exprTypmod(index_expr);
	}
	else
	{
		stats->attrtypid = attr->atttypid;
		stats->attrtypmod = attr->atttypmod;
	}

	typtuple = SearchSysCacheCopy1(TYPEOID,
								   ObjectIdGetDatum(stats->attrtypid));
	if (!HeapTupleIsValid(typtuple))
		elog(ERROR, "cache lookup failed for type %u", stats->attrtypid);
	stats->attrtype = (Form_pg_type) GETSTRUCT(typtuple);
	stats->relstorage = RelationGetForm(onerel)->relstorage;
	stats->anl_context = anl_context;
	stats->tupattnum = attnum;

	/*
	 * The fields describing the stats->stavalues[n] element types default to
	 * the type of the data being analyzed, but the type-specific typanalyze
	 * function can change them if it wants to store something else.
	 */
	for (i = 0; i < STATISTIC_NUM_SLOTS-1; i++)
	{
		stats->statypid[i] = stats->attrtypid;
		stats->statyplen[i] = stats->attrtype->typlen;
		stats->statypbyval[i] = stats->attrtype->typbyval;
		stats->statypalign[i] = stats->attrtype->typalign;
	}

	/*
	 * The last slots of statistics is reserved for hyperloglog counter which
	 * is saved as a bytea. Therefore the type information is hardcoded for the
	 * bytea.
	 */
	stats->statypid[i] = BYTEAOID; // oid for bytea
	stats->statyplen[i] = -1; // variable length type
	stats->statypbyval[i] = false; // bytea is pass by reference
	stats->statypalign[i] = 'i'; // INT alignment (4-byte)

	/*
	 * Call the type-specific typanalyze function.	If none is specified, use
	 * std_typanalyze().
	 */
	if (OidIsValid(stats->attrtype->typanalyze))
		ok = DatumGetBool(OidFunctionCall1(stats->attrtype->typanalyze,
										   PointerGetDatum(stats)));
	else
		ok = std_typanalyze(stats);

	if (!ok || stats->compute_stats == NULL || stats->minrows <= 0)
	{
		heap_freetuple(typtuple);
		pfree(stats->attr);
		pfree(stats);
		return NULL;
	}

	return stats;
}

/*
 * BlockSampler_Init -- prepare for random sampling of blocknumbers
 *
 * BlockSampler is used for stage one of our new two-stage tuple
 * sampling mechanism as discussed on pgsql-hackers 2004-04-02 (subject
 * "Large DB").  It selects a random sample of samplesize blocks out of
 * the nblocks blocks in the table.  If the table has less than
 * samplesize blocks, all blocks are selected.
 *
 * Since we know the total number of blocks in advance, we can use the
 * straightforward Algorithm S from Knuth 3.4.2, rather than Vitter's
 * algorithm.
 */
static void
BlockSampler_Init(BlockSampler bs, BlockNumber nblocks, int samplesize)
{
	bs->N = nblocks;			/* measured table size */

	/*
	 * If we decide to reduce samplesize for tables that have less or not much
	 * more than samplesize blocks, here is the place to do it.
	 */
	bs->n = samplesize;
	bs->t = 0;					/* blocks scanned so far */
	bs->m = 0;					/* blocks selected so far */
}

static bool
BlockSampler_HasMore(BlockSampler bs)
{
	return (bs->t < bs->N) && (bs->m < bs->n);
}

static BlockNumber
BlockSampler_Next(BlockSampler bs)
{
	BlockNumber K = bs->N - bs->t;		/* remaining blocks */
	int			k = bs->n - bs->m;		/* blocks still to sample */
	double		p;				/* probability to skip block */
	double		V;				/* random */

	Assert(BlockSampler_HasMore(bs));	/* hence K > 0 and k > 0 */

	if ((BlockNumber) k >= K)
	{
		/* need all the rest */
		bs->m++;
		return bs->t++;
	}

	/*----------
	 * It is not obvious that this code matches Knuth's Algorithm S.
	 * Knuth says to skip the current block with probability 1 - k/K.
	 * If we are to skip, we should advance t (hence decrease K), and
	 * repeat the same probabilistic test for the next block.  The naive
	 * implementation thus requires an anl_random_fract() call for each block
	 * number.	But we can reduce this to one anl_random_fract() call per
	 * selected block, by noting that each time the while-test succeeds,
	 * we can reinterpret V as a uniform random number in the range 0 to p.
	 * Therefore, instead of choosing a new V, we just adjust p to be
	 * the appropriate fraction of its former value, and our next loop
	 * makes the appropriate probabilistic test.
	 *
	 * We have initially K > k > 0.  If the loop reduces K to equal k,
	 * the next while-test must fail since p will become exactly zero
	 * (we assume there will not be roundoff error in the division).
	 * (Note: Knuth suggests a "<=" loop condition, but we use "<" just
	 * to be doubly sure about roundoff error.)  Therefore K cannot become
	 * less than k, which means that we cannot fail to select enough blocks.
	 *----------
	 */
	V = anl_random_fract();
	p = 1.0 - (double) k / (double) K;
	while (V < p)
	{
		/* skip */
		bs->t++;
		K--;					/* keep K == N - t */

		/* adjust p to be new cutoff point in reduced range */
		p *= 1.0 - (double) k / (double) K;
	}

	/* select */
	bs->m++;
	return bs->t++;
}

/*
 * acquire_sample_rows -- acquire a random sample of rows from the table
 *
 * Selected rows are returned in the caller-allocated array rows[], which
 * must have at least targrows entries.
 * The actual number of rows selected is returned as the function result.
 * We also estimate the total numbers of live and dead rows in the table,
 * and return them into *totalrows and *totaldeadrows, respectively.
 *
 * The returned list of tuples is in order by physical position in the table.
 * (We will rely on this later to derive correlation estimates.)
 *
 * As of May 2004 we use a new two-stage method:  Stage one selects up
 * to targrows random blocks (or all blocks, if there aren't so many).
 * Stage two scans these blocks and uses the Vitter algorithm to create
 * a random sample of targrows rows (or less, if there are less in the
 * sample of blocks).  The two stages are executed simultaneously: each
 * block is processed as soon as stage one returns its number and while
 * the rows are read stage two controls which ones are to be inserted
 * into the sample.
 *
 * Although every row has an equal chance of ending up in the final
 * sample, this sampling method is not perfect: not every possible
 * sample has an equal chance of being selected.  For large relations
 * the number of different blocks represented by the sample tends to be
 * too small.  We can live with that for now.  Improvements are welcome.
 *
 * An important property of this sampling method is that because we do
 * look at a statistically unbiased set of blocks, we should get
 * unbiased estimates of the average numbers of live and dead rows per
 * block.  The previous sampling method put too much credence in the row
 * density near the start of the table.
 *
 * The returned list of tuples is in order by physical position in the table.
 * (We will rely on this later to derive correlation estimates.)
 *
 * GPDB: Not used in Greenplum currently. Instead, we acquire the sample
 * rows by issuing an SPI query, see acquire_sample_rows_by_query
 */
static int pg_attribute_unused()
acquire_sample_rows(Relation onerel, int elevel,
					HeapTuple *rows, int targrows,
					double *totalrows, double *totaldeadrows)
{
	int			numrows = 0;	/* # rows now in reservoir */
	double		samplerows = 0; /* total # rows collected */
	double		liverows = 0;	/* # live rows seen */
	double		deadrows = 0;	/* # dead rows seen */
	double		rowstoskip = -1;	/* -1 means not set yet */
	BlockNumber totalblocks;
	TransactionId OldestXmin;
	BlockSamplerData bs;
	double		rstate;

	Assert(targrows > 0);

	totalblocks = RelationGetNumberOfBlocks(onerel);

	/* Need a cutoff xmin for HeapTupleSatisfiesVacuum */
	OldestXmin = GetOldestXmin(onerel->rd_rel->relisshared, true);

	/* Prepare for sampling block numbers */
	BlockSampler_Init(&bs, totalblocks, targrows);
	/* Prepare for sampling rows */
	rstate = anl_init_selection_state(targrows);

	/* Outer loop over blocks to sample */
	while (BlockSampler_HasMore(&bs))
	{
		BlockNumber targblock = BlockSampler_Next(&bs);
		Buffer		targbuffer;
		Page		targpage;
		OffsetNumber targoffset,
					maxoffset;

		vacuum_delay_point();

		/*
		 * We must maintain a pin on the target page's buffer to ensure that
		 * the maxoffset value stays good (else concurrent VACUUM might delete
		 * tuples out from under us).  Hence, pin the page until we are done
		 * looking at it.  We also choose to hold sharelock on the buffer
		 * throughout --- we could release and re-acquire sharelock for each
		 * tuple, but since we aren't doing much work per tuple, the extra
		 * lock traffic is probably better avoided.
		 */
		targbuffer = ReadBufferExtended(onerel, MAIN_FORKNUM, targblock,
										RBM_NORMAL, vac_strategy);
		LockBuffer(targbuffer, BUFFER_LOCK_SHARE);
		targpage = BufferGetPage(targbuffer);
		maxoffset = PageGetMaxOffsetNumber(targpage);

		/* Inner loop over all tuples on the selected page */
		for (targoffset = FirstOffsetNumber; targoffset <= maxoffset; targoffset++)
		{
			ItemId		itemid;
			HeapTupleData targtuple;
			bool		sample_it = false;

			itemid = PageGetItemId(targpage, targoffset);

			/*
			 * We ignore unused and redirect line pointers.  DEAD line
			 * pointers should be counted as dead, because we need vacuum to
			 * run to get rid of them.	Note that this rule agrees with the
			 * way that heap_page_prune() counts things.
			 */
			if (!ItemIdIsNormal(itemid))
			{
				if (ItemIdIsDead(itemid))
					deadrows += 1;
				continue;
			}

			ItemPointerSet(&targtuple.t_self, targblock, targoffset);

			targtuple.t_data = (HeapTupleHeader) PageGetItem(targpage, itemid);
			targtuple.t_len = ItemIdGetLength(itemid);

			switch (HeapTupleSatisfiesVacuum(onerel,
											 targtuple.t_data,
											 OldestXmin,
											 targbuffer))
			{
				case HEAPTUPLE_LIVE:
					sample_it = true;
					liverows += 1;
					break;

				case HEAPTUPLE_DEAD:
				case HEAPTUPLE_RECENTLY_DEAD:
					/* Count dead and recently-dead rows */
					deadrows += 1;
					break;

				case HEAPTUPLE_INSERT_IN_PROGRESS:

					/*
					 * Insert-in-progress rows are not counted.  We assume
					 * that when the inserting transaction commits or aborts,
					 * it will send a stats message to increment the proper
					 * count.  This works right only if that transaction ends
					 * after we finish analyzing the table; if things happen
					 * in the other order, its stats update will be
					 * overwritten by ours.  However, the error will be large
					 * only if the other transaction runs long enough to
					 * insert many tuples, so assuming it will finish after us
					 * is the safer option.
					 *
					 * A special case is that the inserting transaction might
					 * be our own.	In this case we should count and sample
					 * the row, to accommodate users who load a table and
					 * analyze it in one transaction.  (pgstat_report_analyze
					 * has to adjust the numbers we send to the stats
					 * collector to make this come out right.)
					 */
					if (TransactionIdIsCurrentTransactionId(HeapTupleHeaderGetXmin(targtuple.t_data)))
					{
						sample_it = true;
						liverows += 1;
					}
					break;

				case HEAPTUPLE_DELETE_IN_PROGRESS:

					/*
					 * We count delete-in-progress rows as still live, using
					 * the same reasoning given above; but we don't bother to
					 * include them in the sample.
					 *
					 * If the delete was done by our own transaction, however,
					 * we must count the row as dead to make
					 * pgstat_report_analyze's stats adjustments come out
					 * right.  (Note: this works out properly when the row was
					 * both inserted and deleted in our xact.)
					 */
					if (TransactionIdIsCurrentTransactionId(HeapTupleHeaderGetXmax(targtuple.t_data)))
						deadrows += 1;
					else
						liverows += 1;
					break;

				default:
					elog(ERROR, "unexpected HeapTupleSatisfiesVacuum result");
					break;
			}

			if (sample_it)
			{
				/*
				 * The first targrows sample rows are simply copied into the
				 * reservoir. Then we start replacing tuples in the sample
				 * until we reach the end of the relation.	This algorithm is
				 * from Jeff Vitter's paper (see full citation below). It
				 * works by repeatedly computing the number of tuples to skip
				 * before selecting a tuple, which replaces a randomly chosen
				 * element of the reservoir (current set of tuples).  At all
				 * times the reservoir is a true random sample of the tuples
				 * we've passed over so far, so when we fall off the end of
				 * the relation we're done.
				 */
				if (numrows < targrows)
					rows[numrows++] = heap_copytuple(&targtuple);
				else
				{
					/*
					 * t in Vitter's paper is the number of records already
					 * processed.  If we need to compute a new S value, we
					 * must use the not-yet-incremented value of samplerows as
					 * t.
					 */
					if (rowstoskip < 0)
						rowstoskip = anl_get_next_S(samplerows, targrows,
													&rstate);

					if (rowstoskip <= 0)
					{
						/*
						 * Found a suitable tuple, so save it, replacing one
						 * old tuple at random
						 */
						int			k = (int) (targrows * anl_random_fract());

						Assert(k >= 0 && k < targrows);
						heap_freetuple(rows[k]);
						rows[k] = heap_copytuple(&targtuple);
					}

					rowstoskip -= 1;
				}

				samplerows += 1;
			}
		}

		/* Now release the lock and pin on the page */
		UnlockReleaseBuffer(targbuffer);
	}

	/*
	 * If we didn't find as many tuples as we wanted then we're done. No sort
	 * is needed, since they're already in order.
	 *
	 * Otherwise we need to sort the collected tuples by position
	 * (itempointer). It's not worth worrying about corner cases where the
	 * tuples are already sorted.
	 */
	if (numrows == targrows)
		qsort((void *) rows, numrows, sizeof(HeapTuple), compare_rows);

	/*
	 * Estimate total numbers of rows in relation.	For live rows, use
	 * vac_estimate_reltuples; for dead rows, we have no source of old
	 * information, so we have to assume the density is the same in unseen
	 * pages as in the pages we scanned.
	 */
	*totalrows = vac_estimate_reltuples(onerel, true,
										totalblocks,
										bs.m,
										liverows);
	if (bs.m > 0)
		*totaldeadrows = floor((deadrows / bs.m) * totalblocks + 0.5);
	else
		*totaldeadrows = 0.0;

	/*
	 * Emit some interesting relation info
	 */
	ereport(elevel,
			(errmsg("\"%s\": scanned %d of %u pages, "
					"containing %.0f live rows and %.0f dead rows; "
					"%d rows in sample, %.0f estimated total rows",
					RelationGetRelationName(onerel),
					bs.m, totalblocks,
					liverows, deadrows,
					numrows, *totalrows)));

	return numrows;
}

/* Select a random value R uniformly distributed in (0 - 1) */
double
anl_random_fract(void)
{
	return ((double) random() + 1) / ((double) MAX_RANDOM_VALUE + 2);
}

/*
 * These two routines embody Algorithm Z from "Random sampling with a
 * reservoir" by Jeffrey S. Vitter, in ACM Trans. Math. Softw. 11, 1
 * (Mar. 1985), Pages 37-57.  Vitter describes his algorithm in terms
 * of the count S of records to skip before processing another record.
 * It is computed primarily based on t, the number of records already read.
 * The only extra state needed between calls is W, a random state variable.
 *
 * anl_init_selection_state computes the initial W value.
 *
 * Given that we've already read t records (t >= n), anl_get_next_S
 * determines the number of records to skip before the next record is
 * processed.
 */
double
anl_init_selection_state(int n)
{
	/* Initial value of W (for use when Algorithm Z is first applied) */
	return exp(-log(anl_random_fract()) / n);
}

double
anl_get_next_S(double t, int n, double *stateptr)
{
	double		S;

	/* The magic constant here is T from Vitter's paper */
	if (t <= (22.0 * n))
	{
		/* Process records using Algorithm X until t is large enough */
		double		V,
					quot;

		V = anl_random_fract(); /* Generate V */
		S = 0;
		t += 1;
		/* Note: "num" in Vitter's code is always equal to t - n */
		quot = (t - (double) n) / t;
		/* Find min S satisfying (4.1) */
		while (quot > V)
		{
			S += 1;
			t += 1;
			quot *= (t - (double) n) / t;
		}
	}
	else
	{
		/* Now apply Algorithm Z */
		double		W = *stateptr;
		double		term = t - (double) n + 1;

		for (;;)
		{
			double		numer,
						numer_lim,
						denom;
			double		U,
						X,
						lhs,
						rhs,
						y,
						tmp;

			/* Generate U and X */
			U = anl_random_fract();
			X = t * (W - 1.0);
			S = floor(X);		/* S is tentatively set to floor(X) */
			/* Test if U <= h(S)/cg(X) in the manner of (6.3) */
			tmp = (t + 1) / term;
			lhs = exp(log(((U * tmp * tmp) * (term + S)) / (t + X)) / n);
			rhs = (((t + X) / (term + S)) * term) / t;
			if (lhs <= rhs)
			{
				W = rhs / lhs;
				break;
			}
			/* Test if U <= f(S)/cg(X) */
			y = (((U * (t + 1)) / term) * (t + S + 1)) / (t + X);
			if ((double) n < S)
			{
				denom = t;
				numer_lim = term + S;
			}
			else
			{
				denom = t - (double) n + S;
				numer_lim = t + 1;
			}
			for (numer = t + S; numer >= numer_lim; numer -= 1)
			{
				y *= numer / denom;
				denom -= 1;
			}
			W = exp(-log(anl_random_fract()) / n);		/* Generate W in advance */
			if (exp(log(y) / n) <= (t + X) / t)
				break;
		}
		*stateptr = W;
	}
	return S;
}

/*
 * qsort comparator for sorting rows[] array
 */
static int
compare_rows(const void *a, const void *b)
{
	HeapTuple	ha = *(const HeapTuple *) a;
	HeapTuple	hb = *(const HeapTuple *) b;
	BlockNumber ba = ItemPointerGetBlockNumber(&ha->t_self);
	OffsetNumber oa = ItemPointerGetOffsetNumber(&ha->t_self);
	BlockNumber bb = ItemPointerGetBlockNumber(&hb->t_self);
	OffsetNumber ob = ItemPointerGetOffsetNumber(&hb->t_self);

	if (ba < bb)
		return -1;
	if (ba > bb)
		return 1;
	if (oa < ob)
		return -1;
	if (oa > ob)
		return 1;
	return 0;
}

/*
 * This function acquires the HLL counter for the entire table by
 * using the hyperloglog extension hyperloglog_accum().
 *
 * Unlike acquire_sample_rows(), this returns the HLL counter for
 * the entire table, and not jsut a sample, and it stores the HLL
 * counter into a separate attribute in the stats stahll_full to
 * distinguish it from the HLL for sampled data. This functions scans
 * the full table only once.
 */
static void
acquire_hll_by_query(Relation onerel, int nattrs, VacAttrStats **attrstats)
{
	StringInfoData str, columnStr;
	int			i;
	int			ret;
	Datum	   *vals;
	MemoryContext oldcxt;
	const char *schemaName = get_namespace_name(RelationGetNamespace(onerel));

	initStringInfo(&str);
	initStringInfo(&columnStr);
	for (i = 0; i < nattrs; i++)
	{
		const char *attname = quote_identifier(NameStr(attrstats[i]->attr->attname));
		appendStringInfo(&columnStr, "gp_hyperloglog.hyperloglog_accum(%s)", attname);
		if(i != nattrs-1)
			appendStringInfo(&columnStr, ", ");
	}

	appendStringInfo(&str, "select %s from %s.%s as Ta ",
					 columnStr.data,
					 quote_identifier(schemaName),
					 quote_identifier(RelationGetRelationName(onerel)));

	oldcxt = CurrentMemoryContext;

	if (SPI_OK_CONNECT != SPI_connect())
		ereport(ERROR, (errcode(ERRCODE_INTERNAL_ERROR),
						errmsg("Unable to connect to execute internal query.")));

	elog(elevel, "Executing SQL: %s", str.data);

	/*
	 * Do the query. We pass readonly==false, to force SPI to take a new
	 * snapshot. That ensures that we see all changes by our own transaction.
	 */
	ret = SPI_execute(str.data, false, 0);
	Assert(ret > 0);

	/*
	 * targrows in analyze_rel_internal() is an int,
	 * it's unlikely that this query will return more rows
	 */
	Assert(SPI_processed < 2);
	int sampleTuples = (int) SPI_processed;

	/* Ok, read in the tuples to *rows */
	MemoryContextSwitchTo(oldcxt);
	vals = (Datum *) palloc0(nattrs * sizeof(Datum));
	bool isNull = false;

	for (i = 0; i < sampleTuples; i++)
	{
		HeapTuple	sampletup = SPI_tuptable->vals[i];
		int			j;

		for (j = 0; j < nattrs; j++)
		{
			int	tupattnum = attrstats[j]->tupattnum;
			Assert(tupattnum >= 1 && tupattnum <= nattrs);

			vals[tupattnum - 1] = heap_getattr(sampletup, j + 1,
											   SPI_tuptable->tupdesc,
											   &isNull);
			if (isNull)
			{
				attrstats[j]->stahll_full = (bytea *)hyperloglog_init_def();
				continue;
			}

			int16 typlen;
			bool typbyval;
			get_typlenbyval(SPI_tuptable->tupdesc->tdtypeid, &typlen, &typbyval);
			int hll_length = datumGetSize(vals[tupattnum-1], typbyval, typlen);
			attrstats[j]->stahll_full = (bytea *)datumCopy(PointerGetDatum(vals[tupattnum - 1]), false, hll_length);
		}
	}

	SPI_finish();
}

/*
 * This performs the same job as acquire_sample_rows() in PostgreSQL, but
 * uses an SQL query to get the rows instead of a low-level block sampler.
 *
 * Unlike acquire_sample_rows(), this allocates the rows array for you,
 * and returns it in *rows. The reason is that this might return a few rows
 * more than requested, so the caller cannot know in advance how big the
 * array needs to be. Also, this takes the array of attributes as arguments,
 * and only fetches those rows that are needed in the sample; the rest are
 * filled in as NULLs. (That makes a difference for column-oriented tables,
 * where fetching extra columns is expensive.)
 */
static int
acquire_sample_rows_by_query(Relation onerel, int elevel, int nattrs, VacAttrStats **attrstats,
							 HeapTuple **rows, int targrows,
							 double *totalrows, double *totaldeadrows, BlockNumber *totalblocks, bool rootonly, RowIndexes **colLargeRowIndexes)
{
	StringInfoData str;
	StringInfoData columnStr;
	StringInfoData thresholdStr;
	int			i;
	const char *schemaName = NULL;
	const char *tableName = NULL;
	float4		randomThreshold = 0.0;
	float4		relTuples;
	float4		relPages;
	int			ret;
	int			sampleTuples;	/* 32 bit - assume that number of tuples will not > 2B */
	Datum	   *vals;
	bool	   *nulls;
	MemoryContext oldcxt;
	bool	   *isVarlenaCol = (bool *) palloc(sizeof(bool)*nattrs);

	Assert(targrows > 0.0);

	analyzeEstimateReltuplesRelpages(RelationGetRelid(onerel), &relTuples, &relPages,
									 rootonly, elevel);
	*totalrows = relTuples;
	*totaldeadrows = 0;
	*totalblocks = relPages;
	if (relTuples == 0.0)
		return 0;

	/*
	 * Calculate probability for a row to be selected in the sample, and
	 * construct a clause like "WHERE random() < [threshold]" for that.
	 * If the threshold is >= 1.0, we want to select all rows, and
	 * thresholdStr is left empty.
	 */
	randomThreshold = targrows / relTuples;
	initStringInfo(&thresholdStr);
	if (randomThreshold < 1.0)
		appendStringInfo(&thresholdStr, "where random() < %.38f", randomThreshold);

	schemaName = get_namespace_name(RelationGetNamespace(onerel));
	tableName = RelationGetRelationName(onerel);

	initStringInfo(&columnStr);

	if (nattrs > 0)
	{
		for (i = 0; i < nattrs; i++)
		{
			isVarlenaCol[i] = false;
			const char *attname = quote_identifier(NameStr(attrstats[i]->attr->attname));
			bool is_varlena = (!attrstats[i]->attr->attbyval &&
									  attrstats[i]->attr->attlen == -1);
			bool is_varwidth = (!attrstats[i]->attr->attbyval &&
									   attrstats[i]->attr->attlen < 0);

			if (is_varlena || is_varwidth)
			{
				appendStringInfo(&columnStr,
								 "(case when pg_column_size(Ta.%s) > %d then NULL else Ta.%s  end) as %s, ",
								 attname,
								 WIDTH_THRESHOLD,
								 attname,
								 attname);
				appendStringInfo(&columnStr,
								 "(case when Ta.%s is NULL then %s else %s end)",
								 attname,
								 "false", // Less than WIDTH_THRESHOLD
								 "true"); // Greater than WIDTH_THRESHOLD
				isVarlenaCol[i] = true;
			}

			else
			{
				appendStringInfo(&columnStr, "Ta.%s ", attname);
			}

			if (i != nattrs - 1 )
			{
				appendStringInfo(&columnStr, ", ");
			}
		}
	}
	else
	{
		appendStringInfo(&columnStr, "NULL");
	}

	/*
	 * If table is partitioned, we create a sample over all parts.
	 * The external partitions are skipped.
	 */
	initStringInfo(&str);
	if (rel_has_external_partition(RelationGetRelid(onerel)))
	{
		PartitionNode *pn = get_parts(RelationGetRelid(onerel), 0 /*level*/ ,
								0 /*parent*/, false /* inctemplate */, false /*includesubparts*/);

		ListCell *lc = NULL;
		bool isFirst = true;
		foreach(lc, pn->rules)
		{
			PartitionRule *rule = lfirst(lc);
			Relation rel = heap_open(rule->parchildrelid, NoLock);

			if (RelationIsExternal(rel))
			{
				heap_close(rel, NoLock);
				continue;
			}

			if (isFirst)
			{
				isFirst = false;
			}
			else
			{
				appendStringInfo(&str, " UNION ALL ");
			}

			appendStringInfo(&str, "select %s from %s.%s as Ta ",
							 columnStr.data,
							 quote_identifier(schemaName),
							 quote_identifier(RelationGetRelationName(rel)));

			heap_close(rel, NoLock);
		}

		appendStringInfo(&str, " %s limit %lu ",
						 thresholdStr.data, (unsigned long) targrows);
	}
	else
	{
		appendStringInfo(&str, "select %s from %s.%s as Ta %s limit %lu ",
						 columnStr.data,
						 quote_identifier(schemaName),
						 quote_identifier(tableName), thresholdStr.data, (unsigned long) targrows);
	}

	oldcxt = CurrentMemoryContext;

	if (SPI_OK_CONNECT != SPI_connect())
		ereport(ERROR, (errcode(ERRCODE_INTERNAL_ERROR),
						errmsg("Unable to connect to execute internal query.")));

	elog(elevel, "Executing SQL: %s", str.data);

	/*
	 * Do the query. We pass readonly==false, to force SPI to take a new
	 * snapshot. That ensures that we see all changes by our own transaction.
	 */
	ret = SPI_execute(str.data, false, 0);
	Assert(ret > 0);
	/*
	 * targrows in analyze_rel_internal() is an int,
	 * it's unlikely that this query will return more rows
	 */
	Assert(SPI_processed < INT_MAX);
	sampleTuples = (int) SPI_processed;

	/* Ok, read in the tuples to *rows */
	MemoryContextSwitchTo(oldcxt);
	vals = (Datum *) palloc(RelationGetNumberOfAttributes(onerel) * sizeof(Datum));
	nulls = (bool *) palloc(RelationGetNumberOfAttributes(onerel) * sizeof(bool));
	for (i = 0; i < RelationGetNumberOfAttributes(onerel); i++)
	{
		vals[i] = (Datum) 0;
		nulls[i] = true;
	}

	/* Initialize the arrays to hold information about column width */
	for (i = 0; i < nattrs; i++)
	{
		colLargeRowIndexes[i] = (RowIndexes *) palloc0(sizeof(RowIndexes));
		colLargeRowIndexes[i]->rows = (bool *) palloc(sizeof(bool) * sampleTuples);
		colLargeRowIndexes[i]->toowide_cnt = 0;
	}

	*rows = (HeapTuple *) palloc(sampleTuples * sizeof(HeapTuple));
	for (i = 0; i < sampleTuples; i++)
	{
		HeapTuple	sampletup = SPI_tuptable->vals[i];
		int			j;
		int			index = 0;

		for (j = 0; j < nattrs; j++)
		{
			colLargeRowIndexes[j]->rows[i] = false;
			int	tupattnum = attrstats[j]->tupattnum;
			Assert(tupattnum >= 1 && tupattnum <= RelationGetNumberOfAttributes(onerel));

			vals[tupattnum - 1] = heap_getattr(sampletup, index + 1,
											   SPI_tuptable->tupdesc,
											   &nulls[tupattnum - 1]);
			if (isVarlenaCol[j])
			{
				index++; /* Move the index to the supplementary column*/
				if (nulls[tupattnum - 1])
				{
					bool dummyNull = false;
					Datum dummyVal = heap_getattr(sampletup, index + 1,
												  SPI_tuptable->tupdesc,
												  &dummyNull);

					/*
					 * If Datum is too large, mark the index position as true
					 * and increase the too wide count
					 */
					if (DatumGetInt32(dummyVal))
					{
						colLargeRowIndexes[j]->rows[i] = true;
						colLargeRowIndexes[j]->toowide_cnt++;
					}
				}
			}
			index++; /* Move index to the next table attribute */
		}
		(*rows)[i] = heap_form_tuple(onerel->rd_att, vals, nulls);
	}

	/**
	 * MPP-10723: Very rarely, we may be unlucky and get an empty sample. We
	 * error out in this case rather than generate bad statistics.
	 */
	if (relTuples > gp_statistics_sampling_threshold &&
		sampleTuples == 0)
	{
		elog(ERROR, "ANALYZE unable to generate accurate statistics on table %s.%s. Try lowering gp_analyze_relative_error",
			 quote_identifier(schemaName),
			 quote_identifier(tableName));
	}

	SPI_finish();

	return sampleTuples;
}

/**
 * This method estimates reltuples/relpages for a relation. To do this, it employs
 * the built-in function 'gp_statistics_estimate_reltuples_relpages'. If the table to be
 * analyzed is a system table, then it calculates statistics only using the master.
 * Input:
 * 	relationOid - relation's Oid
 * Output:
 * 	relTuples - estimated number of tuples
 * 	relPages  - estimated number of pages
 */
static void
analyzeEstimateReltuplesRelpages(Oid relationOid, float4 *relTuples, float4 *relPages, bool rootonly, int elevel)
{
	*relPages = 0.0;
	*relTuples = 0.0;

	List *allRelOids = NIL;

	/* if GUC optimizer_analyze_root_partition is off, we do not analyze root partitions, unless
	 * using the 'ANALYZE ROOTPARTITION tablename' command.
	 * This is done by estimating the reltuples to be 0 and thus bypass the actual analyze.
	 * See MPP-21427.
	 * For mid-level partitions, we aggregate the reltuples and relpages from all leaf children beneath.
	 */
	if (rel_part_status(relationOid) == PART_STATUS_INTERIOR ||
			(rel_is_partitioned(relationOid) && (optimizer_analyze_root_partition || rootonly)))
	{
		allRelOids = rel_get_leaf_children_relids(relationOid);
	}
	else
	{
		allRelOids = list_make1_oid(relationOid);
	}

	/* iterate over all parts and add up estimates */
	ListCell *lc = NULL;
	foreach (lc, allRelOids)
	{
		Oid			singleOid = lfirst_oid(lc);
		StringInfoData	sqlstmt;
		int			ret;
		Datum		arrayDatum;
		bool		isNull;
		Datum	   *values = NULL;
		int			valuesLength;
		GpPolicy	*policy = NULL;

		initStringInfo(&sqlstmt);

		policy = GpPolicyFetch(CurrentMemoryContext, singleOid);

		if (policy->ptype == POLICYTYPE_ENTRY)
		{
			appendStringInfo(&sqlstmt, "select pg_catalog.sum(pg_catalog.gp_statistics_estimate_reltuples_relpages_oid(c.oid))::pg_catalog.float4[] "
					"from pg_catalog.pg_class c where c.oid=%d", singleOid);
		}
		else
		{
			appendStringInfo(&sqlstmt, "select pg_catalog.sum(pg_catalog.gp_statistics_estimate_reltuples_relpages_oid(c.oid))::pg_catalog.float4[] "
					"from pg_catalog.gp_dist_random('pg_catalog.pg_class') c where c.oid=%d", singleOid);
		}

		if (SPI_OK_CONNECT != SPI_connect())
			ereport(ERROR, (errcode(ERRCODE_INTERNAL_ERROR),
							errmsg("Unable to connect to execute internal query.")));

		elog(elevel, "Executing SQL: %s", sqlstmt.data);

		/* Do the query. */
		ret = SPI_execute(sqlstmt.data, true, 0);
		Assert(ret > 0);
		Assert(SPI_tuptable != NULL);
		Assert(SPI_processed == 1);

		arrayDatum = heap_getattr(SPI_tuptable->vals[0], 1, SPI_tuptable->tupdesc, &isNull);
		if (isNull)
			elog(ERROR, "could not get estimated number of tuples and pages for relation %u", singleOid);

		deconstruct_array(DatumGetArrayTypeP(arrayDatum),
						  FLOAT4OID,
						  sizeof(float4),
						  true,
						  'i',
						  &values, NULL, &valuesLength);
		Assert(valuesLength == 2);

		if (GpPolicyIsReplicated(policy))
		{
			*relTuples += DatumGetFloat4(values[0]) / getgpsegmentCount();
			*relPages += DatumGetFloat4(values[1]) / getgpsegmentCount();
		}
		else
		{
			*relTuples += DatumGetFloat4(values[0]);
			*relPages += DatumGetFloat4(values[1]);
		}

		SPI_finish();
	}

	return;
}

/**
 * This method determines the number of pages corresponding to an index.
 * Input:
 * 	relationOid - relation being analyzed
 * 	indexOid - index whose size is to be determined
 * Output:
 * 	indexPages - number of pages in the index
 */
static void
analyzeEstimateIndexpages(Relation onerel, Relation indrel, BlockNumber *indexPages, int elevel)
{
	StringInfoData 	sqlstmt;
	int			ret;
	Datum		arrayDatum;
	bool		isNull;
	Datum	   *values = NULL;
	int			valuesLength;
	GpPolicy	*policy = NULL;

	initStringInfo(&sqlstmt);

	policy = GpPolicyFetch(CurrentMemoryContext, RelationGetRelid(onerel));

	if (policy->ptype == POLICYTYPE_ENTRY)
	{
		appendStringInfo(&sqlstmt, "select pg_catalog.sum(pg_catalog.gp_statistics_estimate_reltuples_relpages_oid(c.oid))::pg_catalog.float4[] "
						 "from pg_catalog.pg_class c where c.oid=%d", RelationGetRelid(indrel));
	}
	else
	{
		appendStringInfo(&sqlstmt, "select pg_catalog.sum(pg_catalog.gp_statistics_estimate_reltuples_relpages_oid(c.oid))::pg_catalog.float4[] "
						 "from pg_catalog.gp_dist_random('pg_catalog.pg_class') c where c.oid=%d", RelationGetRelid(indrel));
	}

	if (SPI_OK_CONNECT != SPI_connect())
		ereport(ERROR, (errcode(ERRCODE_INTERNAL_ERROR),
						errmsg("Unable to connect to execute internal query.")));
	elog(elevel, "Executing SQL: %s", sqlstmt.data);

	/* Do the query. */
	ret = SPI_execute(sqlstmt.data, true, 0);
	Assert(ret > 0);

	if (SPI_processed != 1)
		elog(ERROR, "unexpected number of rows returned for internal analyze query");

    arrayDatum = heap_getattr(SPI_tuptable->vals[0], 1, SPI_tuptable->tupdesc, &isNull);
	if (isNull)
		elog(ERROR, "could not get estimated number of tuples and pages for index \"%s\"",
			 RelationGetRelationName(indrel));

    deconstruct_array(DatumGetArrayTypeP(arrayDatum),
            FLOAT4OID,
            sizeof(float4),
            true,
            'i',
            &values, NULL, &valuesLength);
    Assert(valuesLength == 2);

	if (GpPolicyIsReplicated(policy))
		*indexPages = DatumGetFloat4(values[1]) / getgpsegmentCount();
	else
		*indexPages = DatumGetFloat4(values[1]);

	SPI_finish();

	pfree(sqlstmt.data);
	return;
}

/*
 * GPDB: Not used in Greenplum currently. Instead, we acquire the sample
 * rows by issuing an SPI query, see acquire_sample_rows_by_query
 */
#if 0
/*
 * acquire_inherited_sample_rows -- acquire sample rows from inheritance tree
 *
 * This has the same API as acquire_sample_rows, except that rows are
 * collected from all inheritance children as well as the specified table.
 * We fail and return zero if there are no inheritance children.
 */
static int
acquire_inherited_sample_rows(Relation onerel, int elevel,
							  HeapTuple *rows, int targrows,
							  double *totalrows, double *totaldeadrows)
{
	List	   *tableOIDs;
	Relation   *rels;
	double	   *relblocks;
	double		totalblocks;
	int			numrows,
				nrels,
				i;
	ListCell   *lc;

	/*
	 * Find all members of inheritance set.  We only need AccessShareLock on
	 * the children.
	 */
	tableOIDs =
		find_all_inheritors(RelationGetRelid(onerel), AccessShareLock, NULL);

	/*
	 * Check that there's at least one descendant, else fail.  This could
	 * happen despite analyze_rel's relhassubclass check, if table once had a
	 * child but no longer does.  In that case, we can clear the
	 * relhassubclass field so as not to make the same mistake again later.
	 * (This is safe because we hold ShareUpdateExclusiveLock.)
	 */
	if (list_length(tableOIDs) < 2)
	{
		/* CCI because we already updated the pg_class row in this command */
		CommandCounterIncrement();
		SetRelationHasSubclass(RelationGetRelid(onerel), false);
		return 0;
	}

	/*
	 * Count the blocks in all the relations.  The result could overflow
	 * BlockNumber, so we use double arithmetic.
	 */
	rels = (Relation *) palloc(list_length(tableOIDs) * sizeof(Relation));
	relblocks = (double *) palloc(list_length(tableOIDs) * sizeof(double));
	totalblocks = 0;
	nrels = 0;
	foreach(lc, tableOIDs)
	{
		Oid			childOID = lfirst_oid(lc);
		Relation	childrel;

		/* We already got the needed lock */
		childrel = heap_open(childOID, NoLock);

		/* Ignore if temp table of another backend */
		if (RELATION_IS_OTHER_TEMP(childrel))
		{
			/* ... but release the lock on it */
			Assert(childrel != onerel);
			heap_close(childrel, AccessShareLock);
			continue;
		}

		rels[nrels] = childrel;
		relblocks[nrels] = (double) RelationGetNumberOfBlocks(childrel);
		totalblocks += relblocks[nrels];
		nrels++;
	}

	/*
	 * Now sample rows from each relation, proportionally to its fraction of
	 * the total block count.  (This might be less than desirable if the child
	 * rels have radically different free-space percentages, but it's not
	 * clear that it's worth working harder.)
	 */
	numrows = 0;
	*totalrows = 0;
	*totaldeadrows = 0;
	for (i = 0; i < nrels; i++)
	{
		Relation	childrel = rels[i];
		double		childblocks = relblocks[i];

		if (childblocks > 0)
		{
			int			childtargrows;

			childtargrows = (int) rint(targrows * childblocks / totalblocks);
			/* Make sure we don't overrun due to roundoff error */
			childtargrows = Min(childtargrows, targrows - numrows);
			if (childtargrows > 0)
			{
				int			childrows;
				double		trows,
							tdrows;

				/* Fetch a random sample of the child's rows */
				childrows = acquire_sample_rows(childrel,
												elevel,
												rows + numrows,
												childtargrows,
												&trows,
												&tdrows);

				/* We may need to convert from child's rowtype to parent's */
				if (childrows > 0 &&
					!equalTupleDescs(RelationGetDescr(childrel),
									 RelationGetDescr(onerel)))
				{
					TupleConversionMap *map;

					map = convert_tuples_by_name(RelationGetDescr(childrel),
												 RelationGetDescr(onerel),
								 gettext_noop("could not convert row type"));
					if (map != NULL)
					{
						int			j;

						for (j = 0; j < childrows; j++)
						{
							HeapTuple	newtup;

							newtup = do_convert_tuple(rows[numrows + j], map);
							heap_freetuple(rows[numrows + j]);
							rows[numrows + j] = newtup;
						}
						free_conversion_map(map);
					}
				}

				/* And add to counts */
				numrows += childrows;
				*totalrows += trows;
				*totaldeadrows += tdrows;
			}
		}

		/*
		 * Note: we cannot release the child-table locks, since we may have
		 * pointers to their TOAST tables in the sampled rows.
		 */
		heap_close(childrel, NoLock);
	}

	return numrows;
}
#endif

/*
 *	update_attstats() -- update attribute statistics for one relation
 *
 *		Statistics are stored in several places: the pg_class row for the
 *		relation has stats about the whole relation, and there is a
 *		pg_statistic row for each (non-system) attribute that has ever
 *		been analyzed.	The pg_class values are updated by VACUUM, not here.
 *
 *		pg_statistic rows are just added or updated normally.  This means
 *		that pg_statistic will probably contain some deleted rows at the
 *		completion of a vacuum cycle, unless it happens to get vacuumed last.
 *
 *		To keep things simple, we punt for pg_statistic, and don't try
 *		to compute or store rows for pg_statistic itself in pg_statistic.
 *		This could possibly be made to work, but it's not worth the trouble.
 *		Note analyze_rel() has seen to it that we won't come here when
 *		vacuuming pg_statistic itself.
 *
 *		Note: there would be a race condition here if two backends could
 *		ANALYZE the same table concurrently.  Presently, we lock that out
 *		by taking a self-exclusive lock on the relation in analyze_rel().
 */
static void
update_attstats(Oid relid, bool inh, int natts, VacAttrStats **vacattrstats)
{
	Relation	sd;
	int			attno;

	if (natts <= 0)
		return;					/* nothing to do */

	sd = heap_open(StatisticRelationId, RowExclusiveLock);

	for (attno = 0; attno < natts; attno++)
	{
		VacAttrStats *stats = vacattrstats[attno];
		HeapTuple	stup,
					oldtup;
		int			i,
					k,
					n;
		Datum		values[Natts_pg_statistic];
		bool		nulls[Natts_pg_statistic];
		bool		replaces[Natts_pg_statistic];

		/* Ignore attr if we weren't able to collect stats */
		if (!stats->stats_valid)
			continue;

		/*
		 * Construct a new pg_statistic tuple
		 */
		for (i = 0; i < Natts_pg_statistic; ++i)
		{
			nulls[i] = false;
			replaces[i] = true;
		}

		values[Anum_pg_statistic_starelid - 1] = ObjectIdGetDatum(relid);
		values[Anum_pg_statistic_staattnum - 1] = Int16GetDatum(stats->attr->attnum);
		values[Anum_pg_statistic_stainherit - 1] = BoolGetDatum(inh);
		values[Anum_pg_statistic_stanullfrac - 1] = Float4GetDatum(stats->stanullfrac);
		values[Anum_pg_statistic_stawidth - 1] = Int32GetDatum(stats->stawidth);
		values[Anum_pg_statistic_stadistinct - 1] = Float4GetDatum(stats->stadistinct);
		i = Anum_pg_statistic_stakind1 - 1;
		for (k = 0; k < STATISTIC_NUM_SLOTS; k++)
		{
			values[i++] = Int16GetDatum(stats->stakind[k]);		/* stakindN */
		}
		i = Anum_pg_statistic_staop1 - 1;
		for (k = 0; k < STATISTIC_NUM_SLOTS; k++)
		{
			values[i++] = ObjectIdGetDatum(stats->staop[k]);	/* staopN */
		}
		i = Anum_pg_statistic_stanumbers1 - 1;
		for (k = 0; k < STATISTIC_NUM_SLOTS; k++)
		{
			int			nnum = stats->numnumbers[k];

			if (nnum > 0)
			{
				Datum	   *numdatums = (Datum *) palloc(nnum * sizeof(Datum));
				ArrayType  *arry;

				for (n = 0; n < nnum; n++)
					numdatums[n] = Float4GetDatum(stats->stanumbers[k][n]);
				/* XXX knows more than it should about type float4: */
				arry = construct_array(numdatums, nnum,
									   FLOAT4OID,
									   sizeof(float4), FLOAT4PASSBYVAL, 'i');
				values[i++] = PointerGetDatum(arry);	/* stanumbersN */
			}
			else
			{
				nulls[i] = true;
				values[i++] = (Datum) 0;
			}
		}
		i = Anum_pg_statistic_stavalues1 - 1;
		for (k = 0; k < STATISTIC_NUM_SLOTS; k++)
		{
			if (stats->numvalues[k] > 0)
			{
				ArrayType  *arry;

				arry = construct_array(stats->stavalues[k],
									   stats->numvalues[k],
									   stats->statypid[k],
									   stats->statyplen[k],
									   stats->statypbyval[k],
									   stats->statypalign[k]);
				values[i++] = PointerGetDatum(arry);	/* stavaluesN */
			}
			else
			{
				nulls[i] = true;
				values[i++] = (Datum) 0;
			}
		}

		/* Is there already a pg_statistic tuple for this attribute? */
		oldtup = SearchSysCache3(STATRELATTINH,
								 ObjectIdGetDatum(relid),
								 Int16GetDatum(stats->attr->attnum),
								 BoolGetDatum(inh));

		if (HeapTupleIsValid(oldtup))
		{
			/* Yes, replace it */
			stup = heap_modify_tuple(oldtup,
									 RelationGetDescr(sd),
									 values,
									 nulls,
									 replaces);
			ReleaseSysCache(oldtup);
			simple_heap_update(sd, &stup->t_self, stup);
		}
		else
		{
			/* No, insert new tuple */
			stup = heap_form_tuple(RelationGetDescr(sd), values, nulls);
			simple_heap_insert(sd, stup);
		}

		/* update indexes too */
		CatalogUpdateIndexes(sd, stup);

		heap_freetuple(stup);
	}

	heap_close(sd, RowExclusiveLock);
}

/*
 * Standard fetch function for use by compute_stats subroutines.
 *
 * This exists to provide some insulation between compute_stats routines
 * and the actual storage of the sample data.
 */
static Datum
std_fetch_func(VacAttrStatsP stats, int rownum, bool *isNull)
{
	int			attnum = stats->tupattnum;
	HeapTuple	tuple = stats->rows[rownum];
	TupleDesc	tupDesc = stats->tupDesc;

	return heap_getattr(tuple, attnum, tupDesc, isNull);
}

/*
 * Fetch function for analyzing index expressions.
 *
 * We have not bothered to construct index tuples, instead the data is
 * just in Datum arrays.
 */
static Datum
ind_fetch_func(VacAttrStatsP stats, int rownum, bool *isNull)
{
	int			i;

	/* exprvals and exprnulls are already offset for proper column */
	i = rownum * stats->rowstride;
	*isNull = stats->exprnulls[i];
	return stats->exprvals[i];
}


/*==========================================================================
 *
 * Code below this point represents the "standard" type-specific statistics
 * analysis algorithms.  This code can be replaced on a per-data-type basis
 * by setting a nonzero value in pg_type.typanalyze.
 *
 *==========================================================================
 */

#define swapInt(a,b)	do {int _tmp; _tmp=a; a=b; b=_tmp;} while(0)
#define swapDatum(a,b)	do {Datum _tmp; _tmp=a; a=b; b=_tmp;} while(0)

/*
 * Extra information used by the default analysis routines
 */
typedef struct
{
	Oid			eqopr;			/* '=' operator for datatype, if any */
	Oid			eqfunc;			/* and associated function */
	Oid			ltopr;			/* '<' operator for datatype, if any */
} StdAnalyzeData;

typedef struct
{
	Datum		value;			/* a data value */
	int			tupno;			/* position index for tuple it came from */
} ScalarItem;

typedef struct
{
	int			count;			/* # of duplicates */
	int			first;			/* values[] index of first occurrence */
} ScalarMCVItem;

typedef struct
{
	SortSupport ssup;
	int		   *tupnoLink;
} CompareScalarsContext;


static void compute_minimal_stats(VacAttrStatsP stats,
					  AnalyzeAttrFetchFunc fetchfunc,
					  int samplerows,
					  double totalrows);
static void compute_very_minimal_stats(VacAttrStatsP stats,
					  AnalyzeAttrFetchFunc fetchfunc,
					  int samplerows,
					  double totalrows);
static void compute_scalar_stats(VacAttrStatsP stats,
					 AnalyzeAttrFetchFunc fetchfunc,
					 int samplerows,
					 double totalrows);
static void merge_leaf_stats(VacAttrStatsP stats,
								 AnalyzeAttrFetchFunc fetchfunc,
								 int samplerows,
								 double totalrows);
static int	compare_scalars(const void *a, const void *b, void *arg);
static int	compare_mcvs(const void *a, const void *b);

/*
 * std_typanalyze -- the default type-specific typanalyze function
 */
bool
std_typanalyze(VacAttrStats *stats)
{
	Form_pg_attribute attr = stats->attr;
	Oid			ltopr;
	Oid			eqopr;
	StdAnalyzeData *mystats;

	/* If the attstattarget column is negative, use the default value */
	/* NB: it is okay to scribble on stats->attr since it's a copy */
	if (attr->attstattarget < 0)
		attr->attstattarget = default_statistics_target;

	/* Look for default "<" and "=" operators for column's type */
	get_sort_group_operators(stats->attrtypid,
							 false, false, false,
							 &ltopr, &eqopr, NULL,
							 NULL);

	/* Save the operator info for compute_stats routines */
	mystats = (StdAnalyzeData *) palloc(sizeof(StdAnalyzeData));
	mystats->eqopr = eqopr;
	mystats->eqfunc = get_opcode(eqopr);
	mystats->ltopr = ltopr;
	stats->extra_data = mystats;
	stats->merge_stats = false;
	/*
	 * Determine which standard statistics algorithm to use
	 */
	if (rel_part_status(attr->attrelid) == PART_STATUS_ROOT &&
		leaf_parts_analyzed(stats) &&
		isGreenplumDbHashable(attr->atttypid))
	{
		stats->merge_stats = true;
		stats->compute_stats = merge_leaf_stats;
		stats->minrows = 300 * attr->attstattarget;
	}
	else if (OidIsValid(ltopr) && OidIsValid(eqopr))
	{
		/* Seems to be a scalar datatype */
		stats->compute_stats = compute_scalar_stats;
		/*--------------------
		 * The following choice of minrows is based on the paper
		 * "Random sampling for histogram construction: how much is enough?"
		 * by Surajit Chaudhuri, Rajeev Motwani and Vivek Narasayya, in
		 * Proceedings of ACM SIGMOD International Conference on Management
		 * of Data, 1998, Pages 436-447.  Their Corollary 1 to Theorem 5
		 * says that for table size n, histogram size k, maximum relative
		 * error in bin size f, and error probability gamma, the minimum
		 * random sample size is
		 *		r = 4 * k * ln(2*n/gamma) / f^2
		 * Taking f = 0.5, gamma = 0.01, n = 10^6 rows, we obtain
		 *		r = 305.82 * k
		 * Note that because of the log function, the dependence on n is
		 * quite weak; even at n = 10^12, a 300*k sample gives <= 0.66
		 * bin size error with probability 0.99.  So there's no real need to
		 * scale for n, which is a good thing because we don't necessarily
		 * know it at this point.
		 *--------------------
		 */
		stats->minrows = 300 * attr->attstattarget;
	}
	else if (OidIsValid(eqopr))
	{
		/* Can't do much but the minimal stuff */
		stats->compute_stats = compute_minimal_stats;
		/* Might as well use the same minrows as above */
		stats->minrows = 300 * attr->attstattarget;
	}
	else
	{
		/* Can't do much but the minimal stuff */
		stats->compute_stats = compute_very_minimal_stats;
		/* Might as well use the same minrows as above */
		stats->minrows = 300 * attr->attstattarget;
	}

	return true;
}

/*
 *	compute_minimal_stats() -- compute minimal column statistics
 *
 *	We use this when we can find only an "=" operator for the datatype.
 *
 *	We determine the fraction of non-null rows, the average width, the
 *	most common values, and the (estimated) number of distinct values.
 *
 *	The most common values are determined by brute force: we keep a list
 *	of previously seen values, ordered by number of times seen, as we scan
 *	the samples.  A newly seen value is inserted just after the last
 *	multiply-seen value, causing the bottommost (oldest) singly-seen value
 *	to drop off the list.  The accuracy of this method, and also its cost,
 *	depend mainly on the length of the list we are willing to keep.
 */
static void
compute_minimal_stats(VacAttrStatsP stats,
					  AnalyzeAttrFetchFunc fetchfunc,
					  int samplerows,
					  double totalrows)
{
	int			i;
	int			null_cnt = 0;
	int			nonnull_cnt = 0;
	int			toowide_cnt = 0;
	double		total_width = 0;
	bool		is_varlena = (!stats->attrtype->typbyval &&
							  stats->attrtype->typlen == -1);
	bool		is_varwidth = (!stats->attrtype->typbyval &&
							   stats->attrtype->typlen < 0);
	FmgrInfo	f_cmpeq;

	typedef struct
	{
		Datum		value;
		int			count;
	} TrackItem;
	TrackItem  *track;
	int			track_cnt,
				track_max;
	int			num_mcv = stats->attr->attstattarget;
	StdAnalyzeData *mystats = (StdAnalyzeData *) stats->extra_data;

	/*
	 * We track up to 2*n values for an n-element MCV list; but at least 10
	 */
	track_max = 2 * num_mcv;
	if (track_max < 10)
		track_max = 10;
	track = (TrackItem *) palloc(track_max * sizeof(TrackItem));
	track_cnt = 0;

	fmgr_info(mystats->eqfunc, &f_cmpeq);

	stats->stahll = (bytea *)hyperloglog_init_def();

	elog(LOG, "Computing Minimal Stats column %d", stats->attr->attnum);

	for (i = 0; i < samplerows; i++)
	{
		Datum		value;
		bool		isnull;
		bool		match;
		int			firstcount1,
					j;

		vacuum_delay_point();

		value = fetchfunc(stats, i, &isnull);

		/* Check for null/nonnull */
		if (isnull)
		{
			null_cnt++;
			continue;
		}
		nonnull_cnt++;

		stats->stahll = (bytea *)hyperloglog_add_item((HLLCounter) stats->stahll, value, stats->attr->attlen, stats->attr->attbyval, stats->attr->attalign);

		/*
		 * If it's a variable-width field, add up widths for average width
		 * calculation.  Note that if the value is toasted, we use the toasted
		 * width.  We don't bother with this calculation if it's a fixed-width
		 * type.
		 */
		if (is_varlena)
		{
			total_width += VARSIZE_ANY(DatumGetPointer(value));

			/*
			 * If the value is toasted, we want to detoast it just once to
			 * avoid repeated detoastings and resultant excess memory usage
			 * during the comparisons.	Also, check to see if the value is
			 * excessively wide, and if so don't detoast at all --- just
			 * ignore the value.
			 */
			if (toast_raw_datum_size(value) > WIDTH_THRESHOLD)
			{
				toowide_cnt++;
				continue;
			}
			value = PointerGetDatum(PG_DETOAST_DATUM(value));
		}
		else if (is_varwidth)
		{
			/* must be cstring */
			total_width += strlen(DatumGetCString(value)) + 1;
		}

		/*
		 * See if the value matches anything we're already tracking.
		 */
		match = false;
		firstcount1 = track_cnt;
		for (j = 0; j < track_cnt; j++)
		{
			/* We always use the default collation for statistics */
			if (DatumGetBool(FunctionCall2Coll(&f_cmpeq,
											   DEFAULT_COLLATION_OID,
											   value, track[j].value)))
			{
				match = true;
				break;
			}
			if (j < firstcount1 && track[j].count == 1)
				firstcount1 = j;
		}

		if (match)
		{
			/* Found a match */
			track[j].count++;
			/* This value may now need to "bubble up" in the track list */
			while (j > 0 && track[j].count > track[j - 1].count)
			{
				swapDatum(track[j].value, track[j - 1].value);
				swapInt(track[j].count, track[j - 1].count);
				j--;
			}
		}
		else
		{
			/* No match.  Insert at head of count-1 list */
			if (track_cnt < track_max)
				track_cnt++;
			for (j = track_cnt - 1; j > firstcount1; j--)
			{
				track[j].value = track[j - 1].value;
				track[j].count = track[j - 1].count;
			}
			if (firstcount1 < track_cnt)
			{
				track[firstcount1].value = value;
				track[firstcount1].count = 1;
			}
		}
	}

	/* We can only compute real stats if we found some non-null values. */
	if (nonnull_cnt > 0)
	{
		int			nmultiple,
					summultiple;

		stats->stats_valid = true;
		/* Do the simple null-frac and width stats */
		stats->stanullfrac = (double) null_cnt / (double) samplerows;
		if (is_varwidth)
			stats->stawidth = total_width / (double) nonnull_cnt;
		else
			stats->stawidth = stats->attrtype->typlen;

		/* Count the number of values we found multiple times */
		summultiple = 0;
		for (nmultiple = 0; nmultiple < track_cnt; nmultiple++)
		{
			if (track[nmultiple].count == 1)
				break;
			summultiple += track[nmultiple].count;
		}

		((HLLCounter) (stats->stahll))->nmultiples = nmultiple;
		((HLLCounter) (stats->stahll))->ndistinct = track_cnt;
		((HLLCounter) (stats->stahll))->samplerows = samplerows;

		if (nmultiple == 0)
		{
			/* If we found no repeated values, assume it's a unique column */
			stats->stadistinct = -1.0;
		}
		else if (track_cnt < track_max && toowide_cnt == 0 &&
				 nmultiple == track_cnt)
		{
			/*
			 * Our track list includes every value in the sample, and every
			 * value appeared more than once.  Assume the column has just
			 * these values.
			 */
			stats->stadistinct = track_cnt;
		}
		else
		{
			/*----------
			 * Estimate the number of distinct values using the estimator
			 * proposed by Haas and Stokes in IBM Research Report RJ 10025:
			 *		n*d / (n - f1 + f1*n/N)
			 * where f1 is the number of distinct values that occurred
			 * exactly once in our sample of n rows (from a total of N),
			 * and d is the total number of distinct values in the sample.
			 * This is their Duj1 estimator; the other estimators they
			 * recommend are considerably more complex, and are numerically
			 * very unstable when n is much smaller than N.
			 *
			 * We assume (not very reliably!) that all the multiply-occurring
			 * values are reflected in the final track[] list, and the other
			 * nonnull values all appeared but once.  (XXX this usually
			 * results in a drastic overestimate of ndistinct.	Can we do
			 * any better?)
			 *----------
			 */
			int			f1 = nonnull_cnt - summultiple;
			int			d = f1 + nmultiple;
			double		numer,
						denom,
						stadistinct;

			numer = (double) samplerows *(double) d;

			denom = (double) (samplerows - f1) +
				(double) f1 *(double) samplerows / totalrows;

			stadistinct = numer / denom;
			/* Clamp to sane range in case of roundoff error */
			if (stadistinct < (double) d)
				stadistinct = (double) d;
			if (stadistinct > totalrows)
				stadistinct = totalrows;
			stats->stadistinct = floor(stadistinct + 0.5);
		}

		/*
		 * If we estimated the number of distinct values at more than 10% of
		 * the total row count (a very arbitrary limit), then assume that
		 * stadistinct should scale with the row count rather than be a fixed
		 * value.
		 */
		if (stats->stadistinct > 0.1 * totalrows)
			stats->stadistinct = -(stats->stadistinct / totalrows);

		/*
		 * Decide how many values are worth storing as most-common values. If
		 * we are able to generate a complete MCV list (all the values in the
		 * sample will fit, and we think these are all the ones in the table),
		 * then do so.	Otherwise, store only those values that are
		 * significantly more common than the (estimated) average. We set the
		 * threshold rather arbitrarily at 25% more than average, with at
		 * least 2 instances in the sample.
		 */
		if (track_cnt < track_max && toowide_cnt == 0 &&
			stats->stadistinct > 0 &&
			track_cnt <= num_mcv)
		{
			/* Track list includes all values seen, and all will fit */
			num_mcv = track_cnt;
		}
		else
		{
			double		ndistinct = stats->stadistinct;
			double		avgcount,
						mincount;

			if (ndistinct < 0)
				ndistinct = -ndistinct * totalrows;
			/* estimate # of occurrences in sample of a typical value */
			avgcount = (double) samplerows / ndistinct;
			/* set minimum threshold count to store a value */
			mincount = avgcount * 1.25;
			if (mincount < 2)
				mincount = 2;
			if (num_mcv > track_cnt)
				num_mcv = track_cnt;
			for (i = 0; i < num_mcv; i++)
			{
				if (track[i].count < mincount)
				{
					num_mcv = i;
					break;
				}
			}
		}

		/* Generate MCV slot entry */
		if (num_mcv > 0)
		{
			MemoryContext old_context;
			Datum	   *mcv_values;
			float4	   *mcv_freqs;

			/* Must copy the target values into anl_context */
			old_context = MemoryContextSwitchTo(stats->anl_context);
			mcv_values = (Datum *) palloc(num_mcv * sizeof(Datum));
			mcv_freqs = (float4 *) palloc(num_mcv * sizeof(float4));
			for (i = 0; i < num_mcv; i++)
			{
				mcv_values[i] = datumCopy(track[i].value,
										  stats->attrtype->typbyval,
										  stats->attrtype->typlen);
				mcv_freqs[i] = (double) track[i].count / (double) samplerows;
			}
			MemoryContextSwitchTo(old_context);

			stats->stakind[0] = STATISTIC_KIND_MCV;
			stats->staop[0] = mystats->eqopr;
			stats->stanumbers[0] = mcv_freqs;
			stats->numnumbers[0] = num_mcv;
			stats->stavalues[0] = mcv_values;
			stats->numvalues[0] = num_mcv;

			/*
			 * Accept the defaults for stats->statypid and others. They have
			 * been set before we were called (see vacuum.h)
			 */
		}
	}
	else if (null_cnt > 0)
	{
		/* We found only nulls; assume the column is entirely null */
		stats->stats_valid = true;
		stats->stanullfrac = 1.0;
		if (is_varwidth)
			stats->stawidth = 0;	/* "unknown" */
		else
			stats->stawidth = stats->attrtype->typlen;
		stats->stadistinct = 0.0;		/* "unknown" */
	}

	/* We don't need to bother cleaning up any of our temporary palloc's */
}


/*
 *	compute_very_minimal_stats() -- compute minimal column statistics
 *
 *	We use this when we cannot even find an "=" operator for the datatype.
 *	We determine the fraction of non-null rows and the average width. There
 *	isn't much else we can do. These stats are not too useful, but ORCA
 *	gives warnings if a column doesn't have a pg_statistics row, so any
 *	statistics at all is better than none.
 */
static void
compute_very_minimal_stats(VacAttrStatsP stats,
						   AnalyzeAttrFetchFunc fetchfunc,
						   int samplerows,
						   double totalrows)
{
	int			i;
	int			null_cnt = 0;
	int			nonnull_cnt = 0;
	double		total_width = 0;
	bool		is_varlena = (!stats->attr->attbyval &&
							  stats->attr->attlen == -1);
	bool		is_varwidth = (!stats->attr->attbyval &&
							   stats->attr->attlen < 0);

	elog(LOG, "Computing Very Minimal Stats for  column %d", stats->attr->attnum);

	for (i = 0; i < samplerows; i++)
	{
		Datum		value;
		bool		isnull;

		vacuum_delay_point();

		value = fetchfunc(stats, i, &isnull);

		/* Check for null/nonnull */
		if (isnull)
		{
			null_cnt++;
			continue;
		}
		nonnull_cnt++;

		/*
		 * If it's a variable-width field, add up widths for average width
		 * calculation.  Note that if the value is toasted, we use the toasted
		 * width.  We don't bother with this calculation if it's a fixed-width
		 * type.
		 */
		if (is_varlena)
		{
			total_width += VARSIZE_ANY(DatumGetPointer(value));
		}
		else if (is_varwidth)
		{
			/* must be cstring */
			total_width += strlen(DatumGetCString(value)) + 1;
		}
	}

	/* We can only compute real stats if we found some non-null values. */
	if (nonnull_cnt > 0)
	{
		stats->stats_valid = true;
		/* Do the simple null-frac and width stats */
		stats->stanullfrac = (double) null_cnt / (double) samplerows;
		if (is_varwidth)
			stats->stawidth = total_width / (double) nonnull_cnt;
		else
			stats->stawidth = stats->attrtype->typlen;

		/* Assume it's a unique column */
		stats->stadistinct = -1.0;
	}
	else if (null_cnt > 0)
	{
		/* We found only nulls; assume the column is entirely null */
		stats->stats_valid = true;
		stats->stanullfrac = 1.0;
		if (is_varwidth)
			stats->stawidth = 0;	/* "unknown" */
		else
			stats->stawidth = stats->attrtype->typlen;
		stats->stadistinct = 0.0;		/* "unknown" */
	}

	/* We don't need to bother cleaning up any of our temporary palloc's */
}


/*
 *	compute_scalar_stats() -- compute column statistics
 *
 *	We use this when we can find "=" and "<" operators for the datatype.
 *
 *	We determine the fraction of non-null rows, the average width, the
 *	most common values, the (estimated) number of distinct values, the
 *	distribution histogram, and the correlation of physical to logical order.
 *
 *	The desired stats can be determined fairly easily after sorting the
 *	data values into order.
 */
static void
compute_scalar_stats(VacAttrStatsP stats,
					 AnalyzeAttrFetchFunc fetchfunc,
					 int samplerows,
					 double totalrows)
{
	int			i;
	int			null_cnt = 0;
	int			nonnull_cnt = 0;
	int			toowide_cnt = 0;
	double		total_width = 0;
	bool		is_varlena = (!stats->attrtype->typbyval &&
							  stats->attrtype->typlen == -1);
	bool		is_varwidth = (!stats->attrtype->typbyval &&
							   stats->attrtype->typlen < 0);
	double		corr_xysum;
	SortSupportData ssup;
	ScalarItem *values;
	int			values_cnt = 0;
	int		   *tupnoLink;
	ScalarMCVItem *track;
	int			track_cnt = 0;
	int			num_mcv = stats->attr->attstattarget;
	int			num_bins = stats->attr->attstattarget;
	StdAnalyzeData *mystats = (StdAnalyzeData *) stats->extra_data;

	values = (ScalarItem *) palloc(samplerows * sizeof(ScalarItem));
	tupnoLink = (int *) palloc(samplerows * sizeof(int));
	track = (ScalarMCVItem *) palloc(num_mcv * sizeof(ScalarMCVItem));

	memset(&ssup, 0, sizeof(ssup));
	ssup.ssup_cxt = CurrentMemoryContext;
	/* We always use the default collation for statistics */
	ssup.ssup_collation = DEFAULT_COLLATION_OID;
	ssup.ssup_nulls_first = false;

	PrepareSortSupportFromOrderingOp(mystats->ltopr, &ssup);

	// Initialize HLL counter to be stored in stats
	stats->stahll = (bytea *)hyperloglog_init_def();

	elog(LOG, "Computing Scalar Stats  column %d", stats->attr->attnum);

	/* Initial scan to find sortable values */
	for (i = 0; i < samplerows; i++)
	{
		Datum		value;
		bool		isnull;

		vacuum_delay_point();

		value = fetchfunc(stats, i, &isnull);

		/* Check for null/nonnull */
		if (isnull)
		{
			null_cnt++;
			continue;
		}
		nonnull_cnt++;

		stats->stahll = (bytea *)hyperloglog_add_item((HLLCounter) stats->stahll, value, stats->attr->attlen, stats->attr->attbyval, stats->attr->attalign);

		/*
		 * If it's a variable-width field, add up widths for average width
		 * calculation.  Note that if the value is toasted, we use the toasted
		 * width.  We don't bother with this calculation if it's a fixed-width
		 * type.
		 */
		if (is_varlena)
		{
			total_width += VARSIZE_ANY(DatumGetPointer(value));

			/*
			 * If the value is toasted, we want to detoast it just once to
			 * avoid repeated detoastings and resultant excess memory usage
			 * during the comparisons.	Also, check to see if the value is
			 * excessively wide, and if so don't detoast at all --- just
			 * ignore the value.
			 */
			if (toast_raw_datum_size(value) > WIDTH_THRESHOLD)
			{
				toowide_cnt++;
				continue;
			}
			value = PointerGetDatum(PG_DETOAST_DATUM(value));
		}
		else if (is_varwidth)
		{
			/* must be cstring */
			total_width += strlen(DatumGetCString(value)) + 1;
		}

		/* Add it to the list to be sorted */
		values[values_cnt].value = value;
		values[values_cnt].tupno = values_cnt;
		tupnoLink[values_cnt] = values_cnt;
		values_cnt++;
	}

	/* We can only compute real stats if we found some sortable values. */
	if (values_cnt > 0)
	{
		int			ndistinct,	/* # distinct values in sample */
					nmultiple,	/* # that appear multiple times */
					num_hist,
					dups_cnt;
		int			slot_idx = 0;
		CompareScalarsContext cxt;

		/* Sort the collected values */
		cxt.ssup = &ssup;
		cxt.tupnoLink = tupnoLink;
		qsort_arg((void *) values, values_cnt, sizeof(ScalarItem),
				  compare_scalars, (void *) &cxt);

		/*
		 * Now scan the values in order, find the most common ones, and also
		 * accumulate ordering-correlation statistics.
		 *
		 * To determine which are most common, we first have to count the
		 * number of duplicates of each value.	The duplicates are adjacent in
		 * the sorted list, so a brute-force approach is to compare successive
		 * datum values until we find two that are not equal. However, that
		 * requires N-1 invocations of the datum comparison routine, which are
		 * completely redundant with work that was done during the sort.  (The
		 * sort algorithm must at some point have compared each pair of items
		 * that are adjacent in the sorted order; otherwise it could not know
		 * that it's ordered the pair correctly.) We exploit this by having
		 * compare_scalars remember the highest tupno index that each
		 * ScalarItem has been found equal to.	At the end of the sort, a
		 * ScalarItem's tupnoLink will still point to itself if and only if it
		 * is the last item of its group of duplicates (since the group will
		 * be ordered by tupno).
		 */
		corr_xysum = 0;
		ndistinct = 0;
		nmultiple = 0;
		dups_cnt = 0;
		for (i = 0; i < values_cnt; i++)
		{
			int			tupno = values[i].tupno;

			corr_xysum += ((double) i) * ((double) tupno);
			dups_cnt++;
			if (tupnoLink[tupno] == tupno)
			{
				/* Reached end of duplicates of this value */
				ndistinct++;
				if (dups_cnt > 1)
				{
					nmultiple++;
					if (track_cnt < num_mcv ||
						dups_cnt > track[track_cnt - 1].count)
					{
						/*
						 * Found a new item for the mcv list; find its
						 * position, bubbling down old items if needed. Loop
						 * invariant is that j points at an empty/ replaceable
						 * slot.
						 */
						int			j;

						if (track_cnt < num_mcv)
							track_cnt++;
						for (j = track_cnt - 1; j > 0; j--)
						{
							if (dups_cnt <= track[j - 1].count)
								break;
							track[j].count = track[j - 1].count;
							track[j].first = track[j - 1].first;
						}
						track[j].count = dups_cnt;
						track[j].first = i + 1 - dups_cnt;
					}
				}
				dups_cnt = 0;
			}
		}

		stats->stats_valid = true;
		/* Do the simple null-frac and width stats */
		stats->stanullfrac = (double) null_cnt / (double) samplerows;
		if (is_varwidth)
			stats->stawidth = total_width / (double) nonnull_cnt;
		else
			stats->stawidth = stats->attrtype->typlen;

		// interpolate NDV calculation based on the hll distinct count
		// for each column in leaf partitions which will be used later
		// to merge root stats
		((HLLCounter) (stats->stahll))->nmultiples = nmultiple;
		((HLLCounter) (stats->stahll))->ndistinct = ndistinct;
		((HLLCounter) (stats->stahll))->samplerows = samplerows;

		if (nmultiple == 0)
		{
			/* If we found no repeated values, assume it's a unique column */
			stats->stadistinct = -1.0;
		}
		else if (toowide_cnt == 0 && nmultiple == ndistinct)
		{
			/*
			 * Every value in the sample appeared more than once.  Assume the
			 * column has just these values.
			 */
			stats->stadistinct = ndistinct;
		}
		else
		{
			/*----------
			 * Estimate the number of distinct values using the estimator
			 * proposed by Haas and Stokes in IBM Research Report RJ 10025:
			 *		n*d / (n - f1 + f1*n/N)
			 * where f1 is the number of distinct values that occurred
			 * exactly once in our sample of n rows (from a total of N),
			 * and d is the total number of distinct values in the sample.
			 * This is their Duj1 estimator; the other estimators they
			 * recommend are considerably more complex, and are numerically
			 * very unstable when n is much smaller than N.
			 *
			 * Overwidth values are assumed to have been distinct.
			 *----------
			 */
			int			f1 = ndistinct - nmultiple + toowide_cnt;
			int			d = f1 + nmultiple;
			double		numer,
						denom,
						stadistinct;

			numer = (double) samplerows *(double) d;

			denom = (double) (samplerows - f1) +
				(double) f1 *(double) samplerows / totalrows;

			stadistinct = numer / denom;
			/* Clamp to sane range in case of roundoff error */
			if (stadistinct < (double) d)
				stadistinct = (double) d;
			if (stadistinct > totalrows)
				stadistinct = totalrows;
			stats->stadistinct = floor(stadistinct + 0.5);
		}

		/*
		 * For FULLSCAN HLL, get ndistinct from the HLLCounter
		 * instead of computing it
		 */
		if (stats->stahll_full != NULL)
		{
			HLLCounter hLLFull = (HLLCounter) DatumGetByteaP(stats->stahll_full);
			HLLCounter hllFull_copy = hll_copy(hLLFull);
			stats->stadistinct = round(hyperloglog_estimate(hllFull_copy));
			if ((fabs(totalrows - stats->stadistinct) / (float) totalrows) < 0.05)
			{
				stats->stadistinct = -1;
			}

		}
		/*
		 * If we estimated the number of distinct values at more than 10% of
		 * the total row count (a very arbitrary limit), then assume that
		 * stadistinct should scale with the row count rather than be a fixed
		 * value.
		 */
		if (stats->stadistinct > 0.1 * totalrows)
			stats->stadistinct = -(stats->stadistinct / totalrows);

		/*
		 * Decide how many values are worth storing as most-common values. If
		 * we are able to generate a complete MCV list (all the values in the
		 * sample will fit, and we think these are all the ones in the table),
		 * then do so.	Otherwise, store only those values that are
		 * significantly more common than the (estimated) average. We set the
		 * threshold rather arbitrarily at 25% more than average, with at
		 * least 2 instances in the sample.  Also, we won't suppress values
		 * that have a frequency of at least 1/K where K is the intended
		 * number of histogram bins; such values might otherwise cause us to
		 * emit duplicate histogram bin boundaries.  (We might end up with
		 * duplicate histogram entries anyway, if the distribution is skewed;
		 * but we prefer to treat such values as MCVs if at all possible.)
		 */
		if (track_cnt == ndistinct && toowide_cnt == 0 &&
			stats->stadistinct > 0 &&
			track_cnt <= num_mcv)
		{
			/* Track list includes all values seen, and all will fit */
			num_mcv = track_cnt;
		}
		else
		{
			double		ndistinct = stats->stadistinct;
			double		avgcount,
						mincount,
						maxmincount;

			if (ndistinct < 0)
				ndistinct = -ndistinct * totalrows;
			/* estimate # of occurrences in sample of a typical value */
			avgcount = (double) samplerows / ndistinct;
			/* set minimum threshold count to store a value */
			mincount = avgcount * 1.25;
			if (mincount < 2)
				mincount = 2;
			/* don't let threshold exceed 1/K, however */
			maxmincount = (double) samplerows / (double) num_bins;
			if (mincount > maxmincount)
				mincount = maxmincount;
			if (num_mcv > track_cnt)
				num_mcv = track_cnt;
			for (i = 0; i < num_mcv; i++)
			{
				if (track[i].count < mincount)
				{
					num_mcv = i;
					break;
				}
			}
		}

		/* Generate MCV slot entry */
		if (num_mcv > 0)
		{
			MemoryContext old_context;
			Datum	   *mcv_values;
			float4	   *mcv_freqs;

			/* Must copy the target values into anl_context */
			old_context = MemoryContextSwitchTo(stats->anl_context);
			mcv_values = (Datum *) palloc(num_mcv * sizeof(Datum));
			mcv_freqs = (float4 *) palloc(num_mcv * sizeof(float4));
			for (i = 0; i < num_mcv; i++)
			{
				mcv_values[i] = datumCopy(values[track[i].first].value,
										  stats->attrtype->typbyval,
										  stats->attrtype->typlen);
				mcv_freqs[i] = (double) track[i].count / (double) samplerows;
			}
			MemoryContextSwitchTo(old_context);

			stats->stakind[slot_idx] = STATISTIC_KIND_MCV;
			stats->staop[slot_idx] = mystats->eqopr;
			stats->stanumbers[slot_idx] = mcv_freqs;
			stats->numnumbers[slot_idx] = num_mcv;
			stats->stavalues[slot_idx] = mcv_values;
			stats->numvalues[slot_idx] = num_mcv;

			/*
			 * Accept the defaults for stats->statypid and others. They have
			 * been set before we were called (see vacuum.h)
			 */
			slot_idx++;
		}

		/*
		 * Generate a histogram slot entry if there are at least two distinct
		 * values not accounted for in the MCV list.  (This ensures the
		 * histogram won't collapse to empty or a singleton.)
		 */
		num_hist = ndistinct - num_mcv;
		if (num_hist > num_bins)
			num_hist = num_bins + 1;
		if (num_hist >= 2)
		{
			MemoryContext old_context;
			Datum	   *hist_values;
			int			nvals;
			int			pos,
						posfrac,
						delta,
						deltafrac;

			/* Sort the MCV items into position order to speed next loop */
			qsort((void *) track, num_mcv,
				  sizeof(ScalarMCVItem), compare_mcvs);

			/*
			 * Collapse out the MCV items from the values[] array.
			 *
			 * Note we destroy the values[] array here... but we don't need it
			 * for anything more.  We do, however, still need values_cnt.
			 * nvals will be the number of remaining entries in values[].
			 */
			if (num_mcv > 0)
			{
				int			src,
							dest;
				int			j;

				src = dest = 0;
				j = 0;			/* index of next interesting MCV item */
				while (src < values_cnt)
				{
					int			ncopy;

					if (j < num_mcv)
					{
						int			first = track[j].first;

						if (src >= first)
						{
							/* advance past this MCV item */
							src = first + track[j].count;
							j++;
							continue;
						}
						ncopy = first - src;
					}
					else
						ncopy = values_cnt - src;
					memmove(&values[dest], &values[src],
							ncopy * sizeof(ScalarItem));
					src += ncopy;
					dest += ncopy;
				}
				nvals = dest;
			}
			else
				nvals = values_cnt;
			Assert(nvals >= num_hist);

			/* Must copy the target values into anl_context */
			old_context = MemoryContextSwitchTo(stats->anl_context);
			hist_values = (Datum *) palloc(num_hist * sizeof(Datum));

			/*
			 * The object of this loop is to copy the first and last values[]
			 * entries along with evenly-spaced values in between.	So the
			 * i'th value is values[(i * (nvals - 1)) / (num_hist - 1)].  But
			 * computing that subscript directly risks integer overflow when
			 * the stats target is more than a couple thousand.  Instead we
			 * add (nvals - 1) / (num_hist - 1) to pos at each step, tracking
			 * the integral and fractional parts of the sum separately.
			 */
			delta = (nvals - 1) / (num_hist - 1);
			deltafrac = (nvals - 1) % (num_hist - 1);
			pos = posfrac = 0;

			for (i = 0; i < num_hist; i++)
			{
				hist_values[i] = datumCopy(values[pos].value,
										   stats->attrtype->typbyval,
										   stats->attrtype->typlen);
				pos += delta;
				posfrac += deltafrac;
				if (posfrac >= (num_hist - 1))
				{
					/* fractional part exceeds 1, carry to integer part */
					pos++;
					posfrac -= (num_hist - 1);
				}
			}

			MemoryContextSwitchTo(old_context);

			stats->stakind[slot_idx] = STATISTIC_KIND_HISTOGRAM;
			stats->staop[slot_idx] = mystats->ltopr;
			stats->stavalues[slot_idx] = hist_values;
			stats->numvalues[slot_idx] = num_hist;

			/*
			 * Accept the defaults for stats->statypid and others. They have
			 * been set before we were called (see vacuum.h)
			 */
			slot_idx++;
		}


		/* Generate a correlation entry if there are multiple values */
		/*
		 * GPDB: Don't calculate correlation for AO-tables, however.
		 * The rows are not necessarily in the order that our sampling
		 * query returned them, for an append-only table.
		 */
		if (values_cnt > 1 && stats->relstorage == RELSTORAGE_HEAP)
		{
			MemoryContext old_context;
			float4	   *corrs;
			double		corr_xsum,
						corr_x2sum;

			/* Must copy the target values into anl_context */
			old_context = MemoryContextSwitchTo(stats->anl_context);
			corrs = (float4 *) palloc(sizeof(float4));
			MemoryContextSwitchTo(old_context);

			/*----------
			 * Since we know the x and y value sets are both
			 *		0, 1, ..., values_cnt-1
			 * we have sum(x) = sum(y) =
			 *		(values_cnt-1)*values_cnt / 2
			 * and sum(x^2) = sum(y^2) =
			 *		(values_cnt-1)*values_cnt*(2*values_cnt-1) / 6.
			 *----------
			 */
			corr_xsum = ((double) (values_cnt - 1)) *
				((double) values_cnt) / 2.0;
			corr_x2sum = ((double) (values_cnt - 1)) *
				((double) values_cnt) * (double) (2 * values_cnt - 1) / 6.0;

			/* And the correlation coefficient reduces to */
			corrs[0] = (values_cnt * corr_xysum - corr_xsum * corr_xsum) /
				(values_cnt * corr_x2sum - corr_xsum * corr_xsum);

			stats->stakind[slot_idx] = STATISTIC_KIND_CORRELATION;
			stats->staop[slot_idx] = mystats->ltopr;
			stats->stanumbers[slot_idx] = corrs;
			stats->numnumbers[slot_idx] = 1;
			slot_idx++;
		}
	}
	else if (nonnull_cnt == 0 && null_cnt > 0)
	{
		/* We found only nulls; assume the column is entirely null */
		stats->stats_valid = true;
		stats->stanullfrac = 1.0;
		if (is_varwidth)
			stats->stawidth = 0;	/* "unknown" */
		else
			stats->stawidth = stats->attrtype->typlen;
		stats->stadistinct = 0.0;		/* "unknown" */
	}
	else
	{
		/* ORCA complains if a column has no statistics whatsoever,
		 * so store something */
		stats->stats_valid = true;
		stats->stanullfrac = (double) null_cnt / (double) samplerows;
		if (is_varwidth)
			stats->stawidth = 0;	/* "unknown" */
		else
			stats->stawidth = stats->attrtype->typlen;
		stats->stadistinct = 0.0;		/* "unknown" */
	}

	/* We don't need to bother cleaning up any of our temporary palloc's */
}

/*
 *	merge_leaf_stats() -- merge leaf stats for the root
 *
 *	We use this when we can find "=" and "<" operators for the datatype.
 *
 *	This is only used when the relation is the root partition and merges
 *	the statistics available in pg_statistic for the leaf partitions.
 *
 *	We determine the fraction of non-null rows, the average width, the
 *	most common values, the (estimated) number of distinct values, the
 *	distribution histogram.
 */
static void
merge_leaf_stats(VacAttrStatsP stats,
				 AnalyzeAttrFetchFunc fetchfunc,
				 int samplerows,
				 double totalrows)
{
	PartitionNode *pn =
		get_parts(stats->attr->attrelid, 0 /*level*/, 0 /*parent*/,
				  false /* inctemplate */, true /*includesubparts*/);
	Assert(pn);
	elog(LOG, "Merging leaf stats");
	List *oid_list = all_leaf_partition_relids(pn); /* all leaves */
	StdAnalyzeData *mystats = (StdAnalyzeData *) stats->extra_data;
	int numPartitions = list_length(oid_list);

	ListCell *lc;
	float *relTuples = (float *) palloc0(sizeof(float) * numPartitions);
	float *nDistincts = (float *) palloc0(sizeof(float) * numPartitions);
	float *nMultiples = (float *) palloc0(sizeof(float) * numPartitions);
	float *nUniques = (float *) palloc0(sizeof(float) * numPartitions);
	int relNum = 0;
	float totalTuples = 0;
	float nmultiple = 0; // number of values that appeared more than once
	bool allDistinct = false;
	int slot_idx = 0;
	samplerows = 0;
	Oid ltopr = mystats->ltopr;
	Oid eqopr = mystats->eqopr;

	foreach (lc, oid_list)
	{
		Oid pkrelid = lfirst_oid(lc);

		relTuples[relNum] = get_rel_reltuples(pkrelid);
		totalTuples = totalTuples + relTuples[relNum];
		relNum++;
	}
	totalrows = totalTuples;

	if (totalrows == 0.0)
		return;

	MemoryContext old_context;

	HeapTuple *heaptupleStats =
		(HeapTuple *) palloc(numPartitions * sizeof(HeapTuple *));

	// NDV calculations
	float4 colAvgWidth = 0;
	float4 nullCount = 0;
	HLLCounter *hllcounters = (HLLCounter *) palloc0(numPartitions * sizeof(HLLCounter));
	HLLCounter *hllcounters_fullscan = (HLLCounter *) palloc0(numPartitions * sizeof(HLLCounter));
	HLLCounter *hllcounters_copy = (HLLCounter *) palloc0(numPartitions * sizeof(HLLCounter));

	HLLCounter finalHLL = NULL;
	HLLCounter finalHLLFull = NULL;
	int i = 0, j;
	double ndistinct = 0.0;
	int fullhll_count = 0;
	int samplehll_count = 0;
	int totalhll_count = 0;
	foreach (lc, oid_list)
	{
		Oid relid = lfirst_oid(lc);
		colAvgWidth =
			colAvgWidth +
			get_attavgwidth(relid, stats->attr->attnum) * relTuples[i];
		nullCount = nullCount +
					get_attnullfrac(relid, stats->attr->attnum) * relTuples[i];

		const char *attname = get_relid_attribute_name(stats->attr->attrelid, stats->attr->attnum);
		AttrNumber child_attno = get_attnum(relid, attname);

		heaptupleStats[i] = get_att_stats(relid, child_attno);

		// if there is no colstats, we can skip this partition's stats
		if (!HeapTupleIsValid(heaptupleStats[i]))
		{
			i++;
			continue;
		}

		AttStatsSlot hllSlot;

		get_attstatsslot(&hllSlot, heaptupleStats[i], STATISTIC_KIND_FULLHLL,
						 InvalidOid, ATTSTATSSLOT_VALUES);

		if (hllSlot.nvalues > 0)
		{
			hllcounters_fullscan[i] = (HLLCounter) DatumGetByteaP(hllSlot.values[0]);
			finalHLLFull = hyperloglog_merge_counters(finalHLLFull, hllcounters_fullscan[i]);
			free_attstatsslot(&hllSlot);
			fullhll_count++;
			totalhll_count++;
		}

		get_attstatsslot(&hllSlot, heaptupleStats[i], STATISTIC_KIND_HLL,
						 InvalidOid, ATTSTATSSLOT_VALUES);

		if (hllSlot.nvalues > 0)
		{
			hllcounters[i] = (HLLCounter) DatumGetByteaP(hllSlot.values[0]);
			nDistincts[i] = (float) hllcounters[i]->ndistinct;
			nMultiples[i] = (float) hllcounters[i]->nmultiples;
			samplerows += hllcounters[i]->samplerows;
			hllcounters_copy[i] = hll_copy(hllcounters[i]);
			finalHLL = hyperloglog_merge_counters(finalHLL, hllcounters[i]);
			free_attstatsslot(&hllSlot);
			samplehll_count++;
			totalhll_count++;
		}
		i++;
	}

	if (totalhll_count == 0)
	{
		/*
		 * If neither HLL nor HLL Full scan stats are available,
		 * continue merging stats based on the defaults, instead
		 * of reading them from HLL counter.
		 */
	}
	else
	{
		/*
		 * If all partitions have HLL full scan counters,
		 * merge root NDV's based on leaf partition HLL full scan
		 * counter
		 */
		if (fullhll_count == totalhll_count)
		{
			ndistinct = hyperloglog_estimate(finalHLLFull);
			/*
			 * For fullscan the ndistinct is calculated based on the entire table scan
			 * so if it's within the marginal error, we consider everything as distinct,
			 * else the ndistinct value will provide the actual value and we do not ,
			 * need to do any additional calculation for the nmultiple
			 */
			if ((fabs(totalrows - ndistinct) / (float) totalrows) < HLL_ERROR_MARGIN)
			{
				allDistinct = true;
			}
			nmultiple = ndistinct;
		}
		/*
		 * Else if all partitions have HLL counter based on sampled data,
		 * merge root NDV's based on leaf partition HLL counter on
		 * sampled data
		 */
		else if (finalHLL != NULL && samplehll_count == totalhll_count)
		{
			ndistinct = hyperloglog_estimate(finalHLL);
			/*
			 * For sampled HLL counter, the ndistinct calculated is based on the
			 * sampled data. We consider everything distinct if the ndistinct
			 * calculated is within marginal error, else we need to calculate
			 * the number of distinct values for the table based on the estimator
			 * proposed by Haas and Stokes, used later in the code.
			 */
			if ((fabs(samplerows - ndistinct) / (float) samplerows) < 0.003)
			{
				allDistinct = true;
			}
			else
			{
				/*
				 * The hyperloglog_estimate() utility merges the number of
				 * distnct values accurately, but for the NDV estimator used later
				 * in the code, we also need additional information for nmultiples,
				 * i.e., the number of values that appeared more than once.
				 * At this point we have the information for nmultiples for each
				 * partition, but the nmultiples in one partition can be accounted as
				 * a distinct value in some other partition. In order to merge the
				 * approximate nmultiples better, we extract unique values in each
				 * partition as follows,
				 * P1 -> ndistinct1 , nmultiple1
				 * P2 -> ndistinct2 , nmultiple2
				 * P3 -> ndistinct3 , nmultiple3
				 * Root -> ndistinct(Root) (using hyperloglog_estimate)
				 * nunique1 = ndistinct(Root) - hyperloglog_estimate(P2 & P3)
				 * nunique2 = ndistinct(Root) - hyperloglog_estimate(P1 & P3)
				 * nunique3 = ndistinct(Root) - hyperloglog_estimate(P2 & P1)
				 * And finally once we have unique values in individual partitions,
				 * we can get the nmultiples on the ROOT as seen below,
				 * nmultiple(Root) = ndistinct(Root) - (sum of uniques in each partition)
				 */
				int nUnique = 0;
				for (i = 0; i < numPartitions; i++)
				{
					// i -> partition number for which we wish
					// to calculate the number of unique values
					if (nDistincts[i] == 0)
						continue;

					HLLCounter finalHLL_temp = NULL;
					for (j = 0; j < numPartitions; j++)
					{
						// merge the HLL counters for each partition
						// except the current partition (i)
						if (i != j && hllcounters_copy[j] != NULL)
						{
							HLLCounter temp_hll_counter =
								hll_copy(hllcounters_copy[j]);
							finalHLL_temp =
								hyperloglog_merge_counters(finalHLL_temp, temp_hll_counter);
						}
					}
					if (finalHLL_temp != NULL)
					{
						// Calculating uniques in each partition
						nUniques[i] =
							ndistinct - hyperloglog_estimate(finalHLL_temp);
						nUnique += nUniques[i];
						nmultiple += nMultiples[i] * (nUniques[i] / nDistincts[i]);
					}
					else
					{
						nUnique = ndistinct;
						break;
					}
				}

				// nmultiples for the ROOT
				nmultiple += ndistinct - nUnique;

				if (nmultiple < 0)
				{
					nmultiple = 0;
				}
			}
		}
		else
		{
			// Else error out due to incompatible leaf HLL counter merge
			pfree(hllcounters);
			pfree(hllcounters_fullscan);
			pfree(hllcounters_copy);
			pfree(nDistincts);
			pfree(nMultiples);
			pfree(nUniques);
			ereport(ERROR,
					 (errmsg("ANALYZE cannot merge since not all non-empty leaf partitions have consistent hyperloglog statistics for merge"),
					 errhint("Re-run ANALYZE or ANALYZE FULLSCAN")));
		}
	}
	pfree(hllcounters);
	pfree(hllcounters_fullscan);
	pfree(hllcounters_copy);
	pfree(nDistincts);
	pfree(nMultiples);
	pfree(nUniques);

	if (allDistinct || (!OidIsValid(eqopr) && !OidIsValid(ltopr)))
	{
		/* If we found no repeated values, assume it's a unique column */
		ndistinct = -1.0;
	}
	else if ((int) nmultiple >= (int) ndistinct)
	{
		/*
		 * Every value in the sample appeared more than once.  Assume the
		 * column has just these values.
		 */
	}
	else
	{
		/*----------
		 * Estimate the number of distinct values using the estimator
		 * proposed by Haas and Stokes in IBM Research Report RJ 10025:
		 *		n*d / (n - f1 + f1*n/N)
		 * where f1 is the number of distinct values that occurred
		 * exactly once in our sample of n rows (from a total of N),
		 * and d is the total number of distinct values in the sample.
		 * This is their Duj1 estimator; the other estimators they
		 * recommend are considerably more complex, and are numerically
		 * very unstable when n is much smaller than N.
		 *
		 * Overwidth values are assumed to have been distinct.
		 *----------
		 */
		int f1 = ndistinct - nmultiple;
		int d = f1 + nmultiple;
		double numer, denom, stadistinct;

		numer = (double) samplerows * (double) d;

		denom = (double) (samplerows - f1) +
				(double) f1 * (double) samplerows / totalrows;

		stadistinct = numer / denom;
		/* Clamp to sane range in case of roundoff error */
		if (stadistinct < (double) d)
			stadistinct = (double) d;
		if (stadistinct > totalrows)
			stadistinct = totalrows;
		ndistinct = floor(stadistinct + 0.5);
	}

	ndistinct = round(ndistinct);
	if (ndistinct > 0.1 * totalTuples)
		ndistinct = -(ndistinct / totalTuples);

	// finalize NDV calculation
	stats->stadistinct = ndistinct;
	stats->stats_valid = true;
	stats->stawidth = colAvgWidth / totalTuples;
	stats->stanullfrac = (float4) nullCount / (float4) totalTuples;

	// MCV calculations
	MCVFreqPair **mcvpairArray = NULL;
	int rem_mcv = 0;
	int num_mcv = 0;
	if (ndistinct > -1 && OidIsValid(eqopr))
	{
		if (ndistinct < 0)
		{
			ndistinct = -ndistinct * totalTuples;
		}

		old_context = MemoryContextSwitchTo(stats->anl_context);

		void *resultMCV[2];

		mcvpairArray = aggregate_leaf_partition_MCVs(
			stats->attr->attrelid, stats->attr->attnum, heaptupleStats,
			relTuples, default_statistics_target, ndistinct, &num_mcv, &rem_mcv,
			resultMCV);
		MemoryContextSwitchTo(old_context);

		if (num_mcv > 0)
		{
			stats->stakind[slot_idx] = STATISTIC_KIND_MCV;
			stats->staop[slot_idx] = mystats->eqopr;
			stats->stavalues[slot_idx] = (Datum *) resultMCV[0];
			stats->numvalues[slot_idx] = num_mcv;
			stats->stanumbers[slot_idx] = (float4 *) resultMCV[1];
			stats->numnumbers[slot_idx] = num_mcv;
			slot_idx++;
		}
	}

	// Histogram calculation
	if (OidIsValid(eqopr) && OidIsValid(ltopr))
	{
		old_context = MemoryContextSwitchTo(stats->anl_context);

		void *resultHistogram[1];
		int num_hist = aggregate_leaf_partition_histograms(
			stats->attr->attrelid, stats->attr->attnum, heaptupleStats,
			relTuples, default_statistics_target, mcvpairArray + num_mcv,
			rem_mcv, resultHistogram);
		MemoryContextSwitchTo(old_context);
		if (num_hist > 0)
		{
			stats->stakind[slot_idx] = STATISTIC_KIND_HISTOGRAM;
			stats->staop[slot_idx] = mystats->ltopr;
			stats->stavalues[slot_idx] = (Datum *) resultHistogram[0];
			stats->numvalues[slot_idx] = num_hist;
			slot_idx++;
		}
	}
	for (i = 0; i < numPartitions; i++)
	{
		if (HeapTupleIsValid(heaptupleStats[i]))
			heap_freetuple(heaptupleStats[i]);
	}
	if (num_mcv > 0)
		pfree(mcvpairArray);
	pfree(heaptupleStats);
	pfree(relTuples);
}
/*
 * qsort_arg comparator for sorting ScalarItems
 *
 * Aside from sorting the items, we update the tupnoLink[] array
 * whenever two ScalarItems are found to contain equal datums.	The array
 * is indexed by tupno; for each ScalarItem, it contains the highest
 * tupno that that item's datum has been found to be equal to.  This allows
 * us to avoid additional comparisons in compute_scalar_stats().
 */
static int
compare_scalars(const void *a, const void *b, void *arg)
{
	Datum		da = ((const ScalarItem *) a)->value;
	int			ta = ((const ScalarItem *) a)->tupno;
	Datum		db = ((const ScalarItem *) b)->value;
	int			tb = ((const ScalarItem *) b)->tupno;
	CompareScalarsContext *cxt = (CompareScalarsContext *) arg;
	int			compare;

	compare = ApplySortComparator(da, false, db, false, cxt->ssup);
	if (compare != 0)
		return compare;

	/*
	 * The two datums are equal, so update cxt->tupnoLink[].
	 */
	if (cxt->tupnoLink[ta] < tb)
		cxt->tupnoLink[ta] = tb;
	if (cxt->tupnoLink[tb] < ta)
		cxt->tupnoLink[tb] = ta;

	/*
	 * For equal datums, sort by tupno
	 */
	return ta - tb;
}

/*
 * qsort comparator for sorting ScalarMCVItems by position
 */
static int
compare_mcvs(const void *a, const void *b)
{
	int			da = ((const ScalarMCVItem *) a)->first;
	int			db = ((const ScalarMCVItem *) b)->first;

	return da - db;
}<|MERGE_RESOLUTION|>--- conflicted
+++ resolved
@@ -652,19 +652,10 @@
 												&totalrows, &totaldeadrows);
 	else
 #endif
-<<<<<<< HEAD
 		numrows = (*acquirefunc) (onerel, elevel, attr_cnt, vacattrstats, &rows, targrows,
 								  &totalrows, &totaldeadrows, &totalpages,
 								  (vacstmt->options & VACOPT_ROOTONLY) != 0,
 								  colLargeRowIndexes);
-=======
-		elog (LOG,"Needs sample for %s " , RelationGetRelationName(onerel));
-		rows = NULL;
-		numrows = acquire_sample_rows_by_query(onerel, attr_cnt, vacattrstats, &rows, targrows,
-											   &totalrows, &totaldeadrows, &totalpages,
-											   (vacstmt->options & VACOPT_ROOTONLY) != 0,
-											   colLargeRowIndexes);
->>>>>>> 4d29b4a7
 
 		/* change the privilige back to the table owner */
 		SetUserIdAndSecContext(onerel->rd_rel->relowner,
