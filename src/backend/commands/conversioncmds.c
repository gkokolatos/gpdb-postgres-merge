--- conflicted
+++ resolved
@@ -162,26 +162,10 @@
 
 		if (!OidIsValid(conversionOid))
 		{
-<<<<<<< HEAD
-			if (!drop->missing_ok)
-			{
-				ereport(ERROR,
-						(errcode(ERRCODE_UNDEFINED_OBJECT),
-						 errmsg("conversion \"%s\" does not exist",
-								NameListToString(name))));
-			}
-			else
-			{
-				if (Gp_role != GP_ROLE_EXECUTE)
-					ereport(NOTICE,
-							(errmsg("conversion \"%s\" does not exist, skipping",
-									NameListToString(name))));
-			}
-=======
-			ereport(NOTICE,
+			if (Gp_role != GP_ROLE_EXECUTE)
+				ereport(NOTICE,
 					(errmsg("conversion \"%s\" does not exist, skipping",
 							NameListToString(name))));
->>>>>>> a4bebdd9
 			continue;
 		}
 
