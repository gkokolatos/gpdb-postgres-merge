/*-------------------------------------------------------------------------
 *
 * explain.c
 *	  Explain query execution plans
 *
 * Portions Copyright (c) 2005-2010, Greenplum inc
 * Portions Copyright (c) 2012-Present Pivotal Software, Inc.
 * Portions Copyright (c) 1996-2009, PostgreSQL Global Development Group
 * Portions Copyright (c) 1994-5, Regents of the University of California
 *
 * IDENTIFICATION
 *	  $PostgreSQL: pgsql/src/backend/commands/explain.c,v 1.197 2009/12/16 22:16:16 rhaas Exp $
 *
 *-------------------------------------------------------------------------
 */
#include "postgres.h"

#include "access/xact.h"
#include "catalog/pg_constraint.h"
#include "catalog/pg_type.h"
#include "commands/defrem.h"
#include "commands/explain.h"
#include "commands/prepare.h"
#include "commands/trigger.h"
#include "commands/queue.h"
#include "executor/execUtils.h"
#include "executor/instrument.h"
#include "optimizer/clauses.h"
#include "optimizer/planner.h"
#include "optimizer/var.h"
#include "parser/parsetree.h"
#include "rewrite/rewriteHandler.h"
#include "tcop/tcopprot.h"
#include "utils/builtins.h"
#include "utils/guc.h"
#include "utils/lsyscache.h"
#include "utils/metrics_utils.h"
#include "utils/tuplesort.h"
#include "utils/snapmgr.h"
#include "utils/xml.h"

#include "cdb/cdbdisp.h"                /* CheckDispatchResult() */
#include "cdb/cdbexplain.h"             /* cdbexplain_recvExecStats */
#include "cdb/cdbpartition.h"
#include "cdb/cdbpullup.h"              /* cdbpullup_targetlist() */
#include "cdb/cdbutil.h"
#include "cdb/cdbvars.h"
#include "cdb/cdbpathlocus.h"
#include "cdb/memquota.h"
#include "miscadmin.h"
#include "utils/resscheduler.h"

#ifdef USE_ORCA
extern char *SzDXLPlan(Query *parse);
extern const char *OptVersion();
#endif


/* Hook for plugins to get control in ExplainOneQuery() */
ExplainOneQuery_hook_type ExplainOneQuery_hook = NULL;

/* Hook for plugins to get control in explain_get_index_name() */
explain_get_index_name_hook_type explain_get_index_name_hook = NULL;


/* OR-able flags for ExplainXMLTag() */
#define X_OPENING 0
#define X_CLOSING 1
#define X_CLOSE_IMMEDIATE 2
#define X_NOWHITESPACE 4

static void ExplainOneQuery(Query *query, ExplainState *es,
				const char *queryString, ParamListInfo params);
static void report_triggers(ResultRelInfo *rInfo, bool show_relname,
				ExplainState *es);

#ifdef USE_ORCA
static void ExplainDXL(Query *query, ExplainState *es,
							const char *queryString,
							ParamListInfo params);
#endif
static double elapsed_time(instr_time *starttime);
static void ExplainNode(Plan *plan, PlanState *planstate,
				Plan *outer_plan,
				const char *relationship, const char *plan_name,
				ExplainState *es);
static void show_plan_tlist(Plan *plan, ExplainState *es);
static void show_qual(List *qual, const char *qlabel, Plan *plan,
		  Plan *outer_plan, bool useprefix, ExplainState *es);
static void show_scan_qual(List *qual, const char *qlabel,
			   Plan *scan_plan, Plan *outer_plan,
			   ExplainState *es);
static void show_upper_qual(List *qual, const char *qlabel, Plan *plan,
				ExplainState *es);
static void show_sort_keys(SortState *sortstate, ExplainState *es);
static void show_sort_group_keys(PlanState *planstate, const char *qlabel,
					 int nkeys, AttrNumber *keycols,
					 ExplainState *es);
static void show_windowagg_keys(WindowAggState *waggstate, ExplainState *es);
static const char *explain_get_index_name(Oid indexId);
static void ExplainScanTarget(Scan *plan, ExplainState *es);
static void ExplainMemberNodes(List *plans, PlanState **planstate,
				   Plan *outer_plan, ExplainState *es);
static void ExplainSubPlans(List *plans, const char *relationship,
							ExplainState *es, SliceTable *sliceTable);
static void ExplainPropertyList(const char *qlabel, List *data,
								ExplainState *es);
static void ExplainProperty(const char *qlabel, const char *value,
							bool numeric, ExplainState *es);
#define ExplainPropertyText(qlabel, value, es)  \
	ExplainProperty(qlabel, value, false, es)
static void ExplainPropertyInteger(const char *qlabel, int value,
								   ExplainState *es);
static void ExplainPropertyLong(const char *qlabel, long value,
								ExplainState *es);
static void ExplainPropertyFloat(const char *qlabel, double value, int ndigits,
								 ExplainState *es);
static void ExplainOpenGroup(const char *objtype, const char *labelname,
				 bool labeled, ExplainState *es);
static void ExplainCloseGroup(const char *objtype, const char *labelname,
				 bool labeled, ExplainState *es);
static void ExplainDummyGroup(const char *objtype, const char *labelname,
							  ExplainState *es);
static void ExplainXMLTag(const char *tagname, int flags, ExplainState *es);
static void ExplainJSONLineEnding(ExplainState *es);
static void ExplainYAMLLineStarting(ExplainState *es);
static void escape_json(StringInfo buf, const char *str);
static void escape_yaml(StringInfo buf, const char *str);

static void
show_grouping_keys(Plan        *plan,
                   int          numCols,
                   AttrNumber  *subplanColIdx,
                   const char  *qlabel,
			       ExplainState *es);
static void
show_motion_keys(Plan *plan, List *hashExpr, int nkeys, AttrNumber *keycols,
			     const char *qlabel,
                 ExplainState *es);

static void explain_partition_selector(PartitionSelector *ps, Plan *parent,
						   ExplainState *es);


/*
 * ExplainQuery -
 *	  execute an EXPLAIN command
 */
void
ExplainQuery(ExplainStmt *stmt, const char *queryString,
			 ParamListInfo params, DestReceiver *dest)
{
	ExplainState es;
	TupOutputState *tstate;
	List	   *rewritten;
	ListCell   *lc;

	/* Initialize ExplainState. */
	ExplainInitState(&es);

	/* Parse options list. */
	foreach(lc, stmt->options)
	{
		DefElem *opt = (DefElem *) lfirst(lc);

		if (strcmp(opt->defname, "analyze") == 0)
			es.analyze = defGetBoolean(opt);
		else if (strcmp(opt->defname, "verbose") == 0)
			es.verbose = defGetBoolean(opt);
		else if (strcmp(opt->defname, "costs") == 0)
			es.costs = defGetBoolean(opt);
		else if (strcmp(opt->defname, "buffers") == 0)
			es.buffers = defGetBoolean(opt);
		else if (strcmp(opt->defname, "format") == 0)
		{
			char   *p = defGetString(opt);

			if (strcmp(p, "text") == 0)
				es.format = EXPLAIN_FORMAT_TEXT;
			else if (strcmp(p, "xml") == 0)
				es.format = EXPLAIN_FORMAT_XML;
			else if (strcmp(p, "json") == 0)
				es.format = EXPLAIN_FORMAT_JSON;
			else if (strcmp(p, "yaml") == 0)
				es.format = EXPLAIN_FORMAT_YAML;
			else
				ereport(ERROR,
					(errcode(ERRCODE_INVALID_PARAMETER_VALUE),
					 errmsg("unrecognized value for EXPLAIN option \"%s\": \"%s\"",
							opt->defname, p)));
		}
		else if (strcmp(opt->defname, "dxl") == 0)
			es.dxl = defGetBoolean(opt);
		else
			ereport(ERROR,
					(errcode(ERRCODE_SYNTAX_ERROR),
					 errmsg("unrecognized EXPLAIN option \"%s\"",
							opt->defname)));
	}

	if (es.buffers && !es.analyze)
		ereport(ERROR,
			(errcode(ERRCODE_INVALID_PARAMETER_VALUE),
			 errmsg("EXPLAIN option BUFFERS requires ANALYZE")));

	/*
	 * Run parse analysis and rewrite.	Note this also acquires sufficient
	 * locks on the source table(s).
	 *
	 * Because the parser and planner tend to scribble on their input, we make
	 * a preliminary copy of the source querytree.	This prevents problems in
	 * the case that the EXPLAIN is in a portal or plpgsql function and is
	 * executed repeatedly.  (See also the same hack in DECLARE CURSOR and
	 * PREPARE.)  XXX FIXME someday.
	 */
	rewritten = pg_analyze_and_rewrite_params((Node *) copyObject(stmt->query),
											  queryString,
											  (ParserSetupHook) setupParserWithParamList,
											  params);

	/* emit opening boilerplate */
	ExplainBeginOutput(&es);

	if (rewritten == NIL)
	{
		/*
		 * In the case of an INSTEAD NOTHING, tell at least that.  But in
		 * non-text format, the output is delimited, so this isn't necessary.
		 */
		if (es.format == EXPLAIN_FORMAT_TEXT)
			appendStringInfoString(es.str, "Query rewrites to nothing\n");
	}
	else
	{
		ListCell   *l;

		/* Explain every plan */
		foreach(l, rewritten)
		{
			ExplainOneQuery((Query *) lfirst(l), &es, queryString, params);

			/* Separate plans with an appropriate separator */
			if (lnext(l) != NULL)
				ExplainSeparatePlans(&es);
		}
	}

	/* emit closing boilerplate */
	ExplainEndOutput(&es);
	Assert(es.indent == 0);

	/* output tuples */
	tstate = begin_tup_output_tupdesc(dest, ExplainResultDesc(stmt));
	if (es.format == EXPLAIN_FORMAT_TEXT)
		do_text_output_multiline(tstate, es.str->data);
	else
		do_text_output_oneline(tstate, es.str->data);
	end_tup_output(tstate);

	pfree(es.str->data);
}

/*
 * Initialize ExplainState.
 */
void
ExplainInitState(ExplainState *es)
{
	/* Set default options. */
	memset(es, 0, sizeof(ExplainState));
	es->costs = true;
	/* Prepare output buffer. */
	es->str = makeStringInfo();
}

/*
 * ExplainResultDesc -
 *	  construct the result tupledesc for an EXPLAIN
 */
TupleDesc
ExplainResultDesc(ExplainStmt *stmt)
{
	TupleDesc	tupdesc;
	ListCell   *lc;
	bool		xml = false;

	/* Check for XML format option */
	foreach(lc, stmt->options)
	{
		DefElem *opt = (DefElem *) lfirst(lc);

		if (strcmp(opt->defname, "format") == 0)
		{
			char   *p = defGetString(opt);

			xml = (strcmp(p, "xml") == 0);
		}
	}

	/* Need a tuple descriptor representing a single TEXT or XML column */
	tupdesc = CreateTemplateTupleDesc(1, false);
	TupleDescInitEntry(tupdesc, (AttrNumber) 1, "QUERY PLAN",
					   xml ? XMLOID : TEXTOID, -1, 0);
	return tupdesc;
}

#ifdef USE_ORCA
/*
 * ExplainDXL -
 *	  print out the execution plan for one Query in DXL format
 *	  this function implicitly uses optimizer
 */
static void
ExplainDXL(Query *query, ExplainState *es, const char *queryString,
				ParamListInfo params)
{
	MemoryContext oldcxt = CurrentMemoryContext;
	StringInfoData buf;
	bool		save_enumerate;

	/* Initialize ExplainState structure. */
	memset(es, 0, sizeof(*es));
	es->showstatctx = NULL;
	es->pstmt = NULL;

	initStringInfo(&buf);

	save_enumerate = optimizer_enumerate_plans;

	/* Do the EXPLAIN. */
	PG_TRY();
	{
		// enable plan enumeration before calling optimizer
		optimizer_enumerate_plans = true;

		// optimize query using optimizer and get generated plan in DXL format
		char *dxl = SzDXLPlan(query);

		// restore old value of enumerate plans GUC
		optimizer_enumerate_plans = save_enumerate;

		if (dxl == NULL)
			elog(NOTICE, "Optimizer failed to produce plan");
		else
		{
			appendStringInfoString(es->str, dxl);
			appendStringInfoChar(es->str, '\n'); /* separator line */
			pfree(dxl);
		}

		/* Free the memory we used. */
		MemoryContextSwitchTo(oldcxt);
	}
	PG_CATCH();
	{
		// restore old value of enumerate plans GUC
		optimizer_enumerate_plans = save_enumerate;

		/* Exit to next error handler. */
		PG_RE_THROW();
	}
	PG_END_TRY();
}
#endif

/*
 * ExplainOneQuery -
 *	  print out the execution plan for one Query
 */
static void
ExplainOneQuery(Query *query, ExplainState *es,
				const char *queryString, ParamListInfo params)
{
#ifdef USE_ORCA
	if (es->dxl)
	{
		ExplainDXL(query, es, queryString, params);
		return;
	}
#endif

	/* planner will not cope with utility statements */
	if (query->commandType == CMD_UTILITY)
	{
		ExplainOneUtility(query->utilityStmt, es, queryString, params);
		return;
	}

	/* if an advisor plugin is present, let it manage things */
	if (ExplainOneQuery_hook)
		(*ExplainOneQuery_hook) (query, es, queryString, params);
	else
	{
		PlannedStmt *plan;

		/* plan the query */
		plan = pg_plan_query(query, 0, params);

		/* run it (if needed) and produce output */
		ExplainOnePlan(plan, es, queryString, params);
	}
}

/*
 * ExplainOneUtility -
 *	  print out the execution plan for one utility statement
 *	  (In general, utility statements don't have plans, but there are some
 *	  we treat as special cases)
 *
 * This is exported because it's called back from prepare.c in the
 * EXPLAIN EXECUTE case
 */
void
ExplainOneUtility(Node *utilityStmt, ExplainState *es,
				  const char *queryString, ParamListInfo params)
{
	if (utilityStmt == NULL)
		return;

	if (IsA(utilityStmt, ExecuteStmt))
		ExplainExecuteQuery((ExecuteStmt *) utilityStmt, es,
							queryString, params);
	else if (IsA(utilityStmt, NotifyStmt))
	{
		if (es->format == EXPLAIN_FORMAT_TEXT)
			appendStringInfoString(es->str, "NOTIFY\n");
		else
			ExplainDummyGroup("Notify", NULL, es);
	}
	else
	{
		if (es->format == EXPLAIN_FORMAT_TEXT)
			appendStringInfoString(es->str,
							   "Utility statements have no plan structure\n");
		else
			ExplainDummyGroup("Utility Statement", NULL, es);
	}
}

/*
 * ExplainOnePlan -
 *		given a planned query, execute it if needed, and then print
 *		EXPLAIN output
 *
 * Since we ignore any DeclareCursorStmt that might be attached to the query,
 * if you say EXPLAIN ANALYZE DECLARE CURSOR then we'll actually run the
 * query.  This is different from pre-8.3 behavior but seems more useful than
 * not running the query.  No cursor will be created, however.
 *
 * This is exported because it's called back from prepare.c in the
 * EXPLAIN EXECUTE case, and because an index advisor plugin would need
 * to call it.
 */
void
ExplainOnePlan(PlannedStmt *plannedstmt, ExplainState *es,
			   const char *queryString, ParamListInfo params)
{
	QueryDesc  *queryDesc;
	instr_time	starttime;
	double		totaltime = 0;
	int			eflags;
<<<<<<< HEAD
	int			instrument_option = 0;

	if (es->analyze)
		instrument_option |= INSTRUMENT_TIMER;
	if (es->buffers)
		instrument_option |= INSTRUMENT_BUFFERS;
=======
	int			instrument_option = INSTRUMENT_NONE;

	if (stmt->analyze)
		instrument_option = INSTRUMENT_ALL;
>>>>>>> 8f299db7

	/*
	 * Use a snapshot with an updated command ID to ensure this query sees
	 * results of any previously executed queries.
	 */
	PushUpdatedSnapshot(GetActiveSnapshot());

	/* Create a QueryDesc requesting no output */
	queryDesc = CreateQueryDesc(plannedstmt, queryString,
								GetActiveSnapshot(), InvalidSnapshot,
<<<<<<< HEAD
								None_Receiver, params, instrument_option);
=======
								None_Receiver, params,
								instrument_option);
>>>>>>> 8f299db7

	if (gp_enable_gpperfmon && Gp_role == GP_ROLE_DISPATCH)
	{
		Assert(queryString);
		gpmon_qlog_query_submit(queryDesc->gpmon_pkt);
		gpmon_qlog_query_text(queryDesc->gpmon_pkt,
				queryString,
				application_name,
				GetResqueueName(GetResQueueId()),
				GetResqueuePriority(GetResQueueId()));
	}

	/* GPDB hook for collecting query info */
	if (query_info_collect_hook)
		(*query_info_collect_hook)(METRICS_QUERY_SUBMIT, queryDesc);

	/*
	 * Start timing.
	 */
	INSTR_TIME_SET_CURRENT(starttime);

	/* If analyzing, we need to cope with queued triggers */
	if (es->analyze)
		AfterTriggerBeginQuery();

    /* Allocate workarea for summary stats. */
    if (es->analyze)
    {
        /* Attach workarea to QueryDesc so ExecSetParamPlan() can find it. */
        queryDesc->showstatctx = cdbexplain_showExecStatsBegin(queryDesc,
															   starttime);
    }
	else
		queryDesc->showstatctx = NULL;

	/* Select execution options */
	if (es->analyze)
		eflags = 0;				/* default run-to-completion flags */
	else
		eflags = EXEC_FLAG_EXPLAIN_ONLY;


			queryDesc->plannedstmt->query_mem = ResourceManagerGetQueryMemoryLimit(
			queryDesc->plannedstmt);

	/* call ExecutorStart to prepare the plan for execution */
	ExecutorStart(queryDesc, eflags);

	/* Execute the plan for statistics if asked for */
	if (es->analyze)
	{
		/* run the plan */
		ExecutorRun(queryDesc, ForwardScanDirection, 0L);

		/* Wait for completion of all qExec processes. */
		if (queryDesc->estate->dispatcherState && queryDesc->estate->dispatcherState->primaryResults)
			CdbCheckDispatchResult(queryDesc->estate->dispatcherState, DISPATCH_WAIT_NONE);

		/* We can't clean up 'till we're done printing the stats... */
		/* Suspend timing. */
		totaltime += elapsed_time(&starttime);
	}

	ExplainOpenGroup("Query", NULL, true, es);

	/* Create textual dump of plan tree */
	ExplainPrintPlan(es, queryDesc);

	/*
	 * If we ran the command, run any AFTER triggers it queued.  (Note this
	 * will not include DEFERRED triggers; since those don't run until end of
	 * transaction, we can't measure them.)  Include into total runtime.
	 */
	if (es->analyze)
	{
		INSTR_TIME_SET_CURRENT(starttime);
		AfterTriggerEndQuery(queryDesc->estate);
		totaltime += elapsed_time(&starttime);
	}

	/* Print info about runtime of triggers */
	if (es->analyze)
	{
		ResultRelInfo *rInfo;
		bool		show_relname;
		int			numrels = queryDesc->estate->es_num_result_relations;
		List	   *targrels = queryDesc->estate->es_trig_target_relations;
		int			nr;
		ListCell   *l;

		ExplainOpenGroup("Triggers", "Triggers", false, es);

		show_relname = (numrels > 1 || targrels != NIL);
		rInfo = queryDesc->estate->es_result_relations;
		for (nr = 0; nr < numrels; rInfo++, nr++)
			report_triggers(rInfo, show_relname, es);

		foreach(l, targrels)
		{
			rInfo = (ResultRelInfo *) lfirst(l);
			report_triggers(rInfo, show_relname, es);
		}

		ExplainCloseGroup("Triggers", "Triggers", false, es);
	}

    /*
     * Display per-slice and whole-query statistics.
     */
    if (es->analyze)
        cdbexplain_showExecStatsEnd(queryDesc->plannedstmt, queryDesc->showstatctx,
									es->str, queryDesc->estate);

    /*
     * Show non-default GUC settings that might have affected the plan.
     */
	{
		char	   *settings;

		settings = gp_guc_list_show(PGC_S_DEFAULT, gp_guc_list_for_explain);
		if (*settings)
			appendStringInfo(es->str, "Settings:  %s\n", settings);
		pfree(settings);
	}

    /* Display optimizer status: either 'legacy query optimizer' or Orca version number */
	appendStringInfo(es->str, "Optimizer status: ");
	if (queryDesc->plannedstmt->planGen == PLANGEN_PLANNER)
	{
		appendStringInfo(es->str, "legacy query optimizer\n");
	}
#ifdef USE_ORCA
	else /* PLANGEN_OPTIMIZER */
	{
		appendStringInfo(es->str, "PQO version %s\n", OptVersion());
	}
#endif

	/*
	 * Close down the query and free resources.  Include time for this in the
	 * total runtime (although it should be pretty minimal).
	 */
	INSTR_TIME_SET_CURRENT(starttime);

	ExecutorEnd(queryDesc);

	FreeQueryDesc(queryDesc);

	PopActiveSnapshot();

	/* We need a CCI just in case query expanded to multiple plans */
	if (es->analyze)
		CommandCounterIncrement();

	totaltime += elapsed_time(&starttime);

	if (es->analyze)
	{
		if (es->format == EXPLAIN_FORMAT_TEXT)
			appendStringInfo(es->str, "Total runtime: %.3f ms\n",
							 1000.0 * totaltime);
		else
			ExplainPropertyFloat("Total Runtime", 1000.0 * totaltime,
								 3, es);
	}

	ExplainCloseGroup("Query", NULL, true, es);
}

/*
 * ExplainPrintPlan -
 *	  convert a QueryDesc's plan tree to text and append it to es->str
 *
 * The caller should have set up the options fields of *es, as well as
 * initializing the output buffer es->str.  Other fields in *es are
 * initialized here.
 *
 * NB: will not work on utility statements
 */
void
ExplainPrintPlan(ExplainState *es, QueryDesc *queryDesc)
{
	EState     *estate = queryDesc->estate;

	Assert(queryDesc->plannedstmt != NULL);
	es->pstmt = queryDesc->plannedstmt;
	es->rtable = queryDesc->plannedstmt->rtable;
	es->showstatctx = queryDesc->showstatctx;

	/* CDB: Find slice table entry for the root slice. */
	es->currentSlice = getCurrentSlice(estate, LocallyExecutingSliceIndex(estate));

	/* Get local stats if root slice was executed here in the qDisp. */
	if (es->analyze)
	{
		if (!es->currentSlice || sliceRunsOnQD(es->currentSlice))
			cdbexplain_localExecStats(queryDesc->planstate, es->showstatctx);

        /* Fill in the plan's Instrumentation with stats from qExecs. */
        if (estate->dispatcherState && estate->dispatcherState->primaryResults)
            cdbexplain_recvExecStats(queryDesc->planstate,
                                     estate->dispatcherState->primaryResults,
                                     LocallyExecutingSliceIndex(estate),
                                     es->showstatctx);
	}

	ExplainNode(queryDesc->plannedstmt->planTree, queryDesc->planstate,
				NULL, NULL, NULL, es);
}

/*
 * report_triggers -
 *		report execution stats for a single relation's triggers
 */
static void
report_triggers(ResultRelInfo *rInfo, bool show_relname, ExplainState *es)
{
	int			nt;

	if (!rInfo->ri_TrigDesc || !rInfo->ri_TrigInstrument)
		return;
	for (nt = 0; nt < rInfo->ri_TrigDesc->numtriggers; nt++)
	{
		Trigger    *trig = rInfo->ri_TrigDesc->triggers + nt;
		Instrumentation *instr = rInfo->ri_TrigInstrument + nt;
		char	   *relname;
		char	   *conname = NULL;

		/* Must clean up instrumentation state */
		InstrEndLoop(instr);

		/*
		 * We ignore triggers that were never invoked; they likely aren't
		 * relevant to the current query type.
		 */
		if (instr->ntuples == 0)
			continue;

		ExplainOpenGroup("Trigger", NULL, true, es);

		relname = RelationGetRelationName(rInfo->ri_RelationDesc);
		if (OidIsValid(trig->tgconstraint))
			conname = get_constraint_name(trig->tgconstraint);

		/*
		 * In text format, we avoid printing both the trigger name and the
		 * constraint name unless VERBOSE is specified.  In non-text
		 * formats we just print everything.
		 */
		if (es->format == EXPLAIN_FORMAT_TEXT)
		{
			if (es->verbose || conname == NULL)
				appendStringInfo(es->str, "Trigger %s", trig->tgname);
			else
				appendStringInfoString(es->str, "Trigger");
			if (conname)
				appendStringInfo(es->str, " for constraint %s", conname);
			if (show_relname)
				appendStringInfo(es->str, " on %s", relname);
			appendStringInfo(es->str, ": time=%.3f calls=%.0f\n",
							 1000.0 * instr->total, instr->ntuples);
		}
		else
		{
			ExplainPropertyText("Trigger Name", trig->tgname, es);
			if (conname)
				ExplainPropertyText("Constraint Name", conname, es);
			ExplainPropertyText("Relation", relname, es);
			ExplainPropertyFloat("Time", 1000.0 * instr->total, 3, es);
			ExplainPropertyFloat("Calls", instr->ntuples, 0, es);
		}

		if (conname)
			pfree(conname);

<<<<<<< HEAD
		ExplainCloseGroup("Trigger", NULL, true, es);
=======
		appendStringInfo(buf, ": time=%.3f calls=%ld\n",
						 1000.0 * instr->total, instr->ntuples);
>>>>>>> 8f299db7
	}
}

/* Compute elapsed time in seconds since given timestamp */
static double
elapsed_time(instr_time *starttime)
{
	instr_time	endtime;

	INSTR_TIME_SET_CURRENT(endtime);
	INSTR_TIME_SUBTRACT(endtime, *starttime);
	return INSTR_TIME_GET_DOUBLE(endtime);
}


static void
appendGangAndDirectDispatchInfo(StringInfo str, SliceTable *sliceTable, int sliceId)
{
	Slice *slice = (Slice *)list_nth(sliceTable->slices, sliceId);

	switch (slice->gangType)
	{
		case GANGTYPE_UNALLOCATED:
		case GANGTYPE_ENTRYDB_READER:
			appendStringInfo(str, "  (slice%d)", sliceId);
			break;

		case GANGTYPE_PRIMARY_WRITER:
		case GANGTYPE_PRIMARY_READER:
		case GANGTYPE_SINGLETON_READER:
		{
			int numSegments;
			appendStringInfo(str, "  (slice%d;", sliceId);

			if (slice->directDispatch.isDirectDispatch)
			{
				Assert( list_length(slice->directDispatch.contentIds) == 1);
				numSegments = list_length(slice->directDispatch.contentIds);
			}
			else
			{
				numSegments = slice->numGangMembersToBeActive;
			}
			appendStringInfo(str, " segments: %d)", numSegments);
			break;
		}
	}
}

/*
 * ExplainNode -
 *	  Appends a description of the Plan node to es->str
 *
 * planstate points to the executor state node corresponding to the plan node.
 * We need this to get at the instrumentation data (if any) as well as the
 * list of subplans.
 *
 * outer_plan, if not null, references another plan node that is the outer
 * side of a join with the current node.  This is only interesting for
 * deciphering runtime keys of an inner indexscan.
 *
 * es->parentPlan points to the parent plan node and can be used by PartitionSelector
 * to deparse its printablePredicate. (This is passed in ExplainState rather than
 * as a normal argument, to avoid changing the function signature from upstream.)
 */
static void
ExplainNode(Plan *plan, PlanState *planstate,
			Plan *outer_plan,
			const char *relationship, const char *plan_name,
			ExplainState *es)
{
	Plan	   *parentPlan;
    Slice      *currentSlice = es->currentSlice;    /* save */
	const char *pname;			/* node type name for text output */
	const char *sname;			/* node type name for non-text output */
	const char *strategy = NULL;
	const char *operation = NULL;
	int			save_indent = es->indent;
	bool		haschildren;
	bool		skip_outer=false;
	char       *skip_outer_msg = NULL;
	float		scaleFactor = 1.0; /* we will divide planner estimates by this factor to produce
									  per-segment estimates */

	/* Remember who called us. */
	parentPlan = es->parentPlan;
	es->parentPlan = plan;

	if (Gp_role == GP_ROLE_DISPATCH)
	{
		/**
		 * Estimates will have to be scaled down to be per-segment (except in a few cases).
		 */
		if ((plan->directDispatch).isDirectDispatch)
		{
			scaleFactor = 1.0;
		}
		else if (plan->flow != NULL && CdbPathLocus_IsBottleneck(*(plan->flow)))
		{
			/**
			 * Data is unified in one place (singleQE or QD), or executed on a single segment.
			 * We scale up estimates to make it global.
			 * We will later amend this for Motion nodes.
			 */
			scaleFactor = 1.0;
		}
		else
		{
			/* the plan node is executed on multiple nodes, so scale down the number of rows seen by each segment */
			scaleFactor = getgpsegmentCount();
		}
	}

	Assert(plan);

	switch (nodeTag(plan))
	{
		case T_Result:
			pname = sname = "Result";
			break;
		case T_ModifyTable:
			sname = "ModifyTable";
			switch (((ModifyTable *) plan)->operation)
			{
				case CMD_INSERT:
					pname = operation = "Insert";
					break;
				case CMD_UPDATE:
					pname = operation = "Update";
					break;
				case CMD_DELETE:
					pname = operation = "Delete";
					break;
				default:
					pname = "???";
					break;
			}
			break;
		case T_Repeat:
			pname = "Repeat";
			break;
		case T_Append:
			pname = sname = "Append";
			break;
		case T_RecursiveUnion:
			pname = sname = "Recursive Union";
			break;
		case T_Sequence:
			pname = "Sequence";
			break;
		case T_BitmapAnd:
			pname = sname = "BitmapAnd";
			break;
		case T_BitmapOr:
			pname = sname = "BitmapOr";
			break;
		case T_NestLoop:
			pname = sname = "Nested Loop";
			if (((NestLoop *)plan)->shared_outer)
			{
				skip_outer = true;
				skip_outer_msg = "See first subplan of Hash Join";
			}
			break;
		case T_MergeJoin:
			pname = "Merge";		/* "Join" gets added by jointype switch */
			sname = "Merge Join";
			break;
		case T_HashJoin:
			pname = "Hash";			/* "Join" gets added by jointype switch */
			sname = "Hash Join";
			break;
		case T_SeqScan:
			pname = sname = "Seq Scan";
			break;
		case T_AppendOnlyScan:
			pname = "Append-only Scan";
			break;
		case T_AOCSScan:
			pname = "Append-only Columnar Scan";
			break;
		case T_TableScan:
			pname = "Table Scan";
			break;
		case T_DynamicTableScan:
			pname = "Dynamic Table Scan";
			break;
		case T_ExternalScan:
			pname = "External Scan";
			break;
		case T_IndexScan:
			pname = sname = "Index Scan";
			break;
		case T_DynamicIndexScan:
			pname = "Dynamic Index Scan";
			break;
		case T_BitmapIndexScan:
			pname = sname = "Bitmap Index Scan";
			break;
		case T_DynamicBitmapIndexScan:
			pname = "Dynamic Bitmap Index Scan";
			break;
		case T_BitmapHeapScan:
			pname = sname = "Bitmap Heap Scan";
			break;
		case T_BitmapAppendOnlyScan:
			if (((BitmapAppendOnlyScan *)plan)->isAORow)
				pname = "Bitmap Append-Only Row-Oriented Scan";
			else
				pname = "Bitmap Append-Only Column-Oriented Scan";
			break;
		case T_BitmapTableScan:
			pname = "Bitmap Table Scan";
			break;
		case T_TidScan:
			pname = sname = "Tid Scan";
			break;
		case T_SubqueryScan:
			pname = sname = "Subquery Scan";
			break;
		case T_FunctionScan:
			pname = sname = "Function Scan";
			break;
		case T_ValuesScan:
			pname = sname = "Values Scan";
			break;
		case T_CteScan:
			pname = sname = "CTE Scan";
			break;
		case T_WorkTableScan:
			pname = sname = "WorkTable Scan";
			break;
		case T_ShareInputScan:
			pname = sname = "Shared Scan";
			break;
		case T_Material:
			pname = sname = "Materialize";
			break;
		case T_Sort:
			pname = sname = "Sort";
			break;
		case T_Agg:
			sname = "Aggregate";
			switch (((Agg *) plan)->aggstrategy)
			{
				case AGG_PLAIN:
					pname = "Aggregate";
					strategy = "Plain";
					break;
				case AGG_SORTED:
					pname = "GroupAggregate";
					strategy = "Sorted";
					break;
				case AGG_HASHED:
					pname = "HashAggregate";
					strategy = "Hashed";
					break;
				default:
					pname = "Aggregate ???";
					strategy = "???";
					break;
			}
			break;
		case T_WindowAgg:
			pname = sname = "WindowAgg";
			break;
		case T_TableFunctionScan:
			pname = sname = "Table Function Scan";
			break;
		case T_Unique:
			pname = sname = "Unique";
			break;
		case T_SetOp:
			sname = "SetOp";
			switch (((SetOp *) plan)->strategy)
			{
				case SETOP_SORTED:
					pname = "SetOp";
					strategy = "Sorted";
					break;
				case SETOP_HASHED:
					pname = "HashSetOp";
					strategy = "Hashed";
					break;
				default:
					pname = "SetOp ???";
					strategy = "???";
					break;
			}
			break;
		case T_LockRows:
			pname = sname = "LockRows";
			break;
		case T_Limit:
			pname = sname = "Limit";
			break;
		case T_Hash:
			pname = sname = "Hash";
			break;
		case T_Motion:
			{
				Motion	   *pMotion = (Motion *) plan;
				SliceTable *sliceTable = planstate->state->es_sliceTable;
				Slice	   *slice = (Slice *) list_nth(sliceTable->slices, pMotion->motionID);
				int         nSenders = slice->numGangMembersToBeActive;
				int         nReceivers = 0;
				const char *motionTypeStr;

				/* scale the number of rows by the number of segments sending data */
				scaleFactor = nSenders;

				switch (((Motion *) plan)->motionType)
				{
					case MOTIONTYPE_HASH:
						motionTypeStr = "Redistribute";
						nReceivers = pMotion->numOutputSegs;
						break;
					case MOTIONTYPE_FIXED:
						nReceivers = pMotion->numOutputSegs;
						if (nReceivers == 0)
						{
							motionTypeStr = "Broadcast";
							nReceivers = getgpsegmentCount();
						}
						else
						{
							motionTypeStr = "Gather";
							scaleFactor = 1;
						}
						break;
					case MOTIONTYPE_EXPLICIT:
						motionTypeStr = "Explicit Redistribute";
						nReceivers = getgpsegmentCount();
						break;
					default:
						motionTypeStr = "???";
				}
				pname = sname = psprintf("%s Motion %d:%d",
										 motionTypeStr, nSenders, nReceivers);
			}
			break;
		case T_DML:
			{
				switch (es->pstmt->commandType)
				{
					case CMD_INSERT:
						pname = "Insert";
						break;
					case CMD_DELETE:
						pname = "Delete";
						break;
					case CMD_UPDATE:
						pname = "Update";
						break;
					default:
						pname = "DML ???";
						break;
				}
			}
			break;
		case T_SplitUpdate:
			pname = "Split";
			break;
		case T_AssertOp:
			pname = "Assert";
			break;
		case T_PartitionSelector:
			pname = "Partition Selector";
			break;
		case T_RowTrigger:
 			pname = "RowTrigger";
 			break;
		default:
			pname = sname = "???";
			break;
	}

	ExplainOpenGroup("Plan",
					 relationship ? NULL : "Plan",
					 true, es);

	if (es->format == EXPLAIN_FORMAT_TEXT)
	{
		if (plan_name)
		{
			appendStringInfoSpaces(es->str, es->indent * 2);
			appendStringInfo(es->str, "%s\n", plan_name);
			es->indent++;
		}
		if (es->indent)
		{
			appendStringInfoSpaces(es->str, es->indent * 2);
			appendStringInfoString(es->str, "->  ");
			es->indent += 2;
		}
		appendStringInfoString(es->str, pname);
		es->indent++;
	}
	else
	{
		ExplainPropertyText("Node Type", sname, es);
		if (strategy)
			ExplainPropertyText("Strategy", strategy, es);
		if (operation)
			ExplainPropertyText("Operation", operation, es);
		if (relationship)
			ExplainPropertyText("Parent Relationship", relationship, es);
		if (plan_name)
			ExplainPropertyText("Subplan Name", plan_name, es);
	}

	switch (nodeTag(plan))
	{
		case T_IndexScan:
			{
				IndexScan *indexscan = (IndexScan *) plan;
				const char *indexname =
					explain_get_index_name(indexscan->indexid);

				if (es->format == EXPLAIN_FORMAT_TEXT)
				{
					if (ScanDirectionIsBackward(indexscan->indexorderdir))
						appendStringInfoString(es->str, " Backward");
					appendStringInfo(es->str, " using %s", indexname);
				}
				else
				{
					const char *scandir;

					switch (indexscan->indexorderdir)
					{
						case BackwardScanDirection:
							scandir = "Backward";
							break;
						case NoMovementScanDirection:
							scandir = "NoMovement";
							break;
						case ForwardScanDirection:
							scandir = "Forward";
							break;
						default:
							scandir = "???";
							break;
					}
					ExplainPropertyText("Scan Direction", scandir, es);
					ExplainPropertyText("Index Name", indexname, es);
				}
			}
			/* FALL THRU */
		case T_SeqScan:
		case T_ExternalScan:
		case T_AppendOnlyScan:
		case T_AOCSScan:
		case T_TableScan:
		case T_DynamicTableScan:
		case T_DynamicIndexScan:
		case T_BitmapHeapScan:
		case T_BitmapAppendOnlyScan:
		case T_BitmapTableScan:
		case T_TidScan:
		case T_SubqueryScan:
		case T_FunctionScan:
		case T_TableFunctionScan:
		case T_ValuesScan:
		case T_CteScan:
		case T_WorkTableScan:
			ExplainScanTarget((Scan *) plan, es);
			break;
		case T_BitmapIndexScan:
		case T_DynamicBitmapIndexScan:
			{
				BitmapIndexScan *bitmapindexscan = (BitmapIndexScan *) plan;
				const char *indexname =
					explain_get_index_name(bitmapindexscan->indexid);

				if (es->format == EXPLAIN_FORMAT_TEXT)
					appendStringInfo(es->str, " on %s", indexname);
				else
					ExplainPropertyText("Index Name", indexname, es);
			}
			break;
		case T_NestLoop:
		case T_MergeJoin:
		case T_HashJoin:
			{
				const char *jointype;

				switch (((Join *) plan)->jointype)
				{
					case JOIN_INNER:
						jointype = "Inner";
						break;
					case JOIN_LEFT:
						jointype = "Left";
						break;
					case JOIN_FULL:
						jointype = "Full";
						break;
					case JOIN_RIGHT:
						jointype = "Right";
						break;
					case JOIN_SEMI:
						jointype = "Semi";
						break;
					case JOIN_ANTI:
						jointype = "Anti";
						break;
					case JOIN_LASJ_NOTIN:
						jointype = "Left Anti Semi (Not-In)";
						break;
					default:
						jointype = "???";
						break;
				}
				if (es->format == EXPLAIN_FORMAT_TEXT)
				{
					/*
					 * For historical reasons, the join type is interpolated
					 * into the node type name...
					 */
					if (((Join *) plan)->jointype != JOIN_INNER)
						appendStringInfo(es->str, " %s Join", jointype);
					else if (!IsA(plan, NestLoop))
						appendStringInfo(es->str, " Join");
				}
				else
					ExplainPropertyText("Join Type", jointype, es);
			}
			break;
		case T_SetOp:
			{
				const char *setopcmd;

				switch (((SetOp *) plan)->cmd)
				{
					case SETOPCMD_INTERSECT:
						setopcmd = "Intersect";
						break;
					case SETOPCMD_INTERSECT_ALL:
						setopcmd = "Intersect All";
						break;
					case SETOPCMD_EXCEPT:
						setopcmd = "Except";
						break;
					case SETOPCMD_EXCEPT_ALL:
						setopcmd = "Except All";
						break;
					default:
						setopcmd = "???";
						break;
				}
				if (es->format == EXPLAIN_FORMAT_TEXT)
					appendStringInfo(es->str, " %s", setopcmd);
				else
					ExplainPropertyText("Command", setopcmd, es);
			}
			break;
		case T_ShareInputScan:
			{
				ShareInputScan *sisc = (ShareInputScan *) plan;
				appendStringInfo(es->str, "(share slice:id %d:%d)",
						currentSlice ? currentSlice->sliceIndex : -1, sisc->share_id);
			}
			break;
		case T_PartitionSelector:
			{
				PartitionSelector *ps = (PartitionSelector *)plan;
				char *relname = get_rel_name(ps->relid);
				appendStringInfo(es->str, " for %s", quote_identifier(relname));
				if (0 != ps->scanId)
				{
					appendStringInfo(es->str, " (dynamic scan id: %d)", ps->scanId);
				}
			}
			break;
		case T_Motion:
			{
				Motion	   *pMotion = (Motion *) plan;

				appendGangAndDirectDispatchInfo(es->str, planstate->state->es_sliceTable, pMotion->motionID);
			}
			break;
		default:
			break;
	}

	Assert(scaleFactor > 0.0);

	if (es->costs)
	{
		if (es->format == EXPLAIN_FORMAT_TEXT)
		{
			appendStringInfo(es->str, "  (cost=%.2f..%.2f rows=%.0f width=%d)",
							 plan->startup_cost, plan->total_cost,
							 ceil(plan->plan_rows / scaleFactor), plan->plan_width);
		}
		else
		{
			ExplainPropertyFloat("Startup Cost", plan->startup_cost, 2, es);
			ExplainPropertyFloat("Total Cost", plan->total_cost, 2, es);
			ExplainPropertyFloat("Plan Rows", plan->plan_rows, 0, es);
			ExplainPropertyInteger("Plan Width", plan->plan_width, es);
		}
	}

	if (ResManagerPrintOperatorMemoryLimits())
	{
		ExplainPropertyInteger("operatorMem", PlanStateOperatorMemKB(planstate), es);
	}

	/* GPDB_90_MERGE_FIXME: In GPDB, these are printed differently. But does that work
	 * with the new XML/YAML EXPLAIN output */
#if 0
	if (planstate->instrument && planstate->instrument->nloops > 0)
	{
 		double		nloops = planstate->instrument->nloops;
		double		startup_sec = 1000.0 * planstate->instrument->startup / nloops;
		double		total_sec = 1000.0 * planstate->instrument->total / nloops;
		double		rows = planstate->instrument->ntuples / nloops;

		if (es->format == EXPLAIN_FORMAT_TEXT)
		{
			appendStringInfo(es->str,
							 " (actual time=%.3f..%.3f rows=%.0f loops=%.0f)",
							 startup_sec, total_sec, rows, nloops);
		}
		else
		{
			ExplainPropertyFloat("Actual Startup Time", startup_sec, 3, es);
			ExplainPropertyFloat("Actual Total Time", total_sec, 3, es);
			ExplainPropertyFloat("Actual Rows", rows, 0, es);
			ExplainPropertyFloat("Actual Loops", nloops, 0, es);
		}
	}
	else if (es->analyze)
	{
		if (es->format == EXPLAIN_FORMAT_TEXT)
			appendStringInfo(es->str, " (never executed)");
		else
		{
			ExplainPropertyFloat("Actual Startup Time", 0.0, 3, es);
			ExplainPropertyFloat("Actual Total Time", 0.0, 3, es);
			ExplainPropertyFloat("Actual Rows", 0.0, 0, es);
			ExplainPropertyFloat("Actual Loops", 0.0, 0, es);
		}
	}
#endif

	/* in text format, first line ends here */
	if (es->format == EXPLAIN_FORMAT_TEXT)
		appendStringInfoChar(es->str, '\n');

	/* target list */
	if (es->verbose)
		show_plan_tlist(plan, es);

	/* quals, sort keys, etc */
	switch (nodeTag(plan))
	{
		case T_IndexScan:
		case T_DynamicIndexScan:
			show_scan_qual(((IndexScan *) plan)->indexqualorig,
						   "Index Cond", plan, outer_plan, es);
			show_scan_qual(plan->qual, "Filter", plan, outer_plan, es);
			break;
		case T_BitmapIndexScan:
		case T_DynamicBitmapIndexScan:
			show_scan_qual(((BitmapIndexScan *) plan)->indexqualorig,
						   "Index Cond", plan, outer_plan, es);
			break;
		case T_BitmapHeapScan:
		case T_BitmapAppendOnlyScan:
		case T_BitmapTableScan:
		{
			List		*bitmapqualorig;

			if (nodeTag(plan) == T_BitmapHeapScan)
				bitmapqualorig = ((BitmapHeapScan *) plan)->bitmapqualorig;
			else if (nodeTag(plan) == T_BitmapAppendOnlyScan)
				bitmapqualorig = ((BitmapAppendOnlyScan *) plan)->bitmapqualorig;
			else
			{
				Assert(nodeTag(plan) == T_BitmapTableScan);
				bitmapqualorig = ((BitmapTableScan *) plan)->bitmapqualorig;
			}

			show_scan_qual(bitmapqualorig,
						   "Recheck Cond", plan, outer_plan, es);
		}
			/* FALL THRU */
		case T_SeqScan:
		case T_ExternalScan:
		case T_AppendOnlyScan:
		case T_AOCSScan:
		case T_TableScan:
		case T_DynamicTableScan:
		case T_FunctionScan:
		case T_ValuesScan:
		case T_CteScan:
		case T_WorkTableScan:
		case T_SubqueryScan:
			show_scan_qual(plan->qual, "Filter", plan, outer_plan, es);
			break;
		case T_TidScan:
			{
				/*
				 * The tidquals list has OR semantics, so be sure to show it
				 * as an OR condition.
				 */
				List	   *tidquals = ((TidScan *) plan)->tidquals;

				if (list_length(tidquals) > 1)
					tidquals = list_make1(make_orclause(tidquals));
				show_scan_qual(tidquals, "TID Cond", plan, outer_plan, es);
				show_scan_qual(plan->qual, "Filter", plan, outer_plan, es);
			}
			break;
		case T_NestLoop:
			show_upper_qual(((NestLoop *) plan)->join.joinqual,
							"Join Filter", plan, es);
			show_upper_qual(plan->qual, "Filter", plan, es);
			break;
		case T_MergeJoin:
			show_upper_qual(((MergeJoin *) plan)->mergeclauses,
							"Merge Cond", plan, es);
			show_upper_qual(((MergeJoin *) plan)->join.joinqual,
							"Join Filter", plan, es);
			show_upper_qual(plan->qual, "Filter", plan, es);
			break;
		case T_HashJoin:
		{
			HashJoin *hash_join = (HashJoin *) plan;
			/*
			 * In the case of an "IS NOT DISTINCT" condition, we display
			 * hashqualclauses instead of hashclauses.
			 */
			List *cond_to_show = hash_join->hashclauses;
			if (list_length(hash_join->hashqualclauses) > 0) {
				cond_to_show = hash_join->hashqualclauses;
			}

			show_upper_qual(cond_to_show,
							"Hash Cond", plan, es);
			show_upper_qual(((HashJoin *) plan)->join.joinqual,
							"Join Filter", plan, es);
			show_upper_qual(plan->qual, "Filter", plan, es);
			break;
		}
		case T_Agg:
			show_upper_qual(plan->qual, "Filter", plan, es);
			show_grouping_keys(plan,
						       ((Agg *) plan)->numCols,
						       ((Agg *) plan)->grpColIdx,
						       "Group By",
						       es);
			break;
		case T_WindowAgg:
			show_windowagg_keys((WindowAggState *) planstate, es);
			break;
		case T_TableFunctionScan:
		{
			show_scan_qual(plan->qual, "Filter", plan, outer_plan, es);

			/* Partitioning and ordering information */

		}
		break;

		case T_Unique:
			show_motion_keys(plan,
                             NIL,
						     ((Unique *) plan)->numCols,
						     ((Unique *) plan)->uniqColIdx,
						     "Group By",
						     es);
			break;
		case T_Sort:
			show_sort_keys((SortState *) planstate, es);
			//show_sort_info((SortState *) planstate, es);
			break;
		case T_Result:
			show_upper_qual((List *) ((Result *) plan)->resconstantqual,
							"One-Time Filter", plan, es);
			show_upper_qual(plan->qual, "Filter", plan, es);
			break;
		case T_Repeat:
			show_upper_qual(plan->qual, "Filter", plan, es);
			break;
		case T_Motion:
			{
				Motion	   *pMotion = (Motion *) plan;
                SliceTable *sliceTable = planstate->state->es_sliceTable;

				if (pMotion->sendSorted || pMotion->motionType == MOTIONTYPE_HASH)
					show_motion_keys(plan,
							pMotion->hashExpr,
							pMotion->numSortCols,
							pMotion->sortColIdx,
							"Merge Key",
							es);

                /* Descending into a new slice. */
                if (sliceTable)
                    es->currentSlice = (Slice *)list_nth(sliceTable->slices,
                                                         pMotion->motionID);
			}
			break;
		case T_AssertOp:
			{
				show_upper_qual(plan->qual, "Assert Cond", plan, es);
			}
			break;
		case T_PartitionSelector:
			{
				explain_partition_selector((PartitionSelector *) plan, parentPlan, es);
			}
			break;
		default:
			break;
	}

    /* CDB: Show actual row count, etc. */
	if (planstate->instrument && planstate->instrument->need_cdb)
	{
        cdbexplain_showExecStats(planstate,
                                 es->str,
                                 es->indent + 1,
                                 es->showstatctx);
	}

	/* Show buffer usage */
	if (es->buffers)
	{
		const BufferUsage *usage = &planstate->instrument->bufusage;

		if (es->format == EXPLAIN_FORMAT_TEXT)
		{
			bool	has_shared = (usage->shared_blks_hit > 0 ||
								  usage->shared_blks_read > 0 ||
								  usage->shared_blks_written);
			bool	has_local = (usage->local_blks_hit > 0 ||
								 usage->local_blks_read > 0 ||
								 usage->local_blks_written);
			bool	has_temp = (usage->temp_blks_read > 0 ||
								usage->temp_blks_written);

			/* Show only positive counter values. */
			if (has_shared || has_local || has_temp)
			{
				appendStringInfoSpaces(es->str, es->indent * 2);
				appendStringInfoString(es->str, "Buffers:");

				if (has_shared)
				{
					appendStringInfoString(es->str, " shared");
					if (usage->shared_blks_hit > 0)
						appendStringInfo(es->str, " hit=%ld",
							usage->shared_blks_hit);
					if (usage->shared_blks_read > 0)
						appendStringInfo(es->str, " read=%ld",
							usage->shared_blks_read);
					if (usage->shared_blks_written > 0)
						appendStringInfo(es->str, " written=%ld",
							usage->shared_blks_written);
					if (has_local || has_temp)
						appendStringInfoChar(es->str, ',');
				}
				if (has_local)
				{
					appendStringInfoString(es->str, " local");
					if (usage->local_blks_hit > 0)
						appendStringInfo(es->str, " hit=%ld",
							usage->local_blks_hit);
					if (usage->local_blks_read > 0)
						appendStringInfo(es->str, " read=%ld",
							usage->local_blks_read);
					if (usage->local_blks_written > 0)
						appendStringInfo(es->str, " written=%ld",
							usage->local_blks_written);
					if (has_temp)
						appendStringInfoChar(es->str, ',');
				}
				if (has_temp)
				{
					appendStringInfoString(es->str, " temp");
					if (usage->temp_blks_read > 0)
						appendStringInfo(es->str, " read=%ld",
							usage->temp_blks_read);
					if (usage->temp_blks_written > 0)
						appendStringInfo(es->str, " written=%ld",
							usage->temp_blks_written);
				}
				appendStringInfoChar(es->str, '\n');
			}
		}
		else
		{
			ExplainPropertyLong("Shared Hit Blocks", usage->shared_blks_hit, es);
			ExplainPropertyLong("Shared Read Blocks", usage->shared_blks_read, es);
			ExplainPropertyLong("Shared Written Blocks", usage->shared_blks_written, es);
			ExplainPropertyLong("Local Hit Blocks", usage->local_blks_hit, es);
			ExplainPropertyLong("Local Read Blocks", usage->local_blks_read, es);
			ExplainPropertyLong("Local Written Blocks", usage->local_blks_written, es);
			ExplainPropertyLong("Temp Read Blocks", usage->temp_blks_read, es);
			ExplainPropertyLong("Temp Written Blocks", usage->temp_blks_written, es);
		}
	}

	/* Get ready to display the child plans */
	haschildren = plan->initPlan ||
		outerPlan(plan) ||
		innerPlan(plan) ||
		IsA(plan, ModifyTable) ||
		IsA(plan, Append) ||
		IsA(plan, BitmapAnd) ||
		IsA(plan, BitmapOr) ||
		IsA(plan, SubqueryScan) ||
		planstate->subPlan;
	if (haschildren)
		ExplainOpenGroup("Plans", "Plans", false, es);

	/* initPlan-s */
	if (plan->initPlan)
		ExplainSubPlans(planstate->initPlan, "InitPlan", es, planstate->state->es_sliceTable);

	/* lefttree */
	if (outerPlan(plan) && !skip_outer)
	{
		/*
		 * Ordinarily we don't pass down our own outer_plan value to our child
		 * nodes, but in bitmap scan trees we must, since the bottom
		 * BitmapIndexScan nodes may have outer references.
		 */
		ExplainNode(outerPlan(plan), outerPlanState(planstate),
					(IsA(plan, BitmapHeapScan) ||
					 IsA(plan, BitmapAppendOnlyScan) ||
					 IsA(plan, BitmapTableScan)) ? outer_plan : NULL,
					"Outer", NULL, es);
	}
    else if (skip_outer)
    {
		appendStringInfoSpaces(es->str, es->indent * 2);
		appendStringInfo(es->str, "  ->  ");
		appendStringInfoString(es->str, skip_outer_msg);
		appendStringInfo(es->str, "\n");
    }

	/* righttree */
	if (innerPlan(plan))
	{
		ExplainNode(innerPlan(plan), innerPlanState(planstate),
					outerPlan(plan),
					"Inner", NULL, es);
	}

	/* special child plans */
	switch (nodeTag(plan))
	{
		case T_ModifyTable:
			ExplainMemberNodes(((ModifyTable *) plan)->plans,
							   ((ModifyTableState *) planstate)->mt_plans,
							   outer_plan, es);
			break;
		case T_Append:
			ExplainMemberNodes(((Append *) plan)->appendplans,
							   ((AppendState *) planstate)->appendplans,
							   outer_plan, es);
			break;
		case T_BitmapAnd:
			ExplainMemberNodes(((BitmapAnd *) plan)->bitmapplans,
							   ((BitmapAndState *) planstate)->bitmapplans,
							   outer_plan, es);
			break;
		case T_BitmapOr:
			ExplainMemberNodes(((BitmapOr *) plan)->bitmapplans,
							   ((BitmapOrState *) planstate)->bitmapplans,
							   outer_plan, es);
			break;
		case T_SubqueryScan:
			{
				SubqueryScan *subqueryscan = (SubqueryScan *) plan;
				SubqueryScanState *subquerystate = (SubqueryScanState *) planstate;

				ExplainNode(subqueryscan->subplan, subquerystate->subplan,
							NULL,
							"Subquery", NULL, es);
			}
			break;
		default:
			break;
	}

	/* subPlan-s */
	if (planstate->subPlan)
		ExplainSubPlans(planstate->subPlan, "SubPlan", es, NULL);

	/* end of child plans */
	if (haschildren)
		ExplainCloseGroup("Plans", "Plans", false, es);

	/* in text format, undo whatever indentation we added */
	if (es->format == EXPLAIN_FORMAT_TEXT)
		es->indent = save_indent;

	ExplainCloseGroup("Plan",
					  relationship ? NULL : "Plan",
					  true, es);
}

/*
 * Show the targetlist of a plan node
 */
static void
show_plan_tlist(Plan *plan, ExplainState *es)
{
	List	   *context;
	List	   *result = NIL;
	bool		useprefix;
	ListCell   *lc;
	int			i;

	/* No work if empty tlist (this occurs eg in bitmap indexscans) */
	if (plan->targetlist == NIL)
		return;
	/* The tlist of an Append isn't real helpful, so suppress it */
	if (IsA(plan, Append))
		return;
	/* Likewise for RecursiveUnion */
	if (IsA(plan, RecursiveUnion))
		return;

	/* Set up deparsing context */
	context = deparse_context_for_plan((Node *) plan,
									   NULL,
									   es->rtable,
									   es->pstmt->subplans);
	useprefix = list_length(es->rtable) > 1;

	/* Deparse each result column (we now include resjunk ones) */
	i = 0;
	foreach(lc, plan->targetlist)
	{
		TargetEntry *tle = (TargetEntry *) lfirst(lc);

		result = lappend(result,
					     deparse_expression((Node *) tle->expr, context,
											useprefix, false));
	}

	/* Print results */
	ExplainPropertyList("Output", result, es);
}

/*
 * Show a qualifier expression
 *
 * Note: outer_plan is the referent for any OUTER vars in the scan qual;
 * this would be the outer side of a nestloop plan.  Pass NULL if none.
 */
static void
show_qual(List *qual, const char *qlabel, Plan *plan, Plan *outer_plan,
		  bool useprefix, ExplainState *es)
{
	List	   *context;
	Node	   *node;
	char	   *exprstr;

	/* No work if empty qual */
	if (qual == NIL)
		return;

	/* Convert AND list to explicit AND */
	node = (Node *) make_ands_explicit(qual);

	/* Set up deparsing context */
	context = deparse_context_for_plan((Node *) plan,
									   (Node *) outer_plan,
									   es->rtable,
									   es->pstmt->subplans);

	/* Deparse the expression */
	exprstr = deparse_expr_sweet(node, context, useprefix, false);

	/* And add to es->str */
	ExplainPropertyText(qlabel, exprstr, es);
}

/*
 * Show a qualifier expression for a scan plan node
 */
static void
show_scan_qual(List *qual, const char *qlabel,
			   Plan *scan_plan, Plan *outer_plan,
			   ExplainState *es)
{
	bool		useprefix;

	useprefix = (outer_plan != NULL || IsA(scan_plan, SubqueryScan) ||
				 es->verbose);
	show_qual(qual, qlabel, scan_plan, outer_plan, useprefix, es);
}

/*
 * Show a qualifier expression for an upper-level plan node
 */
static void
show_upper_qual(List *qual, const char *qlabel, Plan *plan, ExplainState *es)
{
	bool		useprefix;

	useprefix = (list_length(es->rtable) > 1 || es->verbose);
	show_qual(qual, qlabel, plan, NULL, useprefix, es);
}

/*
 * Show the sort keys for a Sort node.
 */
static void
show_sort_keys(SortState *sortstate, ExplainState *es)
{
	Sort	   *plan = (Sort *) sortstate->ss.ps.plan;
	const char *SortKeystr = "Sort Key";

	if (plan->noduplicates)
		SortKeystr = "Sort Key (Distinct)";

	show_sort_group_keys((PlanState *) sortstate, SortKeystr,
						 plan->numCols, plan->sortColIdx,
						 es);
}

static void
show_windowagg_keys(WindowAggState *waggstate, ExplainState *es)
{
	WindowAgg *window = (WindowAgg *) waggstate->ss.ps.plan;

	if ( window->partNumCols > 0 )
	{
		show_sort_group_keys((PlanState *) waggstate, "Partition By",
							 window->partNumCols, window->partColIdx,
							 es);
	}

	show_sort_group_keys((PlanState *) waggstate, "Order By",
						 window->ordNumCols, window->ordColIdx,
						 es);
	/* XXX don't show framing for now */
}


/*
 * CDB: Show GROUP BY keys for an Agg or Group node.
 */
void
show_grouping_keys(Plan        *plan,
                   int          numCols,
                   AttrNumber  *subplanColIdx,
                   const char  *qlabel,
			       ExplainState *es)
{
    Plan       *subplan = plan->lefttree;
    List	   *context;
    char	   *exprstr;
    bool		useprefix = list_length(es->rtable) > 1;
    int			keyno;
	int         num_null_cols = 0;
	int         rollup_gs_times = 0;

    if (numCols <= 0)
		return;

	appendStringInfoSpaces(es->str, es->indent * 2);
    appendStringInfo(es->str, "  %s: ", qlabel);

    Node *outerPlan = (Node *) outerPlan(subplan);

	/*
	 * Dig the child nodes of the subplan. This logic should match that in
	 * push_plan function, in ruleutils.c!
	 */
	if (IsA(subplan, Append))
		outerPlan = linitial(((Append *) subplan)->appendplans);
	else if (IsA(subplan, Sequence))
		outerPlan = (Node *) llast(((Sequence *) subplan)->subplans);

	/* Set up deparse context */
	context = deparse_context_for_plan((Node *) subplan,
									   outerPlan,
									   es->rtable,
									   es->pstmt->subplans);

	if (IsA(plan, Agg))
	{
		num_null_cols = ((Agg*)plan)->numNullCols;
		rollup_gs_times = ((Agg*)plan)->rollupGSTimes;
	}

    for (keyno = 0; keyno < numCols - num_null_cols; keyno++)
    {
	    /* find key expression in tlist */
	    AttrNumber      keyresno = subplanColIdx[keyno];
	    TargetEntry    *target = get_tle_by_resno(subplan->targetlist, keyresno);
		char grping_str[50];

	    if (!target)
		    elog(ERROR, "no tlist entry for key %d", keyresno);

		if (IsA(target->expr, Grouping))
		{
			sprintf(grping_str, "grouping");
			/* Append "grouping" explicitly. */
			exprstr = grping_str;
		}

		else if (IsA(target->expr, GroupId))
		{
			sprintf(grping_str, "groupid");
			/* Append "groupid" explicitly. */
			exprstr = grping_str;
		}

		else
			/* Deparse the expression, showing any top-level cast */
			exprstr = deparse_expr_sweet((Node *) target->expr, context,
										 useprefix, true);

		/* And add to str */
		if (keyno > 0)
			appendStringInfoString(es->str, ", ");
		appendStringInfoString(es->str, exprstr);
    }

	if (rollup_gs_times > 1)
		appendStringInfo(es->str, " (%d times)", rollup_gs_times);

    appendStringInfoChar(es->str, '\n');
}                               /* show_grouping_keys */

/*
 * CDB: Show the hash and merge keys for a Motion node.
 */
void
show_motion_keys(Plan *plan, List *hashExpr, int nkeys, AttrNumber *keycols,
			     const char *qlabel,
                 ExplainState *es)
{
	List	   *context;
	char	   *exprstr;
	bool		useprefix = list_length(es->rtable) > 1;
	int			keyno;

	if (!nkeys && !hashExpr)
		return;

	/* Set up deparse context */
	context = deparse_context_for_plan((Node *) plan,
									   (Node *) outerPlan(plan),
									   es->rtable,
									   es->pstmt->subplans);

    /* Merge Receive ordering key */
    if (nkeys > 0)
    {
		appendStringInfoSpaces(es->str, es->indent * 2);
        appendStringInfo(es->str, "  %s: ", qlabel);

	    for (keyno = 0; keyno < nkeys; keyno++)
	    {
		    /* find key expression in tlist */
		    AttrNumber	keyresno = keycols[keyno];
		    TargetEntry *target = get_tle_by_resno(plan->targetlist, keyresno);

		    /* Deparse the expression, showing any top-level cast */
		    if (target)
		        exprstr = deparse_expr_sweet((Node *) target->expr, context,
									         useprefix, true);
            else
            {
                elog(WARNING, "Gather Motion %s error: no tlist item %d",
                     qlabel, keyresno);
                exprstr = "*BOGUS*";
            }

		    /* And add to str */
		    if (keyno > 0)
			    appendStringInfoString(es->str, ", ");
		    appendStringInfoString(es->str, exprstr);
	    }

	    appendStringInfoChar(es->str, '\n');
    }

    /* Hashed repartitioning key */
    if (hashExpr)
    {
	    /* Deparse the expression */
	    exprstr = deparse_expr_sweet((Node *)hashExpr, context, useprefix, true);

	    /* And add to str */
		appendStringInfoSpaces(es->str, es->indent * 2);
	    appendStringInfo(es->str, "  %s: %s\n", "Hash Key", exprstr);
    }
}                               /* show_motion_keys */

/*
 * Common code to show sort/group keys, which are represented in plan nodes
 * as arrays of targetlist indexes
 */
static void
show_sort_group_keys(PlanState *planstate, const char *qlabel,
					 int nkeys, AttrNumber *keycols,
					 ExplainState *es)
{
	Plan	   *plan = planstate->plan;
	List	   *context;
	List	   *result = NIL;
	bool		useprefix;
	int			keyno;
	char	   *exprstr;

	if (nkeys <= 0)
		return;

	/* Set up deparsing context */
	context = deparse_context_for_plan((Node *) plan,
									   NULL,
									   es->rtable,
									   es->pstmt->subplans);
	useprefix = (list_length(es->rtable) > 1 || es->verbose);

	for (keyno = 0; keyno < nkeys; keyno++)
	{
		/* find key expression in tlist */
		AttrNumber	keyresno = keycols[keyno];
		TargetEntry *target = get_tle_by_resno(plan->targetlist,
											   keyresno);

		if (!target)
			elog(ERROR, "no tlist entry for key %d", keyresno);
		/* Deparse the expression, showing any top-level cast */
		exprstr = deparse_expression((Node *) target->expr, context,
									 useprefix, true);
		result = lappend(result, exprstr);
	}

	ExplainPropertyList(qlabel, result, es);
}

/*
 * Explain a partition selector node, including partition elimination expression
 * and number of statically selected partitions, if available.
 */
static void
explain_partition_selector(PartitionSelector *ps, Plan *parent,
						   ExplainState *es)
{
	if (ps->printablePredicate)
	{
		List	   *context;
		bool		useprefix;
		char	   *exprstr;

		/* Set up deparsing context */
		context = deparse_context_for_plan((Node *) parent,
										   (Node *) outerPlan(parent),
										   es->rtable,
										   es->pstmt->subplans);
		useprefix = list_length(es->rtable) > 1;

		/* Deparse the expression */
		exprstr = deparse_expr_sweet(ps->printablePredicate, context, useprefix, false);

		/* And add to str */
		appendStringInfoSpaces(es->str, es->indent * 2);
		appendStringInfo(es->str, "  %s: %s\n", "Filter", exprstr);
	}

	if (ps->staticSelection)
	{
		int nPartsSelected = list_length(ps->staticPartOids);
		int nPartsTotal = countLeafPartTables(ps->relid);

		appendStringInfoSpaces(es->str, es->indent * 2);
		appendStringInfo(es->str, "  Partitions selected: %d (out of %d)\n", nPartsSelected, nPartsTotal);
	}
}

/*
 * Fetch the name of an index in an EXPLAIN
 *
 * We allow plugins to get control here so that plans involving hypothetical
 * indexes can be explained.
 */
static const char *
explain_get_index_name(Oid indexId)
{
	const char *result;

	if (explain_get_index_name_hook)
		result = (*explain_get_index_name_hook) (indexId);
	else
		result = NULL;
	if (result == NULL)
	{
		/* default behavior: look in the catalogs and quote it */
		result = get_rel_name(indexId);
		if (result == NULL)
			elog(ERROR, "cache lookup failed for index %u", indexId);
		result = quote_identifier(result);
	}
	return result;
}

/*
 * Show the target of a Scan node
 */
static void
ExplainScanTarget(Scan *plan, ExplainState *es)
{
	char	   *objectname = NULL;
	char	   *namespace = NULL;
	const char *objecttag = NULL;
	RangeTblEntry *rte;

	if (plan->scanrelid <= 0)	/* Is this still possible? */
		return;
	rte = rt_fetch(plan->scanrelid, es->rtable);

	switch (nodeTag(plan))
	{
		case T_SeqScan:
		case T_IndexScan:
		case T_BitmapHeapScan:
		case T_TidScan:
		case T_ExternalScan:
		case T_AppendOnlyScan:
		case T_AOCSScan:
		case T_TableScan:
		case T_DynamicTableScan:
		case T_DynamicIndexScan:
		case T_BitmapAppendOnlyScan:
		case T_BitmapTableScan:
			/* Assert it's on a real relation */
			Assert(rte->rtekind == RTE_RELATION);
			objectname = get_rel_name(rte->relid);
			if (es->verbose)
				namespace = get_namespace_name(get_rel_namespace(rte->relid));
			objecttag = "Relation Name";

			/* Print dynamic scan id for dytnamic scan operators */
			if (isDynamicScan((Scan *)plan))
			{
				appendStringInfo(es->str, " (dynamic scan id: %d)",
								 ((Scan *)plan)->partIndexPrintable);
			}

			break;
		case T_FunctionScan:
			{
				Node	   *funcexpr;

				/* Assert it's on a RangeFunction */
				Assert(rte->rtekind == RTE_FUNCTION);

				/*
				 * If the expression is still a function call, we can get the
				 * real name of the function.  Otherwise, punt (this can
				 * happen if the optimizer simplified away the function call,
				 * for example).
				 */
				funcexpr = ((FunctionScan *) plan)->funcexpr;
				if (funcexpr && IsA(funcexpr, FuncExpr))
				{
					Oid			funcid = ((FuncExpr *) funcexpr)->funcid;

					objectname = get_func_name(funcid);
					if (es->verbose)
						namespace =
							get_namespace_name(get_func_namespace(funcid));
				}
				objecttag = "Function Name";
			}
			break;
		case T_TableFunctionScan:
			{
				RangeTblEntry	*rte;
				FuncExpr		*funcexpr;

				/* Get the range table, it should be a TableFunction */
				rte = rt_fetch(((Scan *) plan)->scanrelid, es->rtable);
				Assert(rte->rtekind == RTE_TABLEFUNCTION);

				/*
				 * Lookup the function name.
				 *
				 * Unlike RTE_FUNCTION there should be no cases where the
				 * optimizer could have evaluated away the function call.
				 */
				Insist(rte->funcexpr && IsA(rte->funcexpr, FuncExpr));
				funcexpr = (FuncExpr *) rte->funcexpr;
				objectname = get_func_name(funcexpr->funcid);

				if (es->verbose)
					namespace =
						get_namespace_name(get_func_namespace(funcexpr->funcid));

				/* might be nice to add order by and scatter by info */
				objecttag = "Function Name";
			}
			break;
		case T_ValuesScan:
			Assert(rte->rtekind == RTE_VALUES);
			break;
		case T_CteScan:
			/* Assert it's on a non-self-reference CTE */
			Assert(rte->rtekind == RTE_CTE);
			Assert(!rte->self_reference);
			objectname = rte->ctename;
			objecttag = "CTE Name";
			break;
		case T_WorkTableScan:
			/* Assert it's on a self-reference CTE */
			Assert(rte->rtekind == RTE_CTE);
			Assert(rte->self_reference);
			objectname = rte->ctename;
			objecttag = "CTE Name";
			break;
		default:
			break;
	}

	if (es->format == EXPLAIN_FORMAT_TEXT)
	{
		appendStringInfoString(es->str, " on");
		if (namespace != NULL)
			appendStringInfo(es->str, " %s.%s", quote_identifier(namespace),
							 quote_identifier(objectname));
		else if (objectname != NULL)
			appendStringInfo(es->str, " %s", quote_identifier(objectname));
		if (objectname == NULL ||
			strcmp(rte->eref->aliasname, objectname) != 0)
			appendStringInfo(es->str, " %s",
							 quote_identifier(rte->eref->aliasname));
	}
	else
	{
		if (objecttag != NULL && objectname != NULL)
			ExplainPropertyText(objecttag, objectname, es);
		if (namespace != NULL)
			ExplainPropertyText("Schema", namespace, es);
		ExplainPropertyText("Alias", rte->eref->aliasname, es);
	}
}

/*
 * Explain the constituent plans of a ModifyTable, Append, BitmapAnd,
 * or BitmapOr node.
 *
 * Ordinarily we don't pass down outer_plan to our child nodes, but in these
 * cases we must, since the node could be an "inner indexscan" in which case
 * outer references can appear in the child nodes.
 */
static void
ExplainMemberNodes(List *plans, PlanState **planstate, Plan *outer_plan,
		           ExplainState *es)
{
	ListCell   *lst;
	int			j = 0;

	foreach(lst, plans)
	{
		Plan	   *subnode = (Plan *) lfirst(lst);

		ExplainNode(subnode, planstate[j],
					outer_plan,
					"Member", NULL,
					es);
		j++;
	}
}

/*
 * Explain a list of SubPlans (or initPlans, which also use SubPlan nodes).
 */
static void
ExplainSubPlans(List *plans, const char *relationship, ExplainState *es, SliceTable *sliceTable)
{
	ListCell   *lst;
	Slice      *saved_slice = es->currentSlice;

	foreach(lst, plans)
	{
		SubPlanState *sps = (SubPlanState *) lfirst(lst);
		SubPlan    *sp = (SubPlan *) sps->xprstate.expr;

		/* Subplan might have its own root slice */
		if (sliceTable && sp->qDispSliceId > 0)
		{
			es->currentSlice = (Slice *)list_nth(sliceTable->slices,
												 sp->qDispSliceId);
			appendGangAndDirectDispatchInfo(es->str, sliceTable, sp->qDispSliceId );
		}
		else
		{
			/*
			 * CDB TODO: In non-parallel query, all qDispSliceId's are 0.
			 * Should fill them in properly before ExecutorStart(), but
			 * for now, just omit the slice id.
			 */
		}

		ExplainNode(exec_subplan_get_plan(es->pstmt, sp),
					sps->planstate,
					NULL,
					relationship, sp->plan_name,
					es);
	}

	es->currentSlice = saved_slice;
}

/*
 * Explain a property, such as sort keys or targets, that takes the form of
 * a list of unlabeled items.  "data" is a list of C strings.
 */
static void
ExplainPropertyList(const char *qlabel, List *data, ExplainState *es)
{
	ListCell   *lc;
	bool		first = true;

	switch (es->format)
	{
		case EXPLAIN_FORMAT_TEXT:
			appendStringInfoSpaces(es->str, es->indent * 2);
			appendStringInfo(es->str, "%s: ", qlabel);
			foreach(lc, data)
			{
				if (!first)
					appendStringInfoString(es->str, ", ");
				appendStringInfoString(es->str, (const char *) lfirst(lc));
				first = false;
			}
			appendStringInfoChar(es->str, '\n');
			break;

		case EXPLAIN_FORMAT_XML:
			ExplainXMLTag(qlabel, X_OPENING, es);
			foreach(lc, data)
			{
				char   *str;

				appendStringInfoSpaces(es->str, es->indent * 2 + 2);
				appendStringInfoString(es->str, "<Item>");
				str = escape_xml((const char *) lfirst(lc));
				appendStringInfoString(es->str, str);
				pfree(str);
				appendStringInfoString(es->str, "</Item>\n");
			}
			ExplainXMLTag(qlabel, X_CLOSING, es);
			break;

		case EXPLAIN_FORMAT_JSON:
			ExplainJSONLineEnding(es);
			appendStringInfoSpaces(es->str, es->indent * 2);
			escape_json(es->str, qlabel);
			appendStringInfoString(es->str, ": [");
			foreach(lc, data)
			{
				if (!first)
					appendStringInfoString(es->str, ", ");
				escape_json(es->str, (const char *) lfirst(lc));
				first = false;
			}
			appendStringInfoChar(es->str, ']');
			break;

		case EXPLAIN_FORMAT_YAML:
			ExplainYAMLLineStarting(es);
			escape_yaml(es->str, qlabel);
			appendStringInfoChar(es->str, ':');
			foreach(lc, data)
			{
				appendStringInfoChar(es->str, '\n');
				appendStringInfoSpaces(es->str, es->indent * 2 + 2);
				appendStringInfoString(es->str, "- ");
				escape_yaml(es->str, (const char *) lfirst(lc));
			}
			break;
	}
}

/*
 * Explain a simple property.
 *
 * If "numeric" is true, the value is a number (or other value that
 * doesn't need quoting in JSON).
 *
 * This usually should not be invoked directly, but via one of the datatype
 * specific routines ExplainPropertyText, ExplainPropertyInteger, etc.
 */
static void
ExplainProperty(const char *qlabel, const char *value, bool numeric,
				ExplainState *es)
{
	switch (es->format)
	{
		case EXPLAIN_FORMAT_TEXT:
			appendStringInfoSpaces(es->str, es->indent * 2);
			appendStringInfo(es->str, "%s: %s\n", qlabel, value);
			break;

		case EXPLAIN_FORMAT_XML:
			{
				char   *str;

				appendStringInfoSpaces(es->str, es->indent * 2);
				ExplainXMLTag(qlabel, X_OPENING | X_NOWHITESPACE, es);
				str = escape_xml(value);
				appendStringInfoString(es->str, str);
				pfree(str);
				ExplainXMLTag(qlabel, X_CLOSING | X_NOWHITESPACE, es);
				appendStringInfoChar(es->str, '\n');
			}
			break;

		case EXPLAIN_FORMAT_JSON:
			ExplainJSONLineEnding(es);
			appendStringInfoSpaces(es->str, es->indent * 2);
			escape_json(es->str, qlabel);
			appendStringInfoString(es->str, ": ");
			if (numeric)
				appendStringInfoString(es->str, value);
			else
				escape_json(es->str, value);
			break;

		case EXPLAIN_FORMAT_YAML:
			ExplainYAMLLineStarting(es);
			appendStringInfo(es->str, "%s: ", qlabel);
			escape_yaml(es->str, value);
			break;
	}
}

/*
 * Explain an integer-valued property.
 */
static void
ExplainPropertyInteger(const char *qlabel, int value, ExplainState *es)
{
	char	buf[32];

	snprintf(buf, sizeof(buf), "%d", value);
	ExplainProperty(qlabel, buf, true, es);
}

/*
 * Explain a long-integer-valued property.
 */
static void
ExplainPropertyLong(const char *qlabel, long value, ExplainState *es)
{
	char	buf[32];

	snprintf(buf, sizeof(buf), "%ld", value);
	ExplainProperty(qlabel, buf, true, es);
}

/*
 * Explain a float-valued property, using the specified number of
 * fractional digits.
 */
static void
ExplainPropertyFloat(const char *qlabel, double value, int ndigits,
					 ExplainState *es)
{
	char	buf[256];

	snprintf(buf, sizeof(buf), "%.*f", ndigits, value);
	ExplainProperty(qlabel, buf, true, es);
}

/*
 * Open a group of related objects.
 *
 * objtype is the type of the group object, labelname is its label within
 * a containing object (if any).
 *
 * If labeled is true, the group members will be labeled properties,
 * while if it's false, they'll be unlabeled objects.
 */
static void
ExplainOpenGroup(const char *objtype, const char *labelname,
				 bool labeled, ExplainState *es)
{
	switch (es->format)
	{
		case EXPLAIN_FORMAT_TEXT:
			/* nothing to do */
			break;

		case EXPLAIN_FORMAT_XML:
			ExplainXMLTag(objtype, X_OPENING, es);
			es->indent++;
			break;

		case EXPLAIN_FORMAT_JSON:
			ExplainJSONLineEnding(es);
			appendStringInfoSpaces(es->str, 2 * es->indent);
			if (labelname)
			{
				escape_json(es->str, labelname);
				appendStringInfoString(es->str, ": ");
			}
			appendStringInfoChar(es->str, labeled ? '{' : '[');

			/*
			 * In JSON format, the grouping_stack is an integer list.  0 means
			 * we've emitted nothing at this grouping level, 1 means we've
			 * emitted something (and so the next item needs a comma).
			 * See ExplainJSONLineEnding().
			 */
			es->grouping_stack = lcons_int(0, es->grouping_stack);
			es->indent++;
			break;

		case EXPLAIN_FORMAT_YAML:

			/*
			 * In YAML format, the grouping stack is an integer list.  0 means
			 * we've emitted nothing at this grouping level AND this grouping
			 * level is unlabelled and must be marked with "- ".  See
			 * ExplainYAMLLineStarting().
			 */
			ExplainYAMLLineStarting(es);
			if (labelname)
			{
				escape_yaml(es->str, labelname);
				appendStringInfoChar(es->str, ':');
				es->grouping_stack = lcons_int(1, es->grouping_stack);
			}
			else
			{
				appendStringInfoString(es->str, "- ");
				es->grouping_stack = lcons_int(0, es->grouping_stack);
			}
			es->indent++;
			break;
	}
}

/*
 * Close a group of related objects.
 * Parameters must match the corresponding ExplainOpenGroup call.
 */
static void
ExplainCloseGroup(const char *objtype, const char *labelname,
				  bool labeled, ExplainState *es)
{
	switch (es->format)
	{
		case EXPLAIN_FORMAT_TEXT:
			/* nothing to do */
			break;

		case EXPLAIN_FORMAT_XML:
			es->indent--;
			ExplainXMLTag(objtype, X_CLOSING, es);
			break;

		case EXPLAIN_FORMAT_JSON:
			es->indent--;
			appendStringInfoChar(es->str, '\n');
			appendStringInfoSpaces(es->str, 2 * es->indent);
			appendStringInfoChar(es->str, labeled ? '}' : ']');
			es->grouping_stack = list_delete_first(es->grouping_stack);
			break;

		case EXPLAIN_FORMAT_YAML:
			es->indent--;
			es->grouping_stack = list_delete_first(es->grouping_stack);
			break;
	}
}

/*
 * Emit a "dummy" group that never has any members.
 *
 * objtype is the type of the group object, labelname is its label within
 * a containing object (if any).
 */
static void
ExplainDummyGroup(const char *objtype, const char *labelname, ExplainState *es)
{
	switch (es->format)
	{
		case EXPLAIN_FORMAT_TEXT:
			/* nothing to do */
			break;

		case EXPLAIN_FORMAT_XML:
			ExplainXMLTag(objtype, X_CLOSE_IMMEDIATE, es);
			break;

		case EXPLAIN_FORMAT_JSON:
			ExplainJSONLineEnding(es);
			appendStringInfoSpaces(es->str, 2 * es->indent);
			if (labelname)
			{
				escape_json(es->str, labelname);
				appendStringInfoString(es->str, ": ");
			}
			escape_json(es->str, objtype);
			break;

		case EXPLAIN_FORMAT_YAML:
			ExplainYAMLLineStarting(es);
			if (labelname)
			{
				escape_yaml(es->str, labelname);
				appendStringInfoString(es->str, ": ");
			}
			else
			{
				appendStringInfoString(es->str, "- ");
			}
			escape_yaml(es->str, objtype);
			break;
	}
}

/*
 * Emit the start-of-output boilerplate.
 *
 * This is just enough different from processing a subgroup that we need
 * a separate pair of subroutines.
 */
void
ExplainBeginOutput(ExplainState *es)
{
	switch (es->format)
	{
		case EXPLAIN_FORMAT_TEXT:
			/* nothing to do */
			break;

		case EXPLAIN_FORMAT_XML:
			appendStringInfoString(es->str,
								   "<explain xmlns=\"http://www.postgresql.org/2009/explain\">\n");
			es->indent++;
			break;

		case EXPLAIN_FORMAT_JSON:
			/* top-level structure is an array of plans */
			appendStringInfoChar(es->str, '[');
			es->grouping_stack = lcons_int(0, es->grouping_stack);
			es->indent++;
			break;

		case EXPLAIN_FORMAT_YAML:
			es->grouping_stack = lcons_int(0, es->grouping_stack);
			break;
	}
}

/*
 * Emit the end-of-output boilerplate.
 */
void
ExplainEndOutput(ExplainState *es)
{
	switch (es->format)
	{
		case EXPLAIN_FORMAT_TEXT:
			/* nothing to do */
			break;

		case EXPLAIN_FORMAT_XML:
			es->indent--;
			appendStringInfoString(es->str, "</explain>");
			break;

		case EXPLAIN_FORMAT_JSON:
			es->indent--;
			appendStringInfoString(es->str, "\n]");
			es->grouping_stack = list_delete_first(es->grouping_stack);
			break;

		case EXPLAIN_FORMAT_YAML:
			es->grouping_stack = list_delete_first(es->grouping_stack);
			break;
	}
}

/*
 * Put an appropriate separator between multiple plans
 */
void
ExplainSeparatePlans(ExplainState *es)
{
	switch (es->format)
	{
		case EXPLAIN_FORMAT_TEXT:
			/* add a blank line */
			appendStringInfoChar(es->str, '\n');
			break;

		case EXPLAIN_FORMAT_XML:
		case EXPLAIN_FORMAT_JSON:
		case EXPLAIN_FORMAT_YAML:
			/* nothing to do */
			break;
	}
}

/*
 * Emit opening or closing XML tag.
 *
 * "flags" must contain X_OPENING, X_CLOSING, or X_CLOSE_IMMEDIATE.
 * Optionally, OR in X_NOWHITESPACE to suppress the whitespace we'd normally
 * add.
 *
 * XML tag names can't contain white space, so we replace any spaces in
 * "tagname" with dashes.
 */
static void
ExplainXMLTag(const char *tagname, int flags, ExplainState *es)
{
	const char *s;

	if ((flags & X_NOWHITESPACE) == 0)
		appendStringInfoSpaces(es->str, 2 * es->indent);
	appendStringInfoCharMacro(es->str, '<');
	if ((flags & X_CLOSING) != 0)
		appendStringInfoCharMacro(es->str, '/');
	for (s = tagname; *s; s++)
		appendStringInfoCharMacro(es->str, (*s == ' ') ? '-' : *s);
	if ((flags & X_CLOSE_IMMEDIATE) != 0)
		appendStringInfoString(es->str, " /");
	appendStringInfoCharMacro(es->str, '>');
	if ((flags & X_NOWHITESPACE) == 0)
		appendStringInfoCharMacro(es->str, '\n');
}

/*
 * Emit a JSON line ending.
 *
 * JSON requires a comma after each property but the last.  To facilitate this,
 * in JSON format, the text emitted for each property begins just prior to the
 * preceding line-break (and comma, if applicable).
 */
static void
ExplainJSONLineEnding(ExplainState *es)
{
	Assert(es->format == EXPLAIN_FORMAT_JSON);
	if (linitial_int(es->grouping_stack) != 0)
		appendStringInfoChar(es->str, ',');
	else
		linitial_int(es->grouping_stack) = 1;
	appendStringInfoChar(es->str, '\n');
}

/*
 * Indent a YAML line.
 *
 * YAML lines are ordinarily indented by two spaces per indentation level.
 * The text emitted for each property begins just prior to the preceding
 * line-break, except for the first property in an unlabelled group, for which
 * it begins immediately after the "- " that introduces the group.  The first
 * property of the group appears on the same line as the opening "- ".
 */
static void
ExplainYAMLLineStarting(ExplainState *es)
{
	Assert(es->format == EXPLAIN_FORMAT_YAML);
	if (linitial_int(es->grouping_stack) == 0)
	{
		linitial_int(es->grouping_stack) = 1;
	}
	else
	{
		appendStringInfoChar(es->str, '\n');
		appendStringInfoSpaces(es->str, es->indent * 2);
	}
}

/*
 * Produce a JSON string literal, properly escaping characters in the text.
 */
static void
escape_json(StringInfo buf, const char *str)
{
	const char *p;

	appendStringInfoCharMacro(buf, '\"');
	for (p = str; *p; p++)
	{
		switch (*p)
		{
			case '\b':
				appendStringInfoString(buf, "\\b");
				break;
			case '\f':
				appendStringInfoString(buf, "\\f");
				break;
			case '\n':
				appendStringInfoString(buf, "\\n");
				break;
			case '\r':
				appendStringInfoString(buf, "\\r");
				break;
			case '\t':
				appendStringInfoString(buf, "\\t");
				break;
			case '"':
				appendStringInfoString(buf, "\\\"");
				break;
			case '\\':
				appendStringInfoString(buf, "\\\\");
				break;
			default:
				if ((unsigned char) *p < ' ')
					appendStringInfo(buf, "\\u%04x", (int) *p);
				else
					appendStringInfoCharMacro(buf, *p);
				break;
		}
	}
	appendStringInfoCharMacro(buf, '\"');
}

/*
 * YAML is a superset of JSON: if we find quotable characters, we call
 * escape_json.  If not, we emit the property unquoted for better readability.
 */
static void
escape_yaml(StringInfo buf, const char *str)
{
	const char *p;

	for (p = str; *p; p++)
	{
		if ((unsigned char) *p < ' ' || strchr("\"\\\b\f\n\r\t", *p))
		{
			escape_json(buf, str);
			return;
		}
	}

	appendStringInfo(buf, "%s", str);
}<|MERGE_RESOLUTION|>--- conflicted
+++ resolved
@@ -459,19 +459,12 @@
 	instr_time	starttime;
 	double		totaltime = 0;
 	int			eflags;
-<<<<<<< HEAD
 	int			instrument_option = 0;
 
 	if (es->analyze)
 		instrument_option |= INSTRUMENT_TIMER;
 	if (es->buffers)
 		instrument_option |= INSTRUMENT_BUFFERS;
-=======
-	int			instrument_option = INSTRUMENT_NONE;
-
-	if (stmt->analyze)
-		instrument_option = INSTRUMENT_ALL;
->>>>>>> 8f299db7
 
 	/*
 	 * Use a snapshot with an updated command ID to ensure this query sees
@@ -482,12 +475,7 @@
 	/* Create a QueryDesc requesting no output */
 	queryDesc = CreateQueryDesc(plannedstmt, queryString,
 								GetActiveSnapshot(), InvalidSnapshot,
-<<<<<<< HEAD
 								None_Receiver, params, instrument_option);
-=======
-								None_Receiver, params,
-								instrument_option);
->>>>>>> 8f299db7
 
 	if (gp_enable_gpperfmon && Gp_role == GP_ROLE_DISPATCH)
 	{
@@ -763,12 +751,7 @@
 		if (conname)
 			pfree(conname);
 
-<<<<<<< HEAD
 		ExplainCloseGroup("Trigger", NULL, true, es);
-=======
-		appendStringInfo(buf, ": time=%.3f calls=%ld\n",
-						 1000.0 * instr->total, instr->ntuples);
->>>>>>> 8f299db7
 	}
 }
 
