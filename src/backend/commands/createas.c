/*-------------------------------------------------------------------------
 *
 * createas.c
 *	  Execution of CREATE TABLE ... AS, a/k/a SELECT INTO.
 *	  Since CREATE MATERIALIZED VIEW shares syntax and most behaviors,
 *	  we implement that here, too.
 *
 * We implement this by diverting the query's normal output to a
 * specialized DestReceiver type.
 *
 * Formerly, CTAS was implemented as a variant of SELECT, which led
 * to assorted legacy behaviors that we still try to preserve, notably that
 * we must return a tuples-processed count in the completionTag.  (We no
 * longer do that for CTAS ... WITH NO DATA, however.)
 *
 * Portions Copyright (c) 1996-2019, PostgreSQL Global Development Group
 * Portions Copyright (c) 1994, Regents of the University of California
 *
 *
 * IDENTIFICATION
 *	  src/backend/commands/createas.c
 *
 *-------------------------------------------------------------------------
 */
#include "postgres.h"

#include "access/heapam.h"
#include "access/reloptions.h"
#include "access/htup_details.h"
#include "access/sysattr.h"
#include "access/tableam.h"
#include "access/xact.h"
#include "access/xlog.h"
#include "catalog/namespace.h"
#include "catalog/toasting.h"
#include "commands/createas.h"
#include "commands/matview.h"
#include "commands/prepare.h"
#include "commands/tablecmds.h"
#include "commands/view.h"
#include "miscadmin.h"
#include "nodes/makefuncs.h"
#include "nodes/nodeFuncs.h"
#include "parser/parse_clause.h"
#include "postmaster/autostats.h"
#include "rewrite/rewriteHandler.h"
#include "storage/smgr.h"
#include "tcop/tcopprot.h"
#include "utils/builtins.h"
#include "utils/lsyscache.h"
#include "utils/rel.h"
#include "utils/rls.h"
#include "utils/snapmgr.h"

#include "access/appendonlywriter.h"
#include "catalog/aoseg.h"
#include "catalog/aovisimap.h"
#include "catalog/oid_dispatch.h"
#include "catalog/pg_attribute_encoding.h"
#include "cdb/cdbappendonlyam.h"
#include "cdb/cdbaocsam.h"
#include "cdb/cdbdisp_query.h"
#include "cdb/cdboidsync.h"
#include "cdb/cdbutil.h"
#include "cdb/cdbvars.h"
#include "cdb/memquota.h"

typedef struct
{
	DestReceiver pub;			/* publicly-known function pointers */
	IntoClause *into;			/* target relation specification */
	/* These fields are filled by intorel_startup: */
	Relation	rel;			/* relation to write to */
	ObjectAddress reladdr;		/* address of rel, for ExecCreateTableAs */
	CommandId	output_cid;		/* cmin to insert in output tuples */
	int			ti_options;		/* table_tuple_insert performance options */
	BulkInsertState bistate;	/* bulk insert state */
} DR_intorel;

static void intorel_startup_dummy(DestReceiver *self, int operation, TupleDesc typeinfo);
/* utility functions for CTAS definition creation */
static ObjectAddress create_ctas_internal(List *attrList, IntoClause *into,
										  QueryDesc *queryDesc, bool dispatch);
static ObjectAddress create_ctas_nodata(List *tlist, IntoClause *into, QueryDesc *queryDesc);

/* DestReceiver routines for collecting data */
static bool intorel_receive(TupleTableSlot *slot, DestReceiver *self);
static void intorel_shutdown(DestReceiver *self);
static void intorel_destroy(DestReceiver *self);


/*
 * create_ctas_internal
 *
 * Internal utility used for the creation of the definition of a relation
 * created via CREATE TABLE AS or a materialized view.  Caller needs to
 * provide a list of attributes (ColumnDef nodes).
 */
static ObjectAddress
create_ctas_internal(List *attrList, IntoClause *into, QueryDesc *queryDesc, bool dispatch)
{
	CreateStmt *create = makeNode(CreateStmt);
	bool		is_matview;
	char		relkind;
	Datum		toast_options;
	static char *validnsps[] = HEAP_RELOPT_NAMESPACES;
	ObjectAddress intoRelationAddr;

<<<<<<< HEAD
=======
	Datum       reloptions;
	int         relstorage;
	StdRdOptions *stdRdOptions;

	/* Sync OIDs for into relation, if any */
	cdb_sync_oid_to_segments();

>>>>>>> 177abc76
	/* This code supports both CREATE TABLE AS and CREATE MATERIALIZED VIEW */
	is_matview = (into->viewQuery != NULL);
	relkind = is_matview ? RELKIND_MATVIEW : RELKIND_RELATION;

	if (Gp_role == GP_ROLE_EXECUTE)
	{
		create = queryDesc->ddesc->intoCreateStmt;
		relstorage = create->relStorage;
	}
	/* funny indentation to avoid re-indenting a lot of upstream code */
	else
  {
	/*
	 * Create the target relation by faking up a CREATE TABLE parsetree and
	 * passing it to DefineRelation.
	 */
	create->relation = into->rel;
	create->tableElts = attrList;
	create->inhRelations = NIL;
	create->ofTypename = NULL;
	create->constraints = NIL;
	create->options = into->options;
	create->oncommit = into->onCommit;
	create->tablespacename = into->tableSpaceName;
	create->if_not_exists = false;
<<<<<<< HEAD
=======

	/* Parse and validate any reloptions */
	reloptions = transformRelOptions((Datum) 0,
									 into->options,
									 NULL,
									 validnsps,
									 true,
									 false);

	stdRdOptions = (StdRdOptions*) heap_reloptions(RELKIND_RELATION,
												   reloptions,
												   queryDesc->ddesc ? queryDesc->ddesc->useChangedAOOpts : true);
	if(stdRdOptions->appendonly)
		relstorage = stdRdOptions->columnstore ? RELSTORAGE_AOCOLS : RELSTORAGE_AOROWS;
	else
		relstorage = RELSTORAGE_HEAP;
>>>>>>> 177abc76

	create->distributedBy = NULL; /* We will pass a pre-made intoPolicy instead */
	create->partitionBy = NULL; /* CTAS does not not support partition. */

	create->buildAoBlkdir = false;
<<<<<<< HEAD
	create->attr_encodings = NULL; /* Handled by DefineRelation() */
=======
	create->attr_encodings = NULL; /* filled in by DefineRelation */
>>>>>>> 177abc76

	/* Save them in CreateStmt for dispatching. */
	create->relKind = relkind;
	create->ownerid = GetUserId();
	create->accessMethod = into->accessMethod;
	create->isCtas = true;
  }
	/* end of funny indentation */

	/*
	 * Create the relation.  (This will error out if there's an existing view,
	 * so we don't need more code to complain if "replace" is false.)
	 *
	 * Don't dispatch it yet, as we haven't created the toast and other
	 * auxiliary tables yet.
	 *
	 * Pass the policy that was computed by the planner.
	 */
    intoRelationAddr = DefineRelation(create,
                                      relkind,
                                      InvalidOid,
                                      NULL,
                                      NULL,
                                      false,
                                      queryDesc->ddesc ? queryDesc->ddesc->useChangedAOOpts : true,
                                      queryDesc->plannedstmt->intoPolicy);

	if (Gp_role == GP_ROLE_DISPATCH)
	{
		queryDesc->ddesc->intoCreateStmt = create;
	}

	/*
	 * If necessary, create a TOAST table for the target table.  Note that
	 * NewRelationCreateToastTable ends with CommandCounterIncrement(), so
	 * that the TOAST table will be visible for insertion.
	 */
	CommandCounterIncrement();

	/* parse and validate reloptions for the toast table */
	toast_options = transformRelOptions((Datum) 0,
										create->options,
										"toast",
										validnsps,
										true, false);

	(void) heap_reloptions(RELKIND_TOASTVALUE, toast_options, true);

	NewRelationCreateToastTable(intoRelationAddr.objectId, toast_options);
	AlterTableCreateAoSegTable(intoRelationAddr.objectId);
	/* don't create AO block directory here, it'll be created when needed. */
	AlterTableCreateAoVisimapTable(intoRelationAddr.objectId);

	/* Create the "view" part of a materialized view. */
	if (is_matview)
	{
		/* StoreViewQuery scribbles on tree, so make a copy */
		Query	   *query = (Query *) copyObject(into->viewQuery);

		StoreViewQuery(intoRelationAddr.objectId, query, false);
		CommandCounterIncrement();
	}

	if (Gp_role == GP_ROLE_DISPATCH && dispatch)
		CdbDispatchUtilityStatement((Node *) create,
									DF_CANCEL_ON_ERROR |
									DF_NEED_TWO_PHASE |
									DF_WITH_SNAPSHOT,
									GetAssignedOidsForDispatch(),
									NULL);

	return intoRelationAddr;
}


/*
 * create_ctas_nodata
 *
 * Create CTAS or materialized view when WITH NO DATA is used, starting from
 * the targetlist of the SELECT or view definition.
 */
static ObjectAddress
create_ctas_nodata(List *tlist, IntoClause *into, QueryDesc *queryDesc)
{
	List	   *attrList;
	ListCell   *t,
			   *lc;
	ObjectAddress intoRelationAddr;

	/*
	 * Build list of ColumnDefs from non-junk elements of the tlist.  If a
	 * column name list was specified in CREATE TABLE AS, override the column
	 * names in the query.  (Too few column names are OK, too many are not.)
	 */
	attrList = NIL;
	lc = list_head(into->colNames);
	foreach(t, tlist)
	{
		TargetEntry *tle = (TargetEntry *) lfirst(t);

		if (!tle->resjunk)
		{
			ColumnDef  *col;
			char	   *colname;

			if (lc)
			{
				colname = strVal(lfirst(lc));
				lc = lnext(lc);
			}
			else
				colname = tle->resname;

			col = makeColumnDef(colname,
								exprType((Node *) tle->expr),
								exprTypmod((Node *) tle->expr),
								exprCollation((Node *) tle->expr));

			/*
			 * It's possible that the column is of a collatable type but the
			 * collation could not be resolved, so double-check.  (We must
			 * check this here because DefineRelation would adopt the type's
			 * default collation rather than complaining.)
			 */
			if (!OidIsValid(col->collOid) &&
				type_is_collatable(col->typeName->typeOid))
				ereport(ERROR,
						(errcode(ERRCODE_INDETERMINATE_COLLATION),
						 errmsg("no collation was derived for column \"%s\" with collatable type %s",
								col->colname,
								format_type_be(col->typeName->typeOid)),
						 errhint("Use the COLLATE clause to set the collation explicitly.")));

			attrList = lappend(attrList, col);
		}
	}

	if (lc != NULL)
		ereport(ERROR,
				(errcode(ERRCODE_SYNTAX_ERROR),
				 errmsg("too many column names were specified")));

	/* Create the relation definition using the ColumnDef list */
	intoRelationAddr = create_ctas_internal(attrList, into, queryDesc, true);

	return intoRelationAddr;
}


/*
 * ExecCreateTableAs -- execute a CREATE TABLE AS command
 */
ObjectAddress
ExecCreateTableAs(CreateTableAsStmt *stmt, const char *queryString,
				  ParamListInfo params, QueryEnvironment *queryEnv,
				  char *completionTag)
{
	Query	   *query = castNode(Query, stmt->query);
	IntoClause *into = stmt->into;
	bool		is_matview = (into->viewQuery != NULL);
	DestReceiver *dest;
	Oid			save_userid = InvalidOid;
	int			save_sec_context = 0;
	int			save_nestlevel = 0;
	ObjectAddress address;
	List	   *rewritten;
	PlannedStmt *plan;
	QueryDesc  *queryDesc;
	Oid         relationOid = InvalidOid;   /* relation that is modified */
	AutoStatsCmdType cmdType = AUTOSTATS_CMDTYPE_SENTINEL;  /* command type */

	Assert(Gp_role != GP_ROLE_EXECUTE);

	if (stmt->if_not_exists)
	{
		Oid			nspid;

		nspid = RangeVarGetCreationNamespace(stmt->into->rel);

		if (get_relname_relid(stmt->into->rel->relname, nspid))
		{
			ereport(NOTICE,
					(errcode(ERRCODE_DUPLICATE_TABLE),
					 errmsg("relation \"%s\" already exists, skipping",
							stmt->into->rel->relname)));
			return InvalidObjectAddress;
		}
	}

	/*
	 * Create the tuple receiver object and insert info it will need
	 */
	dest = CreateIntoRelDestReceiver(into);

	/*
	 * The contained Query could be a SELECT, or an EXECUTE utility command.
	 * If the latter, we just pass it off to ExecuteQuery.
	 */
	if (query->commandType == CMD_UTILITY &&
		IsA(query->utilityStmt, ExecuteStmt))
	{
		ExecuteStmt *estmt = castNode(ExecuteStmt, query->utilityStmt);

		Assert(!is_matview);	/* excluded by syntax */
		ExecuteQuery(estmt, into, queryString, params, dest, completionTag);

		/* get object address that intorel_startup saved for us */
		address = ((DR_intorel *) dest)->reladdr;

		return address;
	}
	Assert(query->commandType == CMD_SELECT);

	/*
	 * For materialized views, lock down security-restricted operations and
	 * arrange to make GUC variable changes local to this command.  This is
	 * not necessary for security, but this keeps the behavior similar to
	 * REFRESH MATERIALIZED VIEW.  Otherwise, one could create a materialized
	 * view not possible to refresh.
	 */
	if (is_matview)
	{
		GetUserIdAndSecContext(&save_userid, &save_sec_context);
		SetUserIdAndSecContext(save_userid,
							   save_sec_context | SECURITY_RESTRICTED_OPERATION);
		save_nestlevel = NewGUCNestLevel();
	}

	{
		/*
		 * Parse analysis was done already, but we still have to run the rule
		 * rewriter.  We do not do AcquireRewriteLocks: we assume the query
		 * either came straight from the parser, or suitable locks were
		 * acquired by plancache.c.
		 *
		 * Because the rewriter and planner tend to scribble on the input, we
		 * make a preliminary copy of the source querytree.  This prevents
		 * problems in the case that CTAS is in a portal or plpgsql function
		 * and is executed repeatedly.  (See also the same hack in EXPLAIN and
		 * PREPARE.)
		 */
		rewritten = QueryRewrite(copyObject(query));

		/* SELECT should never rewrite to more or less than one SELECT query */
		if (list_length(rewritten) != 1)
			elog(ERROR, "unexpected rewrite result for %s",
				 is_matview ? "CREATE MATERIALIZED VIEW" :
				 "CREATE TABLE AS SELECT");
		query = linitial_node(Query, rewritten);
		Assert(query->commandType == CMD_SELECT);

		/* plan the query */
		plan = pg_plan_query(query, CURSOR_OPT_PARALLEL_OK, params);

		/*GPDB: Save the target information in PlannedStmt */
		/*
		 * GPDB_92_MERGE_FIXME: it really should be an optimizer's responsibility
		 * to correctly set the into-clause and into-policy of the PlannedStmt.
		 */
		plan->intoClause = copyObject(stmt->into);

		/*
		 * Use a snapshot with an updated command ID to ensure this query sees
		 * results of any previously executed queries.  (This could only
		 * matter if the planner executed an allegedly-stable function that
		 * changed the database contents, but let's do it anyway to be
		 * parallel to the EXPLAIN code path.)
		 */
		PushCopiedSnapshot(GetActiveSnapshot());
		UpdateActiveSnapshotCommandId();

		/* Create a QueryDesc, redirecting output to our tuple receiver */
		queryDesc = CreateQueryDesc(plan, queryString,
									GetActiveSnapshot(), InvalidSnapshot,
									dest, params, queryEnv, 0);
	}

	if (into->skipData && !is_matview)
	{
		/*
		 * If WITH NO DATA was specified, do not go through the rewriter,
		 * planner and executor.  Just define the relation using a code path
		 * similar to CREATE VIEW.  This avoids dump/restore problems stemming
		 * from running the planner before all dependencies are set up.
		 */
		queryDesc->ddesc = makeNode(QueryDispatchDesc);
		address = create_ctas_nodata(query->targetList, into, queryDesc);
	}
	else
	{
		queryDesc->plannedstmt->query_mem = ResourceManagerGetQueryMemoryLimit(queryDesc->plannedstmt);

		/* call ExecutorStart to prepare the plan for execution */
		ExecutorStart(queryDesc, GetIntoRelEFlags(into));

		if (Gp_role == GP_ROLE_DISPATCH)
			autostats_get_cmdtype(queryDesc, &cmdType, &relationOid);

		/* run the plan to completion */
		ExecutorRun(queryDesc, ForwardScanDirection, 0L, true);

		/* and clean up */
		ExecutorFinish(queryDesc);
		ExecutorEnd(queryDesc);

		/*
		 * In GPDB, computing the row count needs to happen after ExecutorEnd()
		 * because that is where it gets the row count from dispatch. There's
		 * also some special processing if the relation was a replicated table.
		 * In upstream Postgres, the rowcount is saved before ExecutorFinish().
		 */
		if (into->distributedBy &&
			((DistributedBy *)(into->distributedBy))->ptype == POLICYTYPE_REPLICATED)
			queryDesc->es_processed /= ((DistributedBy *)(into->distributedBy))->numsegments;

		/* get object address that intorel_startup saved for us */
		address = ((DR_intorel *) dest)->reladdr;

		/* save the rowcount if we're given a completionTag to fill */
		if (completionTag)
			snprintf(completionTag, COMPLETION_TAG_BUFSIZE,
					 "SELECT " UINT64_FORMAT,
					 queryDesc->es_processed);

		/* MPP-14001: Running auto_stats */
		if (Gp_role == GP_ROLE_DISPATCH)
			auto_stats(cmdType, relationOid, queryDesc->es_processed, false /* inFunction */);
	}

	{
		dest->rDestroy(dest);

		FreeQueryDesc(queryDesc);

		PopActiveSnapshot();
	}

	if (is_matview)
	{
		/* Roll back any GUC changes */
		AtEOXact_GUC(false, save_nestlevel);

		/* Restore userid and security context */
		SetUserIdAndSecContext(save_userid, save_sec_context);
	}

	return address;
}

/*
 * GetIntoRelEFlags --- compute executor flags needed for CREATE TABLE AS
 *
 * This is exported because EXPLAIN and PREPARE need it too.  (Note: those
 * callers still need to deal explicitly with the skipData flag; since they
 * use different methods for suppressing execution, it doesn't seem worth
 * trying to encapsulate that part.)
 */
int
GetIntoRelEFlags(IntoClause *intoClause)
{
	int			flags = 0;

	if (intoClause->skipData)
		flags |= EXEC_FLAG_WITH_NO_DATA;

	return flags;
}

/*
 * CreateIntoRelDestReceiver -- create a suitable DestReceiver object
 *
 * intoClause will be NULL if called from CreateDestReceiver(), in which
 * case it has to be provided later.  However, it is convenient to allow
 * self->into to be filled in immediately for other callers.
 */
DestReceiver *
CreateIntoRelDestReceiver(IntoClause *intoClause)
{
	DR_intorel *self = (DR_intorel *) palloc0(sizeof(DR_intorel));

	self->pub.receiveSlot = intorel_receive;
	self->pub.rStartup = intorel_startup_dummy;
	self->pub.rShutdown = intorel_shutdown;
	self->pub.rDestroy = intorel_destroy;
	self->pub.mydest = DestIntoRel;
	self->into = intoClause;

	return (DestReceiver *) self;
}

/*
 * intorel_startup_dummy --- executor startup
 */
static void
intorel_startup_dummy(DestReceiver *self, int operation, TupleDesc typeinfo)
{
	/* no-op */

	/* See intorel_initplan() for explanation */

	/*
	 * GPDB_12_MERGE_FIXME: NOT a no-op anymore, at least not for now. AO
	 * relations do need some initialization of state, because the tableam API
	 * does not provide a good enough interface for handling with this later, we
	 * need to specifically all the init at start up.
	 */
	if (RelationIsAoRows(((DR_intorel *)self)->rel))
		appendonly_dml_init(((DR_intorel *)self)->rel, CMD_INSERT);
	else if (RelationIsAoCols(((DR_intorel *)self)->rel))
		aoco_dml_init(((DR_intorel *)self)->rel, CMD_INSERT);
}

/*
 * intorel_initplan --- Based on PG intorel_startup().
 * Parameters are different. We need to run the code earlier before the
 * executor runs since we want the relation to be created earlier else current
 * MPP framework will fail. This could be called in InitPlan() as before, but
 * we could call it just before ExecutorRun() in ExecCreateTableAs(). In the
 * future if the requirment is general we could add an interface into
 * DestReceiver but so far that is not needed (Based on PG 11 code.)
 */
void
intorel_initplan(struct QueryDesc *queryDesc, int eflags)
{
	DR_intorel *myState;
	/* Get 'into' from the dispatched plan */
	IntoClause *into = queryDesc->plannedstmt->intoClause;
	bool		is_matview;
	char		relkind;
	List	   *attrList;
	ObjectAddress intoRelationAddr;
	Relation	intoRelationDesc;
	RangeTblEntry *rte;
	ListCell   *lc;
	int			attnum;
	TupleDesc   typeinfo = queryDesc->tupDesc;

	/* If EXPLAIN/QE, skip creating the "into" relation. */
	if ((eflags & EXEC_FLAG_EXPLAIN_ONLY) ||
		(Gp_role == GP_ROLE_EXECUTE && !Gp_is_writer))
		return;

	/* This code supports both CREATE TABLE AS and CREATE MATERIALIZED VIEW */
	is_matview = (into->viewQuery != NULL);
	relkind = is_matview ? RELKIND_MATVIEW : RELKIND_RELATION;

	/*
	 * Build column definitions using "pre-cooked" type and collation info. If
	 * a column name list was specified in CREATE TABLE AS, override the
	 * column names derived from the query.  (Too few column names are OK, too
	 * many are not.)
	 */
	attrList = NIL;
	lc = list_head(into->colNames);
	for (attnum = 0; attnum < typeinfo->natts; attnum++)
	{
		Form_pg_attribute attribute = TupleDescAttr(typeinfo, attnum);
		ColumnDef  *col;
		char	   *colname;

		if (lc)
		{
			colname = strVal(lfirst(lc));
			lc = lnext(lc);
		}
		else
			colname = NameStr(attribute->attname);

		col = makeColumnDef(colname,
							attribute->atttypid,
							attribute->atttypmod,
							attribute->attcollation);

		/*
		 * It's possible that the column is of a collatable type but the
		 * collation could not be resolved, so double-check.  (We must check
		 * this here because DefineRelation would adopt the type's default
		 * collation rather than complaining.)
		 */
		if (!OidIsValid(col->collOid) &&
			type_is_collatable(col->typeName->typeOid))
			ereport(ERROR,
					(errcode(ERRCODE_INDETERMINATE_COLLATION),
					 errmsg("no collation was derived for column \"%s\" with collatable type %s",
							col->colname,
							format_type_be(col->typeName->typeOid)),
					 errhint("Use the COLLATE clause to set the collation explicitly.")));

		attrList = lappend(attrList, col);
	}

	if (lc != NULL)
		ereport(ERROR,
				(errcode(ERRCODE_SYNTAX_ERROR),
				 errmsg("too many column names were specified")));

	/*
	 * Actually create the target table
	 */
	intoRelationAddr = create_ctas_internal(attrList, into, queryDesc, false);

	/*
	 * Finally we can open the target table
	 */
<<<<<<< HEAD
	intoRelationDesc = table_open(intoRelationAddr.objectId, AccessExclusiveLock);
=======
	intoRelationDesc = heap_open(intoRelationAddr.objectId, AccessExclusiveLock);
>>>>>>> 177abc76

	/*
	 * Check INSERT permission on the constructed table.
	 *
	 * XXX: It would arguably make sense to skip this check if into->skipData
	 * is true.
	 */
	rte = makeNode(RangeTblEntry);
	rte->rtekind = RTE_RELATION;
	rte->relid = intoRelationAddr.objectId;
	rte->relkind = relkind;
	rte->rellockmode = RowExclusiveLock;
	rte->requiredPerms = ACL_INSERT;

	for (attnum = 1; attnum <= intoRelationDesc->rd_att->natts; attnum++)
		rte->insertedCols = bms_add_member(rte->insertedCols,
										   attnum - FirstLowInvalidHeapAttributeNumber);

	ExecCheckRTPerms(list_make1(rte), true);

	/*
	 * Make sure the constructed table does not have RLS enabled.
	 *
	 * check_enable_rls() will ereport(ERROR) itself if the user has requested
	 * something invalid, and otherwise will return RLS_ENABLED if RLS should
	 * be enabled here.  We don't actually support that currently, so throw
	 * our own ereport(ERROR) if that happens.
	 */
	if (check_enable_rls(intoRelationAddr.objectId, InvalidOid, false) == RLS_ENABLED)
		ereport(ERROR,
				(errcode(ERRCODE_FEATURE_NOT_SUPPORTED),
				 (errmsg("policies not yet implemented for this command"))));

	/*
	 * Tentatively mark the target as populated, if it's a matview and we're
	 * going to fill it; otherwise, no change needed.
	 */
	if (is_matview && !into->skipData)
		SetMatViewPopulatedState(intoRelationDesc, true);

	/*
	 * Fill private fields of myState for use by later routines
	 */

	if (queryDesc->dest->mydest != DestIntoRel)
		queryDesc->dest = CreateIntoRelDestReceiver(into);
	myState = (DR_intorel *) queryDesc->dest;
	myState->rel = intoRelationDesc;
	myState->reladdr = intoRelationAddr;
	myState->output_cid = GetCurrentCommandId(true);

	/*
	 * We can skip WAL-logging the insertions, unless PITR or streaming
	 * replication is in use. We can skip the FSM in any case.
	 */
	myState->ti_options = TABLE_INSERT_SKIP_FSM |
		(XLogIsNeeded() ? 0 : TABLE_INSERT_SKIP_WAL);
	myState->bistate = GetBulkInsertState();

	/* Not using WAL requires smgr_targblock be initially invalid */
	Assert(RelationGetTargetBlock(intoRelationDesc) == InvalidBlockNumber);
}

/*
 * intorel_receive --- receive one tuple
 */
static bool
intorel_receive(TupleTableSlot *slot, DestReceiver *self)
{
	DR_intorel *myState = (DR_intorel *) self;

	/*
	 * Note that the input slot might not be of the type of the target
	 * relation. That's supported by table_tuple_insert(), but slightly less
	 * efficient than inserting with the right slot - but the alternative
	 * would be to copy into a slot of the right type, which would not be
	 * cheap either. This also doesn't allow accessing per-AM data (say a
	 * tuple's xmin), but since we don't do that here...
	 */

	table_tuple_insert(myState->rel,
					   slot,
					   myState->output_cid,
					   myState->ti_options,
					   myState->bistate);

	/* We know this is a newly created relation, so there are no indexes */

	return true;
}

/*
 * intorel_shutdown --- executor end
 */
static void
intorel_shutdown(DestReceiver *self)
{
	DR_intorel *myState = (DR_intorel *) self;
	Relation	into_rel = myState->rel;

	if (into_rel == NULL)
		return;

	FreeBulkInsertState(myState->bistate);

	table_finish_bulk_insert(myState->rel, myState->ti_options);

	/* close rel, but keep lock until commit */
	table_close(myState->rel, NoLock);
	myState->rel = NULL;
}

/*
 * intorel_destroy --- release DestReceiver object
 */
static void
intorel_destroy(DestReceiver *self)
{
	pfree(self);
}

/*
 * Get the OID of the relation created for SELECT INTO or CREATE TABLE AS.
 *
 * To be called between ExecutorStart and ExecutorEnd.
 */
Oid
GetIntoRelOid(QueryDesc *queryDesc)
{
	DR_intorel *myState = (DR_intorel *) queryDesc->dest;
	Relation    into_rel = myState->rel;

	if (myState && myState->pub.mydest == DestIntoRel && into_rel)
		return RelationGetRelid(into_rel);
	else
		return InvalidOid;
}<|MERGE_RESOLUTION|>--- conflicted
+++ resolved
@@ -106,16 +106,9 @@
 	static char *validnsps[] = HEAP_RELOPT_NAMESPACES;
 	ObjectAddress intoRelationAddr;
 
-<<<<<<< HEAD
-=======
-	Datum       reloptions;
-	int         relstorage;
-	StdRdOptions *stdRdOptions;
-
 	/* Sync OIDs for into relation, if any */
 	cdb_sync_oid_to_segments();
 
->>>>>>> 177abc76
 	/* This code supports both CREATE TABLE AS and CREATE MATERIALIZED VIEW */
 	is_matview = (into->viewQuery != NULL);
 	relkind = is_matview ? RELKIND_MATVIEW : RELKIND_RELATION;
@@ -123,7 +116,6 @@
 	if (Gp_role == GP_ROLE_EXECUTE)
 	{
 		create = queryDesc->ddesc->intoCreateStmt;
-		relstorage = create->relStorage;
 	}
 	/* funny indentation to avoid re-indenting a lot of upstream code */
 	else
@@ -141,35 +133,12 @@
 	create->oncommit = into->onCommit;
 	create->tablespacename = into->tableSpaceName;
 	create->if_not_exists = false;
-<<<<<<< HEAD
-=======
-
-	/* Parse and validate any reloptions */
-	reloptions = transformRelOptions((Datum) 0,
-									 into->options,
-									 NULL,
-									 validnsps,
-									 true,
-									 false);
-
-	stdRdOptions = (StdRdOptions*) heap_reloptions(RELKIND_RELATION,
-												   reloptions,
-												   queryDesc->ddesc ? queryDesc->ddesc->useChangedAOOpts : true);
-	if(stdRdOptions->appendonly)
-		relstorage = stdRdOptions->columnstore ? RELSTORAGE_AOCOLS : RELSTORAGE_AOROWS;
-	else
-		relstorage = RELSTORAGE_HEAP;
->>>>>>> 177abc76
 
 	create->distributedBy = NULL; /* We will pass a pre-made intoPolicy instead */
 	create->partitionBy = NULL; /* CTAS does not not support partition. */
 
 	create->buildAoBlkdir = false;
-<<<<<<< HEAD
-	create->attr_encodings = NULL; /* Handled by DefineRelation() */
-=======
 	create->attr_encodings = NULL; /* filled in by DefineRelation */
->>>>>>> 177abc76
 
 	/* Save them in CreateStmt for dispatching. */
 	create->relKind = relkind;
@@ -674,11 +643,7 @@
 	/*
 	 * Finally we can open the target table
 	 */
-<<<<<<< HEAD
 	intoRelationDesc = table_open(intoRelationAddr.objectId, AccessExclusiveLock);
-=======
-	intoRelationDesc = heap_open(intoRelationAddr.objectId, AccessExclusiveLock);
->>>>>>> 177abc76
 
 	/*
 	 * Check INSERT permission on the constructed table.
