/*-------------------------------------------------------------------------
 *
 * copy.c
 *		Implements the COPY utility command
 *
 * Portions Copyright (c) 2005-2008, Greenplum inc
 * Portions Copyright (c) 2012-Present Pivotal Software, Inc.
 * Portions Copyright (c) 1996-2009, PostgreSQL Global Development Group
 * Portions Copyright (c) 1994, Regents of the University of California
 *
 *
 * IDENTIFICATION
 *	  $PostgreSQL: pgsql/src/backend/commands/copy.c,v 1.319 2009/12/15 04:57:47 rhaas Exp $
 *
 *-------------------------------------------------------------------------
 */
#include "postgres.h"

#include <ctype.h>
#include <unistd.h>
#include <sys/stat.h>
#include <netinet/in.h>
#include <arpa/inet.h>

#include "access/fileam.h"
#include "access/heapam.h"
#include "access/appendonlywriter.h"
#include "access/xact.h"
#include "catalog/namespace.h"
#include "catalog/pg_type.h"
#include "cdb/cdbappendonlyam.h"
#include "cdb/cdbaocsam.h"
#include "cdb/cdbpartition.h"
#include "commands/copy.h"
#include "commands/defrem.h"
#include "commands/tablecmds.h"
#include "commands/trigger.h"
#include "commands/queue.h"
#include "executor/executor.h"
#include "executor/execDML.h"
#include "libpq/libpq.h"
#include "libpq/pqformat.h"
#include "libpq/pqsignal.h"
#include "mb/pg_wchar.h"
#include "miscadmin.h"
#include "optimizer/planner.h"
#include "parser/parse_relation.h"
#include "rewrite/rewriteHandler.h"
#include "storage/fd.h"
#include "tcop/tcopprot.h"
#include "tcop/utility.h"
#include "utils/acl.h"
#include "utils/builtins.h"
#include "utils/lsyscache.h"
#include "utils/memutils.h"
#include "utils/snapmgr.h"
#include "utils/metrics_utils.h"

#include "cdb/cdbvars.h"
#include "cdb/cdbcopy.h"
#include "cdb/cdbsreh.h"
#include "postmaster/autostats.h"
#include "utils/resscheduler.h"

extern int popen_with_stderr(int *rwepipe, const char *exe, bool forwrite);
extern int pclose_with_stderr(int pid, int *rwepipe, StringInfo sinfo);
extern char *make_command(const char *cmd, extvar_t *ev);

/* DestReceiver for COPY (SELECT) TO */
typedef struct
{
	DestReceiver pub;			/* publicly-known function pointers */
	CopyState	cstate;			/* CopyStateData for the command */
} DR_copy;

static const char BinarySignature[11] = "PGCOPY\n\377\r\n\0";


/* non-export function prototypes */
static void DoCopyTo(CopyState cstate);
extern void CopyToDispatch(CopyState cstate);
static void CopyTo(CopyState cstate);
extern void CopyFromDispatch(CopyState cstate);
static void CopyFrom(CopyState cstate);
static void CopyFromProcessDataFileHeader(CopyState cstate, CdbCopy *cdbCopy, bool *pfile_has_oids);
static char *CopyReadOidAttr(CopyState cstate, bool *isnull);
static void CopyAttributeOutText(CopyState cstate, char *string);
static void CopyAttributeOutCSV(CopyState cstate, char *string,
								bool use_quote, bool single_attr);
static bool DetectLineEnd(CopyState cstate, size_t bytesread  __attribute__((unused)));
static void CopyReadAttributesTextNoDelim(CopyState cstate, bool *nulls,
										  int num_phys_attrs, int attnum);
static Datum CopyReadBinaryAttribute(CopyState cstate,
									 int column_no, FmgrInfo *flinfo,
									 Oid typioparam, int32 typmod,
									 bool *isnull, bool skip_parsing);

/* Low-level communications functions */
static void SendCopyBegin(CopyState cstate);
static void ReceiveCopyBegin(CopyState cstate);
static void SendCopyEnd(CopyState cstate);
static void CopySendData(CopyState cstate, const void *databuf, int datasize);
static void CopySendString(CopyState cstate, const char *str);
static void CopySendChar(CopyState cstate, char c);
static int	CopyGetData(CopyState cstate, void *databuf, int datasize);

static void CopySendInt16(CopyState cstate, int16 val);
static void CopySendInt32(CopyState cstate, int32 val);
static bool CopyGetInt16(CopyState cstate, int16 *val);
static bool CopyGetInt32(CopyState cstate, int32 *val);
static bool CopyGetInt64(CopyState cstate, int64 *val);


/* byte scaning utils */
static char *scanTextLine(CopyState cstate, const char *s, char c, size_t len);
static char *scanCSVLine(CopyState cstate, const char *s, char c1, char c2, char c3, size_t len);

static void CopyExtractRowMetaData(CopyState cstate);
static void preProcessDataLine(CopyState cstate);
static void concatenateEol(CopyState cstate);
static char *escape_quotes(const char *src);
static void attr_get_key(CopyState cstate, CdbCopy *cdbCopy, int original_lineno_for_qe,
						 unsigned int target_seg, AttrNumber p_nattrs, AttrNumber *attrs,
						 Form_pg_attribute *attr_descs, int *attr_offsets, bool *attr_nulls,
						 FmgrInfo *in_functions, Oid *typioparams, Datum *values);
static void copy_in_error_callback(void *arg);
static void CopyInitPartitioningState(EState *estate);
static void CopyInitDataParser(CopyState cstate);
static bool CopyCheckIsLastLine(CopyState cstate);
static char *extract_line_buf(CopyState cstate);
uint64
DoCopyInternal(const CopyStmt *stmt, const char *queryString, CopyState cstate);

static GpDistributionData *
InitDistributionData(CopyState cstate, Form_pg_attribute *attr,
                     AttrNumber num_phys_attrs,
                     EState *estate, bool multi_dist_policy);
static void
FreeDistributionData(GpDistributionData *distData);
static void
InitPartitionData(PartitionData *partitionData, EState *estate, Form_pg_attribute *attr,
                  AttrNumber num_phys_attrs, MemoryContext ctxt);
static void
FreePartitionData(PartitionData *partitionData);
static GpDistributionData *
GetDistributionPolicyForPartition(CopyState cstate, EState *estate,
                                  PartitionData *partitionData, HTAB *hashmap,
                                  Oid *p_attr_types,
                                  GetAttrContext *getAttrContext,
                                  MemoryContext ctxt);
static unsigned int
GetTargetSeg(GpDistributionData *distData, Datum *baseValues, bool *baseNulls);
static ProgramPipes *open_program_pipes(char *command, bool forwrite);
static void close_program_pipes(CopyState cstate, bool ifThrow);

/* ==========================================================================
 * The following macros aid in major refactoring of data processing code (in
 * CopyFrom(+Dispatch)). We use macros because in some cases the code must be in
 * line in order to work (for example elog_dismiss() in PG_CATCH) while in
 * other cases we'd like to inline the code for performance reasons.
 *
 * NOTE that an almost identical set of macros exists in fileam.c. If you make
 * changes here you may want to consider taking a look there as well.
 * ==========================================================================
 */

#define RESET_LINEBUF \
cstate->line_buf.len = 0; \
cstate->line_buf.data[0] = '\0'; \
cstate->line_buf.cursor = 0;

#define RESET_ATTRBUF \
cstate->attribute_buf.len = 0; \
cstate->attribute_buf.data[0] = '\0'; \
cstate->attribute_buf.cursor = 0;

#define RESET_LINEBUF_WITH_LINENO \
line_buf_with_lineno.len = 0; \
line_buf_with_lineno.data[0] = '\0'; \
line_buf_with_lineno.cursor = 0;

/*
 * A data error happened. This code block will always be inside a PG_CATCH()
 * block right when a higher stack level produced an error. We handle the error
 * by checking which error mode is set (SREH or all-or-nothing) and do the right
 * thing accordingly. Note that we MUST have this code in a macro (as opposed
 * to a function) as elog_dismiss() has to be inlined with PG_CATCH in order to
 * access local error state variables.
 *
 * changing me? take a look at FILEAM_HANDLE_ERROR in fileam.c as well.
 */
#define COPY_HANDLE_ERROR \
if (cstate->errMode == ALL_OR_NOTHING) \
{ \
	/* re-throw error and abort */ \
	if (Gp_role == GP_ROLE_DISPATCH) \
		cdbCopyEnd(cdbCopy); \
	PG_RE_THROW(); \
} \
else \
{ \
	/* SREH - release error state and handle error */ \
\
	ErrorData	*edata; \
	MemoryContext oldcontext;\
	bool	rawdata_is_a_copy = false; \
	cur_row_rejected = true; \
\
	/* SREH must only handle data errors. all other errors must not be caught */\
	if (ERRCODE_TO_CATEGORY(elog_geterrcode()) != ERRCODE_DATA_EXCEPTION)\
	{\
		/* re-throw error and abort */ \
		if (Gp_role == GP_ROLE_DISPATCH) \
			cdbCopyEnd(cdbCopy); \
		PG_RE_THROW(); \
	}\
\
	/* save a copy of the error info */ \
	oldcontext = MemoryContextSwitchTo(cstate->cdbsreh->badrowcontext);\
	edata = CopyErrorData();\
	MemoryContextSwitchTo(oldcontext);\
\
	if (!elog_dismiss(DEBUG5)) \
		PG_RE_THROW(); /* <-- hope to never get here! */ \
\
	if (Gp_role == GP_ROLE_DISPATCH || cstate->on_segment)\
	{\
		Insist(cstate->err_loc_type == ROWNUM_ORIGINAL);\
		cstate->cdbsreh->rawdata = (char *) palloc(strlen(cstate->line_buf.data) * \
												   sizeof(char) + 1 + 24); \
\
		rawdata_is_a_copy = true; \
		sprintf(cstate->cdbsreh->rawdata, "%d%c%d%c%s", \
			    original_lineno_for_qe, \
				COPY_METADATA_DELIM, \
				cstate->line_buf_converted, \
				COPY_METADATA_DELIM, \
				cstate->line_buf.data);	\
	}\
	else\
	{\
		if (Gp_role == GP_ROLE_EXECUTE)\
		{\
			/* if line has embedded rownum, update the cursor to the pos right after */ \
			Insist(cstate->err_loc_type == ROWNUM_EMBEDDED);\
			cstate->line_buf.cursor = 0;\
			if(!cstate->md_error) \
				CopyExtractRowMetaData(cstate); \
		}\
\
		cstate->cdbsreh->rawdata = cstate->line_buf.data + cstate->line_buf.cursor; \
	}\
\
	cstate->cdbsreh->is_server_enc = cstate->line_buf_converted; \
	cstate->cdbsreh->linenumber = cstate->cur_lineno; \
	cstate->cdbsreh->processed = ++cstate->processed; \
	cstate->cdbsreh->consec_csv_err = cstate->num_consec_csv_err; \
\
	/* set the error message. Use original msg and add column name if available */ \
	if (cstate->cur_attname)\
	{\
		cstate->cdbsreh->errmsg = (char *) palloc((strlen(edata->message) + \
												  strlen(cstate->cur_attname) + \
												  10 + 1) * sizeof(char)); \
		sprintf(cstate->cdbsreh->errmsg, "%s, column %s", \
				edata->message, \
				cstate->cur_attname); \
	}\
	else\
	{\
		cstate->cdbsreh->errmsg = pstrdup(edata->message); \
	}\
\
	/* after all the prep work let cdbsreh do the real work */ \
	HandleSingleRowError(cstate->cdbsreh); \
\
	/* cleanup any extra memory copies we made */\
	if (rawdata_is_a_copy) \
		pfree(cstate->cdbsreh->rawdata); \
	if (!IsRejectLimitReached(cstate->cdbsreh)) \
		pfree(cstate->cdbsreh->errmsg); \
\
	MemoryContextReset(cstate->cdbsreh->badrowcontext);\
\
}

/*
 * if in SREH mode and data error occured it was already handled in
 * COPY_HANDLE_ERROR. Therefore, skip to the next row before attempting
 * to do any further processing on this one. There's a QE and QD versions
 * since the QE doesn't have a linebuf_with_lineno stringInfo.
 */
#define QD_GOTO_NEXT_ROW \
RESET_LINEBUF_WITH_LINENO; \
RESET_LINEBUF; \
cur_row_rejected = false; /* reset for next run */ \
continue; /* move on to the next data line */

#define QE_GOTO_NEXT_ROW \
RESET_LINEBUF; \
cur_row_rejected = false; /* reset for next run */ \
cstate->cur_attname = NULL;\
continue; /* move on to the next data line */

/*
 * Send copy start/stop messages for frontend copies.  These have changed
 * in past protocol redesigns.
 */
static void
SendCopyBegin(CopyState cstate)
{
	if (PG_PROTOCOL_MAJOR(FrontendProtocol) >= 3)
	{
		/* new way */
		StringInfoData buf;
		int			natts = list_length(cstate->attnumlist);
		int16		format = (cstate->binary ? 1 : 0);
		int			i;

		pq_beginmessage(&buf, 'H');
		pq_sendbyte(&buf, format);		/* overall format */
		pq_sendint(&buf, natts, 2);
		for (i = 0; i < natts; i++)
			pq_sendint(&buf, format, 2);		/* per-column formats */
		pq_endmessage(&buf);
		cstate->copy_dest = COPY_NEW_FE;
	}
	else if (PG_PROTOCOL_MAJOR(FrontendProtocol) >= 2)
	{
		/* old way */
		if (cstate->binary)
			ereport(ERROR,
					(errcode(ERRCODE_FEATURE_NOT_SUPPORTED),
			errmsg("COPY BINARY is not supported to stdout or from stdin")));
		pq_putemptymessage('H');
		/* grottiness needed for old COPY OUT protocol */
		pq_startcopyout();
		cstate->copy_dest = COPY_OLD_FE;
	}
	else
	{
		/* very old way */
		if (cstate->binary)
			ereport(ERROR,
					(errcode(ERRCODE_FEATURE_NOT_SUPPORTED),
			errmsg("COPY BINARY is not supported to stdout or from stdin")));
		pq_putemptymessage('B');
		/* grottiness needed for old COPY OUT protocol */
		pq_startcopyout();
		cstate->copy_dest = COPY_OLD_FE;
	}
}

static void
ReceiveCopyBegin(CopyState cstate)
{
	if (PG_PROTOCOL_MAJOR(FrontendProtocol) >= 3)
	{
		/* new way */
		StringInfoData buf;
		int			natts = list_length(cstate->attnumlist);
		int16		format = (cstate->binary ? 1 : 0);
		int			i;

		pq_beginmessage(&buf, 'G');
		pq_sendbyte(&buf, format);		/* overall format */
		pq_sendint(&buf, natts, 2);
		for (i = 0; i < natts; i++)
			pq_sendint(&buf, format, 2);		/* per-column formats */
		pq_endmessage(&buf);
		cstate->copy_dest = COPY_NEW_FE;
		cstate->fe_msgbuf = makeStringInfo();
	}
	else if (PG_PROTOCOL_MAJOR(FrontendProtocol) >= 2)
	{
		/* old way */
		if (cstate->binary)
			ereport(ERROR,
					(errcode(ERRCODE_FEATURE_NOT_SUPPORTED),
			errmsg("COPY BINARY is not supported to stdout or from stdin")));
		pq_putemptymessage('G');
		cstate->copy_dest = COPY_OLD_FE;
	}
	else
	{
		/* very old way */
		if (cstate->binary)
			ereport(ERROR,
					(errcode(ERRCODE_FEATURE_NOT_SUPPORTED),
			errmsg("COPY BINARY is not supported to stdout or from stdin")));
		pq_putemptymessage('D');
		cstate->copy_dest = COPY_OLD_FE;
	}
	/* We *must* flush here to ensure FE knows it can send. */
	pq_flush();
}

static void
SendCopyEnd(CopyState cstate)
{
	if (cstate->copy_dest == COPY_NEW_FE)
	{
		/* Shouldn't have any unsent data */
		Assert(cstate->fe_msgbuf->len == 0);
		/* Send Copy Done message */
		pq_putemptymessage('c');
	}
	else
	{
		CopySendData(cstate, "\\.", 2);
		/* Need to flush out the trailer (this also appends a newline) */
		CopySendEndOfRow(cstate);
		pq_endcopyout(false);
	}
}

/*----------
 * CopySendData sends output data to the destination (file or frontend)
 * CopySendString does the same for null-terminated strings
 * CopySendChar does the same for single characters
 * CopySendEndOfRow does the appropriate thing at end of each data row
 *	(data is not actually flushed except by CopySendEndOfRow)
 *
 * NB: no data conversion is applied by these functions
 *----------
 */
static void
CopySendData(CopyState cstate, const void *databuf, int datasize)
{
	if (!cstate->is_copy_in) /* copy out */
	{
		appendBinaryStringInfo(cstate->fe_msgbuf, (char *) databuf, datasize);
	}
	else /* hack for: copy in */
	{
		/* we call copySendData in copy-in to handle results
		 * of default functions that we wish to send from the
		 * dispatcher to the executor primary and mirror segments.
		 * we do so by concatenating the results to line buffer.
		 */
		appendBinaryStringInfo(&cstate->line_buf, (char *) databuf, datasize);
	}
}

static void
CopySendString(CopyState cstate, const char *str)
{
	CopySendData(cstate, (void *) str, strlen(str));
}

static void
CopySendChar(CopyState cstate, char c)
{
	CopySendData(cstate, &c, 1);
}

/* AXG: Note that this will both add a newline AND flush the data.
 * For the dispatcher COPY TO we don't want to use this method since
 * our newlines already exist. We use another new method similar to
 * this one to flush the data
 */
void
CopySendEndOfRow(CopyState cstate)
{
	StringInfo	fe_msgbuf = cstate->fe_msgbuf;

	switch (cstate->copy_dest)
	{
		case COPY_FILE:
			if (!cstate->binary)
			{
				/* Default line termination depends on platform */
#ifndef WIN32
				CopySendChar(cstate, '\n');
#else
				CopySendString(cstate, "\r\n");
#endif
			}

			(void) fwrite(fe_msgbuf->data, fe_msgbuf->len,
						  1, cstate->copy_file);
			if (ferror(cstate->copy_file))
			{
				if (cstate->is_program)
				{
					if (errno == EPIPE)
					{
						/*
						 * The pipe will be closed automatically on error at
						 * the end of transaction, but we might get a better
						 * error message from the subprocess' exit code than
						 * just "Broken Pipe"
						 */
						close_program_pipes(cstate, true);

						/*
						 * If close_program_pipes() didn't throw an error,
						 * the program terminated normally, but closed the
						 * pipe first. Restore errno, and throw an error.
						 */
						errno = EPIPE;
					}
					ereport(ERROR,
							(errcode_for_file_access(),
							 errmsg("could not write to COPY program: %m")));
				}
				else
					ereport(ERROR,
						(errcode_for_file_access(),
						 errmsg("could not write to COPY file: %m")));
			}

			break;
		case COPY_OLD_FE:
			/* The FE/BE protocol uses \n as newline for all platforms */
			if (!cstate->binary)
				CopySendChar(cstate, '\n');

			if (pq_putbytes(fe_msgbuf->data, fe_msgbuf->len))
			{
				/* no hope of recovering connection sync, so FATAL */
				ereport(FATAL,
						(errcode(ERRCODE_CONNECTION_FAILURE),
						 errmsg("connection lost during COPY to stdout")));
			}
			break;
		case COPY_NEW_FE:
			/* The FE/BE protocol uses \n as newline for all platforms */
			if (!cstate->binary)
				CopySendChar(cstate, '\n');

			/* Dump the accumulated row as one CopyData message */
			(void) pq_putmessage('d', fe_msgbuf->data, fe_msgbuf->len);
			break;
		case COPY_EXTERNAL_SOURCE:
			/* we don't actually do the write here, we let the caller do it */
#ifndef WIN32
			CopySendChar(cstate, '\n');
#else
			CopySendString(cstate, "\r\n");
#endif
			return; /* don't want to reset msgbuf quite yet */
	}

	resetStringInfo(fe_msgbuf);
}

/*
 * AXG: This one is equivalent to CopySendEndOfRow() besides that
 * it doesn't send end of row - it just flushed the data. We need
 * this method for the dispatcher COPY TO since it already has data
 * with newlines (from the executors).
 */
static void
CopyToDispatchFlush(CopyState cstate)
{
	StringInfo	fe_msgbuf = cstate->fe_msgbuf;

	switch (cstate->copy_dest)
	{
		case COPY_FILE:

			(void) fwrite(fe_msgbuf->data, fe_msgbuf->len,
						  1, cstate->copy_file);
			if (ferror(cstate->copy_file))
			{
				if (cstate->is_program)
				{
					if (errno == EPIPE)
					{
						/*
						 * The pipe will be closed automatically on error at
						 * the end of transaction, but we might get a better
						 * error message from the subprocess' exit code than
						 * just "Broken Pipe"
						 */
						close_program_pipes(cstate, true);

						/*
						 * If close_program_pipes() didn't throw an error,
						 * the program terminated normally, but closed the
						 * pipe first. Restore errno, and throw an error.
						 */
						errno = EPIPE;
					}
					ereport(ERROR,
							(errcode_for_file_access(),
							 errmsg("could not write to COPY program: %m")));
				}
				else
					ereport(ERROR,
						(errcode_for_file_access(),
						 errmsg("could not write to COPY file: %m")));
			}
			break;
		case COPY_OLD_FE:

			if (pq_putbytes(fe_msgbuf->data, fe_msgbuf->len))
			{
				/* no hope of recovering connection sync, so FATAL */
				ereport(FATAL,
						(errcode(ERRCODE_CONNECTION_FAILURE),
						 errmsg("connection lost during COPY to stdout")));
			}
			break;
		case COPY_NEW_FE:

			/* Dump the accumulated row as one CopyData message */
			(void) pq_putmessage('d', fe_msgbuf->data, fe_msgbuf->len);
			break;
		case COPY_EXTERNAL_SOURCE:
			Insist(false); /* internal error */
			break;

	}

	resetStringInfo(fe_msgbuf);
}

/*
 * CopyGetData reads data from the source (file or frontend)
 * CopyGetChar does the same for single characters
 *
 * CopyGetEof checks if EOF was detected by previous Get operation.
 *
 * Note: when copying from the frontend, we expect a proper EOF mark per
 * protocol; if the frontend simply drops the connection, we raise error.
 * It seems unwise to allow the COPY IN to complete normally in that case.
 *
 * NB: no data conversion is applied by these functions
 *
 * Returns: the number of bytes that were successfully read
 * into the data buffer.
 */
static int
CopyGetData(CopyState cstate, void *databuf, int datasize)
{
	size_t		bytesread = 0;

	switch (cstate->copy_dest)
	{
		case COPY_FILE:
			bytesread = fread(databuf, 1, datasize, cstate->copy_file);
			if (feof(cstate->copy_file))
				cstate->fe_eof = true;
			if (ferror(cstate->copy_file))
			{
				if (cstate->is_program)
				{
					int olderrno = errno;

					close_program_pipes(cstate, true);

					/*
					 * If close_program_pipes() didn't throw an error,
					 * the program terminated normally, but closed the
					 * pipe first. Restore errno, and throw an error.
					 */
					errno = olderrno;

					ereport(ERROR,
							(errcode_for_file_access(),
							 errmsg("could not read from COPY program: %m")));
				}
				else
					ereport(ERROR,
						(errcode_for_file_access(),
						 errmsg("could not read from COPY file: %m")));
			}
			break;
		case COPY_OLD_FE:
			if (pq_getbytes((char *) databuf, datasize))
			{
				/* Only a \. terminator is legal EOF in old protocol */
				ereport(ERROR,
						(errcode(ERRCODE_CONNECTION_FAILURE),
						 errmsg("unexpected EOF on client connection")));
			}
			bytesread += datasize;		/* update the count of bytes that were
										 * read so far */
			break;
		case COPY_NEW_FE:
			while (datasize > 0 && !cstate->fe_eof)
			{
				int			avail;

				while (cstate->fe_msgbuf->cursor >= cstate->fe_msgbuf->len)
				{
					/* Try to receive another message */
					int			mtype;

			readmessage:
					mtype = pq_getbyte();
					if (mtype == EOF)
						ereport(ERROR,
								(errcode(ERRCODE_CONNECTION_FAILURE),
							 errmsg("unexpected EOF on client connection")));
					if (pq_getmessage(cstate->fe_msgbuf, 0))
						ereport(ERROR,
								(errcode(ERRCODE_CONNECTION_FAILURE),
							 errmsg("unexpected EOF on client connection")));
					switch (mtype)
					{
						case 'd':		/* CopyData */
							break;
						case 'c':		/* CopyDone */
							/* COPY IN correctly terminated by frontend */
							cstate->fe_eof = true;
							return bytesread;
						case 'f':		/* CopyFail */
							ereport(ERROR,
									(errcode(ERRCODE_QUERY_CANCELED),
									 errmsg("COPY from stdin failed: %s",
									   pq_getmsgstring(cstate->fe_msgbuf))));
							break;
						case 'H':		/* Flush */
						case 'S':		/* Sync */

							/*
							 * Ignore Flush/Sync for the convenience of client
							 * libraries (such as libpq) that may send those
							 * without noticing that the command they just
							 * sent was COPY.
							 */
							goto readmessage;
						default:
							ereport(ERROR,
									(errcode(ERRCODE_PROTOCOL_VIOLATION),
									 errmsg("unexpected message type 0x%02X during COPY from stdin",
											mtype)));
							break;
					}
				}
				avail = cstate->fe_msgbuf->len - cstate->fe_msgbuf->cursor;
				if (avail > datasize)
					avail = datasize;
				pq_copymsgbytes(cstate->fe_msgbuf, databuf, avail);
				databuf = (void *) ((char *) databuf + avail);
				bytesread += avail;		/* update the count of bytes that were
										 * read so far */
				datasize -= avail;
			}
			break;
		case COPY_EXTERNAL_SOURCE:
			Insist(false); /* RET read their own data with external_senddata() */
			break;

	}

	return bytesread;
}

/*
 * These functions do apply some data conversion
 */

/*
 * CopySendInt32 sends an int32 in network byte order
 */
static void
CopySendInt32(CopyState cstate, int32 val)
{
	uint32		buf;

	buf = htonl((uint32) val);
	CopySendData(cstate, &buf, sizeof(buf));
}

/*
 * CopyGetInt32 reads an int32 that appears in network byte order
 *
 * Returns true if OK, false if EOF
 */
static bool
CopyGetInt32(CopyState cstate, int32 *val)
{
	uint32		buf;

	if (CopyGetData(cstate, &buf, sizeof(buf)) != sizeof(buf))
	{
		*val = 0;				/* suppress compiler warning */
		return false;
	}
	*val = (int32) ntohl(buf);
	return true;
}

/*
 * CopyGetInt64 reads an int64 that appears in network byte order
 *
 * Returns true if OK, false if EOF
 */
static bool
CopyGetInt64(CopyState cstate, int64 *val)
{
	uint64		buf;

	if (CopyGetData(cstate, &buf, sizeof(buf)) != sizeof(buf))
	{
		*val = 0;				/* suppress compiler warning */
		return false;
	}
	*val = (int64) ntohll(buf);
	return true;
}

/*
 * CopySendInt16 sends an int16 in network byte order
 */
static void
CopySendInt16(CopyState cstate, int16 val)
{
	uint16		buf;

	buf = htons((uint16) val);
	CopySendData(cstate, &buf, sizeof(buf));
}

/*
 * CopyGetInt16 reads an int16 that appears in network byte order
 */
static bool
CopyGetInt16(CopyState cstate, int16 *val)
{
	uint16		buf;

	if (CopyGetData(cstate, &buf, sizeof(buf)) != sizeof(buf))
	{
		*val = 0;				/* suppress compiler warning */
		return false;
	}
	*val = (int16) ntohs(buf);
	return true;
}


/*
 * ValidateControlChars
 *
 * These routine is common for COPY and external tables. It validates the
 * control characters (delimiter, quote, etc..) and enforces the given rules.
 *
 * bool copy
 *  - pass true if you're COPY
 *  - pass false if you're an exttab
 *
 * bool load
 *  - pass true for inbound data (COPY FROM, SELECT FROM exttab)
 *  - pass false for outbound data (COPY TO, INSERT INTO exttab)
 */
void ValidateControlChars(bool copy, bool load, bool csv_mode, char *delim,
						char *null_print, char *quote, char *escape,
						  List *force_quote, bool force_quote_all, List *force_notnull,
						bool header_line, bool fill_missing, char *newline,
						int num_columns)
{
	bool	delim_off = (pg_strcasecmp(delim, "off") == 0);

	/*
	 * DELIMITER
	 *
	 * Only single-byte delimiter strings are supported. In addition, if the
	 * server encoding is a multibyte character encoding we only allow the
	 * delimiter to be an ASCII character (like postgresql. For more info
	 * on this see discussion and comments in MPP-3756).
	 */
	if (pg_database_encoding_max_length() == 1)
	{
		/* single byte encoding such as ascii, latinx and other */
		if (strlen(delim) != 1 && !delim_off)
			ereport(ERROR,
					(errcode(ERRCODE_FEATURE_NOT_SUPPORTED),
					errmsg("delimiter must be a single one-byte character, or \'off\'")));
	}
	else
	{
		/* multi byte encoding such as utf8 */
		if ((strlen(delim) != 1 || IS_HIGHBIT_SET(delim[0])) && !delim_off )
			ereport(ERROR,
					(errcode(ERRCODE_FEATURE_NOT_SUPPORTED),
					errmsg("delimiter must be a single one-byte character, or \'off\'")));
	}

	if (strchr(delim, '\r') != NULL ||
		strchr(delim, '\n') != NULL)
		ereport(ERROR,
				(errcode(ERRCODE_INVALID_PARAMETER_VALUE),
				errmsg("delimiter cannot be newline or carriage return")));

	if (strchr(null_print, '\r') != NULL ||
		strchr(null_print, '\n') != NULL)
		ereport(ERROR,
				(errcode(ERRCODE_INVALID_PARAMETER_VALUE),
				errmsg("null representation cannot use newline or carriage return")));

	if (!csv_mode && strchr(delim, '\\') != NULL)
		ereport(ERROR,
				(errcode(ERRCODE_INVALID_PARAMETER_VALUE),
				errmsg("delimiter cannot be backslash")));

	if (strchr(null_print, delim[0]) != NULL && !delim_off)
		ereport(ERROR,
				(errcode(ERRCODE_FEATURE_NOT_SUPPORTED),
		errmsg("delimiter must not appear in the NULL specification")));

	/*
	 * Disallow unsafe delimiter characters in non-CSV mode.  We can't allow
	 * backslash because it would be ambiguous.  We can't allow the other
	 * cases because data characters matching the delimiter must be
	 * backslashed, and certain backslash combinations are interpreted
	 * non-literally by COPY IN.  Disallowing all lower case ASCII letters is
	 * more than strictly necessary, but seems best for consistency and
	 * future-proofing.  Likewise we disallow all digits though only octal
	 * digits are actually dangerous.
	 */
	if (!csv_mode && !delim_off &&
		strchr("\\.abcdefghijklmnopqrstuvwxyz0123456789", delim[0]) != NULL)
		ereport(ERROR,
				(errcode(ERRCODE_INVALID_PARAMETER_VALUE),
				errmsg("delimiter cannot be \"%s\"", delim)));

	if (delim_off)
	{

		/*
		 * We don't support delimiter 'off' for COPY because the QD COPY
		 * sometimes internally adds columns to the data that it sends to
		 * the QE COPY modules, and it uses the delimiter for it. There
		 * are ways to work around this but for now it's not important and
		 * we simply don't support it.
		 */
		if (copy)
			ereport(ERROR,
					(errcode(ERRCODE_FEATURE_NOT_SUPPORTED),
					errmsg("Using no delimiter is only supported for external tables")));

		if (num_columns != 1)
			ereport(ERROR,
					(errcode(ERRCODE_FEATURE_NOT_SUPPORTED),
					errmsg("Using no delimiter is only possible for a single column table")));

	}

	/*
	 * HEADER
	 */
	if(header_line)
	{
		if(!copy && Gp_role == GP_ROLE_DISPATCH)
		{
			/* (exttab) */
			if(load)
			{
				/* RET */
				ereport(NOTICE,
						(errmsg("HEADER means that each one of the data files "
								"has a header row.")));				
			}
			else
			{
				/* WET */
				ereport(ERROR,
						(errcode(ERRCODE_GP_FEATURE_NOT_YET),
						errmsg("HEADER is not yet supported for writable external tables")));				
			}
		}
	}

	/*
	 * QUOTE
	 */
	if (!csv_mode && quote != NULL)
		ereport(ERROR,
				(errcode(ERRCODE_FEATURE_NOT_SUPPORTED),
				errmsg("quote available only in CSV mode")));

	if (csv_mode && strlen(quote) != 1)
		ereport(ERROR,
				(errcode(ERRCODE_FEATURE_NOT_SUPPORTED),
				errmsg("quote must be a single character")));

	if (csv_mode && strchr(null_print, quote[0]) != NULL)
		ereport(ERROR,
				(errcode(ERRCODE_FEATURE_NOT_SUPPORTED),
				errmsg("CSV quote character must not appear in the NULL specification")));

	if (csv_mode && delim[0] == quote[0])
		ereport(ERROR,
				(errcode(ERRCODE_INVALID_PARAMETER_VALUE),
				errmsg("delimiter and quote must be different")));

	/*
	 * ESCAPE
	 */
	if (csv_mode && strlen(escape) != 1)
		ereport(ERROR,
				(errcode(ERRCODE_FEATURE_NOT_SUPPORTED),
			errmsg("escape in CSV format must be a single character")));

	if (!csv_mode &&
		(strchr(escape, '\r') != NULL ||
		strchr(escape, '\n') != NULL))
		ereport(ERROR,
				(errcode(ERRCODE_INVALID_PARAMETER_VALUE),
				errmsg("escape representation in text format cannot use newline or carriage return")));

	if (!csv_mode && strlen(escape) != 1)
	{
		if (pg_strcasecmp(escape, "off"))
			ereport(ERROR,
					(errcode(ERRCODE_FEATURE_NOT_SUPPORTED),
					errmsg("escape must be a single character, or [OFF/off] to disable escapes")));
	}

	/*
	 * FORCE QUOTE
	 */
	if (!csv_mode && (force_quote != NIL || force_quote_all))
		ereport(ERROR,
				(errcode(ERRCODE_FEATURE_NOT_SUPPORTED),
				errmsg("force quote available only in CSV mode")));
	if ((force_quote != NIL || force_quote_all) && load)
		ereport(ERROR,
				(errcode(ERRCODE_FEATURE_NOT_SUPPORTED),
				errmsg("force quote only available for data unloading, not loading")));

	/*
	 * FORCE NOT NULL
	 */
	if (!csv_mode && force_notnull != NIL)
		ereport(ERROR,
				(errcode(ERRCODE_FEATURE_NOT_SUPPORTED),
				errmsg("force not null available only in CSV mode")));
	if (force_notnull != NIL && !load)
		ereport(ERROR,
				(errcode(ERRCODE_FEATURE_NOT_SUPPORTED),
				errmsg("force not null only available for data loading, not unloading")));

	if (fill_missing && !load)
		ereport(ERROR,
				(errcode(ERRCODE_FEATURE_NOT_SUPPORTED),
				errmsg("fill missing fields only available for data loading, not unloading")));

	/*
	 * NEWLINE
	 */
	if (newline)
	{
		if (!load)
		{
			ereport(ERROR,
					(errcode(ERRCODE_GP_FEATURE_NOT_YET),
					errmsg("newline currently available for data loading only, not unloading")));
		}
		else
		{
			if(pg_strcasecmp(newline, "lf") != 0 &&
			   pg_strcasecmp(newline, "cr") != 0 &&
			   pg_strcasecmp(newline, "crlf") != 0)
				ereport(ERROR,
						(errcode(ERRCODE_FEATURE_NOT_SUPPORTED),
						errmsg("invalid value for NEWLINE (%s)", newline),
						errhint("valid options are: 'LF', 'CRLF', 'CR'")));
		}
	}
}


/*
 *	 DoCopy executes the SQL COPY statement
 *
 * Either unload or reload contents of table <relation>, depending on <from>.
 * (<from> = TRUE means we are inserting into the table.) In the "TO" case
 * we also support copying the output of an arbitrary SELECT query.
 *
 * If <pipe> is false, transfer is between the table and the file named
 * <filename>.	Otherwise, transfer is between the table and our regular
 * input/output stream. The latter could be either stdin/stdout or a
 * socket, depending on whether we're running under Postmaster control.
 *
 * Iff <binary>, unload or reload in the binary format, as opposed to the
 * more wasteful but more robust and portable text format.
 *
 * Iff <oids>, unload or reload the format that includes OID information.
 * On input, we accept OIDs whether or not the table has an OID column,
 * but silently drop them if it does not.  On output, we report an error
 * if the user asks for OIDs in a table that has none (not providing an
 * OID column might seem friendlier, but could seriously confuse programs).
 *
 * If in the text format, delimit columns with delimiter <delim> and print
 * NULL values as <null_print>.
 *
 * When loading in the text format from an input stream (as opposed to
 * a file), recognize a "\." on a line by itself as EOF. Also recognize
 * a stream EOF.  When unloading in the text format to an output stream,
 * write a "." on a line by itself at the end of the data.
 *
 * Do not allow a Postgres user without superuser privilege to read from
 * or write to a file.
 *
 * Do not allow the copy if user doesn't have proper permission to access
 * the table or the specifically requested columns.
 */
uint64
DoCopyInternal(const CopyStmt *stmt, const char *queryString, CopyState cstate)
{
	bool		is_from = stmt->is_from;
	bool		pipe = (stmt->filename == NULL || Gp_role == GP_ROLE_EXECUTE);
	List	   *attnamelist = stmt->attlist;
	List	   *force_quote = NIL;
	List	   *force_notnull = NIL;
	bool		force_quote_all = false;
	bool		format_specified = false;
	AclMode		required_access = (is_from ? ACL_INSERT : ACL_SELECT);
	AclMode		relPerms;
	AclMode		remainingPerms;
	ListCell   *option;
	TupleDesc	tupDesc;
	int			num_phys_attrs;
	uint64		processed;
	bool		qe_copy_from = (is_from && (Gp_role == GP_ROLE_EXECUTE));
	/* save relationOid for auto-stats */
	Oid			relationOid = InvalidOid;

	/* Extract options from the statement node tree */
	foreach(option, stmt->options)
	{
		DefElem    *defel = (DefElem *) lfirst(option);

		if (strcmp(defel->defname, "format") == 0)
		{
			char   *fmt = defGetString(defel);

			if (format_specified)
				ereport(ERROR,
						(errcode(ERRCODE_SYNTAX_ERROR),
						 errmsg("conflicting or redundant options")));
			format_specified = true;
			if (strcmp(fmt, "text") == 0)
				/* default format */ ;
			else if (strcmp(fmt, "csv") == 0)
				cstate->csv_mode = true;
			else if (strcmp(fmt, "binary") == 0)
				cstate->binary = true;
			else
				ereport(ERROR,
						(errcode(ERRCODE_INVALID_PARAMETER_VALUE),
						 errmsg("COPY format \"%s\" not recognized", fmt)));
		}
		else if (strcmp(defel->defname, "oids") == 0)
		{
			if (cstate->oids)
				ereport(ERROR,
						(errcode(ERRCODE_SYNTAX_ERROR),
						 errmsg("conflicting or redundant options")));
			cstate->oids = defGetBoolean(defel);
		}
		else if (strcmp(defel->defname, "delimiter") == 0)
		{
			if (cstate->delim)
				ereport(ERROR,
						(errcode(ERRCODE_SYNTAX_ERROR),
						 errmsg("conflicting or redundant options")));
			cstate->delim = defGetString(defel);
		}
		else if (strcmp(defel->defname, "null") == 0)
		{
			if (cstate->null_print)
				ereport(ERROR,
						(errcode(ERRCODE_SYNTAX_ERROR),
						 errmsg("conflicting or redundant options")));
			cstate->null_print = defGetString(defel);

			/*
			 * MPP-2010: unfortunately serialization function doesn't
			 * distinguish between 0x0 and empty string. Therefore we
			 * must assume that if NULL AS was indicated and has no value
			 * the actual value is an empty string.
			 */
			if(!cstate->null_print)
				cstate->null_print = "";
		}
		else if (strcmp(defel->defname, "header") == 0)
		{
			if (cstate->header_line)
				ereport(ERROR,
						(errcode(ERRCODE_SYNTAX_ERROR),
						 errmsg("conflicting or redundant options")));
			cstate->header_line = defGetBoolean(defel);
		}
		else if (strcmp(defel->defname, "quote") == 0)
		{
			if (cstate->quote)
				ereport(ERROR,
						(errcode(ERRCODE_SYNTAX_ERROR),
						 errmsg("conflicting or redundant options")));
			cstate->quote = defGetString(defel);
		}
		else if (strcmp(defel->defname, "escape") == 0)
		{
			if (cstate->escape)
				ereport(ERROR,
						(errcode(ERRCODE_SYNTAX_ERROR),
						 errmsg("conflicting or redundant options")));
			cstate->escape = defGetString(defel);
		}
		else if (strcmp(defel->defname, "force_quote") == 0)
		{
			if (force_quote || force_quote_all)
				ereport(ERROR,
						(errcode(ERRCODE_SYNTAX_ERROR),
						 errmsg("conflicting or redundant options")));
			if (defel->arg && IsA(defel->arg, A_Star))
				force_quote_all = true;
			else if (defel->arg && IsA(defel->arg, List))
				force_quote = (List *) defel->arg;
			else
				ereport(ERROR,
					(errcode(ERRCODE_INVALID_PARAMETER_VALUE),
					 errmsg("argument to option \"%s\" must be a list of column names",
							defel->defname)));
		}
		else if (strcmp(defel->defname, "force_not_null") == 0)
		{
			if (force_notnull)
				ereport(ERROR,
						(errcode(ERRCODE_SYNTAX_ERROR),
						 errmsg("conflicting or redundant options")));
			if (defel->arg && IsA(defel->arg, List))
				force_notnull = (List *) defel->arg;
			else
				ereport(ERROR,
					(errcode(ERRCODE_INVALID_PARAMETER_VALUE),
					 errmsg("argument to option \"%s\" must be a list of column names",
							defel->defname)));
		}
		else if (strcmp(defel->defname, "fill_missing_fields") == 0)
		{
			if (cstate->fill_missing)
				ereport(ERROR,
						(errcode(ERRCODE_SYNTAX_ERROR),
						 errmsg("conflicting or redundant options")));
			cstate->fill_missing = intVal(defel->arg);
		}
		else if (strcmp(defel->defname, "newline") == 0)
		{
			if (cstate->eol_str)
				ereport(ERROR,
						(errcode(ERRCODE_SYNTAX_ERROR),
						 errmsg("conflicting or redundant options")));
			cstate->eol_str = strVal(defel->arg);
		}
		else if (strcmp(defel->defname, "on_segment") == 0)
		{
			if (cstate->on_segment)
				ereport(ERROR,
						(errcode(ERRCODE_SYNTAX_ERROR),
						 errmsg("conflicting or redundant options")));
			cstate->on_segment = TRUE;
		}
		else
			ereport(ERROR,
					(errcode(ERRCODE_SYNTAX_ERROR),
					 errmsg("option \"%s\" not recognized",
							defel->defname)));
	}

	/*
	 * Check for incompatible options (must do these two before inserting
	 * defaults)
	 */
	if (cstate->binary && cstate->delim)
		ereport(ERROR,
				(errcode(ERRCODE_SYNTAX_ERROR),
				 errmsg("cannot specify DELIMITER in BINARY mode")));

	if (stmt->is_program && stmt->filename == NULL)
		ereport(ERROR,
				(errcode(ERRCODE_SYNTAX_ERROR),
				 errmsg("STDIN/STDOUT not allowed with PROGRAM")));

	if (cstate->on_segment && stmt->filename == NULL)
		ereport(ERROR,
				(errcode(ERRCODE_SYNTAX_ERROR),
				 errmsg("STDIN and STDOUT are not supported by 'COPY ON SEGMENT'")));

	/*
	 * In PostgreSQL, HEADER is not allowed in text mode either, but in GPDB,
	 * only forbid it with BINARY.
	 */
	if (cstate->binary && cstate->header_line)
		ereport(ERROR,
				(errcode(ERRCODE_SYNTAX_ERROR),
				 errmsg("cannot specify HEADER in BINARY mode")));

	if (cstate->binary && cstate->null_print)
		ereport(ERROR,
				(errcode(ERRCODE_SYNTAX_ERROR),
				 errmsg("cannot specify NULL in BINARY mode")));

	cstate->err_loc_type = ROWNUM_ORIGINAL;
	cstate->eol_type = EOL_UNKNOWN;
	cstate->escape_off = false;

	if (!cstate->delim)
		cstate->delim = cstate->csv_mode ? "," : "\t";

	if (!cstate->null_print)
		cstate->null_print = cstate->csv_mode ? "" : "\\N";

	if (cstate->csv_mode)
	{
		if (!cstate->quote)
			cstate->quote = "\"";
		if (!cstate->escape)
			cstate->escape = cstate->quote;
	}

	if (!cstate->csv_mode && !cstate->escape)
		cstate->escape = "\\";			/* default escape for text mode */

	/*
	 * Error handling setup
	 */
	if(stmt->sreh)
	{
		/* Single row error handling requested */
		SingleRowErrorDesc *sreh;
		bool		log_to_file = false;

		sreh = (SingleRowErrorDesc *)stmt->sreh;

		if (!is_from)
			ereport(ERROR,
					(errcode(ERRCODE_GP_FEATURE_NOT_SUPPORTED),
					 errmsg("COPY single row error handling only available using COPY FROM")));

		if (sreh->into_file)
		{
			cstate->errMode = SREH_LOG;
			log_to_file = true;
		}
		else
		{
			cstate->errMode = SREH_IGNORE;
		}
		cstate->cdbsreh = makeCdbSreh(sreh->rejectlimit,
									  sreh->is_limit_in_rows,
									  stmt->filename,
									  stmt->relation->relname,
									  log_to_file);
	}
	else
	{
		/* No single row error handling requested. Use "all or nothing" */
		cstate->cdbsreh = NULL; /* default - no SREH */
		cstate->errMode = ALL_OR_NOTHING; /* default */
	}

	cstate->skip_ext_partition = stmt->skip_ext_partition;

	/* We must be a QE if we received the partitioning config */
	if (stmt->partitions)
	{
		Assert(Gp_role == GP_ROLE_EXECUTE);
		cstate->partitions = stmt->partitions;
	}

	/*
	 * Validate our control characters and their combination
	 */
	ValidateControlChars(true,
						 is_from,
						 cstate->csv_mode,
						 cstate->delim,
						 cstate->null_print,
						 cstate->quote,
						 cstate->escape,
						 force_quote,
						 force_quote_all,
						 force_notnull,
						 cstate->header_line,
						 cstate->fill_missing,
						 cstate->eol_str,
						 0 /* pass correct value when COPY supports no delim */);

	if (!pg_strcasecmp(cstate->escape, "off"))
		cstate->escape_off = true;

	/* set end of line type if NEWLINE keyword was specified */
	if (cstate->eol_str)
		CopyEolStrToType(cstate);

	/* Disallow COPY to/from file or program except to superusers. */
	if (!pipe && !superuser())
	{
		if (stmt->is_program)
			ereport(ERROR,
					(errcode(ERRCODE_INSUFFICIENT_PRIVILEGE),
					 errmsg("must be superuser to COPY to or from an external program"),
					 errhint("Anyone can COPY to stdout or from stdin. "
							 "psql's \\copy command also works for anyone.")));
		else
			ereport(ERROR,
				(errcode(ERRCODE_INSUFFICIENT_PRIVILEGE),
				 errmsg("must be superuser to COPY to or from a file"),
				 errhint("Anyone can COPY to stdout or from stdin. "
						 "psql's \\copy command also works for anyone.")));
	}

	cstate->copy_dest = COPY_FILE;		/* default */
	if (Gp_role == GP_ROLE_EXECUTE)
	{
		if (cstate->on_segment) /* Save data to a local file */
		{
			StringInfoData filepath;
			initStringInfo(&filepath);
			appendStringInfoString(&filepath, stmt->filename);

			replaceStringInfoString(&filepath, "<SEG_DATA_DIR>", DataDir);

			if (strstr(stmt->filename, "<SEGID>") == NULL)
				ereport(ERROR,
					(errcode(ERRCODE_INVALID_PARAMETER_VALUE),
					 errmsg("<SEGID> is required for file name")));

			char segid_buf[8];
			snprintf(segid_buf, 8, "%d", GpIdentity.segindex);
			replaceStringInfoString(&filepath, "<SEGID>", segid_buf);

			cstate->filename = filepath.data;
			/* Rename filename if error log needed */
			if (NULL != cstate->cdbsreh)
			{
				snprintf(cstate->cdbsreh->filename,
						 sizeof(cstate->cdbsreh->filename), "%s",
						 filepath.data);
			}

			pipe = false;
		}
		else
		{
			cstate->filename = NULL; /* QE COPY always uses STDIN */
		}
	}
	else
	{
		cstate->filename = stmt->filename; /* Not on_segment, QD saves file to local */
	}
	cstate->copy_file = NULL;
	cstate->fe_msgbuf = NULL;
	cstate->fe_eof = false;
	cstate->missing_bytes = 0;
	cstate->is_program = stmt->is_program;
	
	if(!is_from)
	{
		if (pipe)
		{
			if (whereToSendOutput == DestRemote)
				cstate->fe_copy = true;
			else
				cstate->copy_file = stdout;
		}
		else
		{
			if (cstate->is_program)
			{
				if (cstate->on_segment && Gp_role == GP_ROLE_DISPATCH)
				{
					cstate->program_pipes = open_program_pipes("cat > /dev/null", true);
					cstate->copy_file = fdopen(cstate->program_pipes->pipes[0], PG_BINARY_W);
				}
				else
				{
					cstate->program_pipes = open_program_pipes(cstate->filename, true);
					cstate->copy_file = fdopen(cstate->program_pipes->pipes[0], PG_BINARY_W);
				}

				if (cstate->copy_file == NULL)
					ereport(ERROR,
							(errmsg("could not execute command \"%s\": %m",
									cstate->filename)));
			}
			else
			{
				mode_t		oumask; /* Pre-existing umask value */
				struct stat st;
				char *filename = cstate->filename;

				if (cstate->on_segment && Gp_role == GP_ROLE_DISPATCH)
					filename = "/dev/null";

				/*
				* Prevent write to relative path ... too easy to shoot oneself in the
				* foot by overwriting a database file ...
				*/
				if (!is_absolute_path(filename))
					ereport(ERROR,
							(errcode(ERRCODE_INVALID_NAME),
							errmsg("relative path not allowed for COPY to file")));

				oumask = umask((mode_t) 022);
				cstate->copy_file = AllocateFile(filename, PG_BINARY_W);
				umask(oumask);

				if (cstate->copy_file == NULL)
					ereport(ERROR,
							(errcode_for_file_access(),
							errmsg("could not open file \"%s\" for writing: %m", filename)));

				// Increase buffer size to improve performance  (cmcdevitt)
				setvbuf(cstate->copy_file, NULL, _IOFBF, 393216); // 384 Kbytes

				fstat(fileno(cstate->copy_file), &st);
				if (S_ISDIR(st.st_mode))
					ereport(ERROR,
							(errcode(ERRCODE_WRONG_OBJECT_TYPE),
							errmsg("\"%s\" is a directory", filename)));
			}
		}

	}

	elog(DEBUG1,"DoCopy starting");
	if (stmt->relation)
	{
		Assert(!stmt->query);
		cstate->queryDesc = NULL;

		/* Open and lock the relation, using the appropriate lock type. */
		cstate->rel = heap_openrv(stmt->relation,
							 (is_from ? RowExclusiveLock : AccessShareLock));

		/* save relation oid for auto-stats call later */
		relationOid = RelationGetRelid(cstate->rel);

		tupDesc = RelationGetDescr(cstate->rel);

		/* Check relation permissions. */
		relPerms = pg_class_aclmask(RelationGetRelid(cstate->rel), GetUserId(),
									required_access, ACLMASK_ALL);
		remainingPerms = required_access & ~relPerms;
		if (remainingPerms != 0)
		{
			/* We don't have table permissions, check per-column permissions */
			List	   *attnums;
			ListCell   *cur;

			attnums = CopyGetAttnums(tupDesc, cstate->rel, attnamelist);
			foreach(cur, attnums)
			{
				int			attnum = lfirst_int(cur);

				if (pg_attribute_aclcheck(RelationGetRelid(cstate->rel),
										  attnum,
										  GetUserId(),
										  remainingPerms) != ACLCHECK_OK)
					aclcheck_error(ACLCHECK_NO_PRIV, ACL_KIND_CLASS,
								   RelationGetRelationName(cstate->rel));
			}
		}

		/* check read-only transaction */
		if (XactReadOnly && is_from && !cstate->rel->rd_islocaltemp)
			ereport(ERROR,
					(errcode(ERRCODE_READ_ONLY_SQL_TRANSACTION),
					 errmsg("transaction is read-only")));

		/* Don't allow COPY w/ OIDs to or from a table without them */
		if (cstate->oids && !cstate->rel->rd_rel->relhasoids)
			ereport(ERROR,
					(errcode(ERRCODE_UNDEFINED_COLUMN),
					 errmsg("table \"%s\" does not have OIDs",
							RelationGetRelationName(cstate->rel))));

		/* Update error log info */
		if (cstate->cdbsreh)
			cstate->cdbsreh->relid = RelationGetRelid(cstate->rel);
	}
	else
	{
		List	   *rewritten;
		Query	   *query;
		PlannedStmt *plan;
		DestReceiver *dest;

		Assert(!is_from);
		cstate->rel = NULL;

		/* Don't allow COPY w/ OIDs from a select */
		if (cstate->oids)
			ereport(ERROR,
					(errcode(ERRCODE_FEATURE_NOT_SUPPORTED),
					 errmsg("COPY (SELECT) WITH OIDS is not supported")));

		/*
		 * Run parse analysis and rewrite.	Note this also acquires sufficient
		 * locks on the source table(s).
		 *
		 * Because the parser and planner tend to scribble on their input, we
		 * make a preliminary copy of the source querytree.  This prevents
		 * problems in the case that the COPY is in a portal or plpgsql
		 * function and is executed repeatedly.  (See also the same hack in
		 * DECLARE CURSOR and PREPARE.)  XXX FIXME someday.
		 */
		rewritten = pg_analyze_and_rewrite((Node *) copyObject(stmt->query),
										   queryString, NULL, 0);

		/* We don't expect more or less than one result query */
		if (list_length(rewritten) != 1)
			elog(ERROR, "unexpected rewrite result");

		query = (Query *) linitial(rewritten);
		Assert(query->commandType == CMD_SELECT);
		Assert(query->utilityStmt == NULL);

		/* Query mustn't use INTO, either */
		if (query->intoClause)
			ereport(ERROR,
					(errcode(ERRCODE_FEATURE_NOT_SUPPORTED),
					 errmsg("COPY (SELECT INTO) is not supported")));

		/* plan the query */
		plan = planner(query, 0, NULL);

		/*
		 * Use a snapshot with an updated command ID to ensure this query sees
		 * results of any previously executed queries.
		 */
		PushUpdatedSnapshot(GetActiveSnapshot());

		/* Create dest receiver for COPY OUT */
		dest = CreateDestReceiver(DestCopyOut);
		((DR_copy *) dest)->cstate = cstate;

		/* Create a QueryDesc requesting no output */
		cstate->queryDesc = CreateQueryDesc(plan, queryString,
											GetActiveSnapshot(),
											InvalidSnapshot,
<<<<<<< HEAD
											dest, NULL, 0);
=======
											dest, NULL,
											GP_INSTRUMENT_OPTS);
>>>>>>> 8f299db7

		if (gp_enable_gpperfmon && Gp_role == GP_ROLE_DISPATCH)
		{
			Assert(queryString);
			gpmon_qlog_query_submit(cstate->queryDesc->gpmon_pkt);
			gpmon_qlog_query_text(cstate->queryDesc->gpmon_pkt,
					queryString,
					application_name,
					GetResqueueName(GetResQueueId()),
					GetResqueuePriority(GetResQueueId()));
		}

		/* GPDB hook for collecting query info */
		if (query_info_collect_hook)
			(*query_info_collect_hook)(METRICS_QUERY_SUBMIT, cstate->queryDesc);

		/*
		 * Call ExecutorStart to prepare the plan for execution.
		 *
		 * ExecutorStart computes a result tupdesc for us
		 */
		ExecutorStart(cstate->queryDesc, 0);

		tupDesc = cstate->queryDesc->tupDesc;
	}

	cstate->attnamelist = attnamelist;
	/* Generate or convert list of attributes to process */
	cstate->attnumlist = CopyGetAttnums(tupDesc, cstate->rel, attnamelist);

	num_phys_attrs = tupDesc->natts;

	/* Convert FORCE QUOTE name list to per-column flags, check validity */
	cstate->force_quote_flags = (bool *) palloc0(num_phys_attrs * sizeof(bool));
	if (force_quote_all)
	{
		int		i;

		for (i = 0; i < num_phys_attrs; i++)
			cstate->force_quote_flags[i] = true;
	}
	else if (force_quote)
	{
		List	   *attnums;
		ListCell   *cur;

		attnums = CopyGetAttnums(tupDesc, cstate->rel, force_quote);

		foreach(cur, attnums)
		{
			int			attnum = lfirst_int(cur);

			if (!list_member_int(cstate->attnumlist, attnum))
				ereport(ERROR,
						(errcode(ERRCODE_INVALID_COLUMN_REFERENCE),
				   errmsg("FORCE QUOTE column \"%s\" not referenced by COPY",
						  NameStr(tupDesc->attrs[attnum - 1]->attname))));
			cstate->force_quote_flags[attnum - 1] = true;
		}
	}

	/* Convert FORCE NOT NULL name list to per-column flags, check validity */
	cstate->force_notnull_flags = (bool *) palloc0(num_phys_attrs * sizeof(bool));
	if (force_notnull)
	{
		List	   *attnums;
		ListCell   *cur;

		attnums = CopyGetAttnums(tupDesc, cstate->rel, force_notnull);

		foreach(cur, attnums)
		{
			int			attnum = lfirst_int(cur);

			if (!list_member_int(cstate->attnumlist, attnum))
				ereport(ERROR,
						(errcode(ERRCODE_INVALID_COLUMN_REFERENCE),
				errmsg("FORCE NOT NULL column \"%s\" not referenced by COPY",
					   NameStr(tupDesc->attrs[attnum - 1]->attname))));
			cstate->force_notnull_flags[attnum - 1] = true;
		}

		/* keep the raw version too, we will need it later */
		cstate->force_notnull = force_notnull;
	}

	/* Set up variables to avoid per-attribute overhead. */
	initStringInfo(&cstate->attribute_buf);
	initStringInfo(&cstate->line_buf);
	cstate->processed = 0;

	/*
	 * Set up encoding conversion info.  Even if the client and server
	 * encodings are the same, we must apply pg_client_to_server() to
	 * validate data in multibyte encodings. However, transcoding must
	 * be skipped for COPY FROM in executor mode since data already arrived
	 * in server encoding (was validated and trancoded by dispatcher mode
	 * COPY). For this same reason encoding_embeds_ascii can never be true
	 * for COPY FROM in executor mode.
	 */
	cstate->client_encoding = pg_get_client_encoding();
	cstate->need_transcoding =
		((cstate->client_encoding != GetDatabaseEncoding() ||
		  pg_database_encoding_max_length() > 1) && !qe_copy_from);

	cstate->encoding_embeds_ascii = (qe_copy_from ? false : PG_ENCODING_IS_CLIENT_ONLY(cstate->client_encoding));
	cstate->line_buf_converted = (Gp_role == GP_ROLE_EXECUTE ? true : false);
	setEncodingConversionProc(cstate, pg_get_client_encoding(), !is_from);

	/*
	 * some greenplum db specific vars
	 */
	cstate->is_copy_in = (is_from ? true : false);
	if (is_from)
	{
		cstate->error_on_executor = false;
		initStringInfo(&(cstate->executor_err_context));
	}

	if (is_from)				/* copy from file to database */
	{
		bool		pipe = (cstate->filename == NULL || Gp_role == GP_ROLE_EXECUTE);
		bool		shouldDispatch = (Gp_role == GP_ROLE_DISPATCH &&
									  cstate->rel->rd_cdbpolicy != NULL);
		char		relkind;

		Assert(cstate->rel);

		relkind = cstate->rel->rd_rel->relkind;

		if (relkind != RELKIND_RELATION)
		{
			if (relkind == RELKIND_VIEW)
				ereport(ERROR,
						(errcode(ERRCODE_WRONG_OBJECT_TYPE),
						 errmsg("cannot copy to view \"%s\"",
								RelationGetRelationName(cstate->rel))));
			else if (relkind == RELKIND_SEQUENCE)
				ereport(ERROR,
						(errcode(ERRCODE_WRONG_OBJECT_TYPE),
						 errmsg("cannot copy to sequence \"%s\"",
								RelationGetRelationName(cstate->rel))));
			else
				ereport(ERROR,
						(errcode(ERRCODE_WRONG_OBJECT_TYPE),
						 errmsg("cannot copy to non-table relation \"%s\"",
								RelationGetRelationName(cstate->rel))));
		}

		if(stmt->sreh && Gp_role != GP_ROLE_EXECUTE && !cstate->rel->rd_cdbpolicy)
			ereport(ERROR,
					(errcode(ERRCODE_GP_FEATURE_NOT_SUPPORTED),
					 errmsg("COPY single row error handling only available for distributed user tables")));

		if (pipe)
		{
			if (whereToSendOutput == DestRemote)
				ReceiveCopyBegin(cstate);
			else
				cstate->copy_file = stdin;
		}
		else
		{
			if (cstate->is_program)
			{
				if (cstate->on_segment && Gp_role == GP_ROLE_DISPATCH)
				{
					cstate->program_pipes = open_program_pipes("cat /dev/null", false);
					cstate->copy_file = fdopen(cstate->program_pipes->pipes[0], PG_BINARY_R);
				}
				else
				{
					cstate->program_pipes = open_program_pipes(cstate->filename, false);
					cstate->copy_file = fdopen(cstate->program_pipes->pipes[0], PG_BINARY_R);
				}

				if (cstate->copy_file == NULL)
					ereport(ERROR,
							(errmsg("could not execute command \"%s\": %m",
									cstate->filename)));
			}
			else
			{
				struct stat st;
				char *filename = cstate->filename;

				/* Use dummy file on master for COPY FROM ON SEGMENT */
				if (cstate->on_segment && Gp_role == GP_ROLE_DISPATCH)
					filename = "/dev/null";

				cstate->copy_file = AllocateFile(filename, PG_BINARY_R);

				if (cstate->copy_file == NULL)
					ereport(ERROR,
							(errcode_for_file_access(),
							errmsg("could not open file \"%s\" for reading: %m",
									filename)));

				// Increase buffer size to improve performance  (cmcdevitt)
				setvbuf(cstate->copy_file, NULL, _IOFBF, 393216); // 384 Kbytes

				fstat(fileno(cstate->copy_file), &st);
				if (S_ISDIR(st.st_mode))
					ereport(ERROR,
							(errcode(ERRCODE_WRONG_OBJECT_TYPE),
							errmsg("\"%s\" is a directory", filename)));
			}
		}


		/*
		 * Append Only Tables.
		 *
		 * If QD, build a list of all the relations (relids) that may get data
		 * inserted into them as a part of this operation. This includes
		 * the relation specified in the COPY command, plus any partitions
		 * that it may have. Then, call assignPerRelSegno to assign a segfile
		 * number to insert into each of the Append Only relations that exists
		 * in this global list. We generate the list now and save it in cstate.
		 *
		 * If QE - get the QD generated list from CopyStmt and each relation can
		 * find it's assigned segno by looking at it (during CopyFrom).
		 *
		 * Utility mode always builds a one single mapping.
		 */
		if(shouldDispatch)
		{
			Oid relid = RelationGetRelid(cstate->rel);
			List *all_relids = NIL;

			all_relids = lappend_oid(all_relids, relid);

			if (rel_is_partitioned(relid))
			{
				if (cstate->on_segment && gp_enable_segment_copy_checking && !partition_policies_equal(cstate->rel->rd_cdbpolicy, RelationBuildPartitionDesc(cstate->rel, false)))
				{
					ereport(ERROR,
							(errcode(ERRCODE_FEATURE_NOT_SUPPORTED),
							 errmsg("COPY FROM ON SEGMENT doesn't support checking distribution key restriction when the distribution policy of the partition table is different from the main table"),
							 errhint("\"SET gp_enable_segment_copy_checking=off\" can be used to disable distribution key checking.")));
					return cstate->processed;
				}
				PartitionNode *pn = RelationBuildPartitionDesc(cstate->rel, false);
				all_relids = list_concat(all_relids, all_partition_relids(pn));
			}

			cstate->ao_segnos = assignPerRelSegno(all_relids);
		}
		else
		{
			if (stmt->ao_segnos)
			{
				/* We must be a QE if we received the aosegnos config */
				Assert(Gp_role == GP_ROLE_EXECUTE);
				cstate->ao_segnos = stmt->ao_segnos;
			}
			else
			{
				/*
				 * utility mode (or dispatch mode for no policy table).
				 * create a one entry map for our one and only relation
				 */
				if(RelationIsAoRows(cstate->rel) || RelationIsAoCols(cstate->rel))
				{
					SegfileMapNode *n = makeNode(SegfileMapNode);
					n->relid = RelationGetRelid(cstate->rel);
					n->segno = SetSegnoForWrite(cstate->rel, InvalidFileSegNumber);
					cstate->ao_segnos = lappend(cstate->ao_segnos, n);
				}
			}
		}

		/*
		 * Set up is done. Get to work!
		 */
		if (shouldDispatch)
		{
			/* data needs to get dispatched to segment databases */
			CopyFromDispatch(cstate);
		}
		else
		{
			/* data needs to get inserted locally */
			if (cstate->on_segment)
			{
				MemoryContext oldcxt;
				oldcxt = MemoryContextSwitchTo(CacheMemoryContext);
				cstate->rel->rd_cdbpolicy = palloc(sizeof(GpPolicy) + sizeof(AttrNumber) * stmt->nattrs);
				cstate->rel->rd_cdbpolicy->nattrs = stmt->nattrs;
				cstate->rel->rd_cdbpolicy->ptype = stmt->ptype;
				memcpy(cstate->rel->rd_cdbpolicy->attrs, stmt->distribution_attrs, sizeof(AttrNumber) * stmt->nattrs);
				MemoryContextSwitchTo(oldcxt);
			}
			CopyFrom(cstate);
		}

		if (!pipe)
		{
			if (cstate->is_program)
			{
				close_program_pipes(cstate, true);
			}
			else if (FreeFile(cstate->copy_file))
			{
					ereport(ERROR,
						(errcode_for_file_access(),
						 errmsg("could not close file \"%s\": %m",
								cstate->filename)));
			}
		}
	}
	else
		DoCopyTo(cstate);		/* copy from database to file */

	/*
	 * Close the relation or query.  If reading, we can release the
	 * AccessShareLock we got; if writing, we should hold the lock until end
	 * of transaction to ensure that updates will be committed before lock is
	 * released.
	 */
	if (cstate->rel)
		heap_close(cstate->rel, (is_from ? NoLock : AccessShareLock));
	if (cstate->queryDesc)
	{
		/* Close down the query and free resources. */
		ExecutorEnd(cstate->queryDesc);
		FreeQueryDesc(cstate->queryDesc);
		cstate->queryDesc = NULL;
		PopActiveSnapshot();
	}

	/* Clean up single row error handling related memory */
	if (cstate->cdbsreh)
		destroyCdbSreh(cstate->cdbsreh);

	/* Clean up storage (probably not really necessary) */
	processed = cstate->processed;

    /* MPP-4407. Logging number of tuples copied */
	if (Gp_role == GP_ROLE_DISPATCH
			&& is_from
			&& relationOid != InvalidOid
			&& GetCommandLogLevel((Node *) stmt) <= log_statement)
	{
		elog(DEBUG1, "type_of_statement = %s dboid = %d tableoid = %d num_tuples_modified = %u",
				autostats_cmdtype_to_string(AUTOSTATS_CMDTYPE_COPY),
				MyDatabaseId,
				relationOid,
				(unsigned int) processed);
	}

    /* Issue automatic ANALYZE if conditions are satisfied (MPP-4082). */
	if (Gp_role == GP_ROLE_DISPATCH && is_from)
		auto_stats(AUTOSTATS_CMDTYPE_COPY, relationOid, processed, false /* inFunction */);

	if (cstate->force_quote_flags)
		pfree(cstate->force_quote_flags);
	if (cstate->force_notnull_flags)
		pfree(cstate->force_notnull_flags);

	pfree(cstate->attribute_buf.data);
	pfree(cstate->line_buf.data);

	return processed;
}

uint64
DoCopy(const CopyStmt *stmt, const char *queryString)
{
	uint64 result = -1;
	/* Allocate workspace and zero all fields */
	CopyState cstate = (CopyStateData *) palloc0(sizeof(CopyStateData));
	PG_TRY();
	{
		result = DoCopyInternal(stmt, queryString, cstate);
	}
	PG_CATCH();
	{
		if (!(!cstate->on_segment && Gp_role == GP_ROLE_EXECUTE))
		{
			if (cstate->is_program)
			{
				close_program_pipes(cstate, false);
			}
		}

		if (cstate->queryDesc)
		{
			/* should shutdown the mpp stuff such as interconnect and dispatch thread */
			mppExecutorCleanup(cstate->queryDesc);
		}
		PG_RE_THROW();
	}
	PG_END_TRY();
	pfree(cstate);
	return result;
}

/*
 * This intermediate routine exists mainly to localize the effects of setjmp
 * so we don't need to plaster a lot of variables with "volatile".
 */
static void
DoCopyTo(CopyState cstate)
{
	bool		pipe = (cstate->filename == NULL);

	if (cstate->rel)
	{
		if (cstate->rel->rd_rel->relkind != RELKIND_RELATION)
		{
			if (cstate->rel->rd_rel->relkind == RELKIND_VIEW)
				ereport(ERROR,
						(errcode(ERRCODE_WRONG_OBJECT_TYPE),
						 errmsg("cannot copy from view \"%s\"",
								RelationGetRelationName(cstate->rel)),
						 errhint("Try the COPY (SELECT ...) TO variant.")));
			else if (cstate->rel->rd_rel->relkind == RELKIND_SEQUENCE)
				ereport(ERROR,
						(errcode(ERRCODE_WRONG_OBJECT_TYPE),
						 errmsg("cannot copy from sequence \"%s\"",
								RelationGetRelationName(cstate->rel))));
			else
				ereport(ERROR,
						(errcode(ERRCODE_WRONG_OBJECT_TYPE),
						 errmsg("cannot copy from non-table relation \"%s\"",
								RelationGetRelationName(cstate->rel))));
		}
		else if (RelationIsExternal(cstate->rel))
		{
				ereport(ERROR,
						(errcode(ERRCODE_WRONG_OBJECT_TYPE),
						 errmsg("cannot copy from external relation \"%s\"",
								RelationGetRelationName(cstate->rel)),
						 errhint("Try the COPY (SELECT ...) TO variant.")));
		}
		else if (rel_has_external_partition(cstate->rel->rd_id))
		{
			if (!cstate->skip_ext_partition)
			{
				ereport(ERROR,
					(errcode(ERRCODE_WRONG_OBJECT_TYPE),
					 errmsg("cannot copy from relation \"%s\" which has external partition(s)",
							RelationGetRelationName(cstate->rel)),
					 errhint("Try the COPY (SELECT ...) TO variant.")));
			}
			else
			{
				ereport(NOTICE,
					(errcode(ERRCODE_WRONG_OBJECT_TYPE),
					 errmsg("COPY ignores external partition(s)")));
			}
		}
	}else
	{
		/* Report error because COPY ON SEGMENT don't know the data location of the result of SELECT query.*/
		if(cstate->on_segment)
		{
			ereport(ERROR,
					(errcode(ERRCODE_WRONG_OBJECT_TYPE),
						errmsg("'COPY (SELECT ...) TO' doesn't support 'ON SEGMENT'.")));
		}
	}

	PG_TRY();
	{
		if (cstate->fe_copy)
			SendCopyBegin(cstate);
		else if	(Gp_role == GP_ROLE_EXECUTE && cstate->on_segment)
		{
			SendCopyBegin(cstate);
			/*
			 * For COPY ON SEGMENT command, segment writes to file
			 * instead of front end. Switch to COPY_FILE
			 */
			cstate->copy_dest = COPY_FILE;
		}

		/*
		 * We want to dispatch COPY TO commands only in the case that
		 * we are the dispatcher and we are copying from a user relation
		 * (a relation where data is distributed in the segment databases).
		 * Otherwize, if we are not the dispatcher *or* if we are
		 * doing COPY (SELECT) we just go straight to work, without
		 * dispatching COPY commands to executors.
		 */
		if (Gp_role == GP_ROLE_DISPATCH && cstate->rel && cstate->rel->rd_cdbpolicy)
			CopyToDispatch(cstate);
		else
			CopyTo(cstate);

		if (cstate->fe_copy)
			SendCopyEnd(cstate);
		else if (Gp_role == GP_ROLE_EXECUTE && cstate->on_segment)
		{
			/*
			 * For COPY ON SEGMENT command, switch back to front end
			 * before sending copy end which is "\."
			 */
			cstate->copy_dest = COPY_NEW_FE;
			SendCopyEnd(cstate);
		}
	}
	PG_CATCH();
	{
		/*
		 * Make sure we turn off old-style COPY OUT mode upon error. It is
		 * okay to do this in all cases, since it does nothing if the mode is
		 * not on.
		 */
		if (Gp_role == GP_ROLE_EXECUTE && cstate->on_segment)
			cstate->copy_dest = COPY_NEW_FE;

		pq_endcopyout(true);
		PG_RE_THROW();
	}
	PG_END_TRY();

	if (!pipe)
	{
		if (cstate->is_program)
		{
			close_program_pipes(cstate, true);
		}
		else if (FreeFile(cstate->copy_file))
		{
			ereport(ERROR,
					(errcode_for_file_access(),
					 errmsg("could not close file \"%s\": %m",
							cstate->filename)));
		}
	}
}

/*
 * CopyToCreateDispatchCommand
 *
 * Create the COPY command that will get dispatched to the QE's.
 */
static void CopyToCreateDispatchCommand(CopyState cstate,
										StringInfo cdbcopy_cmd,
										AttrNumber	num_phys_attrs,
										Form_pg_attribute *attr)
{
	ListCell   *cur;
	bool		is_first_col = true;
	int			i;

	/* append schema and tablename */
	appendStringInfo(cdbcopy_cmd, "COPY %s.%s",
					 quote_identifier(get_namespace_name(RelationGetNamespace(cstate->rel))),
					 quote_identifier(RelationGetRelationName(cstate->rel)));
	/*
	 * append column list. NOTE: if not specified originally, attnumlist will
	 * include all non-dropped columns of the table by default
	 */
	if(num_phys_attrs > 0) /* don't append anything for zero column table */
	{
		foreach(cur, cstate->attnumlist)
		{
			int			attnum = lfirst_int(cur);
			int			m = attnum - 1;

			/* We don't add dropped attributes */
			if (attr[m]->attisdropped)
				continue;

			/* append column string. quote it if needed */
			appendStringInfo(cdbcopy_cmd, (is_first_col ? "(%s" : ",%s"),
							 quote_identifier(NameStr(attr[m]->attname)));

			is_first_col = false;
		}

		if (!is_first_col)
			appendStringInfo(cdbcopy_cmd, ")");
	}

	if (cstate->is_program)
		appendStringInfo(cdbcopy_cmd, " TO PROGRAM");
	else
		appendStringInfo(cdbcopy_cmd, " TO");

	if (cstate->on_segment)
	{
		appendStringInfo(cdbcopy_cmd, " '%s' WITH ON SEGMENT", cstate->filename);
	}
	else if (cstate->is_program)
	{
			appendStringInfo(cdbcopy_cmd, " '%s' WITH", cstate->filename);
	}
	else
	{
			appendStringInfo(cdbcopy_cmd, " STDOUT WITH");
	}

	if (cstate->oids)
		appendStringInfo(cdbcopy_cmd, " OIDS");

	if (cstate->binary)
		appendStringInfo(cdbcopy_cmd, " BINARY");
	else
	{
		appendStringInfo(cdbcopy_cmd, " DELIMITER AS E'%s'", escape_quotes(cstate->delim));
		appendStringInfo(cdbcopy_cmd, " NULL AS E'%s'", escape_quotes(cstate->null_print));

		/* if default escape in text format ("\") leave expression out */
		if (!cstate->csv_mode && strcmp(cstate->escape, "\\") != 0)
			appendStringInfo(cdbcopy_cmd, " ESCAPE AS E'%s'", escape_quotes(cstate->escape));

		if (cstate->csv_mode)
		{
			appendStringInfo(cdbcopy_cmd, " CSV");

			/*
			 * If on_segment, QE needs to write their own CSV header. If not,
			 * only QD needs to, QE doesn't send CSV header to QD
			 */
			if (cstate->on_segment && cstate->header_line)
				appendStringInfo(cdbcopy_cmd, " HEADER");

			appendStringInfo(cdbcopy_cmd, " QUOTE AS E'%s'", escape_quotes(cstate->quote));
			appendStringInfo(cdbcopy_cmd, " ESCAPE AS E'%s'", escape_quotes(cstate->escape));

			/* Create list of FORCE QUOTE columns */
			is_first_col = true;
			for (i = 0; i < num_phys_attrs; i++)
			{
				if (cstate->force_quote_flags[i])
				{
					if (is_first_col)
						appendStringInfoString(cdbcopy_cmd, "FORCE QUOTE ");
					else
						appendStringInfoString(cdbcopy_cmd, ", ");
					is_first_col = false;

					appendStringInfoString(cdbcopy_cmd,
										   quote_identifier(NameStr(attr[i]->attname)));
				}
			}

			/* do NOT include HEADER. Header row is created by dispatcher COPY */
		}
	}
}


/*
 * Copy from relation TO file. Starts a COPY TO command on each of
 * the executors and gathers all the results and writes it out.
 */
void
CopyToDispatch(CopyState cstate)
{
	TupleDesc	tupDesc;
	int			num_phys_attrs;
	int			attr_count;
	Form_pg_attribute *attr;
	CdbCopy    *cdbCopy;
	StringInfoData cdbcopy_err;
	StringInfoData cdbcopy_cmd;

	tupDesc = cstate->rel->rd_att;
	attr = tupDesc->attrs;
	num_phys_attrs = tupDesc->natts;
	attr_count = list_length(cstate->attnumlist);

	/* We use fe_msgbuf as a per-row buffer regardless of copy_dest */
	cstate->fe_msgbuf = makeStringInfo();

	/*
	 * prepare to get COPY data from segDBs:
	 * 1 - re-construct the orignial COPY command sent from the client.
	 * 2 - execute a BEGIN DTM transaction.
	 * 3 - send the COPY command to all segment databases.
	 */

	cdbCopy = makeCdbCopy(false);

	cdbCopy->partitions = RelationBuildPartitionDesc(cstate->rel, false);
	cdbCopy->skip_ext_partition = cstate->skip_ext_partition;

	/* XXX: lock all partitions */

	/* allocate memory for error and copy strings */
	initStringInfo(&cdbcopy_err);
	initStringInfo(&cdbcopy_cmd);

	/* create the command to send to QE's and store it in cdbcopy_cmd */
	CopyToCreateDispatchCommand(cstate,
								&cdbcopy_cmd,
								num_phys_attrs,
								attr);

	/*
	 * Start a COPY command in every db of every segment in Greenplum Database.
	 *
	 * From this point in the code we need to be extra careful
	 * about error handling. ereport() must not be called until
	 * the COPY command sessions are closed on the executors.
	 * Calling ereport() will leave the executors hanging in
	 * COPY state.
	 */
	elog(DEBUG5, "COPY command sent to segdbs: %s", cdbcopy_cmd.data);

	PG_TRY();
	{
		cdbCopyStart(cdbCopy, cdbcopy_cmd.data, NULL);

		if (cstate->binary)
		{
			/* Generate header for a binary copy */
			int32		tmp;

			/* Signature */
			CopySendData(cstate, (char *) BinarySignature, 11);
			/* Flags field */
			tmp = 0;
			if (cstate->oids)
				tmp |= (1 << 16);
			CopySendInt32(cstate, tmp);
			/* No header extension */
			tmp = 0;
			CopySendInt32(cstate, tmp);
		}

		/* if a header has been requested send the line */
		if (cstate->header_line)
		{
			ListCell   *cur;
			bool		hdr_delim = false;

			/*
			 * For non-binary copy, we need to convert null_print to client
			 * encoding, because it will be sent directly with CopySendString.
			 *
			 * MPP: in here we only care about this if we need to print the
			 * header. We rely on the segdb server copy out to do the conversion
			 * before sending the data rows out. We don't need to repeat it here
			 */
			if (cstate->need_transcoding)
				cstate->null_print = (char *)
					pg_server_to_custom(cstate->null_print,
										strlen(cstate->null_print),
										cstate->client_encoding,
										cstate->enc_conversion_proc);

			foreach(cur, cstate->attnumlist)
			{
				int			attnum = lfirst_int(cur);
				char	   *colname;

				if (hdr_delim)
					CopySendChar(cstate, cstate->delim[0]);
				hdr_delim = true;

				colname = NameStr(attr[attnum - 1]->attname);

				CopyAttributeOutCSV(cstate, colname, false,
									list_length(cstate->attnumlist) == 1);
			}

			/* add a newline and flush the data */
			CopySendEndOfRow(cstate);
		}

		/*
		 * This is the main work-loop. In here we keep collecting data from the
		 * COPY commands on the segdbs, until no more data is available. We
		 * keep writing data out a chunk at a time.
		 */
		while(true)
		{

			bool done;
			bool copy_cancel = (QueryCancelPending ? true : false);

			/* get a chunk of data rows from the QE's */
			done = cdbCopyGetData(cdbCopy, copy_cancel, &cstate->processed);

			/* send the chunk of data rows to destination (file or stdout) */
			if(cdbCopy->copy_out_buf.len > 0) /* conditional is important! */
			{
				/*
				 * in the dispatcher we receive chunks of whole rows with row endings.
				 * We don't want to use CopySendEndOfRow() b/c it adds row endings and
				 * also b/c it's intended for a single row at a time. Therefore we need
				 * to fill in the out buffer and just flush it instead.
				 */
				CopySendData(cstate, (void *) cdbCopy->copy_out_buf.data, cdbCopy->copy_out_buf.len);
				CopyToDispatchFlush(cstate);
			}

			if(done)
			{
				if(cdbCopy->remote_data_err || cdbCopy->io_errors)
					appendBinaryStringInfo(&cdbcopy_err, cdbCopy->err_msg.data, cdbCopy->err_msg.len);

				break;
			}
		}
	}
    /* catch error from CopyStart, CopySendEndOfRow or CopyToDispatchFlush */
	PG_CATCH();
	{
		appendBinaryStringInfo(&cdbcopy_err, cdbCopy->err_msg.data, cdbCopy->err_msg.len);

		cdbCopyEnd(cdbCopy);

		ereport(LOG,
				(errcode(ERRCODE_INTERNAL_ERROR),
				 errmsg("%s", cdbcopy_err.data)));
		PG_RE_THROW();
	}
	PG_END_TRY();

	if (cstate->binary)
	{
		/* Generate trailer for a binary copy */
		CopySendInt16(cstate, -1);
		/* Need to flush out the trailer */
		CopySendEndOfRow(cstate);
	}

	/* we can throw the error now if QueryCancelPending was set previously */
	CHECK_FOR_INTERRUPTS();

	/*
	 * report all accumulated errors back to the client.
	 */
	if (cdbCopy->remote_data_err)
		ereport(ERROR,
				(errcode(ERRCODE_BAD_COPY_FILE_FORMAT),
				 errmsg("%s", cdbcopy_err.data)));
	if (cdbCopy->io_errors)
		ereport(ERROR,
				(errcode(ERRCODE_IO_ERROR),
				 errmsg("%s", cdbcopy_err.data)));

	pfree(cdbcopy_cmd.data);
	pfree(cdbcopy_err.data);
	pfree(cdbCopy);
}


/*
 * Copy from relation or query TO file.
 */
static void
CopyTo(CopyState cstate)
{
	TupleDesc	tupDesc;
	int			num_phys_attrs;
	Form_pg_attribute *attr;
	ListCell   *cur;
	List *target_rels = NIL;
	ListCell *lc;

	if (cstate->rel)
	{
		if (cstate->partitions)
		{
			ListCell *lc;
			List *relids = all_partition_relids(cstate->partitions);

			foreach(lc, relids)
			{
				Oid relid = lfirst_oid(lc);
				Relation rel = heap_open(relid, AccessShareLock);

				target_rels = lappend(target_rels, rel);
			}
		}
		else
			target_rels = lappend(target_rels, cstate->rel);

		tupDesc = RelationGetDescr(cstate->rel);
	}
	else
		tupDesc = cstate->queryDesc->tupDesc;

	attr = tupDesc->attrs;
	num_phys_attrs = tupDesc->natts;
	cstate->null_print_client = cstate->null_print;		/* default */

	/* We use fe_msgbuf as a per-row buffer regardless of copy_dest */
	cstate->fe_msgbuf = makeStringInfo();

	/* Get info about the columns we need to process. */
	cstate->out_functions = (FmgrInfo *) palloc(num_phys_attrs * sizeof(FmgrInfo));
	foreach(cur, cstate->attnumlist)
	{
		int			attnum = lfirst_int(cur);
		Oid			out_func_oid;
		bool		isvarlena;

		if (cstate->binary)
			getTypeBinaryOutputInfo(attr[attnum - 1]->atttypid,
									&out_func_oid,
									&isvarlena);
		else
			getTypeOutputInfo(attr[attnum - 1]->atttypid,
							  &out_func_oid,
							  &isvarlena);
		fmgr_info(out_func_oid, &cstate->out_functions[attnum - 1]);
	}

	/*
	 * Create a temporary memory context that we can reset once per row to
	 * recover palloc'd memory.  This avoids any problems with leaks inside
	 * datatype output routines, and should be faster than retail pfree's
	 * anyway.	(We don't need a whole econtext as CopyFrom does.)
	 */
	cstate->rowcontext = AllocSetContextCreate(CurrentMemoryContext,
											   "COPY TO",
											   ALLOCSET_DEFAULT_MINSIZE,
											   ALLOCSET_DEFAULT_INITSIZE,
											   ALLOCSET_DEFAULT_MAXSIZE);

	/*
	 * we need to convert null_print to client
	 * encoding, because it will be sent directly with CopySendString.
	 */
	if (cstate->need_transcoding)
		cstate->null_print_client = pg_server_to_custom(cstate->null_print,
														cstate->null_print_len,
														cstate->client_encoding,
														cstate->enc_conversion_proc);

	if (cstate->binary)
	{
		/* binary header should not be sent in execute mode. */
		if (Gp_role != GP_ROLE_EXECUTE || cstate->on_segment)
		{
			/* Generate header for a binary copy */
			int32		tmp;

			/* Signature */
			CopySendData(cstate, (char *) BinarySignature, 11);
			/* Flags field */
			tmp = 0;
			if (cstate->oids)
				tmp |= (1 << 16);
			CopySendInt32(cstate, tmp);
			/* No header extension */
			tmp = 0;
			CopySendInt32(cstate, tmp);
		}
	}
	else
	{
		/* if a header has been requested send the line */
		if (cstate->header_line)
		{
			/* header should not be printed in execute mode. */
			if (Gp_role != GP_ROLE_EXECUTE || cstate->on_segment)
			{
				bool		hdr_delim = false;

				foreach(cur, cstate->attnumlist)
				{
					int			attnum = lfirst_int(cur);
					char	   *colname;

					if (hdr_delim)
						CopySendChar(cstate, cstate->delim[0]);
					hdr_delim = true;

					colname = NameStr(attr[attnum - 1]->attname);

					CopyAttributeOutCSV(cstate, colname, false,
										list_length(cstate->attnumlist) == 1);
				}
				CopySendEndOfRow(cstate);
			}
		}
	}

	if (cstate->rel)
	{
		foreach(lc, target_rels)
		{
			Relation rel = lfirst(lc);
			Datum	   *values;
			bool	   *nulls;
			HeapScanDesc scandesc = NULL;			/* used if heap table */
			AppendOnlyScanDesc aoscandesc = NULL;	/* append only table */

			tupDesc = RelationGetDescr(rel);
			attr = tupDesc->attrs;
			num_phys_attrs = tupDesc->natts;

			/*
			 * We need to update attnumlist because different partition
			 * entries might have dropped tables.
			 */
			cstate->attnumlist =
				CopyGetAttnums(tupDesc, rel, cstate->attnamelist);

			pfree(cstate->out_functions);
			cstate->out_functions =
				(FmgrInfo *) palloc(num_phys_attrs * sizeof(FmgrInfo));

			/* Get info about the columns we need to process. */
			foreach(cur, cstate->attnumlist)
			{
				int			attnum = lfirst_int(cur);
				Oid			out_func_oid;
				bool		isvarlena;

				if (cstate->binary)
					getTypeBinaryOutputInfo(attr[attnum - 1]->atttypid,
											&out_func_oid,
											&isvarlena);
				else
					getTypeOutputInfo(attr[attnum - 1]->atttypid,
									  &out_func_oid,
									  &isvarlena);

				fmgr_info(out_func_oid, &cstate->out_functions[attnum - 1]);
			}

			values = (Datum *) palloc(num_phys_attrs * sizeof(Datum));
			nulls = (bool *) palloc(num_phys_attrs * sizeof(bool));

			if (RelationIsHeap(rel))
			{
				HeapTuple	tuple;

				scandesc = heap_beginscan(rel, GetActiveSnapshot(), 0, NULL);
				while ((tuple = heap_getnext(scandesc, ForwardScanDirection)) != NULL)
				{
					CHECK_FOR_INTERRUPTS();

					/* Deconstruct the tuple ... faster than repeated heap_getattr */
					heap_deform_tuple(tuple, tupDesc, values, nulls);

					/* Format and send the data */
					CopyOneRowTo(cstate, HeapTupleGetOid(tuple), values, nulls);
				}

				heap_endscan(scandesc);
			}
			else if (RelationIsAoRows(rel))
			{
				MemTuple		tuple;
				TupleTableSlot	*slot = MakeSingleTupleTableSlot(tupDesc);
				MemTupleBinding *mt_bind = create_memtuple_binding(tupDesc);

				aoscandesc = appendonly_beginscan(rel, GetActiveSnapshot(),
												  GetActiveSnapshot(), 0, NULL);

				while ((tuple = appendonly_getnext(aoscandesc, ForwardScanDirection, slot)) != NULL)
				{
					CHECK_FOR_INTERRUPTS();

					/* Extract all the values of the  tuple */
					slot_getallattrs(slot);
					values = slot_get_values(slot);
					nulls = slot_get_isnull(slot);

					/* Format and send the data */
					CopyOneRowTo(cstate, MemTupleGetOid(tuple, mt_bind), values, nulls);
				}

				ExecDropSingleTupleTableSlot(slot);

				appendonly_endscan(aoscandesc);
			}
			else if (RelationIsAoCols(rel))
			{
				AOCSScanDesc scan = NULL;
				TupleTableSlot *slot = MakeSingleTupleTableSlot(tupDesc);
				bool *proj = NULL;

				int nvp = tupDesc->natts;
				int i;

				if (tupDesc->tdhasoid)
				{
				    elog(ERROR, "OIDS=TRUE is not allowed on tables that use column-oriented storage. Use OIDS=FALSE");
				}

				proj = palloc(sizeof(bool) * nvp);
				for(i = 0; i < nvp; ++i)
				    proj[i] = true;

				scan = aocs_beginscan(rel, GetActiveSnapshot(),
									  GetActiveSnapshot(),
									  NULL /* relationTupleDesc */, proj);
				for(;;)
				{
				    CHECK_FOR_INTERRUPTS();

				    aocs_getnext(scan, ForwardScanDirection, slot);
				    if (TupIsNull(slot))
				        break;

				    slot_getallattrs(slot);
				    values = slot_get_values(slot);
				    nulls = slot_get_isnull(slot);

					CopyOneRowTo(cstate, InvalidOid, values, nulls);
				}

				ExecDropSingleTupleTableSlot(slot);
				aocs_endscan(scan);

				pfree(proj);
			}
			else if(RelationIsExternal(rel))
			{
				/* should never get here */
				if (!cstate->skip_ext_partition)
				{
				    elog(ERROR, "internal error");
				}
			}
			else
			{
				/* should never get here */
				Assert(false);
			}

			/* partition table, so close */
			if (cstate->partitions)
				heap_close(rel, NoLock);
		}
	}
	else
	{
		Assert(Gp_role != GP_ROLE_EXECUTE);

		/* run the plan --- the dest receiver will send tuples */
		ExecutorRun(cstate->queryDesc, ForwardScanDirection, 0L);
	}

	/* binary trailer should not be sent in execute mode. */
	if (cstate->binary)
	{
		if (Gp_role != GP_ROLE_EXECUTE || (Gp_role == GP_ROLE_EXECUTE && cstate->on_segment))
		{
			/* Generate trailer for a binary copy */
			CopySendInt16(cstate, -1);

			/* Need to flush out the trailer */
			CopySendEndOfRow(cstate);
		}
	}

	if (Gp_role == GP_ROLE_EXECUTE && cstate->on_segment)
		SendNumRows(0, cstate->processed);

	MemoryContextDelete(cstate->rowcontext);
}

void
CopyOneCustomRowTo(CopyState cstate, bytea *value)
{
	appendBinaryStringInfo(cstate->fe_msgbuf,
						   VARDATA_ANY((void *) value),
						   VARSIZE_ANY_EXHDR((void *) value));
}

/*
 * Emit one row during CopyTo().
 */
void
CopyOneRowTo(CopyState cstate, Oid tupleOid, Datum *values, bool *nulls)
{
	bool		need_delim = false;
	FmgrInfo   *out_functions = cstate->out_functions;
	MemoryContext oldcontext;
	ListCell   *cur;
	char	   *string;

	MemoryContextReset(cstate->rowcontext);
	oldcontext = MemoryContextSwitchTo(cstate->rowcontext);

	if (cstate->binary)
	{
		/* Binary per-tuple header */
		CopySendInt16(cstate, list_length(cstate->attnumlist));
		/* Send OID if wanted --- note attnumlist doesn't include it */
		if (cstate->oids)
		{
			/* Hack --- assume Oid is same size as int32 */
			CopySendInt32(cstate, sizeof(int32));
			CopySendInt32(cstate, tupleOid);
		}
	}
	else
	{
		/* Text format has no per-tuple header, but send OID if wanted */
		/* Assume digits don't need any quoting or encoding conversion */
		if (cstate->oids)
		{
			string = DatumGetCString(DirectFunctionCall1(oidout,
												ObjectIdGetDatum(tupleOid)));
			CopySendString(cstate, string);
			need_delim = true;
		}
	}

	foreach(cur, cstate->attnumlist)
	{
		int			attnum = lfirst_int(cur);
		Datum		value = values[attnum - 1];
		bool		isnull = nulls[attnum - 1];

		if (!cstate->binary)
		{
			if (need_delim)
				CopySendChar(cstate, cstate->delim[0]);
			need_delim = true;
		}

		if (isnull)
		{
			if (!cstate->binary)
				CopySendString(cstate, cstate->null_print_client);
			else
				CopySendInt32(cstate, -1);
		}
		else
		{
			if (!cstate->binary)
			{
				char		quotec = cstate->quote ? cstate->quote[0] : '\0';

				/* int2out or int4out ? */
				if (out_functions[attnum -1].fn_oid == 39 ||  /* int2out or int4out */
					out_functions[attnum -1].fn_oid == 43 )
				{
					char tmp[33];
					/*
					 * The standard postgres way is to call the output function, but that involves one or more pallocs,
					 * and a call to sprintf, followed by a conversion to client charset.
					 * Do a fast conversion to string instead.
					 */

					if (out_functions[attnum -1].fn_oid ==  39)
						pg_itoa(DatumGetInt16(value),tmp);
					else
						pg_ltoa(DatumGetInt32(value),tmp);

					/*
					 * Integers don't need quoting, or transcoding to client char
					 * set. We still quote them if FORCE QUOTE was used, though.
					 */
					if (cstate->force_quote_flags[attnum - 1])
						CopySendChar(cstate, quotec);
					CopySendData(cstate, tmp, strlen(tmp));
					if (cstate->force_quote_flags[attnum - 1])
						CopySendChar(cstate, quotec);
				}
				else if (out_functions[attnum -1].fn_oid == 1702)   /* numeric_out */
				{
					string = OutputFunctionCall(&out_functions[attnum - 1],
												value);
					/*
					 * Numerics don't need quoting, or transcoding to client char
					 * set. We still quote them if FORCE QUOTE was used, though.
					 */
					if (cstate->force_quote_flags[attnum - 1])
						CopySendChar(cstate, quotec);
					CopySendData(cstate, string, strlen(string));
					if (cstate->force_quote_flags[attnum - 1])
						CopySendChar(cstate, quotec);
				}
				else
				{
					string = OutputFunctionCall(&out_functions[attnum - 1],
												value);
					if (cstate->csv_mode)
						CopyAttributeOutCSV(cstate, string,
											cstate->force_quote_flags[attnum - 1],
											list_length(cstate->attnumlist) == 1);
					else
						CopyAttributeOutText(cstate, string);
				}
			}
			else
			{
				bytea	   *outputbytes;

				outputbytes = SendFunctionCall(&out_functions[attnum - 1],
											   value);
				CopySendInt32(cstate, VARSIZE(outputbytes) - VARHDRSZ);
				CopySendData(cstate, VARDATA(outputbytes),
							 VARSIZE(outputbytes) - VARHDRSZ);
			}
		}
	}

	/*
	 * Finish off the row: write it to the destination, and update the count.
	 * However, if we're in the context of a writable external table, we let
	 * the caller do it - send the data to its local external source (see
	 * external_insert() ).
	 */
	if(cstate->copy_dest != COPY_EXTERNAL_SOURCE)
	{
		CopySendEndOfRow(cstate);
		cstate->processed++;
	}

	MemoryContextSwitchTo(oldcontext);
}

static void CopyFromProcessDataFileHeader(CopyState cstate, CdbCopy *cdbCopy, bool *pfile_has_oids)
{
	if (!cstate->binary)
	{
		*pfile_has_oids = cstate->oids;	/* must rely on user to tell us... */
	}
	else
	{
		/* Read and verify binary header */
		char		readSig[11];
		int32		tmp_flags, tmp_extension;
		int32		tmp;

		/* Signature */
		if (CopyGetData(cstate, readSig, 11) != 11 ||
			memcmp(readSig, BinarySignature, 11) != 0)
			ereport(ERROR,
					(errcode(ERRCODE_BAD_COPY_FILE_FORMAT),
					errmsg("COPY file signature not recognized")));
		/* Flags field */
		if (!CopyGetInt32(cstate, &tmp_flags))
			ereport(ERROR,
					(errcode(ERRCODE_BAD_COPY_FILE_FORMAT),
					errmsg("invalid COPY file header (missing flags)")));
		*pfile_has_oids = (tmp_flags & (1 << 16)) != 0;
		tmp = tmp_flags & ~(1 << 16);
		if ((tmp >> 16) != 0)
			ereport(ERROR,
					(errcode(ERRCODE_BAD_COPY_FILE_FORMAT),
				errmsg("unrecognized critical flags in COPY file header")));
		/* Header extension length */
		if (!CopyGetInt32(cstate, &tmp_extension) ||
			tmp_extension < 0)
			ereport(ERROR,
					(errcode(ERRCODE_BAD_COPY_FILE_FORMAT),
					errmsg("invalid COPY file header (missing length)")));
		/* Skip extension header, if present */
		while (tmp_extension-- > 0)
		{
			if (CopyGetData(cstate, readSig, 1) != 1)
				ereport(ERROR,
						(errcode(ERRCODE_BAD_COPY_FILE_FORMAT),
						errmsg("invalid COPY file header (wrong length)")));
		}

		/* Send binary header to all segments except:
			* dummy file on master for COPY FROM ON SEGMENT
			*/
		if(Gp_role == GP_ROLE_DISPATCH && !cstate->on_segment)
		{
			uint32 buf;
			cdbCopySendDataToAll(cdbCopy, (char *) BinarySignature, 11);
			buf = htonl((uint32) tmp_flags);
			cdbCopySendDataToAll(cdbCopy, (char *) &buf, 4);
			buf = htonl((uint32) 0);
			cdbCopySendDataToAll(cdbCopy, (char *) &buf, 4);
		}
	}

	if (*pfile_has_oids && cstate->binary)
	{
		FmgrInfo	oid_in_function;
		Oid			oid_typioparam;
		Oid			in_func_oid;

		getTypeBinaryInputInfo(OIDOID,
							&in_func_oid, &oid_typioparam);
		fmgr_info(in_func_oid, &oid_in_function);
	}
}

/*
 * CopyFromCreateDispatchCommand
 *
 * The COPY command that needs to get dispatched to the QE's isn't necessarily
 * the same command that arrived from the parser to the QD. For example, we
 * always change filename to STDIN, we may pre-evaluate constant values or
 * functions on the QD and send them to the QE with an extended column list.
 */
static int CopyFromCreateDispatchCommand(CopyState cstate,
										  StringInfo cdbcopy_cmd,
										  GpPolicy  *policy,
										  AttrNumber	num_phys_attrs,
										  AttrNumber	num_defaults,
										  AttrNumber	p_nattrs,
										  AttrNumber	h_attnum,
										  int *defmap,
										  ExprState **defexprs,
										  Form_pg_attribute *attr)
{
	ListCell   *cur;
	bool		is_first_col;
	int			i,
				p_index = 0;
	AttrNumber	extra_attr_count = 0; /* count extra attributes we add in the dispatcher COPY
										 usually non constant defaults we pre-evaluate in here */

	Assert(Gp_role == GP_ROLE_DISPATCH);

	/* append schema and tablename */
	appendStringInfo(cdbcopy_cmd, "COPY %s.%s",
					 quote_identifier(get_namespace_name(RelationGetNamespace(cstate->rel))),
					 quote_identifier(RelationGetRelationName(cstate->rel)));
	/*
	 * append column list. NOTE: if not specified originally, attnumlist will
	 * include all non-dropped columns of the table by default
	 */
	if(num_phys_attrs > 0) /* don't append anything for zero column table */
	{
		is_first_col = true;
		foreach(cur, cstate->attnumlist)
		{
			int			attnum = lfirst_int(cur);
			int			m = attnum - 1;

			/* We don't add dropped attributes */
			if (attr[m]->attisdropped)
				continue;

			/* append column string. quote it if needed */
			appendStringInfo(cdbcopy_cmd, (is_first_col ? "(%s" : ",%s"),
							 quote_identifier(NameStr(attr[m]->attname)));

			is_first_col = false;
		}

		/*
		 * In order to maintain consistency between the primary and mirror segment data, we
		 * want to evaluate all table columns that are not participating in this COPY command
		 * and have a non-constant default values on the dispatcher. If we let them evaluate
		 * on the primary and mirror executors separately - they will get different values.
		 * Also, if the distribution column is not participating and it has any default value,
		 * we have to evaluate it on the dispatcher only too, so that it wouldn't hash as a null
		 * and inserted as a default value on the segment databases.
		 *
		 * Therefore, we include these columns in the column list for the executor COPY.
		 * The default values will be evaluated on the dispatcher COPY and the results for
		 * the added columns will be appended to each data row that is shipped to the segments.
		 */
		extra_attr_count = 0;

		for (i = 0; i < num_defaults; i++)
		{
			bool add_to_list = false;

			/* check 1: is this default for a distribution column? */
			for (p_index = 0; p_index < p_nattrs; p_index++)
			{
				h_attnum = policy->attrs[p_index];

				if(h_attnum - 1 == defmap[i])
					add_to_list = true;
			}

			/* check 2: is this a non constant default? */
			if(defexprs[i]->expr->type != T_Const)
				add_to_list = true;

			if(add_to_list)
			{
				/* We don't add dropped attributes */
				/* XXXX: this check seems unnecessary given how CopyFromDispatch constructs defmap */
				if (attr[defmap[i]]->attisdropped)
					continue;

				/* append column string. quote it if needed */
				appendStringInfo(cdbcopy_cmd, (is_first_col ? "(%s" : ",%s"),
								 quote_identifier(NameStr(attr[defmap[i]]->attname)));

				extra_attr_count++;
				is_first_col = false;
			}
		}

		if (!is_first_col)
			appendStringInfo(cdbcopy_cmd, ")");
	}

	/*
	 * NOTE: we used to always pass STDIN here to the QEs. But since we want
	 * the QEs to know the original file name for recording it in an error log file
	 * (if they use one) we actually pass the filename here, and in the QE COPY
	 * we get it, save it, and then always revert back to actually using STDIN.
	 * (if we originally use STDIN we just pass it along and record that in the
	 * error log file).
	 */
	if(cstate->filename)
	{
		if (cstate->is_program)
			appendStringInfo(cdbcopy_cmd, " FROM PROGRAM %s WITH", quote_literal_internal(cstate->filename));
		else
			appendStringInfo(cdbcopy_cmd, " FROM %s WITH", quote_literal_internal(cstate->filename));
	}
	else
		appendStringInfo(cdbcopy_cmd, " FROM STDIN WITH");

	if (cstate->on_segment)
		appendStringInfo(cdbcopy_cmd, " ON SEGMENT");

	if (cstate->oids)
		appendStringInfo(cdbcopy_cmd, " OIDS");

	if (cstate->binary)
	{
		appendStringInfo(cdbcopy_cmd, " BINARY");
	}
	else
	{
		appendStringInfo(cdbcopy_cmd, " DELIMITER AS E'%s'", escape_quotes(cstate->delim));
		appendStringInfo(cdbcopy_cmd, " NULL AS E'%s'", escape_quotes(cstate->null_print));

		/* if default escape in text format ("\") leave expression out */
		if (!cstate->csv_mode && strcmp(cstate->escape, "\\") != 0)
			appendStringInfo(cdbcopy_cmd, " ESCAPE AS E'%s'", escape_quotes(cstate->escape));

		/* if EOL is already defined it means that NEWLINE was declared. pass it along */
		if (cstate->eol_type != EOL_UNKNOWN)
		{
			Assert(cstate->eol_str);
			appendStringInfo(cdbcopy_cmd, " NEWLINE AS '%s'", escape_quotes(cstate->eol_str));
		}

		if (cstate->csv_mode)
		{
			appendStringInfo(cdbcopy_cmd, " CSV");

			/*
			 * If on_segment, QE needs to write its own CSV header. If not,
			 * only QD needs to, QE doesn't send CSV header to QD
			 */
			if (cstate->on_segment && cstate->header_line)
				appendStringInfo(cdbcopy_cmd, " HEADER");

			appendStringInfo(cdbcopy_cmd, " QUOTE AS E'%s'", escape_quotes(cstate->quote));
			appendStringInfo(cdbcopy_cmd, " ESCAPE AS E'%s'", escape_quotes(cstate->escape));

			if(cstate->force_notnull)
			{
				ListCell   *l;

				is_first_col = true;
				appendStringInfo(cdbcopy_cmd, " FORCE NOT NULL");

				foreach(l, cstate->force_notnull)
				{
					const char	   *col_name = strVal(lfirst(l));

					appendStringInfo(cdbcopy_cmd, (is_first_col ? " %s" : ",%s"),
									 quote_identifier(col_name));
					is_first_col = false;
				}
			}
			/* do NOT include HEADER. Header row is "swallowed" by dispatcher COPY */
		}
	}

	if (cstate->fill_missing)
		appendStringInfo(cdbcopy_cmd, " FILL MISSING FIELDS");

	/* add single row error handling clauses if necessary */
	if (cstate->errMode != ALL_OR_NOTHING)
	{
		if (cstate->errMode == SREH_LOG)
		{
			appendStringInfoString(cdbcopy_cmd, " LOG ERRORS");
		}

		appendStringInfo(cdbcopy_cmd, " SEGMENT REJECT LIMIT %d %s",
						 cstate->cdbsreh->rejectlimit, (cstate->cdbsreh->is_limit_in_rows ? "ROWS" : "PERCENT"));
	}

	return extra_attr_count;
}

/*
 * Copy FROM file to relation.
 */
void
CopyFromDispatch(CopyState cstate)
{
	TupleDesc	tupDesc;
	Form_pg_attribute *attr;
	AttrNumber	num_phys_attrs,
				attr_count,
				num_defaults;
	FmgrInfo   *in_functions;
	FmgrInfo	oid_in_function;
	FmgrInfo   *out_functions; /* for handling defaults in Greenplum Database */
	Oid		   *typioparams;
	Oid			oid_typioparam = 0;
	int			attnum;
	int			i;
	int			p_index;
	Oid			in_func_oid;
	Oid			out_func_oid;
	Datum	   *values;
	bool	   *nulls;
	int		   *attr_offsets;
	int			total_rejected_from_qes = 0;
	int			total_completed_from_qes = 0;
	bool		isnull;
	bool	   *isvarlena;
	ResultRelInfo *resultRelInfo;
	EState	   *estate = CreateExecutorState(); /* for ExecConstraints() */
	bool		file_has_oids = false;
	int		   *defmap;
	ExprState **defexprs;		/* array of default att expressions */
	ExprContext *econtext;		/* used for ExecEvalExpr for default atts */
	MemoryContext oldcontext = CurrentMemoryContext;
	ErrorContextCallback errcontext;
	bool		no_more_data = false;
	bool		cur_row_rejected = false;
	CdbCopy    *cdbCopy;

	GpDistributionData *distData = NULL;		/*distribution policy for root table */
	GpDistributionData *part_distData = palloc(sizeof(GpDistributionData));		/* distribution policy for part table */
	GetAttrContext *getAttrContext = palloc(sizeof(GetAttrContext));		/* get attr values context */
	/* init partition data*/
	PartitionData *partitionData = palloc(sizeof(PartitionData));
	partitionData->part_values = NULL;
	partitionData->part_attr_types = NULL;
	partitionData->part_typio = NULL;
	partitionData->part_infuncs = NULL;
	partitionData->part_attnum = NULL;
	partitionData->part_attnums = 0;

	/*
	 * This stringInfo will contain 2 types of error messages:
	 *
	 * 1) Data errors refer to errors that are a result of inappropriate
	 *	  input data or constraint violations. All data error messages
	 *	  from the segment databases will be added to this variable and
	 *	  reported back to the client at the end of the copy command
	 *	  execution on the dispatcher.
	 * 2) Any command execution error that occurs during this COPY session.
	 *	  Such errors will usually be failure to send data over the network,
	 *	  a COPY command that was rejected by the segment databases or any I/O
	 *	  error.
	 */
	StringInfoData cdbcopy_err;

	/*
	 * a reconstructed and modified COPY command that is dispatched to segments.
	 */
	StringInfoData cdbcopy_cmd;

	/*
	 * Variables for cdbpolicy
	 */
	GpPolicy  *policy; /* the partitioning policy for this table */
	AttrNumber	p_nattrs; /* num of attributes in the distribution policy */
	Oid       *p_attr_types;	/* types for each policy attribute */

	/*
	 * Variables for original row number tracking
	 */
	StringInfoData line_buf_with_lineno;
	int			original_lineno_for_qe;

	/*
	 * Variables for cdbhash
	 */

	/*
	 * In the case of partitioned tables with children that have different
	 * distribution policies, we maintain a hash table of CdbHashs and
	 * GpPolicies for each child table. We lazily add them to the hash --
	 * when a partition is returned which we haven't seen before, we makeCdbHash
	 * and copy the policy over.
	 */

	CdbHash *cdbHash = NULL;
	AttrNumber	h_attnum;		/* hash key attribute number */
	unsigned int target_seg = 0;	/* result segment of cdbhash */

	tupDesc = RelationGetDescr(cstate->rel);
	attr = tupDesc->attrs;
	num_phys_attrs = tupDesc->natts;
	attr_count = list_length(cstate->attnumlist);
	num_defaults = 0;
	h_attnum = 0;

	/*
	 * Init original row number tracking vars
	 */
	initStringInfo(&line_buf_with_lineno);
	original_lineno_for_qe = 1;

	/*
	 * We need a ResultRelInfo so we can use the regular executor's
	 * index-entry-making machinery.  (There used to be a huge amount of
	 * code here that basically duplicated execUtils.c ...)
	 */
	resultRelInfo = makeNode(ResultRelInfo);
	resultRelInfo->ri_RangeTableIndex = 1;		/* dummy */
	resultRelInfo->ri_RelationDesc = cstate->rel;
	resultRelInfo->ri_TrigDesc = CopyTriggerDesc(cstate->rel->trigdesc);
	if (resultRelInfo->ri_TrigDesc)
		resultRelInfo->ri_TrigFunctions = (FmgrInfo *)
            palloc0(resultRelInfo->ri_TrigDesc->numtriggers * sizeof(FmgrInfo));
    resultRelInfo->ri_TrigInstrument = NULL;
    ResultRelInfoSetSegno(resultRelInfo, cstate->ao_segnos);

	ExecOpenIndices(resultRelInfo);

	estate->es_result_relations = resultRelInfo;
	estate->es_num_result_relations = 1;
	estate->es_result_relation_info = resultRelInfo;

	econtext = GetPerTupleExprContext(estate);

	/*
	 * Pick up the required catalog information for each attribute in the
	 * relation, including the input function, the element type (to pass
	 * to the input function), and info about defaults and constraints.
	 */
	in_functions = (FmgrInfo *) palloc(num_phys_attrs * sizeof(FmgrInfo));
	out_functions = (FmgrInfo *) palloc(num_phys_attrs * sizeof(FmgrInfo));
	typioparams = (Oid *) palloc(num_phys_attrs * sizeof(Oid));
	defmap = (int *) palloc(num_phys_attrs * sizeof(int));
	defexprs = (ExprState **) palloc(num_phys_attrs * sizeof(ExprState *));
	isvarlena = (bool *) palloc(num_phys_attrs * sizeof(bool));


	for (attnum = 1; attnum <= num_phys_attrs; attnum++)
	{
		/* We don't need info for dropped attributes */
		if (attr[attnum - 1]->attisdropped)
			continue;

		/* Fetch the input function and typioparam info */
		if (cstate->binary)
			getTypeBinaryInputInfo(attr[attnum - 1]->atttypid,
								   &in_func_oid, &typioparams[attnum - 1]);
		else
			getTypeInputInfo(attr[attnum - 1]->atttypid,
							 &in_func_oid, &typioparams[attnum - 1]);
		fmgr_info(in_func_oid, &in_functions[attnum - 1]);

		/*
		 * Fetch the output function and typioparam info. We need it
		 * for handling default functions on the dispatcher COPY, if
		 * there are any.
		 */
		if (cstate->binary)
			getTypeBinaryOutputInfo(attr[attnum - 1]->atttypid,
									&out_func_oid,
									&isvarlena[attnum - 1]);
		else
			getTypeOutputInfo(attr[attnum - 1]->atttypid,
							  &out_func_oid,
							  &isvarlena[attnum - 1]);
		fmgr_info(out_func_oid, &out_functions[attnum - 1]);

		/* TODO: is force quote array necessary for default conversion */

		/* Get default info if needed */
		if (!list_member_int(cstate->attnumlist, attnum))
		{
			/* attribute is NOT to be copied from input */
			/* use default value if one exists */
			Node	   *defexpr = build_column_default(cstate->rel, attnum);

			if (defexpr != NULL)
			{
				defexprs[num_defaults] = ExecPrepareExpr((Expr *) defexpr,
														 estate);
				defmap[num_defaults] = attnum - 1;
				num_defaults++;
			}
		}
	}

	/*
	 * prepare to COPY data into segDBs:
	 * - set table partitioning information
	 * - set append only table relevant info for dispatch.
	 * - get the distribution policy for this table.
	 * - build a COPY command to dispatch to segdbs.
	 * - dispatch the modified COPY command to all segment databases.
	 * - prepare cdbhash for hashing on row values.
	 */
	cdbCopy = makeCdbCopy(true);

	estate->es_result_partitions = cdbCopy->partitions =
		RelationBuildPartitionDesc(cstate->rel, false);

	CopyInitPartitioningState(estate);


	if (list_length(cstate->ao_segnos) > 0)
		cdbCopy->ao_segnos = cstate->ao_segnos;

	/* add cdbCopy reference to cdbSreh (if needed) */
	if (cstate->errMode != ALL_OR_NOTHING)
		cstate->cdbsreh->cdbcopy = cdbCopy;

	/* get data for distribution */
	bool multi_dist_policy = estate->es_result_partitions
	        && !partition_policies_equal(cstate->rel->rd_cdbpolicy,
	                                     estate->es_result_partitions);
	distData = InitDistributionData(cstate, attr, num_phys_attrs,
	                                estate, multi_dist_policy);
	policy = distData->policy;
	cdbHash = distData->cdbHash;
	p_attr_types = distData->p_attr_types;
	p_nattrs = distData->p_nattrs;
	/* allocate memory for error and copy strings */
	initStringInfo(&cdbcopy_err);
	initStringInfo(&cdbcopy_cmd);

	/* store the COPY command string in cdbcopy_cmd */
	int extra_attr_count = CopyFromCreateDispatchCommand(cstate,
								  &cdbcopy_cmd,
								  policy,
								  num_phys_attrs,
								  num_defaults,
								  p_nattrs,
								  h_attnum,
								  defmap,
								  defexprs,
								  attr);

	/* init partition routing data structure */
	if (estate->es_result_partitions)
	{
		InitPartitionData(partitionData, estate, attr, num_phys_attrs, oldcontext);
	}
	/*
	 * Dispatch the COPY command.
	 *
	 * From this point in the code we need to be extra careful about error
	 * handling. ereport() must not be called until the COPY command sessions
	 * are closed on the executors. Calling ereport() will leave the executors
	 * hanging in COPY state.
	 *
	 * For errors detected by the dispatcher, we save the error message in
	 * cdbcopy_err StringInfo, move on to closing all COPY sessions on the
	 * executors and only then raise an error. We need to make sure to TRY/CATCH
	 * all other errors that may be raised from elsewhere in the backend. All
	 * error during COPY on the executors will be detected only when we end the
	 * COPY session there, so we are fine there.
	 */
	elog(DEBUG5, "COPY command sent to segdbs: %s", cdbcopy_cmd.data);
	PG_TRY();
	{
		cdbCopyStart(cdbCopy, cdbcopy_cmd.data, cstate->rel->rd_cdbpolicy);
	}
	PG_CATCH();
	{
		/* get error message from CopyStart */
		appendBinaryStringInfo(&cdbcopy_err, cdbCopy->err_msg.data, cdbCopy->err_msg.len);

		/* end COPY in all the segdbs in progress */
		cdbCopyEnd(cdbCopy);

		/* get error message from CopyEnd */
		appendBinaryStringInfo(&cdbcopy_err, cdbCopy->err_msg.data, cdbCopy->err_msg.len);

		ereport(LOG,
				(errcode(ERRCODE_INTERNAL_ERROR),
				 errmsg("%s", cdbcopy_err.data)));
		PG_RE_THROW();
	}
	PG_END_TRY();

	/* Prepare to catch AFTER triggers. */
	//AfterTriggerBeginQuery();

	/*
	 * Check BEFORE STATEMENT insertion triggers. It's debateable whether we
	 * should do this for COPY, since it's not really an "INSERT" statement as
	 * such. However, executing these triggers maintains consistency with the
	 * EACH ROW triggers that we already fire on COPY.
	 */
	//ExecBSInsertTriggers(estate, resultRelInfo);

	/* Skip header processing if dummy file on master for COPY FROM ON SEGMENT */
	if (!cstate->on_segment || Gp_role != GP_ROLE_DISPATCH)
	{
		CopyFromProcessDataFileHeader(cstate, cdbCopy, &file_has_oids);
	}

	values = (Datum *) palloc(num_phys_attrs * sizeof(Datum));
	nulls = (bool *) palloc(num_phys_attrs * sizeof(bool));
	attr_offsets = (int *) palloc(num_phys_attrs * sizeof(int));

	/* Set up callback to identify error line number */
	errcontext.callback = copy_in_error_callback;
	errcontext.arg = (void *) cstate;
	errcontext.previous = error_context_stack;
	error_context_stack = &errcontext;
	cstate->err_loc_type = ROWNUM_ORIGINAL;

	CopyInitDataParser(cstate);

	do
	{
		size_t		bytesread = 0;

		if (!cstate->binary)
		{
			/* read a chunk of data into the buffer */
			PG_TRY();
			{
				bytesread = CopyGetData(cstate, cstate->raw_buf, RAW_BUF_SIZE);
			}
			PG_CATCH();
			{
				/*
				 * If we are here, we got some kind of communication error
				 * with the client or a bad protocol message. clean up and
				 * re-throw error. Note that we don't handle this error in
				 * any special way in SREH mode as it's not a data error.
				 */
				cdbCopyEnd(cdbCopy);
				PG_RE_THROW();
			}
			PG_END_TRY();

			cstate->raw_buf_done = false;

			/* set buffer pointers to beginning of the buffer */
			cstate->begloc = cstate->raw_buf;
			cstate->raw_buf_index = 0;
		}

		/*
		 * continue if some bytes were read or if we didn't reach EOF. if we
		 * both reached EOF _and_ no bytes were read, quit the loop we are
		 * done
		 */
		if (bytesread > 0 || !cstate->fe_eof)
		{
			/* on first time around just throw the header line away */
			if (cstate->header_line)
			{
				PG_TRY();
				{
					cstate->line_done = cstate->csv_mode ?
						CopyReadLineCSV(cstate, bytesread) :
						CopyReadLineText(cstate, bytesread);
				}
				PG_CATCH();
				{
					/*
					 * TODO: use COPY_HANDLE_ERROR here, but make sure to
					 * ignore this error per the "note:" below.
					 */

					/*
					 * got here? encoding conversion error occured on the
					 * header line (first row).
					 */
					if(cstate->errMode == ALL_OR_NOTHING)
					{
						/* re-throw error and abort */
						cdbCopyEnd(cdbCopy);
						PG_RE_THROW();
					}
					else
					{
						/* SREH - release error state */
						if(!elog_dismiss(DEBUG5))
							PG_RE_THROW(); /* hope to never get here! */

						/*
						 * note: we don't bother doing anything special here.
						 * we are never interested in logging a header line
						 * error. just continue the workflow.
						 */
					}
				}
				PG_END_TRY();

				cstate->cur_lineno++;
				RESET_LINEBUF;

				cstate->header_line = false;
			}

			while (!cstate->raw_buf_done)
			{
				part_distData->cdbHash = NULL;
				part_distData->policy = NULL;
				Oid loaded_oid = InvalidOid;
				if (QueryCancelPending)
				{
					/* quit processing loop */
					no_more_data = true;
					break;
				}

				/* Reset the per-tuple exprcontext */
				ResetPerTupleExprContext(estate);

				/* Switch into its memory context */
				MemoryContextSwitchTo(GetPerTupleMemoryContext(estate));

				/* Initialize all values for row to NULL */
				MemSet(values, 0, num_phys_attrs * sizeof(Datum));
				MemSet(nulls, true, num_phys_attrs * sizeof(bool));
				MemSet(attr_offsets, 0, num_phys_attrs * sizeof(int));

				/* Get the line number of the first line of this data row */
				original_lineno_for_qe = cstate->cur_lineno + 1;

				if (!cstate->binary)
				{
				PG_TRY();
				{
					/* Actually read the line into memory here */
					cstate->line_done = cstate->csv_mode ?
						CopyReadLineCSV(cstate, bytesread) :
						CopyReadLineText(cstate, bytesread);
				}
				PG_CATCH();
				{
					/* got here? encoding conversion/check error occurred */
					COPY_HANDLE_ERROR;
				}
				PG_END_TRY();

				if(cur_row_rejected)
				{
					ErrorIfRejectLimitReached(cstate->cdbsreh, cdbCopy);
					QD_GOTO_NEXT_ROW;
				}


				if(!cstate->line_done)
				{
					/*
					 * if eof reached, and no data in line_buf,
					 * we don't need to do att parsing
					 */
					if (cstate->fe_eof && cstate->line_buf.len == 0)
					{
						break;
					}
					/*
					 * We did not finish reading a complete data line.
					 *
					 * If eof is not yet reached, we skip att parsing
					 * and read more data. But if eof _was_ reached it means
					 * that the original last data line is defective and
					 * we want to catch that error later on.
					 */
					if (!cstate->fe_eof || cstate->end_marker)
						break;
				}

				if (file_has_oids)
				{
					char	   *oid_string;

					/* can't be in CSV mode here */
					oid_string = CopyReadOidAttr(cstate, &isnull);

					if (isnull)
					{
						/* got here? null in OID column error */

						if(cstate->errMode == ALL_OR_NOTHING)
						{
							/* report error and abort */
							cdbCopyEnd(cdbCopy);

							ereport(ERROR,
									(errcode(ERRCODE_BAD_COPY_FILE_FORMAT),
									 errmsg("null OID in COPY data.")));
						}
						else
						{
							/* SREH */
							cstate->cdbsreh->rejectcount++;
							cur_row_rejected = true;
						}

					}
					else
					{
						PG_TRY();
						{
							cstate->cur_attname = "oid";
							loaded_oid = DatumGetObjectId(DirectFunctionCall1(oidin,
										   CStringGetDatum(oid_string)));
						}
						PG_CATCH();
						{
							/* got here? oid column conversion failed */
							COPY_HANDLE_ERROR;
						}
						PG_END_TRY();

						if (loaded_oid == InvalidOid)
						{
							if(cstate->errMode == ALL_OR_NOTHING)
							{
								/* report error and abort */
								cdbCopyEnd(cdbCopy);

								ereport(ERROR,
										(errcode(ERRCODE_BAD_COPY_FILE_FORMAT),
										 errmsg("invalid OID in COPY data.")));
							}
							else
							{
								/* SREH */
								cstate->cdbsreh->rejectcount++;
								cur_row_rejected = true;
							}
						}

						cstate->cur_attname = NULL;
					}

					if(cur_row_rejected)
					{
						ErrorIfRejectLimitReached(cstate->cdbsreh, cdbCopy);
						QD_GOTO_NEXT_ROW;
					}
				}
				}
				else
				{
					/*
					 * Binary mode, not doing anything here;
					 * Deferring "line" segmenting and parsing to next code block.
					 */
				}

				PG_TRY();
				{
					/*
					 * parse and convert the data line attributes.
					 */
					if (!cstate->binary)
					{
					if (cstate->csv_mode)
						CopyReadAttributesCSV(cstate, nulls, attr_offsets, num_phys_attrs, attr);
					else
						CopyReadAttributesText(cstate, nulls, attr_offsets, num_phys_attrs, attr);

						/* Parse only partition attributes */
					attr_get_key(cstate, cdbCopy,
								 original_lineno_for_qe,
								 target_seg,
								 p_nattrs, policy->attrs,
								 attr, attr_offsets, nulls,
							   	 in_functions, typioparams,
								 values);
					}
					else
					{
						/* binary */
						int16		fld_count;
						int32		fld_size;
						char buffer[20];
						ListCell   *cur;

						resetStringInfo(&cstate->line_buf);

						if (!CopyGetInt16(cstate, &fld_count) ||
							fld_count == -1)
						{
							no_more_data = true;
							break;
						}

						cstate->cur_lineno++;

						/*
						 * copy to line_buf
						*/
						uint16 fld_count_be = htons((uint16) fld_count + extra_attr_count);
						appendBinaryStringInfo(&cstate->line_buf, &fld_count_be, 2);

						if (fld_count != attr_count)
							ereport(ERROR,
									(errcode(ERRCODE_BAD_COPY_FILE_FORMAT),
									 errmsg("QE: line %s: row field count is %d, expected %d",
									 		linenumber_atoi(buffer, cstate->cur_lineno),
											(int) fld_count, attr_count)));

						if (file_has_oids)
						{
							cstate->cur_attname = "oid";
							loaded_oid =
								DatumGetObjectId(CopyReadBinaryAttribute(cstate,
																		 0,
																		 &oid_in_function,
																		 oid_typioparam,
																		 -1,
																		 &isnull,
																		 false));
							fld_size = isnull ? -1 : cstate->attribute_buf.len;
							uint32 fld_size_be = htonl((uint32) fld_size);
							appendBinaryStringInfo(&cstate->line_buf,
												   &fld_size_be,
												   4);
							if (!isnull)
								appendBinaryStringInfo(&cstate->line_buf,
													   cstate->attribute_buf.data,
													   cstate->attribute_buf.len);
							if (isnull || loaded_oid == InvalidOid)
								ereport(ERROR,
										(errcode(ERRCODE_BAD_COPY_FILE_FORMAT),
										 errmsg("invalid OID in COPY data")));
							cstate->cur_attname = NULL;
						}

						i = 0;
						AttrNumber p_index;
						foreach(cur, cstate->attnumlist)
						{
							int			attnum = lfirst_int(cur);
							int			m = attnum - 1;

							cstate->cur_attname = NameStr(attr[m]->attname);
							i++;

							bool skip_parsing = true;
							/* using same logic as the two invocations of attr_get_key */
							for (p_index = 0; p_index < p_nattrs; p_index++)
							{
								if (attnum == policy->attrs[p_index])
								{
									skip_parsing = false;
									break;
								}
							}
							if (skip_parsing && partitionData->part_attnums > 0) {
								for (p_index = 0; p_index < p_nattrs; p_index++) {
									if (attnum == partitionData->part_attnum[p_index])
									{
										skip_parsing = false;
										break;
									}
								}
							}
							values[m] = CopyReadBinaryAttribute(cstate,
																i,
																&in_functions[m],
																typioparams[m],
																attr[m]->atttypmod,
																&isnull,
																skip_parsing);
							fld_size = isnull ? -1 : cstate->attribute_buf.len;
							uint32 fld_size_be = htonl((uint32) fld_size);
							appendBinaryStringInfo(&cstate->line_buf,
												   &fld_size_be,
												   4);
							if (!isnull)
								appendBinaryStringInfo(&cstate->line_buf,
													   cstate->attribute_buf.data,
													   cstate->attribute_buf.len);
							nulls[m] = isnull;
							cstate->cur_attname = NULL;
						}
					}

					/*
					 * Now compute defaults for only:
					 * 1 - the distribution column,
					 * 2 - any other column with a non-constant default expression
					 * (such as a function) that is, of course, if these columns
					 * not provided by the input data.
					 * Anything not processed here or above will remain NULL.
					 *
					 * These are fields in addition to those specified in the original COPY command.
					 * They are computed by QD here and fed to the QEs.
					 * See same logic and comments in CopyFromCreateDispatchCommand
					 */
					for (i = 0; i < num_defaults; i++)
					{
						bool compute_default = false;

						/* check 1: is this default for a distribution column? */
						for (p_index = 0; p_index < p_nattrs; p_index++)
						{
							h_attnum = policy->attrs[p_index];

							if(h_attnum - 1 == defmap[i])
								compute_default = true;
						}

						/* check 2: is this a default function? (non-constant default) */
						if(defexprs[i]->expr->type != T_Const)
							compute_default = true;

						if(compute_default)
						{
							values[defmap[i]] = ExecEvalExpr(defexprs[i], econtext,
															 &isnull, NULL);

							/* Extend line_buf for the QDs */
							if (!cstate->binary)
							{
								char *string;
							/*
							 * prepare to concatinate next value:
							 * remove eol characters from end of line buf
							 */
							truncateEol(&cstate->line_buf, cstate->eol_type);

							if (isnull)
							{
								appendStringInfo(&cstate->line_buf, "%c%s", cstate->delim[0], cstate->null_print);
							}
							else
							{
								nulls[defmap[i]] = false;

								appendStringInfo(&cstate->line_buf, "%c", cstate->delim[0]); /* write the delimiter */

								string = DatumGetCString(FunctionCall3(&out_functions[defmap[i]],
																	   values[defmap[i]],
																	   ObjectIdGetDatum(typioparams[defmap[i]]),
																	   Int32GetDatum(attr[defmap[i]]->atttypmod)));
								if (cstate->csv_mode)
								{
									CopyAttributeOutCSV(cstate, string,
														false, /*force_quote[attnum - 1],*/
														list_length(cstate->attnumlist) == 1);
								}
								else
									CopyAttributeOutText(cstate, string);
							}

							/* re-add the eol characters */
							concatenateEol(cstate);
						}
							else
							{
								/* binary format */
								if (isnull) {
									uint32 fld_size_be = htonl((uint32) -1);
									appendBinaryStringInfo(&cstate->line_buf,
														   &fld_size_be,
														   4);
								} else {
									bytea	   *outputbytes;
									outputbytes = SendFunctionCall(&out_functions[defmap[i]],
																   FunctionCall3(&out_functions[defmap[i]],
																		   		 values[defmap[i]],
																		   		 ObjectIdGetDatum(typioparams[defmap[i]]),
																		   		 Int32GetDatum(attr[defmap[i]]->atttypmod)));
									int32 fld_size = VARSIZE(outputbytes) - VARHDRSZ;
									uint32 fld_size_be = htonl((uint32) fld_size);
									appendBinaryStringInfo(&cstate->line_buf,
														   &fld_size_be,
														   4);
									appendBinaryStringInfo(&cstate->line_buf,
														   VARDATA(outputbytes),
														   fld_size);
								}
							}
						}

					}
					/* lock partition */
					if (estate->es_result_partitions)
					{
						getAttrContext->tupDesc = tupDesc;
						getAttrContext->attr = attr;
						getAttrContext->num_phys_attrs = num_phys_attrs;
						getAttrContext->attr_offsets = attr_offsets;
						getAttrContext->nulls = nulls;
						getAttrContext->values = values;
						getAttrContext->cdbCopy = cdbCopy;
						getAttrContext->original_lineno_for_qe =
							original_lineno_for_qe;
						part_distData = GetDistributionPolicyForPartition(
							        cstate, estate, partitionData,
							        distData->hashmap, distData->p_attr_types,
							        getAttrContext, oldcontext);
					}

					if (!part_distData->cdbHash)
					{
						part_distData->policy = distData->policy;
						part_distData->cdbHash = distData->cdbHash;
						part_distData->p_attr_types = distData->p_attr_types;
						part_distData->hashmap = distData->hashmap;
						part_distData->p_nattrs =distData->p_nattrs;
					}
					/*
					 * policy should be PARTITIONED (normal tables) or
					 * ENTRY
					 */
					if (!part_distData->policy)
					{
						elog(FATAL, "Bad or undefined policy. (%p)", part_distData->policy);
					}
				}
				PG_CATCH();
				{
					COPY_HANDLE_ERROR;
				}
				PG_END_TRY();

				if (no_more_data)
					break;

				if(cur_row_rejected)
				{
					ErrorIfRejectLimitReached(cstate->cdbsreh, cdbCopy);
					QD_GOTO_NEXT_ROW;
				}

				/*
				 * At this point in the code, values[x] is final for this
				 * data row -- either the input data, a null or a default
				 * value is in there, and constraints applied.
				 *
				 * Perform a cdbhash on this data row. Perform a hash operation
				 * on each attribute that is included in CDB policy (partitioning
				 * key columns). Send COPY data line to the target segment
				 * database executors. Data row will not be inserted locally.
				 */
				target_seg  = GetTargetSeg(part_distData, values, nulls);
				/*
				 * Send data row to all databases for this segment.
				 * Also send the original row number with the data.
				 */
				if (!cstate->binary)
				{
					/*
					 * Text/CSV: modify the data to look like:
				 *    "<lineno>^<linebuf_converted>^<data>"
				 */
				appendStringInfo(&line_buf_with_lineno, "%d%c%d%c%s",
								 original_lineno_for_qe,
								 COPY_METADATA_DELIM,
								 cstate->line_buf_converted, \
								 COPY_METADATA_DELIM, \
								 cstate->line_buf.data);
				}
				else
				{
					/*
					 * Binary: modify the data to look like:
					 *    "<lineno:int64><data:bytes>"
					 */
					uint64 lineno = htonll((uint64) original_lineno_for_qe);
					appendBinaryStringInfo(&line_buf_with_lineno,
										   &lineno,
										   sizeof(lineno));
					appendBinaryStringInfo(&line_buf_with_lineno,
										   cstate->line_buf.data,
										   cstate->line_buf.len);
				}
				
				/* send modified data */
				if (!cstate->on_segment) {
					cdbCopySendData(cdbCopy,
									target_seg,
									line_buf_with_lineno.data,
									line_buf_with_lineno.len);
					RESET_LINEBUF_WITH_LINENO;
				}

				cstate->processed++;
				if (estate->es_result_partitions)
					resultRelInfo->ri_aoprocessed++;

				if (cdbCopy->io_errors)
				{
					appendBinaryStringInfo(&cdbcopy_err, cdbCopy->err_msg.data, cdbCopy->err_msg.len);
					no_more_data = true;
					break;
				}

				RESET_LINEBUF;

			}					/* end while(!raw_buf_done) */
		}						/* end if (bytesread > 0 || !cstate->fe_eof) */
		else
			/* no bytes read, end of data */
		{
			no_more_data = true;
		}
	} while (!no_more_data);

	/*
	 * Done reading input data and sending it off to the segment
	 * databases Now we would like to end the copy command on
	 * all segment databases across the cluster.
	 */
	total_rejected_from_qes = cdbCopyEndAndFetchRejectNum(cdbCopy, &total_completed_from_qes);

	/*
	 * If we quit the processing loop earlier due to a
	 * cancel query signal, we now throw an error.
	 * (Safe to do only after cdbCopyEnd).
	 */
	CHECK_FOR_INTERRUPTS();


	if (cdbCopy->remote_data_err || cdbCopy->io_errors)
		appendBinaryStringInfo(&cdbcopy_err, cdbCopy->err_msg.data, cdbCopy->err_msg.len);

	if (cdbCopy->remote_data_err)
	{
		cstate->error_on_executor = true;
		if(cdbCopy->err_context.len > 0)
			appendBinaryStringInfo(&cstate->executor_err_context, cdbCopy->err_context.data, cdbCopy->err_context.len);
	}

	/*
	 * report all accumulated errors back to the client. We get here if an error
	 * happened in all-or-nothing error handling mode or if reject limit was
	 * reached in single-row error handling mode.
	 */
	if (cdbCopy->remote_data_err)
		ereport(ERROR,
				(errcode(ERRCODE_BAD_COPY_FILE_FORMAT),
				 errmsg("%s", cdbcopy_err.data)));
	if (cdbCopy->io_errors)
		ereport(ERROR,
				(errcode(ERRCODE_IO_ERROR),
				 errmsg("%s", cdbcopy_err.data)));

	/*
	 * switch back away from COPY error context callback. don't want line
	 * error information anymore
	 */
	error_context_stack = errcontext.previous;

	/*
	 * If we got here it means that either all the data was loaded or some rows
	 * were rejected in SREH mode. In other words - nothing caused an abort.
	 * We now want to report the actual number of rows loaded and rejected.
	 * If any rows were rejected from the QE COPY processes subtract this number
	 * from the number of rows that were successfully processed on the QD COPY
	 * so that we can report the correct number.
	 */
	if(cstate->cdbsreh)
	{
		int total_rejected = 0;
		int total_rejected_from_qd = cstate->cdbsreh->rejectcount;

		/*
		 * If error log has been requested, then we send the row to the segment
		 * so that it can be written in the error log file. The segment process
		 * counts it again as a rejected row. So we ignore the reject count
		 * from the master and only consider the reject count from segments.
		 */
		if (cstate->cdbsreh->log_to_file)
			total_rejected_from_qd = 0;

		total_rejected = total_rejected_from_qd + total_rejected_from_qes;
		cstate->processed -= total_rejected;

		/* emit a NOTICE with number of rejected rows */
		ReportSrehResults(cstate->cdbsreh, total_rejected);
	}

	cstate->processed += total_completed_from_qes;

	/*
	 * Done, clean up
	 */
	MemoryContextSwitchTo(oldcontext);

	/* Execute AFTER STATEMENT insertion triggers */
	//ExecASInsertTriggers(estate, resultRelInfo);

	/* Handle queued AFTER triggers */
	//AfterTriggerEndQuery(estate);

	resultRelInfo = estate->es_result_relations;
	for (i = estate->es_num_result_relations; i > 0; i--)
	{
		/* update AO tuple counts */
		char relstorage = RelinfoGetStorage(resultRelInfo);
		if (relstorage_is_ao(relstorage))
		{
			if (cdbCopy->aotupcounts)
			{
				HTAB *ht = cdbCopy->aotupcounts;
				struct {
					Oid relid;
					int64 tupcount;
				} *ao;
				bool found;
				Oid relid = RelationGetRelid(resultRelInfo->ri_RelationDesc);

				ao = hash_search(ht, &relid, HASH_FIND, &found);
				if (found)
				{
   	 				/* find out which segnos the result rels in the QE's used */
    			    ResultRelInfoSetSegno(resultRelInfo, cstate->ao_segnos);

    				UpdateMasterAosegTotals(resultRelInfo->ri_RelationDesc,
											resultRelInfo->ri_aosegno,
											ao->tupcount, 1);
				}
			}
			else
			{
				ResultRelInfoSetSegno(resultRelInfo, cstate->ao_segnos);
				UpdateMasterAosegTotals(resultRelInfo->ri_RelationDesc,
										resultRelInfo->ri_aosegno,
										cstate->processed, 1);
			}
		}

		/* Close indices and then the relation itself */
		ExecCloseIndices(resultRelInfo);
		heap_close(resultRelInfo->ri_RelationDesc, NoLock);
		resultRelInfo++;
	}

	/*
	 * free all resources besides ones that are needed for error reporting
	 */
	pfree(values);
	pfree(nulls);
	pfree(attr_offsets);
	pfree(in_functions);
	pfree(out_functions);
	pfree(isvarlena);
	pfree(typioparams);
	pfree(defmap);
	pfree(defexprs);
	pfree(cdbcopy_cmd.data);
	pfree(cdbcopy_err.data);
	pfree(line_buf_with_lineno.data);
	pfree(cdbCopy);
	pfree(part_distData);
	pfree(getAttrContext);
	FreePartitionData(partitionData);
	FreeDistributionData(distData);

	/*
	 * Don't worry about the partition table hash map, that will be
	 * freed when our current memory context is freed. And that will be
	 * quite soon.
	 */
	
	cstate->rel = NULL; /* closed above */
	FreeExecutorState(estate);
}

/*
 * Copy FROM file to relation.
 */
static void
CopyFrom(CopyState cstate)
{
	TupleDesc	tupDesc;
	Form_pg_attribute *attr;
	AttrNumber	num_phys_attrs,
				attr_count,
				num_defaults;
	FmgrInfo   *in_functions;
	FmgrInfo	oid_in_function;
	Oid		   *typioparams;
	Oid			oid_typioparam = 0;
	int			attnum;
	int			i;
	Oid			in_func_oid;
	Datum		*partValues = NULL;
	bool		*partNulls = NULL;
	bool		isnull;
	ResultRelInfo *resultRelInfo;
	EState	   *estate = CreateExecutorState(); /* for ExecConstraints() */
	TupleTableSlot *baseSlot;
	TupleTableSlot *slot;
	bool		file_has_oids = false;
	int		   *defmap;
	ExprState **defexprs;		/* array of default att expressions */
	ExprContext *econtext;		/* used for ExecEvalExpr for default atts */
	MemoryContext oldcontext = CurrentMemoryContext;
	ErrorContextCallback errcontext;
	CommandId	mycid = GetCurrentCommandId(true);
	int			hi_options = 0; /* start with default heap_insert options */
	BulkInsertState bistate;
	int		   *attr_offsets;
	bool		no_more_data = false;
	ListCell   *cur;
	bool		cur_row_rejected = false;
	int			original_lineno_for_qe = 0; /* keep compiler happy (var referenced by macro) */
	CdbCopy    *cdbCopy = NULL; /* never used... for compiling COPY_HANDLE_ERROR */
	tupDesc = RelationGetDescr(cstate->rel);
	attr = tupDesc->attrs;
	num_phys_attrs = tupDesc->natts;
	attr_count = list_length(cstate->attnumlist);
	num_defaults = 0;
	bool		is_segment_data_processed = (cstate->on_segment && Gp_role == GP_ROLE_EXECUTE) ? false : true;
	bool is_check_distkey = (cstate->on_segment && Gp_role == GP_ROLE_EXECUTE && gp_enable_segment_copy_checking) ? true : false;
	GpDistributionData	*distData = NULL; /* distribution data used to compute target seg */
	unsigned int	target_seg = 0; /* result segment of cdbhash */

	/*----------
	 * Check to see if we can avoid writing WAL
	 *
	 * If archive logging/streaming is not enabled *and* either
	 *	- table was created in same transaction as this COPY
	 *	- data is being written to relfilenode created in this transaction
	 * then we can skip writing WAL.  It's safe because if the transaction
	 * doesn't commit, we'll discard the table (or the new relfilenode file).
	 * If it does commit, we'll have done the heap_sync at the bottom of this
	 * routine first.
	 *
	 * As mentioned in comments in utils/rel.h, the in-same-transaction test
	 * is not completely reliable, since in rare cases rd_createSubid or
	 * rd_newRelfilenodeSubid can be cleared before the end of the transaction.
	 * However this is OK since at worst we will fail to make the optimization.
	 *
	 * Also, if the target file is new-in-transaction, we assume that checking
	 * FSM for free space is a waste of time, even if we must use WAL because
	 * of archiving.  This could possibly be wrong, but it's unlikely.
	 *
	 * The comments for heap_insert and RelationGetBufferForTuple specify that
	 * skipping WAL logging is only safe if we ensure that our tuples do not
	 * go into pages containing tuples from any other transactions --- but this
	 * must be the case if we have a new table or new relfilenode, so we need
	 * no additional work to enforce that.
	 *----------
	 */
	if (cstate->rel->rd_createSubid != InvalidSubTransactionId ||
		cstate->rel->rd_newRelfilenodeSubid != InvalidSubTransactionId)
	{
		hi_options |= HEAP_INSERT_SKIP_FSM;
		if (!XLogIsNeeded())
			hi_options |= HEAP_INSERT_SKIP_WAL;
	}

	oldcontext = MemoryContextSwitchTo(estate->es_query_cxt);

	/*
	 * We need a ResultRelInfo so we can use the regular executor's
	 * index-entry-making machinery.  (There used to be a huge amount of code
	 * here that basically duplicated execUtils.c ...)
	 */
	resultRelInfo = makeNode(ResultRelInfo);
	resultRelInfo->ri_RangeTableIndex = 1;		/* dummy */
	resultRelInfo->ri_RelationDesc = cstate->rel;
	resultRelInfo->ri_TrigDesc = CopyTriggerDesc(cstate->rel->trigdesc);
	if (resultRelInfo->ri_TrigDesc)
	{
		resultRelInfo->ri_TrigFunctions = (FmgrInfo *)
			palloc0(resultRelInfo->ri_TrigDesc->numtriggers * sizeof(FmgrInfo));
		resultRelInfo->ri_TrigWhenExprs = (List **)
			palloc0(resultRelInfo->ri_TrigDesc->numtriggers * sizeof(List *));
	}
	resultRelInfo->ri_TrigInstrument = NULL;
	ResultRelInfoSetSegno(resultRelInfo, cstate->ao_segnos);

	ExecOpenIndices(resultRelInfo);

	estate->es_result_relations = resultRelInfo;
	estate->es_num_result_relations = 1;
	estate->es_result_relation_info = resultRelInfo;
	estate->es_result_partitions = cstate->partitions;

	CopyInitPartitioningState(estate);

	/* Set up a tuple slot too */
	baseSlot = ExecInitExtraTupleSlot(estate);
	ExecSetSlotDescriptor(baseSlot, tupDesc);

	econtext = GetPerTupleExprContext(estate);

	/*
	 * Pick up the required catalog information for each attribute in the
	 * relation, including the input function, the element type (to pass to
	 * the input function), and info about defaults and constraints.
	 */
	in_functions = (FmgrInfo *) palloc(num_phys_attrs * sizeof(FmgrInfo));
	typioparams = (Oid *) palloc(num_phys_attrs * sizeof(Oid));
	defmap = (int *) palloc(num_phys_attrs * sizeof(int));
	defexprs = (ExprState **) palloc(num_phys_attrs * sizeof(ExprState *));

	for (attnum = 1; attnum <= num_phys_attrs; attnum++)
	{
		/* We don't need info for dropped attributes */
		if (attr[attnum - 1]->attisdropped)
			continue;

		/* Fetch the input function and typioparam info */
		if (cstate->binary)
			getTypeBinaryInputInfo(attr[attnum - 1]->atttypid,
								   &in_func_oid, &typioparams[attnum - 1]);
		else
			getTypeInputInfo(attr[attnum - 1]->atttypid,
							 &in_func_oid, &typioparams[attnum - 1]);
		fmgr_info(in_func_oid, &in_functions[attnum - 1]);

		/* Get default info if needed */
		if (!list_member_int(cstate->attnumlist, attnum))
		{
			/* attribute is NOT to be copied from input */
			/* use default value if one exists */
			Node	   *defexpr = build_column_default(cstate->rel, attnum);

			if (defexpr != NULL)
			{
				defexprs[num_defaults] = ExecPrepareExpr((Expr *) defexpr,
														 estate);
				defmap[num_defaults] = attnum - 1;
				num_defaults++;
			}
		}
	}

	/* prepare distribuion data for computing target seg*/
	if (is_check_distkey)
	{
		distData = InitDistributionData(cstate, attr, num_phys_attrs, estate, false);
	}

	/* Prepare to catch AFTER triggers. */
	AfterTriggerBeginQuery();

	/*
	 * Check BEFORE STATEMENT insertion triggers. It's debateable whether we
	 * should do this for COPY, since it's not really an "INSERT" statement as
	 * such. However, executing these triggers maintains consistency with the
	 * EACH ROW triggers that we already fire on COPY.
	 */
	ExecBSInsertTriggers(estate, resultRelInfo);

	/* 
	 * Skip header processing if dummy file get from master for COPY FROM ON
	 * SEGMENT
	 */
	if (!cstate->on_segment || Gp_role != GP_ROLE_EXECUTE)
	{
		CopyFromProcessDataFileHeader(cstate, cdbCopy, &file_has_oids);
	}

	attr_offsets = (int *) palloc(num_phys_attrs * sizeof(int));

	partValues = (Datum *) palloc(attr_count * sizeof(Datum));
	partNulls = (bool *) palloc(attr_count * sizeof(bool));

	bistate = GetBulkInsertState();

	/* Set up callback to identify error line number */
	errcontext.callback = copy_in_error_callback;
	errcontext.arg = (void *) cstate;
	errcontext.previous = error_context_stack;
	error_context_stack = &errcontext;

	if (Gp_role == GP_ROLE_EXECUTE && (cstate->on_segment == false))
		cstate->err_loc_type = ROWNUM_EMBEDDED; /* get original row num from QD COPY */
	else
		cstate->err_loc_type = ROWNUM_ORIGINAL; /* we can count rows by ourselves */

	CopyInitDataParser(cstate);

PROCESS_SEGMENT_DATA:
	do
	{
		size_t		bytesread = 0;

		if (!cstate->binary)
		{
			PG_TRY();
			{
				/* read a chunk of data into the buffer */
				bytesread = CopyGetData(cstate, cstate->raw_buf, RAW_BUF_SIZE);
			}
			PG_CATCH();
			{
				/*
				 * If we are here, we got some kind of communication error
				 * with the client or a bad protocol message. clean up and
				 * re-throw error. Note that we don't handle this error in
				 * any special way in SREH mode as it's not a data error.
				 */
				COPY_HANDLE_ERROR;
			}
			PG_END_TRY();

			cstate->raw_buf_done = false;

			/* set buffer pointers to beginning of the buffer */
			cstate->begloc = cstate->raw_buf;
			cstate->raw_buf_index = 0;
		}

		/*
		 * continue if some bytes were read or if we didn't reach EOF. if we
		 * both reached EOF _and_ no bytes were read, quit the loop we are
		 * done
		 */
		if (bytesread > 0 || !cstate->fe_eof)
		{
			/* handle HEADER, but only if COPY FROM ON SEGMENT */
			if (cstate->header_line && cstate->on_segment)
			{
				/* on first time around just throw the header line away */
				PG_TRY();
				{
					cstate->line_done = cstate->csv_mode ?
						CopyReadLineCSV(cstate, bytesread) :
						CopyReadLineText(cstate, bytesread);
				}
				PG_CATCH();
				{
					/*
					 * got here? encoding conversion error occured on the
					 * header line (first row).
					 */
					if (cstate->errMode == ALL_OR_NOTHING)
					{
						/* re-throw error and abort */
						COPY_HANDLE_ERROR;
					}
					else
					{
						/* SREH - release error state */
						if (!elog_dismiss(DEBUG5))
							PG_RE_THROW(); /* hope to never get here! */

						/*
						 * note: we don't bother doing anything special here.
						 * we are never interested in logging a header line
						 * error. just continue the workflow.
						 */
					}
				}
				PG_END_TRY();

				cstate->cur_lineno++;
				RESET_LINEBUF;

				cstate->header_line = false;
			}

			while (!cstate->raw_buf_done)
			{
				bool		skip_tuple;
				Oid			loaded_oid = InvalidOid;
				char		relstorage;
				Datum	   *baseValues;
				bool	   *baseNulls;

				CHECK_FOR_INTERRUPTS();

				/* Reset the per-tuple exprcontext */
				ResetPerTupleExprContext(estate);

				/* Switch into its memory context */
				MemoryContextSwitchTo(GetPerTupleMemoryContext(estate));

				/* Initialize all values for row to NULL */
				ExecClearTuple(baseSlot);
				baseValues = slot_get_values(baseSlot);
				baseNulls = slot_get_isnull(baseSlot);

				MemSet(baseValues, 0, num_phys_attrs * sizeof(Datum));
				MemSet(baseNulls, true, num_phys_attrs * sizeof(bool));
				/* reset attribute pointers */
				MemSet(attr_offsets, 0, num_phys_attrs * sizeof(int));

				if (!cstate->binary)
				{
				PG_TRY();
				{
					/* Actually read the line into memory here */
					cstate->line_done = cstate->csv_mode ?
					CopyReadLineCSV(cstate, bytesread) :
					CopyReadLineText(cstate, bytesread);
				}
				PG_CATCH();
				{
					/* got here? encoding conversion/check error occurred */
					COPY_HANDLE_ERROR;
				}
				PG_END_TRY();

				if(cur_row_rejected)
				{
					ErrorIfRejectLimitReached(cstate->cdbsreh, cdbCopy);
					QE_GOTO_NEXT_ROW;
				}

				if(!cstate->line_done)
				{
					/*
					 * if eof reached, and no data in line_buf,
					 * we don't need to do att parsing.
					 */
					if (cstate->fe_eof && cstate->line_buf.len == 0)
					{
						break;
					}
					/*
					 * We did not finish reading a complete date line
					 *
					 * If eof is not yet reached, we skip att parsing
					 * and read more data. But if eof _was_ reached it means
					 * that the original last data line is defective and
					 * we want to catch that error later on.
					 */
					if (!cstate->fe_eof || cstate->end_marker)
						break;
				}

				if (file_has_oids)
				{
					char	   *oid_string;

					/* can't be in CSV mode here */
					oid_string = CopyReadOidAttr(cstate, &isnull);

					if (isnull)
					{
						/* got here? null in OID column error */

						if(cstate->errMode == ALL_OR_NOTHING)
						{
							ereport(ERROR,
									(errcode(ERRCODE_BAD_COPY_FILE_FORMAT),
									 errmsg("null OID in COPY data.")));
						}
						else
						{
							/* SREH */
							cstate->cdbsreh->rejectcount++;
							cur_row_rejected = true;
						}

					}
					else
					{
						PG_TRY();
						{
							cstate->cur_attname = "oid";
							loaded_oid = DatumGetObjectId(DirectFunctionCall1(oidin,
																			  CStringGetDatum(oid_string)));
						}
						PG_CATCH();
						{
							/* got here? oid column conversion failed */
							COPY_HANDLE_ERROR;
						}
						PG_END_TRY();

						if (loaded_oid == InvalidOid)
						{
							if(cstate->errMode == ALL_OR_NOTHING)
								ereport(ERROR,
										(errcode(ERRCODE_BAD_COPY_FILE_FORMAT),
										 errmsg("invalid OID in COPY data.")));
							else /* SREH */
							{
								cstate->cdbsreh->rejectcount++;
								cur_row_rejected = true;
							}
						}
						cstate->cur_attname = NULL;
					}

					if(cur_row_rejected)
					{
						ErrorIfRejectLimitReached(cstate->cdbsreh, cdbCopy);
						QE_GOTO_NEXT_ROW;
					}

				}

				PG_TRY();
				{
					if (cstate->csv_mode)
						CopyReadAttributesCSV(cstate, baseNulls, attr_offsets, num_phys_attrs, attr);
					else
						CopyReadAttributesText(cstate, baseNulls, attr_offsets, num_phys_attrs, attr);

					/*
					 * Loop to read the user attributes on the line.
					 */
					foreach(cur, cstate->attnumlist)
					{
						int			attnum = lfirst_int(cur);
						int			m = attnum - 1;
						char	   *string;

						string = cstate->attribute_buf.data + attr_offsets[m];

						if (baseNulls[m])
							isnull = true;
						else
							isnull = false;

						if (cstate->csv_mode && isnull && cstate->force_notnull_flags[m])
						{
							string = cstate->null_print;		/* set to NULL string */
							isnull = false;
						}

						cstate->cur_attname = NameStr(attr[m]->attname);

						baseValues[m] = InputFunctionCall(&in_functions[m],
													  isnull ? NULL : string,
													  typioparams[m],
													  attr[m]->atttypmod);
						baseNulls[m] = isnull;
						cstate->cur_attname = NULL;
					}
				}
				PG_CATCH();
				{
					COPY_HANDLE_ERROR; /* SREH */
				}
				PG_END_TRY();

				if (cur_row_rejected)
				{
					ErrorIfRejectLimitReached(cstate->cdbsreh, cdbCopy);
					QE_GOTO_NEXT_ROW;
				}
				}
				else
				{
					/* binary */
					if (cstate->err_loc_type == ROWNUM_EMBEDDED)
					{
						/**
						* Incoming data format:
						*     <original_line_num:uint64><data for this row:bytes>
						* We consume "original_line_num" before parsing the data.
						* See also CopyExtractRowMetaData(cstate) for text/csv formats.
						*/
						int64 line_num;
						if (!CopyGetInt64(cstate, &line_num))
						{
							no_more_data = true;
							break;
						}
						cstate->cur_lineno = line_num;
					}

					int16		fld_count;
					ListCell   *cur;
					char buffer[20];

					if (!CopyGetInt16(cstate, &fld_count) ||
						fld_count == -1)
					{
						no_more_data = true;
						break;
					}

					if (fld_count != attr_count)
						ereport(ERROR,
								(errcode(ERRCODE_BAD_COPY_FILE_FORMAT),
								 errmsg("QD: line %s: row field count is %d, expected %d",
								 		linenumber_atoi(buffer, cstate->cur_lineno),
										(int) fld_count, attr_count)));

					if (file_has_oids)
					{
						cstate->cur_attname = "oid";
						loaded_oid =
							DatumGetObjectId(CopyReadBinaryAttribute(cstate,
																	 0,
																	 &oid_in_function,
																	 oid_typioparam,
																	 -1,
																	 &isnull,
																	 false));
						if (isnull || loaded_oid == InvalidOid)
							ereport(ERROR,
									(errcode(ERRCODE_BAD_COPY_FILE_FORMAT),
									 errmsg("invalid OID in COPY data")));
						cstate->cur_attname = NULL;
					}

					i = 0;
					foreach(cur, cstate->attnumlist)
					{
						int			attnum = lfirst_int(cur);
						int			m = attnum - 1;

						cstate->cur_attname = NameStr(attr[m]->attname);
						i++;
						baseValues[m] = CopyReadBinaryAttribute(cstate,
															i,
															&in_functions[m],
															typioparams[m],
															attr[m]->atttypmod,
															&isnull,
															false);
						baseNulls[m] = isnull;
						cstate->cur_attname = NULL;
					}
				}

					/*
					 * Now compute and insert any defaults available for the columns
					 * not provided by the input data.	Anything not processed here or
					 * above will remain NULL.
					 */
					for (i = 0; i < num_defaults; i++)
					{
						baseValues[defmap[i]] = ExecEvalExpr(defexprs[i], econtext,
														 &isnull, NULL);

						if (!isnull)
							baseNulls[defmap[i]] = false;
					}

				/*
				 * We might create a ResultRelInfo which needs to persist
				 * the per tuple context.
				 */
				PG_TRY();
				{
					MemoryContextSwitchTo(estate->es_query_cxt);
					if (estate->es_result_partitions)
					{
						resultRelInfo = values_get_partition(baseValues, baseNulls,
															 tupDesc, estate);
						estate->es_result_relation_info = resultRelInfo;
						FreeBulkInsertState(bistate);
						bistate = GetBulkInsertState();
					}
				}
				PG_CATCH();
				{
					COPY_HANDLE_ERROR;
				}
				PG_END_TRY();

				if (cur_row_rejected)
				{
					MemoryContextSwitchTo(GetPerTupleMemoryContext(estate));
					ErrorIfRejectLimitReached(cstate->cdbsreh, cdbCopy);
					QE_GOTO_NEXT_ROW;
				}

				relstorage = RelinfoGetStorage(resultRelInfo);
				if (relstorage == RELSTORAGE_AOROWS &&
					resultRelInfo->ri_aoInsertDesc == NULL)
				{
					ResultRelInfoSetSegno(resultRelInfo, cstate->ao_segnos);
					resultRelInfo->ri_aoInsertDesc =
						appendonly_insert_init(resultRelInfo->ri_RelationDesc,
											   resultRelInfo->ri_aosegno, false);
				}
				else if (relstorage == RELSTORAGE_AOCOLS &&
						 resultRelInfo->ri_aocsInsertDesc == NULL)
				{
					ResultRelInfoSetSegno(resultRelInfo, cstate->ao_segnos);
                    resultRelInfo->ri_aocsInsertDesc =
                        aocs_insert_init(resultRelInfo->ri_RelationDesc,
                        				 resultRelInfo->ri_aosegno, false);
				}
				else if (relstorage == RELSTORAGE_EXTERNAL &&
						 resultRelInfo->ri_extInsertDesc == NULL)
				{
					resultRelInfo->ri_extInsertDesc =
						external_insert_init(resultRelInfo->ri_RelationDesc);
				}

				MemoryContextSwitchTo(GetPerTupleMemoryContext(estate));

				ExecStoreVirtualTuple(baseSlot);

				/*
				 * And now we can form the input tuple.
				 *
				 * The resulting tuple is stored in 'slot'
				 */
				if (resultRelInfo->ri_partSlot != NULL)
				{
					AttrMap *map = resultRelInfo->ri_partInsertMap;
					Assert(map != NULL);

					slot = resultRelInfo->ri_partSlot;
					ExecClearTuple(slot);
					partValues = slot_get_values(resultRelInfo->ri_partSlot);
					partNulls = slot_get_isnull(resultRelInfo->ri_partSlot);
					MemSet(partValues, 0, attr_count * sizeof(Datum));
					MemSet(partNulls, true, attr_count * sizeof(bool));

					reconstructTupleValues(map, baseValues, baseNulls, (int) num_phys_attrs,
										   partValues, partNulls, (int) attr_count);
					ExecStoreVirtualTuple(slot);
				}
				else
				{
					slot = baseSlot;
				}

				if (is_check_distkey && distData->p_nattrs > 0)
				{
					target_seg = GetTargetSeg(distData, slot_get_values(slot), slot_get_isnull(slot));

					PG_TRY();
					{
						/* check distribution key if COPY FROM ON SEGMENT */
						if (GpIdentity.segindex != target_seg)
							ereport(ERROR,
									(errcode(ERRCODE_INTEGRITY_CONSTRAINT_VIOLATION),
									 errmsg("value of distribution key doesn't belong to segment with ID %d, it belongs to segment with ID %d",
											GpIdentity.segindex, target_seg)));
					}
					PG_CATCH();
					{
						COPY_HANDLE_ERROR;
					}
					PG_END_TRY();
				}

				/*
				 * Triggers and stuff need to be invoked in query context.
				 */
				MemoryContextSwitchTo(estate->es_query_cxt);

				/* Partitions don't support triggers yet */
				Assert(!(estate->es_result_partitions &&
						 resultRelInfo->ri_TrigDesc));

				skip_tuple = false;

				/* BEFORE ROW INSERT Triggers */
				if (resultRelInfo->ri_TrigDesc &&
					resultRelInfo->ri_TrigDesc->n_before_row[TRIGGER_EVENT_INSERT] > 0)
				{
					HeapTuple	newtuple;
					HeapTuple	tuple;

					tuple = ExecFetchSlotHeapTuple(slot);

					Assert(resultRelInfo->ri_TrigFunctions != NULL);
					newtuple = ExecBRInsertTriggers(estate, resultRelInfo, tuple);

					if (newtuple == NULL)		/* "do nothing" */
						skip_tuple = true;
					else if (newtuple != tuple) /* modified by Trigger(s) */
					{
						ExecStoreHeapTuple(newtuple, slot, InvalidBuffer, true);
					}
				}

				if (!skip_tuple)
				{
					List	   *recheckIndexes = NIL;
					char relstorage = RelinfoGetStorage(resultRelInfo);
					ItemPointerData insertedTid;

					/*
					 * Check the constraints of the tuple
					 */
					if (resultRelInfo->ri_RelationDesc->rd_att->constr)
						ExecConstraints(resultRelInfo, slot, estate);

					/*
					 * OK, store the tuple and create index entries for it
					 */
					if (relstorage == RELSTORAGE_AOROWS)
					{
						MemTuple	mtuple;

						mtuple = ExecFetchSlotMemTuple(slot, false);

						/* inserting into an append only relation */
						appendonly_insert(resultRelInfo->ri_aoInsertDesc, mtuple, InvalidOid, (AOTupleId *) &insertedTid);
					}
					else if (relstorage == RELSTORAGE_AOCOLS)
					{
                        aocs_insert(resultRelInfo->ri_aocsInsertDesc, slot);
						insertedTid = *slot_get_ctid(slot);
					}
					else if (relstorage == RELSTORAGE_EXTERNAL)
					{
						HeapTuple tuple;

						tuple = ExecFetchSlotHeapTuple(slot);
						external_insert(resultRelInfo->ri_extInsertDesc, tuple);
						ItemPointerSetInvalid(&insertedTid);
					}
					else
					{
						HeapTuple tuple;

						tuple = ExecFetchSlotHeapTuple(slot);
						heap_insert(resultRelInfo->ri_RelationDesc, tuple, mycid, hi_options, bistate,
									GetCurrentTransactionId());
						insertedTid = tuple->t_self;
					}

					if (resultRelInfo->ri_NumIndices > 0)
						recheckIndexes = ExecInsertIndexTuples(slot, &insertedTid, estate, false);

					/* AFTER ROW INSERT Triggers */
					if (resultRelInfo->ri_TrigDesc &&
						resultRelInfo->ri_TrigDesc->n_after_row[TRIGGER_EVENT_INSERT] > 0)
					{
						HeapTuple tuple;

						tuple = ExecFetchSlotHeapTuple(slot);
						ExecARInsertTriggers(estate, resultRelInfo, tuple,
											 recheckIndexes);
					}

					/*
					 * We count only tuples not suppressed by a BEFORE INSERT trigger;
					 * this is the same definition used by execMain.c for counting
					 * tuples inserted by an INSERT command.
					 *
					 * MPP: incrementing this counter here only matters for utility
					 * mode. in dispatch mode only the dispatcher COPY collects row
					 * count, so this counter is meaningless.
					 */
					cstate->processed++;
					if (relstorage_is_ao(relstorage))
						resultRelInfo->ri_aoprocessed++;
				}

				RESET_LINEBUF;
			}					/* end while(!raw_buf_done) */
		}						/* end if (bytesread > 0 || !cstate->fe_eof) */
		else
			/* no bytes read, end of data */
		{
			no_more_data = true;
		}
	} while (!no_more_data);

	/*
	 * After processed data from QD, which is empty and just for workflow, now
	 * to process the data on segment, only one shot if cstate->on_segment &&
	 * Gp_role == GP_ROLE_DISPATCH
	 */
	if (!is_segment_data_processed)
	{
		if (cstate->is_program)
		{
			cstate->program_pipes = open_program_pipes(cstate->filename, false);
			cstate->copy_file = fdopen(cstate->program_pipes->pipes[0], PG_BINARY_R);

			if (cstate->copy_file == NULL)
				ereport(ERROR,
						(errmsg("could not execute command \"%s\": %m",
								cstate->filename)));
		}
		else
		{
			struct stat st;
			char *filename = cstate->filename;
			cstate->copy_file = AllocateFile(filename, PG_BINARY_R);

			if (cstate->copy_file == NULL)
				ereport(ERROR,
						(errcode_for_file_access(),
						errmsg("could not open file \"%s\" for reading: %m",
								filename)));

			// Increase buffer size to improve performance  (cmcdevitt)
			setvbuf(cstate->copy_file, NULL, _IOFBF, 393216); // 384 Kbytes

			fstat(fileno(cstate->copy_file), &st);
			if (S_ISDIR(st.st_mode))
				ereport(ERROR,
						(errcode(ERRCODE_WRONG_OBJECT_TYPE),
						errmsg("\"%s\" is a directory", filename)));
		}

		cstate->copy_dest = COPY_FILE;

		is_segment_data_processed = true;

		CopyFromProcessDataFileHeader(cstate, cdbCopy, &file_has_oids);
		CopyInitDataParser(cstate);
		no_more_data = false;

		goto PROCESS_SEGMENT_DATA;
	}

	elog(DEBUG1, "Segment %u, Copied %lu rows.", GpIdentity.segindex, cstate->processed);

	/* Done, clean up */
	if (cstate->on_segment && cstate->is_program)
	{
		close_program_pipes(cstate, true);
	}
	else if (cstate->on_segment && FreeFile(cstate->copy_file))
	{
			ereport(ERROR,
				(errcode_for_file_access(),
				 errmsg("could not close file \"%s\": %m",
						cstate->filename)));
	}

	error_context_stack = errcontext.previous;

	FreeBulkInsertState(bistate);

	MemoryContextSwitchTo(estate->es_query_cxt);

	/* Execute AFTER STATEMENT insertion triggers */
	ExecASInsertTriggers(estate, resultRelInfo);

	/* Handle queued AFTER triggers */
	AfterTriggerEndQuery(estate);

	/*
	 * If SREH and in executor mode send the number of rejected
	 * rows to the client (QD COPY).
	 * If COPY ... FROM ... ON SEGMENT, then need to send the number of completed
	 */
	if ((cstate->errMode != ALL_OR_NOTHING && Gp_role == GP_ROLE_EXECUTE)
		|| cstate->on_segment)
		SendNumRows((cstate->errMode != ALL_OR_NOTHING) ? cstate->cdbsreh->rejectcount : 0,
				cstate->on_segment ? cstate->processed : 0);

	if (estate->es_result_partitions && Gp_role == GP_ROLE_EXECUTE)
		SendAOTupCounts(estate);

	/* NB: do not pfree baseValues/baseNulls and partValues/partNulls here, since
	 * there may be duplicate free in ExecDropSingleTupleTableSlot; if not, they
	 * would be freed by FreeExecutorState anyhow */
	ExecResetTupleTable(estate->es_tupleTable, false);

	/*
	 * If we skipped writing WAL, then we need to sync the heap (but not
	 * indexes since those use WAL anyway)
	 */
	if (hi_options & HEAP_INSERT_SKIP_WAL)
		heap_sync(cstate->rel);

	/*
	 * Finalize appends and close relations we opened.
	 */
	resultRelInfo = estate->es_result_relations;
	for (i = estate->es_num_result_relations; i > 0; i--)
	{
			if (resultRelInfo->ri_aoInsertDesc)
					appendonly_insert_finish(resultRelInfo->ri_aoInsertDesc);

			if (resultRelInfo->ri_aocsInsertDesc)
					aocs_insert_finish(resultRelInfo->ri_aocsInsertDesc);

			if (resultRelInfo->ri_extInsertDesc)
					external_insert_finish(resultRelInfo->ri_extInsertDesc);
			
			/* Close indices and then the relation itself */
			ExecCloseIndices(resultRelInfo);
			heap_close(resultRelInfo->ri_RelationDesc, NoLock);
			resultRelInfo++;
	}
	
	cstate->rel = NULL; /* closed above */

	MemoryContextSwitchTo(oldcontext);

	/* free distribution data after switching oldcontext */
	FreeDistributionData(distData);

	FreeExecutorState(estate);
}

/*
 * Finds the next TEXT line that is in the input buffer and loads
 * it into line_buf. Returns an indication if the line that was read
 * is complete (if an unescaped line-end was encountered). If we
 * reached the end of buffer before the whole line was written into the
 * line buffer then returns false.
 */
bool
CopyReadLineText(CopyState cstate, size_t bytesread)
{
	int			linesize;
	char		escapec = '\0';

	/* mark that encoding conversion hasn't occurred yet */
	cstate->line_buf_converted = false;

	/*
	 * set the escape char for text format ('\\' by default).
	 */
	escapec = cstate->escape[0];

	if (cstate->raw_buf_index >= bytesread)
	{
		cstate->raw_buf_done = true;
		cstate->line_done = CopyCheckIsLastLine(cstate);
		return false;
	}

	/*
	 * Detect end of line type if not already detected.
	 */
	if (cstate->eol_type == EOL_UNKNOWN)
	{
		cstate->quote = NULL;

		if (!DetectLineEnd(cstate, bytesread))
		{
			/* load entire input buffer into line buf, and quit */
			appendBinaryStringInfo(&cstate->line_buf, cstate->raw_buf, bytesread);
			cstate->raw_buf_done = true;
			cstate->line_done = CopyCheckIsLastLine(cstate);

			if (cstate->line_done)
				preProcessDataLine(cstate);

			return cstate->line_done;
		}
	}

	/*
	 * Special case: eol is CRNL, last byte of previous buffer was an
	 * unescaped CR and 1st byte of current buffer is NL. We check for
	 * that here.
	 */
	if (cstate->eol_type == EOL_CRLF)
	{
		/* if we started scanning from the 1st byte of the buffer */
		if (cstate->begloc == cstate->raw_buf)
		{
			/* and had a CR in last byte of prev buf */
			if (cstate->cr_in_prevbuf)
			{
				/*
				 * if this 1st byte in buffer is 2nd byte of line end sequence
				 * (linefeed)
				 */
				if (*(cstate->begloc) == cstate->eol_ch[1])
				{
					/*
					* load that one linefeed byte and indicate we are done
					* with the data line
					*/
					appendBinaryStringInfo(&cstate->line_buf, cstate->begloc, 1);
					cstate->raw_buf_index++;
					cstate->begloc++;
					cstate->cr_in_prevbuf = false;
					preProcessDataLine(cstate);

					if (cstate->raw_buf_index >= bytesread)
					{
						cstate->raw_buf_done = true;
					}
					return true;
				}
			}

			cstate->cr_in_prevbuf = false;
		}
	}

	/*
	 * (we need a loop so that if eol_ch is found, but prev ch is backslash,
	 * we can search for the next eol_ch)
	 */
	while (true)
	{
		/* reached end of buffer */
		if ((cstate->endloc = scanTextLine(cstate, cstate->begloc, cstate->eol_ch[0], bytesread - cstate->raw_buf_index)) == NULL)
		{
			linesize = bytesread - (cstate->begloc - cstate->raw_buf);
			appendBinaryStringInfo(&cstate->line_buf, cstate->begloc, linesize);

			if (cstate->eol_type == EOL_CRLF && cstate->line_buf.len > 1)
			{
				char	   *last_ch = cstate->line_buf.data + cstate->line_buf.len - 1; /* before terminating \0 */

				if (*last_ch == '\r')
					cstate->cr_in_prevbuf = true;
			}

			cstate->line_done = CopyCheckIsLastLine(cstate);
			cstate->raw_buf_done = true;

			break;
		}
		else
			/* found the 1st eol ch in raw_buf. */
		{
			bool		eol_found = true;

			/*
			 * Load that piece of data (potentially a data line) into the line buffer,
			 * and update the pointers for the next scan.
			 */
			linesize = cstate->endloc - cstate->begloc + 1;
			appendBinaryStringInfo(&cstate->line_buf, cstate->begloc, linesize);
			cstate->raw_buf_index += linesize;
			cstate->begloc = cstate->endloc + 1;

			if (cstate->eol_type == EOL_CRLF)
			{
				/* check if there is a '\n' after the '\r' */
				if (cstate->raw_buf_index < bytesread && *(cstate->endloc + 1) == '\n')
				{
					/* this is a line end */
					appendBinaryStringInfo(&cstate->line_buf, cstate->begloc, 1);		/* load that '\n' */
					cstate->raw_buf_index++;
					cstate->begloc++;
				}
				/* no data left, may in next buf*/
				else if (cstate->raw_buf_index >= bytesread)
				{
					cstate->cr_in_prevbuf = true;
					eol_found = false;
				}
				else
				{
					/* just a CR, not a line end */
					eol_found = false;
				}
			}

			/*
			 * in some cases, this end of line char happens to be the
			 * last character in the buffer. we need to catch that.
			 */
			if (cstate->raw_buf_index >= bytesread)
				cstate->raw_buf_done = true;

			/*
			 * if eol was found, and it isn't escaped, line is done
			 */
			if (eol_found)
			{
				cstate->line_done = true;
				break;
			}
			else
			{
				/* stay in the loop and process some more data. */
				cstate->line_done = false;

				/* no data left, retuen false */
				if (cstate->raw_buf_done)
				{
					return false;
				}

				if (eol_found)
					cstate->cur_lineno++;		/* increase line index for error
												 * reporting */
			}

		}						/* end of found eol_ch */
	}

	/* Done reading a complete line. Do pre processing of the raw input data */
	if (cstate->line_done)
		preProcessDataLine(cstate);

	/*
	 * check if this line is an end marker -- "\."
	 */
	cstate->end_marker = false;

	switch (cstate->eol_type)
	{
		case EOL_LF:
			if (!strcmp(cstate->line_buf.data, "\\.\n"))
				cstate->end_marker = true;
			break;
		case EOL_CR:
			if (!strcmp(cstate->line_buf.data, "\\.\r"))
				cstate->end_marker = true;
			break;
		case EOL_CRLF:
			if (!strcmp(cstate->line_buf.data, "\\.\r\n"))
				cstate->end_marker = true;
			break;
		case EOL_UNKNOWN:
			break;
	}

	if (cstate->end_marker)
	{
		/*
		 * Reached end marker. In protocol version 3 we
		 * should ignore anything after \. up to protocol
		 * end of copy data.
		 */
		if (cstate->copy_dest == COPY_NEW_FE)
		{
			while (!cstate->fe_eof)
			{
				CopyGetData(cstate, cstate->raw_buf, RAW_BUF_SIZE);	/* eat data */
			}
		}

		cstate->fe_eof = true;
		/* we don't want to process a \. as data line, want to quit. */
		cstate->line_done = false;
		cstate->raw_buf_done = true;
	}

	return cstate->line_done;
}

/*
 * Finds the next CSV line that is in the input buffer and loads
 * it into line_buf. Returns an indication if the line that was read
 * is complete (if an unescaped line-end was encountered). If we
 * reached the end of buffer before the whole line was written into the
 * line buffer then returns false.
 */
bool
CopyReadLineCSV(CopyState cstate, size_t bytesread)
{
	int			linesize;
	char		quotec = '\0',
				escapec = '\0';
	bool		csv_is_invalid = false;

	/* mark that encoding conversion hasn't occurred yet */
	cstate->line_buf_converted = false;

	escapec = cstate->escape[0];
	quotec = cstate->quote[0];

	/* ignore special escape processing if it's the same as quotec */
	if (quotec == escapec)
		escapec = '\0';

	if (cstate->raw_buf_index >= bytesread)
	{
		cstate->raw_buf_done = true;
		cstate->line_done = CopyCheckIsLastLine(cstate);
		return false;
	}

	/*
	 * Detect end of line type if not already detected.
	 */
	if (cstate->eol_type == EOL_UNKNOWN)
	{
		if (!DetectLineEnd(cstate, bytesread))
		{
			/* EOL not found. load entire input buffer into line buf, and return */
			appendBinaryStringInfo(&cstate->line_buf, cstate->raw_buf, bytesread);
			cstate->line_done = CopyCheckIsLastLine(cstate);;
			cstate->raw_buf_done = true;

			if (cstate->line_done)
				preProcessDataLine(cstate);

			return cstate->line_done;
		}
	}

	/*
	 * Special case: eol is CRNL, last byte of previous buffer was an
	 * unescaped CR and 1st byte of current buffer is NL. We check for
	 * that here.
	 */
	if (cstate->eol_type == EOL_CRLF)
	{
		/* if we started scanning from the 1st byte of the buffer */
		if (cstate->begloc == cstate->raw_buf)
		{
			/* and had a CR in last byte of prev buf */
			if (cstate->cr_in_prevbuf)
			{
				/*
				 * if this 1st byte in buffer is 2nd byte of line end sequence
				 * (linefeed)
				 */
				if (*(cstate->begloc) == cstate->eol_ch[1])
				{
					/*
					 * load that one linefeed byte and indicate we are done
					 * with the data line
					 */
					appendBinaryStringInfo(&cstate->line_buf, cstate->begloc, 1);
					cstate->raw_buf_index++;
					cstate->begloc++;
					cstate->line_done = true;
					preProcessDataLine(cstate);
					cstate->cr_in_prevbuf = false;

					if (cstate->raw_buf_index >= bytesread)
					{
						cstate->raw_buf_done = true;
					}
					return true;
				}
			}

			cstate->cr_in_prevbuf = false;
		}
	}

	/*
	 * (we need a loop so that if eol_ch is found, but we are in quotes,
	 * we can search for the next eol_ch)
	 */
	while (true)
	{
		/* reached end of buffer */
		if ((cstate->endloc = scanCSVLine(cstate, cstate->begloc, cstate->eol_ch[0], escapec, quotec, bytesread - cstate->raw_buf_index)) == NULL)
		{
			linesize = bytesread - (cstate->begloc - cstate->raw_buf);
			appendBinaryStringInfo(&cstate->line_buf, cstate->begloc, linesize);

			if (cstate->line_buf.len > 1)
			{
				char	   *last_ch = cstate->line_buf.data + cstate->line_buf.len - 1; /* before terminating \0 */

				if (*last_ch == '\r')
				{
					if (cstate->eol_type == EOL_CRLF)
						cstate->cr_in_prevbuf = true;
				}
			}

			cstate->line_done = CopyCheckIsLastLine(cstate);
			cstate->raw_buf_done = true;
			break;
		}
		else
			/* found 1st eol char in raw_buf. */
		{
			bool		eol_found = true;

			/*
			 * Load that piece of data (potentially a data line) into the line buffer,
			 * and update the pointers for the next scan.
			 */
			linesize = cstate->endloc - cstate->begloc + 1;
			appendBinaryStringInfo(&cstate->line_buf, cstate->begloc, linesize);
			cstate->raw_buf_index += linesize;
			cstate->begloc = cstate->endloc + 1;

			/* end of line only if not in quotes */
			if (cstate->in_quote)
			{
				/* buf done, but still in quote */
				if (cstate->raw_buf_index >= bytesread)
					cstate->raw_buf_done = true;

				cstate->line_done = false;

				/* update file line for error message */

				/*
				 * TODO: for dos line end we need to do check before
				 * incrementing!
				 */
				cstate->cur_lineno++;

				/*
				 * If we are still in quotes and linebuf len is extremely large
				 * then this file has bad csv and we have to stop the rolling
				 * snowball from getting bigger.
				 */
				if(cstate->line_buf.len >= gp_max_csv_line_length)
				{
					csv_is_invalid = true;
					cstate->in_quote = false;
					cstate->line_done = true;
					cstate->num_consec_csv_err++;
					break;
				}

				if (cstate->raw_buf_done)
					break;
			}
			else
			{
				/* if dos eol, check for '\n' after the '\r' */
				if (cstate->eol_type == EOL_CRLF)
				{
					if (cstate->raw_buf_index < bytesread && *(cstate->endloc + 1) == '\n')
					{
						/* this is a line end */
						appendBinaryStringInfo(&cstate->line_buf, cstate->begloc, 1);	/* load that '\n' */
						cstate->raw_buf_index++;
						cstate->begloc++;
					}
					else if (cstate->raw_buf_index >= bytesread)
					{
						cstate->cr_in_prevbuf = true;
						eol_found = false;
					}
					else
					{
						/* just a CR, not a line end */
						eol_found = false;
					}
				}

				/*
				 * in some cases, this end of line char happens to be the
				 * last character in the buffer. we need to catch that.
				 */
				if (cstate->raw_buf_index >= bytesread)
					cstate->raw_buf_done = true;

				/*
				 * if eol was found line is done
				 */
				if (eol_found)
				{
					cstate->line_done = true;
					break;
				}
				else
				{
					cstate->line_done = false;
					/* no data left, return false */
					if (cstate->raw_buf_done)
					{
						return false;
					}
				}
			}
		}						/* end of found eol_ch */
	}


	/* Done reading a complete line. Do pre processing of the raw input data */
	if (cstate->line_done)
		preProcessDataLine(cstate);

	/*
	 * We have a corrupted csv format case. It is already converted to server
	 * encoding, *which is necessary*. Ok, we can report an error now.
	 */
	if(csv_is_invalid)
		ereport(ERROR,
				(errcode(ERRCODE_BAD_COPY_FILE_FORMAT),
				 errmsg("data line too long. likely due to invalid csv data")));
	else
		cstate->num_consec_csv_err = 0; /* reset consecutive count */

	/*
	 * check if this line is an end marker -- "\."
	 */
	cstate->end_marker = false;

	switch (cstate->eol_type)
	{
		case EOL_LF:
			if (!strcmp(cstate->line_buf.data, "\\.\n"))
				cstate->end_marker = true;
			break;
		case EOL_CR:
			if (!strcmp(cstate->line_buf.data, "\\.\r"))
				cstate->end_marker = true;
			break;
		case EOL_CRLF:
			if (!strcmp(cstate->line_buf.data, "\\.\r\n"))
				cstate->end_marker = true;
			break;
		case EOL_UNKNOWN:
			break;
	}

	if (cstate->end_marker)
	{
		/*
		 * Reached end marker. In protocol version 3 we
		 * should ignore anything after \. up to protocol
		 * end of copy data.
		 */
		if (cstate->copy_dest == COPY_NEW_FE)
		{
			while (!cstate->fe_eof)
			{
				CopyGetData(cstate, cstate->raw_buf, RAW_BUF_SIZE);	/* eat data */
			}
		}

		cstate->fe_eof = true;
		/* we don't want to process a \. as data line, want to quit. */
		cstate->line_done = false;
		cstate->raw_buf_done = true;
	}

	return cstate->line_done;
}

/*
 * Detected the eol type by looking at the first data row.
 * Possible eol types are NL, CR, or CRNL. If eol type was
 * detected, it is set and a boolean true is returned to
 * indicated detection was successful. If the first data row
 * is longer than the input buffer, we return false and will
 * try again in the next buffer.
 */
static bool
DetectLineEnd(CopyState cstate, size_t bytesread  __attribute__((unused)))
{
	int			index = 0;
	int			lineno = 0;
	char		c;
	char		quotec = '\0',
				escapec = '\0';
	bool		csv = false;
	
	/*
	 * CSV special case. See MPP-7819.
	 * 
	 * this functions may change the in_quote value while processing.
	 * this is ok as we need to keep state in case we don't find EOL
	 * in this buffer and need to be called again to continue searching.
	 * BUT if EOL *was* found we must reset to the state we had since 
	 * we are about to reprocess this buffer again in CopyReadLineCSV
	 * from the same starting point as we are in right now. 
	 */
	bool save_inquote = cstate->in_quote;
	bool save_lastwas = cstate->last_was_esc;

	/* if user specified NEWLINE we should never be here */
	Assert(!cstate->eol_str);

	if (cstate->quote)					/* CSV format */
	{
		csv = true;
		quotec = cstate->quote[0];
		escapec = cstate->escape[0];
		/* ignore special escape processing if it's the same as quotec */
		if (quotec == escapec)
			escapec = '\0';
	}

	while (index < RAW_BUF_SIZE)
	{
		c = cstate->raw_buf[index];

		if (csv)
		{
			if (cstate->in_quote && c == escapec)
				cstate->last_was_esc = !cstate->last_was_esc;
			if (c == quotec && !cstate->last_was_esc)
				cstate->in_quote = !cstate->in_quote;
			if (c != escapec)
				cstate->last_was_esc = false;
		}

		if (c == '\n')
		{
			lineno++;
			
			if (!csv || (csv && !cstate->in_quote))
			{
				cstate->eol_type = EOL_LF;
				cstate->eol_ch[0] = '\n';
				cstate->eol_ch[1] = '\0';

				cstate->in_quote = save_inquote; /* see comment at declaration */
				cstate->last_was_esc = save_lastwas;
				return true;
			}
			else if(csv && cstate->in_quote && cstate->line_buf.len + index >= gp_max_csv_line_length)
			{	
				/* we do a "line too long" CSV check for the first row as well (MPP-7869) */
				cstate->in_quote = false;
				cstate->line_done = true;
				cstate->num_consec_csv_err++;
				cstate->cur_lineno += lineno;
				ereport(ERROR,
						(errcode(ERRCODE_BAD_COPY_FILE_FORMAT),
								errmsg("data line too long. likely due to invalid csv data")));
			}

		}
		if (c == '\r')
		{
			lineno++;
			
			if (!csv || (csv && !cstate->in_quote))
			{
				if (cstate->raw_buf[index + 1] == '\n')		/* always safe */
				{
					cstate->eol_type = EOL_CRLF;
					cstate->eol_ch[0] = '\r';
					cstate->eol_ch[1] = '\n';
				}
				else
				{
					cstate->eol_type = EOL_CR;
					cstate->eol_ch[0] = '\r';
					cstate->eol_ch[1] = '\0';
				}

				cstate->in_quote = save_inquote; /* see comment at declaration */
				cstate->last_was_esc = save_lastwas;
				return true;
			}
		}

		index++;
	}

	/* since we're yet to find the EOL this buffer will never be 
	 * re-processed so add the number of rows we found so we don't lose it */
	cstate->cur_lineno += lineno;

	return false;
}

/*
 *	Return decimal value for a hexadecimal digit
 */
static int
GetDecimalFromHex(char hex)
{
	if (isdigit((unsigned char) hex))
		return hex - '0';
	else
		return tolower((unsigned char) hex) - 'a' + 10;
}

/*
 * Read all TEXT attributes. Attributes are parsed from line_buf and
 * inserted (all at once) to attribute_buf, while saving pointers to
 * each attribute's starting position.
 *
 * When this routine finishes execution both the nulls array and
 * the attr_offsets array are updated. The attr_offsets will include
 * the offset from the beginning of the attribute array of which
 * each attribute begins. If a specific attribute is not used for this
 * COPY command (ommitted from the column list), a value of 0 will be assigned.
 * For example: for table foo(a,b,c,d,e) and COPY foo(a,b,e)
 * attr_offsets may look something like this after this routine
 * returns: [0,20,0,0,55]. That means that column "a" value starts
 * at byte offset 0, "b" in 20 and "e" in 55, in attribute_buf.
 *
 * In the attribute buffer (attribute_buf) each attribute
 * is terminated with a '\0', and therefore by using the attr_offsets
 * array we could point to a beginning of an attribute and have it
 * behave as a C string, much like previously done in COPY.
 *
 * Another aspect to improving performance is reducing the frequency
 * of data load into buffers. The original COPY read attribute code
 * loaded a character at a time. In here we try to load a chunk of data
 * at a time. Usually a chunk will include a full data row
 * (unless we have an escaped delim). That effectively reduces the number of
 * loads by a factor of number of bytes per row. This improves performance
 * greatly, unfortunately it add more complexity to the code.
 *
 * Global participants in parsing logic:
 *
 * line_buf.cursor -- an offset from beginning of the line buffer
 * that indicates where we are about to begin the next scan. Note that
 * if we have WITH OIDS or if we ran CopyExtractRowMetaData this cursor is
 * already shifted and is not in the beginning of line buf anymore.
 *
 * attribute_buf.cursor -- an offset from the beginning of the
 * attribute buffer that indicates where the current attribute begins.
 */

void
CopyReadAttributesText(CopyState cstate, bool * __restrict nulls,
					   int * __restrict attr_offsets, int num_phys_attrs, Form_pg_attribute * __restrict attr)
{
	char		delimc = cstate->delim[0];		/* delimiter character */
	char		escapec = cstate->escape[0];	/* escape character    */
	char	   *scan_start;		/* pointer to line buffer for scan start. */
	char	   *scan_end;		/* pointer to line buffer where char was found */
	char	   *stop;
	char	   *scanner;
	int			attr_pre_len = 0;/* attr raw len, before processing escapes */
	int			attr_post_len = 0;/* current attr len after escaping */
	int			m;				/* attribute index being parsed */
	int			bytes_remaining;/* num bytes remaining to be scanned in line
								 * buf */
	int			chunk_start;	/* offset to beginning of line chunk to load */
	int			chunk_len = 0;	/* length of chunk of data to load to attr buf */
	int			oct_val;		/* byte value for octal escapes */
	int			hex_val;
	int			attnum = 0;		/* attribute number being parsed */
	int			attribute = 1;
	bool		saw_non_ascii = false;
	ListCell   *cur;			/* cursor to attribute list used for this COPY */

	/* init variables for attribute scan */
	RESET_ATTRBUF;

	/* cursor is now > 0 if we copy WITH OIDS */
	scan_start = cstate->line_buf.data + cstate->line_buf.cursor;
	chunk_start = cstate->line_buf.cursor;

	cur = list_head(cstate->attnumlist);

	/* check for zero column table case */
	if(num_phys_attrs > 0)
	{
		attnum = lfirst_int(cur);
		m = attnum - 1;
	}

	if (cstate->escape_off)
		escapec = delimc;		/* look only for delimiters, escapes are
								 * disabled */

	/* have a single column only and no delim specified? take the fast track */
	if (cstate->delimiter_off)
    {
		CopyReadAttributesTextNoDelim(cstate, nulls, num_phys_attrs,
											 attnum);
        return;
    }

	/*
	 * Scan through the line buffer to read all attributes data
	 */
	while (cstate->line_buf.cursor < cstate->line_buf.len)
	{
		bytes_remaining = cstate->line_buf.len - cstate->line_buf.cursor;
		stop = scan_start + bytes_remaining;
		/*
		 * We can eliminate one test (for length) in the loop by replacing the
		 * last byte with the delimiter.  We need to remember what it was so we
		 * can replace it later.
		 */
		char  endchar = *(stop-1);
		*(stop-1) = delimc;

		/* Find the next of: delimiter, or escape, or end of buffer */
		for (scanner = scan_start; *scanner != delimc && *scanner != escapec; scanner++)
			;
		if (scanner == (stop-1) && endchar != delimc)
		{
			if (endchar != escapec)
				scanner++;
		}
		*(stop-1) = endchar;

		scan_end = (*scanner != '\0' ? (char *) scanner : NULL);

		if (scan_end == NULL)
		{
			/* GOT TO END OF LINE BUFFER */

			if (cur == NULL)
				ereport(ERROR,
						(errcode(ERRCODE_BAD_COPY_FILE_FORMAT),
						 errmsg("extra data after last expected column")));

			attnum = lfirst_int(cur);
			m = attnum - 1;

			/* don't count eol char(s) in attr and chunk len calculation */
			if (cstate->eol_type == EOL_CRLF)
			{
				attr_pre_len += bytes_remaining - 2;
				chunk_len = cstate->line_buf.len - chunk_start - 2;
			}
			else
			{
				attr_pre_len += bytes_remaining - 1;
				chunk_len = cstate->line_buf.len - chunk_start - 1;
			}

			/* check if this is a NULL value or data value (assumed NULL) */
			if (attr_pre_len == cstate->null_print_len
				&&
				strncmp(cstate->line_buf.data + cstate->line_buf.len
					- attr_pre_len - (cstate->eol_type == EOL_CRLF ? 2 : 1),
					cstate->null_print, attr_pre_len) == 0)
				nulls[m] = true;
			else
				nulls[m] = false;

			attr_offsets[m] = cstate->attribute_buf.cursor;


			/* load the last chunk, the whole buffer in most cases */
			appendBinaryStringInfo(&cstate->attribute_buf, cstate->line_buf.data + chunk_start, chunk_len);

			cstate->line_buf.cursor += attr_pre_len + 2;		/* skip eol char and
														 * '\0' to exit loop */

			/*
			 * line is done, but do we have more attributes to process?
			 *
			 * normally, remaining attributes that have no data means ERROR,
			 * however, with FILL MISSING FIELDS remaining attributes become
			 * NULL. since attrs are null by default we leave unchanged and
			 * avoid throwing an error, with the exception of empty data lines
			 * for multiple attributes, which we intentionally don't support.
			 */
			if (lnext(cur) != NULL)
			{
				if (!cstate->fill_missing)
					ereport(ERROR,
							(errcode(ERRCODE_BAD_COPY_FILE_FORMAT),
							 errmsg("missing data for column \"%s\"",
									 NameStr(attr[lfirst_int(lnext(cur)) - 1]->attname))));

				else if (attribute == 1 && attr_pre_len == 0)
					ereport(ERROR,
							(errcode(ERRCODE_BAD_COPY_FILE_FORMAT),
							 errmsg("missing data for column \"%s\", found empty data line",
									 NameStr(attr[lfirst_int(lnext(cur)) - 1]->attname))));
			}
		}
		else
			/* FOUND A DELIMITER OR ESCAPE */
		{
			if (cur == NULL)
				ereport(ERROR,
						(errcode(ERRCODE_BAD_COPY_FILE_FORMAT),
						 errmsg("extra data after last expected column")));

			if (*scan_end == delimc)	/* found a delimiter */
			{
				attnum = lfirst_int(cur);
				m = attnum - 1;

				/* (we don't include the delimiter ch in length) */
				attr_pre_len += scan_end - scan_start;
				attr_post_len += scan_end - scan_start;

				/* check if this is a null print or data (assumed NULL) */
				if (attr_pre_len == cstate->null_print_len &&
					strncmp(scan_end - attr_pre_len, cstate->null_print, attr_pre_len) == 0)
					nulls[m] = true;
				else
					nulls[m] = false;

				/* set the pointer to next attribute position */
				attr_offsets[m] = cstate->attribute_buf.cursor;

				/*
				 * update buffer cursors to our current location, +1 to skip
				 * the delimc
				 */
				cstate->line_buf.cursor = scan_end - cstate->line_buf.data + 1;
				cstate->attribute_buf.cursor += attr_post_len + 1;

				/* prepare scan for next attr */
				scan_start = cstate->line_buf.data + cstate->line_buf.cursor;
				cur = lnext(cur);
				attr_pre_len = 0;
				attr_post_len = 0;

				/*
				 * for the dispatcher - stop parsing once we have
				 * all the hash field values. We don't need the rest.
				 */
				if (Gp_role == GP_ROLE_DISPATCH)
				{
					if (attribute == cstate->last_hash_field)
					{
						/*
						 * load the chunk from chunk_start to end of current
						 * attribute, not including delimiter
						 */
						chunk_len = cstate->line_buf.cursor - chunk_start - 1;
						appendBinaryStringInfo(&cstate->attribute_buf, cstate->line_buf.data + chunk_start, chunk_len);
						break;
					}
				}

				attribute++;
			}
			else
				/* found an escape character */
			{
				char		nextc = *(scan_end + 1);
				char		newc;
				int			skip = 2;

				chunk_len = (scan_end - cstate->line_buf.data) - chunk_start + 1;

				/* load a chunk of data */
				appendBinaryStringInfo(&cstate->attribute_buf, cstate->line_buf.data + chunk_start, chunk_len);

				switch (nextc)
				{
					case '0':
					case '1':
					case '2':
					case '3':
					case '4':
					case '5':
					case '6':
					case '7':
						/* handle \013 */
						oct_val = OCTVALUE(nextc);
						nextc = *(scan_end + 2);

						/*
						 * (no need for out bad access check since line if
						 * buffered)
						 */
						if (ISOCTAL(nextc))
						{
							skip++;
							oct_val = (oct_val << 3) + OCTVALUE(nextc);
							nextc = *(scan_end + 3);
							if (ISOCTAL(nextc))
							{
								skip++;
								oct_val = (oct_val << 3) + OCTVALUE(nextc);
							}
						}
						newc = oct_val & 0377;	/* the escaped byte value */
						if (newc == '\0' || IS_HIGHBIT_SET(newc))
							saw_non_ascii = true;
						break;
					case 'x':
						/* Handle \x3F */
						hex_val = 0; /* init */
						nextc = *(scan_end + 2); /* get char after 'x' */

						if (isxdigit((unsigned char)nextc))
						{
							skip++;
							hex_val = GetDecimalFromHex(nextc);
							nextc = *(scan_end + 3); /* get second char */

							if (isxdigit((unsigned char)nextc))
							{
								skip++;
								hex_val = (hex_val << 4) + GetDecimalFromHex(nextc);
							}
							newc = hex_val & 0xff;
							if (newc == '\0' || IS_HIGHBIT_SET(newc))
								saw_non_ascii = true;
						}
						else
						{
							newc = 'x';
						}
						break;

					case 'b':
						newc = '\b';
						break;
					case 'f':
						newc = '\f';
						break;
					case 'n':
						newc = '\n';
						break;
					case 'r':
						newc = '\r';
						break;
					case 't':
						newc = '\t';
						break;
					case 'v':
						newc = '\v';
						break;
					default:
						if (nextc == delimc)
							newc = delimc;
						else if (nextc == escapec)
							newc = escapec;
						else
						{
							/* no escape sequence found. it's a lone escape */
							
							bool next_is_eol = ((nextc == '\n' && cstate->eol_type == EOL_LF) ||
											    (nextc == '\r' && (cstate->eol_type == EOL_CR || 
																   cstate->eol_type == EOL_CRLF)));
							
							if(!next_is_eol)
							{
								/* take next char literally */
								newc = nextc;
							}
							else
							{
								/* there isn't a next char (end of data in line). we keep the 
								 * backslash as a literal character. We don't skip over the EOL,
								 * since we don't support escaping it anymore (unlike PG).
								 */
								newc = escapec;
								skip--;
							}
						}

						break;
				}

				/* update to current length, add escape and escaped chars  */
				attr_pre_len += scan_end - scan_start + 2;
				/* update to current length, escaped char */
				attr_post_len += scan_end - scan_start + 1;

				/*
				 * Need to get rid of the escape character. This is done by
				 * loading the chunk up to including the escape character
				 * into the attribute buffer. Then overwriting the escape char
				 * with the escaped sequence or char, and continuing to scan
				 * from *after* the char than is after the escape in line_buf.
				 */
				*(cstate->attribute_buf.data + cstate->attribute_buf.len - 1) = newc;
				cstate->line_buf.cursor = scan_end - cstate->line_buf.data + skip;
				scan_start = scan_end + skip;
				chunk_start = cstate->line_buf.cursor;
				chunk_len = 0;
			}

		}						/* end delimiter/backslash */

	}							/* end line buffer scan. */

	/*
	 * Replace all delimiters with NULL for string termination.
	 * NOTE: only delimiters (NOT necessarily all delimc) are replaced.
	 * Example (delimc = '|'):
	 * - Before:  f  1	|  f  \|  2  |	f  3
	 * - After :  f  1 \0  f   |  2 \0	f  3
	 */
	for (attribute = 0; attribute < num_phys_attrs; attribute++)
	{
		if (attr_offsets[attribute] != 0)
			*(cstate->attribute_buf.data + attr_offsets[attribute] - 1) = '\0';
	}

	/* 
	 * MPP-6816 
	 * If any attribute has a de-escaped octal or hex sequence with a
	 * high bit set, we check that the changed attribute text is still
	 * valid WRT encoding. We run the check on all attributes since 
	 * such octal sequences are so rare in client data that it wouldn't
	 * affect performance at all anyway.
	 */
	if (saw_non_ascii)
	{
		for (attribute = 0; attribute < num_phys_attrs; attribute++)
		{
			char *fld = cstate->attribute_buf.data + attr_offsets[attribute];
			pg_verifymbstr(fld, strlen(fld), false);
		}
	}
}

/*
 * Read all the attributes of the data line in CSV mode,
 * performing de-escaping as needed. Escaping does not follow the normal
 * PostgreSQL text mode, but instead "standard" (i.e. common) CSV usage.
 *
 * Quoted fields can span lines, in which case the line end is embedded
 * in the returned string.
 *
 * null_print is the null marker string.  Note that this is compared to
 * the pre-de-escaped input string (thus if it is quoted it is not a NULL).
 *----------
 */
void
CopyReadAttributesCSV(CopyState cstate, bool *nulls, int *attr_offsets,
					  int num_phys_attrs, Form_pg_attribute *attr)
{
	char		delimc = cstate->delim[0];
	char		quotec = cstate->quote[0];
	char		escapec = cstate->escape[0];
	int			attribute = 1;
	ListCell   *cur;			/* cursor to attribute list used for this COPY */
	int 		attr_cursor;

	/* init variables for attribute scan */
	RESET_ATTRBUF;

	cur = list_head(cstate->attnumlist);
	attr_cursor = cstate->attribute_buf.cursor;

	int line_len = cstate->line_buf.len;
	if (cstate->eol_type == EOL_CRLF)
		line_len--;

	/* if zero column table and data is trying to get in */
	if(num_phys_attrs == 0)
	{
		if (line_len > 0)
			ereport(ERROR,
					(errcode(ERRCODE_BAD_COPY_FILE_FORMAT),
					 errmsg("extra data after last expected column")));
		return;
	}

	if (cstate->delimiter_off)
		ereport(ERROR,
				(errcode(ERRCODE_INTERNAL_ERROR),
				 errmsg("delimiter 'OFF' is not supported by copy command")));

	for (;;)
	{
		bool		found_delim = false;
		bool		saw_quote = false;
		int			input_len = 0;
		int			attnum;			/* attribute number being parsed */
		int			fieldno = 0;			/* attribute index being parsed */
		int			start_cursor = cstate->line_buf.cursor;
		int			end_cursor;

		/*
		 * Scan data for field,
		 *
		 * The loop starts in "not quote" mode and then toggles between that
		 * and "in quote" mode. The loop exits normally if it is in "not
		 * quote" mode and a delimiter or line end is seen.
		 */
		for (;;)
		{
			char		c;

			/* Not in quote */
			for (;;)
			{
				end_cursor = cstate->line_buf.cursor;
				if (cstate->line_buf.cursor >= line_len - 1)
					goto endfield;
				c = cstate->line_buf.data[cstate->line_buf.cursor++];
				/* unquoted field delimiter */
				if (c == delimc)
				{
					found_delim = true;
					goto endfield;
				}
				/* start of quoted field (or part of field) */
				if (c == quotec)
				{
					saw_quote = true;
					break;
				}
				/* Add c to output string */
				appendStringInfoCharMacro(&cstate->attribute_buf, c);
				cstate->attribute_buf.cursor++;
			}

			/* In quote */
			for (;;)
			{
				end_cursor = cstate->line_buf.cursor;
				if (cstate->line_buf.cursor >= line_len - 1)
					ereport(ERROR,
							(errcode(ERRCODE_BAD_COPY_FILE_FORMAT),
							 errmsg("unterminated CSV quoted field")));

				c = cstate->line_buf.data[cstate->line_buf.cursor++];

				/* escape within a quoted field */
				if (c == escapec)
				{
					/*
					 * peek at the next char if available, and escape it if it
					 * is an escape char or a quote char
					 */
					if (cstate->line_buf.cursor < line_len - 1)
					{
						char 		nextc = cstate->line_buf.data[cstate->line_buf.cursor];

						if (nextc == escapec || nextc == quotec)
						{
							appendStringInfoCharMacro(&cstate->attribute_buf, nextc);
							cstate->attribute_buf.cursor++;
							cstate->line_buf.cursor++;
							continue;
						}
					}
				}

				/*
				 * end of quoted field. Must do this test after testing for
				 * escape in case quote char and escape char are the same
				 * (which is the common case).
				 */
				if (c == quotec)
					break;

				/* Add c to output string */
				appendStringInfoCharMacro(&cstate->attribute_buf, c);
				cstate->attribute_buf.cursor++;
			}
		}
endfield:
		if (cur == NULL)
			ereport(ERROR,
					(errcode(ERRCODE_BAD_COPY_FILE_FORMAT),
					 errmsg("extra data after last expected column")));

		/* Check whether raw input matched null marker */
		input_len = end_cursor - start_cursor;

		/* finished processing attributes in line */
		if (!found_delim)
		{
			/*
			 * line is done, but do we have more attributes to process?
			 *
			 * normally, remaining attributes that have no data means ERROR,
			 * however, with FILL MISSING FIELDS remaining attributes become
			 * NULL. since attrs are null by default we leave unchanged and
			 * avoid throwing an error, with the exception of empty data lines
			 * for multiple attributes, which we intentionally don't support.
			 */
			if (lnext(cur) != NULL)
			{
				if (!cstate->fill_missing)
					ereport(ERROR,
							(errcode(ERRCODE_BAD_COPY_FILE_FORMAT),
							 errmsg("missing data for column \"%s\"",
									NameStr(attr[lfirst_int(lnext(cur)) - 1]->attname))));

				else if (attribute == 1 && input_len == 0)
					ereport(ERROR,
							(errcode(ERRCODE_BAD_COPY_FILE_FORMAT),
							 errmsg("missing data for column \"%s\", found empty data line",
									NameStr(attr[lfirst_int(lnext(cur)) - 1]->attname))));
			}
		}

		/* check whether raw input matched null marker */
		attnum = lfirst_int(cur);
		fieldno = attnum - 1;
		if (!saw_quote && input_len == cstate->null_print_len &&
			strncmp(&cstate->line_buf.data[start_cursor], cstate->null_print, input_len) == 0)
			nulls[fieldno] = true;
		else
			nulls[fieldno] = false;
		attr_offsets[fieldno] = attr_cursor;

		/* Terminate attribute value in output area */
		appendStringInfoCharMacro(&cstate->attribute_buf, '\0');
		cstate->attribute_buf.cursor++;
		attr_cursor = cstate->attribute_buf.cursor;

		/* setup next attribute scan */
		cur = lnext(cur);

		/*
		 * for the dispatcher - stop parsing once we have
		 * all the hash field values. We don't need the rest.
		 */
		if (Gp_role == GP_ROLE_DISPATCH)
		{
			if (attribute == cstate->last_hash_field)
				break;
		}

		attribute++;

		/* Done if we hit EOL instead of a delim */
		if (!found_delim)
			break;
	}

	if (cstate->eol_type == EOL_CRLF)
		cstate->line_buf.cursor++;
}

/*
 * Read a single attribute line when delimiter is 'off'. This is a fast track -
 * we copy the entire line buf into the attribute buf, check for null value,
 * and we're done.
 *
 * Note that no equivalent function exists for CSV, as in CSV we still may
 * need to parse quotes etc. so the functionality of delimiter_off is inlined
 * inside of CopyReadAttributesCSV
 */
static void
CopyReadAttributesTextNoDelim(CopyState cstate, bool *nulls, int num_phys_attrs,
							  int attnum)
{
	int 	len = 0;

	Assert(num_phys_attrs == 1);

	/* don't count eol char(s) in attr len calculation */
	len = cstate->line_buf.len - 1;

	if (cstate->eol_type == EOL_CRLF)
		len--;

	/* check if this is a NULL value or data value (assumed NULL) */
	if (len == cstate->null_print_len &&
		strncmp(cstate->line_buf.data, cstate->null_print, len) == 0)
		nulls[attnum - 1] = true;
	else
		nulls[attnum - 1] = false;

	appendBinaryStringInfo(&cstate->attribute_buf, cstate->line_buf.data, len);
}

/*
 * Read the first attribute. This is mainly used to maintain support
 * for an OID column. All the rest of the columns will be read at once with
 * CopyReadAttributesText.
 */
static char *
CopyReadOidAttr(CopyState cstate, bool *isnull)
{
	char		delimc = cstate->delim[0];
	char	   *start_loc = cstate->line_buf.data + cstate->line_buf.cursor;
	char	   *end_loc;
	int			attr_len = 0;
	int			bytes_remaining;

	/* reset attribute buf to empty */
	RESET_ATTRBUF;

	/* # of bytes that were not yet processed in this line */
	bytes_remaining = cstate->line_buf.len - cstate->line_buf.cursor;

	/* got to end of line */
	if ((end_loc = scanTextLine(cstate, start_loc, delimc, bytes_remaining)) == NULL)
	{
		attr_len = bytes_remaining - 1; /* don't count '\n' in len calculation */
		appendBinaryStringInfo(&cstate->attribute_buf, start_loc, attr_len);
		cstate->line_buf.cursor += attr_len + 2;		/* skip '\n' and '\0' */
	}
	else
		/* found a delimiter */
	{
		/*
		 * (we don't care if delim was preceded with a backslash, because it's
		 * an invalid OID anyway)
		 */

		attr_len = end_loc - start_loc; /* we don't include the delimiter ch */

		appendBinaryStringInfo(&cstate->attribute_buf, start_loc, attr_len);
		cstate->line_buf.cursor += attr_len + 1;
	}


	/* check whether raw input matched null marker */
	if (attr_len == cstate->null_print_len && strncmp(start_loc, cstate->null_print, attr_len) == 0)
		*isnull = true;
	else
		*isnull = false;

	return cstate->attribute_buf.data;
}

/*
 * Read a binary attribute.
 * skip_parsing is a hack for CopyFromDispatch (so we don't parse unneeded fields)
 */
static Datum
CopyReadBinaryAttribute(CopyState cstate,
						int column_no, FmgrInfo *flinfo,
						Oid typioparam, int32 typmod,
						bool *isnull, bool skip_parsing)
{
	int32		fld_size;
	Datum		result = 0;

	if (!CopyGetInt32(cstate, &fld_size))
		ereport(ERROR,
				(errcode(ERRCODE_BAD_COPY_FILE_FORMAT),
				 errmsg("unexpected EOF in COPY data")));
	if (fld_size == -1)
	{
		*isnull = true;
		return ReceiveFunctionCall(flinfo, NULL, typioparam, typmod);
	}
	if (fld_size < 0)
		ereport(ERROR,
				(errcode(ERRCODE_BAD_COPY_FILE_FORMAT),
				 errmsg("invalid field size")));

	/* reset attribute_buf to empty, and load raw data in it */
	resetStringInfo(&cstate->attribute_buf);

	enlargeStringInfo(&cstate->attribute_buf, fld_size);
	if (CopyGetData(cstate, cstate->attribute_buf.data,
					fld_size) != fld_size)
		ereport(ERROR,
				(errcode(ERRCODE_BAD_COPY_FILE_FORMAT),
				 errmsg("unexpected EOF in COPY data")));

	cstate->attribute_buf.len = fld_size;
	cstate->attribute_buf.data[fld_size] = '\0';

	if (!skip_parsing)
	{
		/* Call the column type's binary input converter */
		result = ReceiveFunctionCall(flinfo, &cstate->attribute_buf,
									 typioparam, typmod);

		/* Trouble if it didn't eat the whole buffer */
		if (cstate->attribute_buf.cursor != cstate->attribute_buf.len)
			ereport(ERROR,
					(errcode(ERRCODE_INVALID_BINARY_REPRESENTATION),
					 errmsg("incorrect binary data format")));
	}

	*isnull = false;
	return result;
}

/*
 * Send text representation of one attribute, with conversion and escaping
 */
#define DUMPSOFAR() \
	do { \
		if (ptr > start) \
			CopySendData(cstate, start, ptr - start); \
	} while (0)

/*
 * Send text representation of one attribute, with conversion and escaping
 */
static void
CopyAttributeOutText(CopyState cstate, char *string)
{
	char	   *ptr;
	char	   *start;
	char		c;
	char		delimc = cstate->delim[0];
	char		escapec = cstate->escape[0];

	if (cstate->need_transcoding)
		ptr = pg_server_to_custom(string, 
								  strlen(string), 
								  cstate->client_encoding, 
								  cstate->enc_conversion_proc);
	else
		ptr = string;


	if (cstate->escape_off)
	{
		CopySendData(cstate, ptr, strlen(ptr));
		return;
	}

	/*
	 * We have to grovel through the string searching for control characters
	 * and instances of the delimiter character.  In most cases, though, these
	 * are infrequent.	To avoid overhead from calling CopySendData once per
	 * character, we dump out all characters between escaped characters in a
	 * single call.  The loop invariant is that the data from "start" to "ptr"
	 * can be sent literally, but hasn't yet been.
	 *
	 * We can skip pg_encoding_mblen() overhead when encoding is safe, because
	 * in valid backend encodings, extra bytes of a multibyte character never
	 * look like ASCII.  This loop is sufficiently performance-critical that
	 * it's worth making two copies of it to get the IS_HIGHBIT_SET() test out
	 * of the normal safe-encoding path.
	 */
	if (cstate->encoding_embeds_ascii)
	{
		start = ptr;
		while ((c = *ptr) != '\0')
		{
			if ((unsigned char) c < (unsigned char) 0x20)
			{
				/*
				 * \r and \n must be escaped, the others are traditional. We
				 * prefer to dump these using the C-like notation, rather than
				 * a backslash and the literal character, because it makes the
				 * dump file a bit more proof against Microsoftish data
				 * mangling.
				 */
				switch (c)
				{
					case '\b':
						c = 'b';
						break;
					case '\f':
						c = 'f';
						break;
					case '\n':
						c = 'n';
						break;
					case '\r':
						c = 'r';
						break;
					case '\t':
						c = 't';
						break;
					case '\v':
						c = 'v';
						break;
					default:
						/* If it's the delimiter, must backslash it */
						if (c == delimc)
							break;
						/* All ASCII control chars are length 1 */
						ptr++;
						continue;		/* fall to end of loop */
				}
				/* if we get here, we need to convert the control char */
				DUMPSOFAR();
				CopySendChar(cstate, escapec);
				CopySendChar(cstate, c);
				start = ++ptr;	/* do not include char in next run */
			}
			else if (c == escapec || c == delimc)
			{
				DUMPSOFAR();
				CopySendChar(cstate, escapec);
				start = ptr++;	/* we include char in next run */
			}
			else if (IS_HIGHBIT_SET(c))
				ptr += pg_encoding_mblen(cstate->client_encoding, ptr);
			else
				ptr++;
		}
	}
	else
	{
		start = ptr;
		while ((c = *ptr) != '\0')
		{
			if ((unsigned char) c < (unsigned char) 0x20)
			{
				/*
				 * \r and \n must be escaped, the others are traditional. We
				 * prefer to dump these using the C-like notation, rather than
				 * a backslash and the literal character, because it makes the
				 * dump file a bit more proof against Microsoftish data
				 * mangling.
				 */
				switch (c)
				{
					case '\b':
						c = 'b';
						break;
					case '\f':
						c = 'f';
						break;
					case '\n':
						c = 'n';
						break;
					case '\r':
						c = 'r';
						break;
					case '\t':
						c = 't';
						break;
					case '\v':
						c = 'v';
						break;
					default:
						/* If it's the delimiter, must backslash it */
						if (c == delimc)
							break;
						/* All ASCII control chars are length 1 */
						ptr++;
						continue;		/* fall to end of loop */
				}
				/* if we get here, we need to convert the control char */
				DUMPSOFAR();
				CopySendChar(cstate, escapec);
				CopySendChar(cstate, c);
				start = ++ptr;	/* do not include char in next run */
			}
			else if (c == escapec || c == delimc)
			{
				DUMPSOFAR();
				CopySendChar(cstate, escapec);
				start = ptr++;	/* we include char in next run */
			}
			else
				ptr++;
		}
	}

	DUMPSOFAR();
}

/*
 * Send text representation of one attribute, with conversion and
 * CSV-style escaping
 */
static void
CopyAttributeOutCSV(CopyState cstate, char *string,
					bool use_quote, bool single_attr)
{
	char	   *ptr;
	char	   *start;
	char		c;
	char		delimc = cstate->delim[0];
	char		quotec;
	char		escapec = cstate->escape[0];

	/*
	 * MPP-8075. We may get called with cstate->quote == NULL.
	 */
	if (cstate->quote == NULL)
	{
		quotec = '"';
	}
	else
	{
		quotec = cstate->quote[0];
	}

	/* force quoting if it matches null_print (before conversion!) */
	if (!use_quote && strcmp(string, cstate->null_print) == 0)
		use_quote = true;

	if (cstate->need_transcoding)
		ptr = pg_server_to_custom(string, 
								  strlen(string),
								  cstate->client_encoding,
								  cstate->enc_conversion_proc);
	else
		ptr = string;

	/*
	 * Make a preliminary pass to discover if it needs quoting
	 */
	if (!use_quote)
	{
		/*
		 * Because '\.' can be a data value, quote it if it appears alone on a
		 * line so it is not interpreted as the end-of-data marker.
		 */
		if (single_attr && strcmp(ptr, "\\.") == 0)
			use_quote = true;
		else
		{
			char	   *tptr = ptr;

			while ((c = *tptr) != '\0')
			{
				if (c == delimc || c == quotec || c == '\n' || c == '\r')
				{
					use_quote = true;
					break;
				}
				if (IS_HIGHBIT_SET(c) && cstate->encoding_embeds_ascii)
					tptr += pg_encoding_mblen(cstate->client_encoding, tptr);
				else
					tptr++;
			}
		}
	}

	if (use_quote)
	{
		CopySendChar(cstate, quotec);

		/*
		 * We adopt the same optimization strategy as in CopyAttributeOutText
		 */
		start = ptr;
		while ((c = *ptr) != '\0')
		{
			if (c == quotec || c == escapec)
			{
				DUMPSOFAR();
				CopySendChar(cstate, escapec);
				start = ptr;	/* we include char in next run */
			}
			if (IS_HIGHBIT_SET(c) && cstate->encoding_embeds_ascii)
				ptr += pg_encoding_mblen(cstate->client_encoding, ptr);
			else
				ptr++;
		}
		DUMPSOFAR();

		CopySendChar(cstate, quotec);
	}
	else
	{
		/* If it doesn't need quoting, we can just dump it as-is */
		CopySendString(cstate, ptr);
	}
}

/*
 * CopyGetAttnums - build an integer list of attnums to be copied
 *
 * The input attnamelist is either the user-specified column list,
 * or NIL if there was none (in which case we want all the non-dropped
 * columns).
 *
 * rel can be NULL ... it's only used for error reports.
 */
List *
CopyGetAttnums(TupleDesc tupDesc, Relation rel, List *attnamelist)
{
	List	   *attnums = NIL;

	if (attnamelist == NIL)
	{
		/* Generate default column list */
		Form_pg_attribute *attr = tupDesc->attrs;
		int			attr_count = tupDesc->natts;
		int			i;

		for (i = 0; i < attr_count; i++)
		{
			if (attr[i]->attisdropped)
				continue;
			attnums = lappend_int(attnums, i + 1);
		}
	}
	else
	{
		/* Validate the user-supplied list and extract attnums */
		ListCell   *l;

		foreach(l, attnamelist)
		{
			char	   *name = strVal(lfirst(l));
			int			attnum;
			int			i;

			/* Lookup column name */
			attnum = InvalidAttrNumber;
			for (i = 0; i < tupDesc->natts; i++)
			{
				if (tupDesc->attrs[i]->attisdropped)
					continue;
				if (namestrcmp(&(tupDesc->attrs[i]->attname), name) == 0)
				{
					attnum = tupDesc->attrs[i]->attnum;
					break;
				}
			}
			if (attnum == InvalidAttrNumber)
			{
				if (rel != NULL)
					ereport(ERROR,
							(errcode(ERRCODE_UNDEFINED_COLUMN),
					errmsg("column \"%s\" of relation \"%s\" does not exist",
						   name, RelationGetRelationName(rel))));
				else
					ereport(ERROR,
							(errcode(ERRCODE_UNDEFINED_COLUMN),
							 errmsg("column \"%s\" does not exist",
									name)));
			}
			/* Check for duplicates */
			if (list_member_int(attnums, attnum))
				ereport(ERROR,
						(errcode(ERRCODE_DUPLICATE_COLUMN),
						 errmsg("column \"%s\" specified more than once",
								name)));
			attnums = lappend_int(attnums, attnum);
		}
	}

	return attnums;
}

#define COPY_FIND_MD_DELIM \
md_delim = memchr(line_start, COPY_METADATA_DELIM, Min(32, cstate->line_buf.len)); \
if(md_delim && (md_delim != line_start)) \
{ \
	value_len = md_delim - line_start + 1; \
	*md_delim = '\0'; \
} \
else \
{ \
	cstate->md_error = true; \
}	

/*
 * CopyExtractRowMetaData - extract embedded row number from data.
 *
 * If data is being parsed in execute mode the parser (QE) doesn't
 * know the original line number (in the original file) of the current
 * row. Therefore the QD sends this information along with the data.
 * other metadata that the QD sends includes whether the data was
 * converted to server encoding (should always be the case, unless
 * encoding error happened and we're in error log mode).
 *
 * in:
 *    line_buf: <original_num>^<buf_converted>^<data for this row>
 *    lineno: ?
 *    line_buf_converted: ?
 *
 * out:
 *    line_buf: <data for this row>
 *    lineno: <original_num>
 *    line_buf_converted: <t/f>
 */
static
void CopyExtractRowMetaData(CopyState cstate)
{
	char *md_delim = NULL; /* position of the metadata delimiter */
	
	/*
	 * Line_buf may have already skipped an OID column if WITH OIDS defined,
	 * so we need to start from cursor not always from beginning of linebuf.
	 */
	char *line_start = cstate->line_buf.data + cstate->line_buf.cursor;
	int  value_len = 0;

	cstate->md_error = false;
	
	/* look for the first delimiter, and extract lineno */
	COPY_FIND_MD_DELIM;
	
	/* 
	 * make sure MD exists. that should always be the case
	 * unless we run into an edge case - see MPP-8052. if that 
	 * happens md_error is now set. we raise an error. 
	 */
	if(cstate->md_error)
		ereport(ERROR,
				(errcode(ERRCODE_INVALID_OBJECT_DEFINITION),
				 errmsg("COPY metadata not found. This probably means that there is a "
						"mixture of newline types in the data. Use the NEWLINE keyword "
						"in order to resolve this reliably.")));

	cstate->cur_lineno = atoi(line_start);

	*md_delim = COPY_METADATA_DELIM; /* restore the line_buf byte after setting it to \0 */

	/* reposition line buf cursor to see next metadata value (skip lineno) */
	cstate->line_buf.cursor += value_len;
	line_start = cstate->line_buf.data + cstate->line_buf.cursor;

	/* look for the second delimiter, and extract line_buf_converted */
	COPY_FIND_MD_DELIM;
	Assert(*line_start == '0' || *line_start == '1'); 
	cstate->line_buf_converted = atoi(line_start);
	
	*md_delim = COPY_METADATA_DELIM;
	cstate->line_buf.cursor += value_len;
}

/*
 * error context callback for COPY FROM
 */
static void
copy_in_error_callback(void *arg)
{
	CopyState	cstate = (CopyState) arg;
	char buffer[20];

	/*
	 * If we saved the error context from a QE in cdbcopy.c append it here.
	 */
	if (Gp_role == GP_ROLE_DISPATCH && cstate->executor_err_context.len > 0)
	{
		errcontext("%s", cstate->executor_err_context.data);
		return;
	}

	/* don't need to print out context if error wasn't local */
	if (cstate->error_on_executor)
		return;

	if (cstate->binary)
	{
		/* can't usefully display the data */
		if (cstate->cur_attname)
			errcontext("COPY %s, line %s, column %s",
					   cstate->cur_relname,
					   linenumber_atoi(buffer, cstate->cur_lineno),
					   cstate->cur_attname);
		else
			errcontext("COPY %s, line %s",
					   cstate->cur_relname,
					   linenumber_atoi(buffer, cstate->cur_lineno));
	}
	else
	{
	if (cstate->cur_attname)
	{
		/* error is relevant to a particular column */
		char	   *att_buf;

		att_buf = limit_printout_length(cstate->attribute_buf.data);

		errcontext("COPY %s, line %s, column %s",
				   cstate->cur_relname,
				   linenumber_atoi(buffer, cstate->cur_lineno),
				   att_buf);
		pfree(att_buf);
	}
	else
	{
		/* error is relevant to a particular line */
		if (cstate->line_buf_converted || !cstate->need_transcoding)
		{
			char	   *line_buf;

			line_buf = extract_line_buf(cstate);
			truncateEolStr(line_buf, cstate->eol_type);

			errcontext("COPY %s, line %s: \"%s\"",
					   cstate->cur_relname,
					   linenumber_atoi(buffer, cstate->cur_lineno),
					   line_buf);
			pfree(line_buf);
		}
		else
		{
			/*
			 * Here, the line buffer is still in a foreign encoding,
			 * and indeed it's quite likely that the error is precisely
			 * a failure to do encoding conversion (ie, bad data).	We
			 * dare not try to convert it, and at present there's no way
			 * to regurgitate it without conversion.  So we have to punt
			 * and just report the line number.
			 */
			errcontext("COPY %s, line %s",
					   cstate->cur_relname,
					   linenumber_atoi(buffer, cstate->cur_lineno));
		}
	}
}
}

/*
 * If our (copy of) linebuf has the embedded original row number and other
 * row-specific metadata, remove it. It is not part of the actual data, and
 * should not be displayed.
 *
 * we skip this step, however, if md_error was previously set by
 * CopyExtractRowMetaData. That should rarely happen, though.
 *
 * Returned value is a palloc'ed string to print.  The caller should pfree it.
 */
static char *
extract_line_buf(CopyState cstate)
{
	char	   *line_buf = cstate->line_buf.data;

	if (cstate->err_loc_type == ROWNUM_EMBEDDED && !cstate->md_error)
	{
		/* the following is a compacted mod of CopyExtractRowMetaData */
		int value_len = 0;
		char *line_start = cstate->line_buf.data;
		char *lineno_delim = memchr(line_start, COPY_METADATA_DELIM,
									Min(32, cstate->line_buf.len));

		if (lineno_delim && (lineno_delim != line_start))
		{
			/*
			 * we only continue parsing metadata if the first extraction above
			 * succeeded. there are some edge cases where we may not have a line
			 * with MD to parse, for example if some non-copy related error
			 * propagated here and we don't yet have a proper data line.
			 * see MPP-11328
			 */
			value_len = lineno_delim - line_start + 1;
			line_start += value_len;

			lineno_delim = memchr(line_start, COPY_METADATA_DELIM,
								  Min(32, cstate->line_buf.len));

			if (lineno_delim && (lineno_delim != line_start))
			{
				value_len = lineno_delim - line_start + 1;
				line_start += value_len;
				line_buf = line_start;
			}
		}
	}

	/*
	 * Finally allocate a new buffer and trim the string to a reasonable
	 * length.  We need a copy since this might be called from non-ERROR
	 * context like NOTICE, and we should preserve the original.
	 */
	return limit_printout_length(line_buf);
}

/*
 * Make sure we don't print an unreasonable amount of COPY data in a message.
 *
 * It would seem a lot easier to just use the sprintf "precision" limit to
 * truncate the string.  However, some versions of glibc have a bug/misfeature
 * that vsnprintf will always fail (return -1) if it is asked to truncate
 * a string that contains invalid byte sequences for the current encoding.
 * So, do our own truncation.  We return a pstrdup'd copy of the input.
 */
char *
limit_printout_length(const char *str)
{
#define MAX_COPY_DATA_DISPLAY 100

	int			slen = strlen(str);
	int			len;
	char	   *res;

	/* Fast path if definitely okay */
	if (slen <= MAX_COPY_DATA_DISPLAY)
		return pstrdup(str);

	/* Apply encoding-dependent truncation */
	len = pg_mbcliplen(str, slen, MAX_COPY_DATA_DISPLAY);

	/*
	 * Truncate, and add "..." to show we truncated the input.
	 */
	res = (char *) palloc(len + 4);
	memcpy(res, str, len);
	strcpy(res + len, "...");

	return res;
}


static void
attr_get_key(CopyState cstate, CdbCopy *cdbCopy, int original_lineno_for_qe,
			 unsigned int target_seg,
			 AttrNumber p_nattrs, AttrNumber *attrs,
			 Form_pg_attribute *attr_descs, int *attr_offsets, bool *attr_nulls,
			 FmgrInfo *in_functions, Oid *typioparams, Datum *values)
{
	AttrNumber p_index;

	/*
	 * Since we only need the internal format of values that
	 * we want to hash on (partitioning keys only), we want to
	 * skip converting the other values so we can run faster.
	 */
	for (p_index = 0; p_index < p_nattrs; p_index++)
	{
		ListCell *cur;

		/*
		 * For this partitioning key, search for its location in the attr list.
		 * (note that fields may be out of order, so this is necessary).
		 */
		foreach(cur, cstate->attnumlist)
		{
			int			attnum = lfirst_int(cur);
			int			m = attnum - 1;
			char	   *string;
			bool		isnull;

			if (attnum == attrs[p_index])
			{
				string = cstate->attribute_buf.data + attr_offsets[m];

				if (attr_nulls[m])
					isnull = true;
				else
					isnull = false;

				if (cstate->csv_mode && isnull &&
					cstate->force_notnull_flags[m])
				{
					string = cstate->null_print;		/* set to NULL string */
					isnull = false;
				}

				/* we read an SQL NULL, no need to do anything */
				if (!isnull)
				{
					cstate->cur_attname = NameStr(attr_descs[m]->attname);

					values[m] = InputFunctionCall(&in_functions[m],
												  string,
												  typioparams[m],
												  attr_descs[m]->atttypmod);

					attr_nulls[m] = false;
					cstate->cur_attname = NULL;
				}		/* end if (!isnull) */

				break;	/* go to next partitioning key
						 * attribute */
			}
		}		/* end foreach */
	}			/* end for partitioning indexes */
}

/*
 * The following are custom versions of the string function strchr().
 * As opposed to the original strchr which searches through
 * a string until the target character is found, or a NULL is
 * found, this version will not return when a NULL is found.
 * Instead it will search through a pre-defined length of
 * bytes and will return only if the target character(s) is reached.
 *
 * If our client encoding is not a supported server encoding, we
 * know that it is not safe to look at each character as trailing
 * byte in a multibyte character may be a 7-bit ASCII equivalent.
 * Therefore we use pg_encoding_mblen to skip to the end of the
 * character.
 *
 * returns:
 *	 pointer to c - if c is located within the string.
 *	 NULL - if c was not found in specified length of search. Note:
 *			this DOESN'T mean that a '\0' was reached.
 */
char *
scanTextLine(CopyState cstate, const char *s, char eol, size_t len)
{
		
	if (cstate->encoding_embeds_ascii && !cstate->line_buf_converted)
	{
		int			mblen;
		const char *end = s + len;
		
		/* we may need to skip the end of a multibyte char from the previous buffer */
		s += cstate->missing_bytes;
		
		mblen = pg_encoding_mblen(cstate->client_encoding, s);

		for (; *s != eol && s < end; s += mblen)
			mblen = pg_encoding_mblen(cstate->client_encoding, s);

		/* 
		 * MPP-10802
		 * if last char is a partial mb char (the rest of its bytes are in the next 
		 * buffer) save # of missing bytes for this char and skip them next time around 
		 */
		cstate->missing_bytes = (s > end ? s - end : 0);
			
		return ((*s == eol) ? (char *) s : NULL);
	}
	else
		return memchr(s, eol, len);
}


char *
scanCSVLine(CopyState cstate, const char *s, char eol, char escapec, char quotec, size_t len)
{
	const char *start = s;
	const char *end = start + len;
	
	if (cstate->encoding_embeds_ascii && !cstate->line_buf_converted)
	{
		int			mblen;
		
		/* we may need to skip the end of a multibyte char from the previous buffer */
		s += cstate->missing_bytes;
		
		mblen = pg_encoding_mblen(cstate->client_encoding, s);
		
		for ( ; *s != eol && s < end ; s += mblen)
		{
			if (cstate->in_quote && *s == escapec)
				cstate->last_was_esc = !cstate->last_was_esc;
			if (*s == quotec && !cstate->last_was_esc)
				cstate->in_quote = !cstate->in_quote;
			if (*s != escapec)
				cstate->last_was_esc = false;

			mblen = pg_encoding_mblen(cstate->client_encoding, s);
		}
		
		/* 
		 * MPP-10802
		 * if last char is a partial mb char (the rest of its bytes are in the next 
		 * buffer) save # of missing bytes for this char and skip them next time around 
		 */
		cstate->missing_bytes = (s > end ? s - end : 0);
	}
	else
		/* safe to scroll byte by byte */
	{	
		for ( ; *s != eol && s < end ; s++)
		{
			if (cstate->in_quote && *s == escapec)
				cstate->last_was_esc = !cstate->last_was_esc;
			if (*s == quotec && !cstate->last_was_esc)
				cstate->in_quote = !cstate->in_quote;
			if (*s != escapec)
				cstate->last_was_esc = false;
		}
	}

	if (s == end)
		return NULL;
	
	if (*s == eol)
		cstate->last_was_esc = false;

	return ((*s == eol) ? (char *) s : NULL);
}

/* remove end of line chars from end of a buffer */
void truncateEol(StringInfo buf, EolType eol_type)
{
	int one_back = buf->len - 1;
	int two_back = buf->len - 2;

	if(eol_type == EOL_CRLF)
	{
		if(buf->len < 2)
			return;

		if(buf->data[two_back] == '\r' &&
		   buf->data[one_back] == '\n')
		{
			buf->data[two_back] = '\0';
			buf->data[one_back] = '\0';
			buf->len -= 2;
		}
	}
	else
	{
		if(buf->len < 1)
			return;

		if(buf->data[one_back] == '\r' ||
		   buf->data[one_back] == '\n')
		{
			buf->data[one_back] = '\0';
			buf->len--;
		}
	}
}

/* wrapper for truncateEol */
void
truncateEolStr(char *str, EolType eol_type)
{
	StringInfoData buf;

	buf.data = str;
	buf.len = strlen(str);
	buf.maxlen = buf.len;
	truncateEol(&buf, eol_type);
}

/*
 * concatenateEol
 *
 * add end of line chars to end line buf.
 *
 */
static void concatenateEol(CopyState cstate)
{
	switch (cstate->eol_type)
	{
		case EOL_LF:
			appendStringInfo(&cstate->line_buf, "\n");
			break;
		case EOL_CR:
			appendStringInfo(&cstate->line_buf, "\r");
			break;
		case EOL_CRLF:
			appendStringInfo(&cstate->line_buf, "\r\n");
			break;
		case EOL_UNKNOWN:
			appendStringInfo(&cstate->line_buf, "\n");
			break;

	}
}

/*
 * Escape any single quotes or backslashes in given string (from initdb.c)
 */
static char *
escape_quotes(const char *src)
{
	int			len = strlen(src),
				i,
				j;
	char	   *result = palloc(len * 2 + 1);

	for (i = 0, j = 0; i < len; i++)
	{
		if ((src[i]) == '\'' || (src[i]) == '\\')
			result[j++] = src[i];
		result[j++] = src[i];
	}
	result[j] = '\0';
	return result;
}

/*
 * copy_dest_startup --- executor startup
 */
static void
copy_dest_startup(DestReceiver *self __attribute__((unused)), int operation __attribute__((unused)), TupleDesc typeinfo __attribute__((unused)))
{
	/* no-op */
}

/*
 * copy_dest_receive --- receive one tuple
 */
static void
copy_dest_receive(TupleTableSlot *slot, DestReceiver *self)
{
	DR_copy    *myState = (DR_copy *) self;
	CopyState	cstate = myState->cstate;

	/* Make sure the tuple is fully deconstructed */
	slot_getallattrs(slot);

	/* And send the data */
	CopyOneRowTo(cstate, InvalidOid, slot_get_values(slot), slot_get_isnull(slot));
}

/*
 * copy_dest_shutdown --- executor end
 */
static void
copy_dest_shutdown(DestReceiver *self __attribute__((unused)))
{
	/* no-op */
}

/*
 * copy_dest_destroy --- release DestReceiver object
 */
static void
copy_dest_destroy(DestReceiver *self)
{
	pfree(self);
}

/*
 * CreateCopyDestReceiver -- create a suitable DestReceiver object
 */
DestReceiver *
CreateCopyDestReceiver(void)
{
	DR_copy    *self = (DR_copy *) palloc(sizeof(DR_copy));

	self->pub.receiveSlot = copy_dest_receive;
	self->pub.rStartup = copy_dest_startup;
	self->pub.rShutdown = copy_dest_shutdown;
	self->pub.rDestroy = copy_dest_destroy;
	self->pub.mydest = DestCopyOut;

	self->cstate = NULL;		/* will be set later */

	return (DestReceiver *) self;
}


static void CopyInitPartitioningState(EState *estate)
{
	if (estate->es_result_partitions)
	{
		estate->es_partition_state =
 			createPartitionState(estate->es_result_partitions,
								 estate->es_num_result_relations);
	}
}

/*
 * Initialize data loader parsing state
 */
static void CopyInitDataParser(CopyState cstate)
{
	cstate->fe_eof = false;
	cstate->cur_relname = RelationGetRelationName(cstate->rel);
	cstate->cur_lineno = 0;
	cstate->cur_attname = NULL;
	cstate->null_print_len = strlen(cstate->null_print);

	if (cstate->csv_mode)
	{
		cstate->in_quote = false;
		cstate->last_was_esc = false;
		cstate->num_consec_csv_err = 0;
	}

	/* Set up data buffer to hold a chunk of data */
	MemSet(cstate->raw_buf, ' ', RAW_BUF_SIZE * sizeof(char));
	cstate->raw_buf[RAW_BUF_SIZE] = '\0';
	cstate->line_done = true;
	cstate->raw_buf_done = false;
}

/*
 * CopyCheckIsLastLine
 *
 * This routine checks if the line being looked at is the last line of data.
 * If it is, it makes sure that this line is terminated with an EOL. We must
 * do this check in order to support files that don't end up EOL before EOF,
 * because we want to treat that last line as normal - and be able to pre
 * process it like the other lines (remove metadata chars, encoding conversion).
 *
 * See MPP-4406 for an example of why this is needed.
 *
 * Notice: if line_buf is empty, no need to add EOL
 */
static bool CopyCheckIsLastLine(CopyState cstate)
{
	if (cstate->fe_eof && cstate->line_buf.len > 0)
	{
		concatenateEol(cstate);
		return true;
	}
	
	return false;
}

/*
 * setEncodingConversionProc
 *
 * COPY and External tables use a custom path to the encoding conversion
 * API because external tables have their own encoding (which is not
 * necessarily client_encoding). We therefore have to set the correct
 * encoding conversion function pointer ourselves, to be later used in
 * the conversion engine.
 *
 * The code here mimics a part of SetClientEncoding() in mbutils.c
 */
void setEncodingConversionProc(CopyState cstate, int client_encoding, bool iswritable)
{
	Oid		conversion_proc;
	
	/*
	 * COPY FROM and RET: convert from client to server
	 * COPY TO   and WET: convert from server to client
	 */
	if (iswritable)
		conversion_proc = FindDefaultConversionProc(GetDatabaseEncoding(),
													client_encoding);
	else		
		conversion_proc = FindDefaultConversionProc(client_encoding,
												    GetDatabaseEncoding());
	
	if (OidIsValid(conversion_proc))
	{
		/* conversion proc found */
		cstate->enc_conversion_proc = palloc(sizeof(FmgrInfo));
		fmgr_info(conversion_proc, cstate->enc_conversion_proc);
	}
	else
	{
		/* no conversion function (both encodings are probably the same) */
		cstate->enc_conversion_proc = NULL;
	}
}

/*
 * preProcessDataLine
 *
 * When Done reading a complete data line set input row number for error report
 * purposes (this also removes any metadata that was concatenated to the data
 * by the QD during COPY) and convert it to server encoding if transcoding is
 * needed.
 */
static
void preProcessDataLine(CopyState cstate)
{
	char	   *cvt;
	bool		force_transcoding = false;

	/*
	 * Increment line count by 1 if we have access to all the original
	 * data rows and can count them reliably (ROWNUM_ORIGINAL). However
	 * if we have ROWNUM_EMBEDDED the original row number for this row
	 * was sent to us with the data (courtesy of the data distributor), so
	 * get that number instead.
	 */
	if(cstate->err_loc_type == ROWNUM_ORIGINAL)
	{
		cstate->cur_lineno++;
	}
	else if(cstate->err_loc_type == ROWNUM_EMBEDDED)
	{
		Assert(Gp_role == GP_ROLE_EXECUTE);
		
		/*
		 * Extract various metadata sent to us from the QD COPY about this row:
		 * 1) the original line number of the row.
		 * 2) if the row was converted to server encoding or not
		 */
		CopyExtractRowMetaData(cstate); /* sets cur_lineno internally */
		
		/* check if QD sent us a badly encoded row, still in client_encoding, 
		 * in order to catch the encoding error ourselves. if line_buf_converted
		 * is false after CopyExtractRowMetaData then we must transcode and catch
		 * the error. Verify that we are indeed in SREH error log mode. that's
		 * the only valid path for receiving an unconverted data row.
		 */
		if (!cstate->line_buf_converted)
		{
			Assert(cstate->errMode == SREH_LOG);
			force_transcoding = true; 
		}
			
	}
	else
	{
		Assert(false); /* byte offset not yet supported */
	}
	
	if (cstate->need_transcoding || force_transcoding)
	{
		cvt = (char *) pg_custom_to_server(cstate->line_buf.data,
										   cstate->line_buf.len,
										   cstate->client_encoding,
										   cstate->enc_conversion_proc);
		
		Assert(!force_transcoding); /* if force is 't' we must have failed in the conversion */
		
		if (cvt != cstate->line_buf.data)
		{
			/* transfer converted data back to line_buf */
			RESET_LINEBUF;
			appendBinaryStringInfo(&cstate->line_buf, cvt, strlen(cvt));
			pfree(cvt);
		}
	}
	/* indicate that line buf is in server encoding */
	cstate->line_buf_converted = true;
}

void CopyEolStrToType(CopyState cstate)
{
	if (pg_strcasecmp(cstate->eol_str, "lf") == 0)
	{
		cstate->eol_type = EOL_LF;
		cstate->eol_ch[0] = '\n';
		cstate->eol_ch[1] = '\0';
	}
	else if (pg_strcasecmp(cstate->eol_str, "cr") == 0)
	{
		cstate->eol_type = EOL_CR;
		cstate->eol_ch[0] = '\r';
		cstate->eol_ch[1] = '\0';		
	}
	else if (pg_strcasecmp(cstate->eol_str, "crlf") == 0)
	{
		cstate->eol_type = EOL_CRLF;
		cstate->eol_ch[0] = '\r';
		cstate->eol_ch[1] = '\n';		
		
	}
	else /* error. must have been validated in CopyValidateControlChars() ! */
		ereport(ERROR,
				(errcode(ERRCODE_INTERNAL_ERROR),
				 errmsg("internal error in CopySetEolType. Trying to set NEWLINE %s", 
						 cstate->eol_str)));
}

static GpDistributionData *
InitDistributionData(CopyState cstate, Form_pg_attribute *attr,
                     AttrNumber num_phys_attrs,
                     EState *estate, bool multi_dist_policy)
{
	GpDistributionData *distData = palloc(sizeof(GpDistributionData));
	/* Variables for cdbpolicy */
	GpPolicy *policy; /* the partitioning policy for this table */
	AttrNumber p_nattrs; /* num of attributes in the distribution policy */
	Oid *p_attr_types; /* types for each policy attribute */
	HTAB *hashmap = NULL;
	CdbHash *cdbHash = NULL;
	AttrNumber h_attnum; /* hash key attribute number */
	int p_index;
	int total_segs = getgpsegmentCount();
	int i = 0;

	if (!multi_dist_policy)
	{
		policy = GpPolicyCopy(CurrentMemoryContext, cstate->rel->rd_cdbpolicy);

		if (policy)
			p_nattrs = policy->nattrs; /* number of partitioning keys */
		else
			p_nattrs = 0;
		/* Create hash API reference */
		cdbHash = makeCdbHash(total_segs);
	}
	else
	{
		/*
		 * This is a partitioned table that has multiple, different
		 * distribution policies.
		 *
		 * We build up a fake policy comprising the set of all columns used
		 * to distribute all children in the partition configuration. That way
		 * we're sure to parse all necessary columns in the input data and we
		 * have all column types handy.
		 */
		List *cols = NIL;
		ListCell *lc;
		HASHCTL hash_ctl;

		partition_get_policies_attrs(estate->es_result_partitions,
		                             cstate->rel->rd_cdbpolicy, &cols);
		MemSet(&hash_ctl, 0, sizeof(hash_ctl));
		hash_ctl.keysize = sizeof(Oid);
		hash_ctl.entrysize = sizeof(cdbhashdata);
		hash_ctl.hash = oid_hash;
		hash_ctl.hcxt = CurrentMemoryContext;

		hashmap = hash_create("partition cdb hash map",
		                      100 /* XXX: need a better value, but what? */,
		                      &hash_ctl,
		                      HASH_ELEM | HASH_FUNCTION | HASH_CONTEXT);
		p_nattrs = list_length(cols);
		policy = palloc(sizeof(GpPolicy) + sizeof(AttrNumber) * p_nattrs);
		i = 0;
		foreach (lc, cols)
			policy->attrs[i++] = lfirst_int(lc);
	}

	/*
	 * Extract types for each partition key from the tuple descriptor,
	 * and convert them when necessary. We don't want to do this
	 * for each tuple since get_typtype() is quite expensive when called
	 * lots of times.
	 * The array key for p_attr_types is the attribute number of the attribute
	 * in question.
	 */
	p_attr_types = (Oid *) palloc0(num_phys_attrs * sizeof(Oid));

	for (i = 0; i < p_nattrs; i++)
	{
		h_attnum = policy->attrs[i];

		/*
		 * get the data type of this attribute. If it's an
		 * array type use anyarray, or else just use as is.
		 */
		if (attr[h_attnum - 1]->attndims > 0)
			p_attr_types[h_attnum - 1] = ANYARRAYOID;
		else
		{
			/* If this type is a domain type, get its base type. */
			p_attr_types[h_attnum - 1] = attr[h_attnum - 1]->atttypid;
			if (get_typtype(p_attr_types[h_attnum - 1]) == 'd')
				p_attr_types[h_attnum - 1] = getBaseType(
				        p_attr_types[h_attnum - 1]);
		}
	}

	/*
	 * for optimized parsing - get the last field number in the
	 * file that we need to parse to have all values for the hash keys.
	 * (If the table has an empty distribution policy, then we don't need
	 * to parse any attributes really... just send the row away using
	 * a special cdbhash function designed for this purpose).
	 */
	cstate->last_hash_field = 0;

	for (p_index = 0; p_index < p_nattrs; p_index++)
	{
		i = 1;

		/*
		 * for this partitioning key, search for its location in the attr list.
		 * (note that fields may be out of order).
		 */
		ListCell *cur;
		foreach (cur, cstate->attnumlist)
		{
			int attnum = lfirst_int(cur);

			if (attnum == policy->attrs[p_index])
			{
				if (i > cstate->last_hash_field)
					cstate->last_hash_field = i;
			}
			if (estate->es_result_partitions)
			{
				if (attnum == estate->es_partition_state->max_partition_attr)
				{
					if (i > cstate->last_hash_field)
						cstate->last_hash_field = i;
				}
			}
			i++;
		}
	}

	distData->policy = policy;
	distData->p_nattrs = p_nattrs;
	distData->p_attr_types = p_attr_types;
	distData->cdbHash = cdbHash;
	distData->hashmap = hashmap;

	return distData;
}

static void
FreeDistributionData(GpDistributionData *distData)
{
	if (distData)
	{
		pfree(distData->policy);
		pfree(distData->p_attr_types);
		if (distData->cdbHash)
		{
			pfree(distData->cdbHash);
		}
		if (distData->hashmap)
		{
			pfree(distData->hashmap);
		}
		pfree(distData);

	}
}

static void
InitPartitionData(PartitionData *partitionData, EState *estate, Form_pg_attribute *attr,
				  AttrNumber num_phys_attrs, MemoryContext ctxt)
{
	Datum *part_values = NULL;
	Oid *part_typio = NULL;
	FmgrInfo *part_infuncs = NULL;
	AttrNumber *part_attnum = NULL;
	int part_attnums = 0;

	PartitionNode *n = estate->es_result_partitions;
	MemoryContext cxt_save;

	List *pattnums = get_partition_attrs(n);
	ListCell *lc;
	int ii = 0;

	cxt_save = MemoryContextSwitchTo(ctxt);

	part_values = palloc0(num_phys_attrs * sizeof(Datum));
	part_typio = palloc(num_phys_attrs * sizeof(Oid));
	part_infuncs = palloc(num_phys_attrs * sizeof(FmgrInfo));
	part_attnum = palloc(num_phys_attrs * sizeof(AttrNumber));
	part_attnums = list_length(pattnums);
	MemoryContextSwitchTo(cxt_save);

	foreach (lc, pattnums)
	{
		AttrNumber attnum = (AttrNumber) lfirst_int(lc);
		Oid in_func_oid;

		getTypeInputInfo(attr[attnum - 1]->atttypid, &in_func_oid,
		                 &part_typio[attnum - 1]);
		fmgr_info(in_func_oid, &part_infuncs[attnum - 1]);
		part_attnum[ii++] = attnum;
	}
	partitionData->part_values = part_values;
	partitionData->part_typio = part_typio;
	partitionData->part_infuncs = part_infuncs;
	partitionData->part_attnum = part_attnum;
	partitionData->part_attnums = part_attnums;
}

static void
FreePartitionData(PartitionData *partitionData)
{
	if (partitionData)
	{
		if(partitionData->part_values)
		{
			pfree(partitionData->part_values);
			pfree(partitionData->part_typio);
			pfree(partitionData->part_infuncs);
			pfree(partitionData->part_attnum);
		}
		pfree(partitionData);
	}
}

/* Get distribution policy for specific part */
static GpDistributionData *
GetDistributionPolicyForPartition(CopyState cstate, EState *estate,
                                  PartitionData *partitionData, HTAB *hashmap,
                                  Oid *p_attr_types,
                                  GetAttrContext *getAttrContext,
                                  MemoryContext ctxt)
{
	ResultRelInfo *resultRelInfo;
	Datum *values_for_partition;
	GpPolicy *part_policy = NULL; /* policy for specific part */
	AttrNumber part_p_nattrs = 0; /* partition policy max attno */
	CdbHash *part_hash = NULL;
	int target_seg = 0; /* not used in attr_get_key function */

	if (!cstate->binary)
	{
		/*
		 * Text/CSV: Ensure we parse all partition attrs.
		 * Q: Wouldn't this potentially reparse values (and miss defaults)?
		 *    Why not merge with he other attr_get_key call
		 *    (replace part_values with values)?
		 */
		MemSet(partitionData->part_values, 0,
		       getAttrContext->num_phys_attrs * sizeof(Datum));
		attr_get_key(cstate, getAttrContext->cdbCopy,
		             getAttrContext->original_lineno_for_qe, target_seg,
		             partitionData->part_attnums, partitionData->part_attnum,
		             getAttrContext->attr, getAttrContext->attr_offsets,
		             getAttrContext->nulls, partitionData->part_infuncs,
		             partitionData->part_typio, partitionData->part_values);
		values_for_partition = partitionData->part_values;
	}
	else
	{
		/*
		 * Binary: We've made sure to parse partition attrs above.
		 */
		values_for_partition = getAttrContext->values;
	}

	/* values_get_partition() calls palloc() */
	MemoryContext save_cxt = MemoryContextSwitchTo(ctxt);
	GpDistributionData *distData = palloc(sizeof(GpDistributionData));
	distData->p_attr_types = p_attr_types;
	resultRelInfo = values_get_partition(values_for_partition,
	                                     getAttrContext->nulls,
	                                     getAttrContext->tupDesc, estate);
	MemoryContextSwitchTo(save_cxt);

	/*
	 * If we a partition set with differing policies,
	 * get the policy for this particular child partition.
	 */
	if (hashmap)
	{
		bool found;
		cdbhashdata *d;
		Oid relid = resultRelInfo->ri_RelationDesc->rd_id;

		d = hash_search(hashmap, &(relid), HASH_ENTER, &found);
		if (found)
		{
			part_policy = d->policy;
			part_p_nattrs = part_policy->nattrs;
			part_hash = d->cdbHash;
		}
		else
		{
			Relation rel = heap_open(relid, NoLock);
			MemoryContextSwitchTo(ctxt);

			/*
			 * Make sure this all persists the current
			 * iteration.
			 */
			d->relid = relid;
			part_hash = d->cdbHash = makeCdbHash(
			        getAttrContext->cdbCopy->total_segs);
			part_policy = d->policy = GpPolicyCopy(ctxt, rel->rd_cdbpolicy);
			part_p_nattrs = part_policy->nattrs;
			heap_close(rel, NoLock);
			MemoryContextSwitchTo(save_cxt);
		}
	}
	distData->policy = part_policy;
	distData->p_nattrs = part_p_nattrs;
	distData->cdbHash = part_hash;

	return distData;
}

static unsigned int
GetTargetSeg(GpDistributionData *distData, Datum *baseValues, bool *baseNulls)
{
	unsigned int target_seg = 0;
	CdbHash *cdbHash = distData->cdbHash;
	GpPolicy *policy = distData->policy; /* the partitioning policy for this table */
	AttrNumber p_nattrs = distData->p_nattrs; /* num of attributes in the distribution policy */
	Oid *p_attr_types = distData->p_attr_types;

	if (!policy)
	{
		elog(FATAL, "Bad or undefined policy. (%p)", policy);
	}

	/*
	 * At this point in the code, baseValues[x] is final for this
	 * data row -- either the input data, a null or a default
	 * value is in there, and constraints applied.
	 *
	 * Perform a cdbhash on this data row. Perform a hash operation
	 * on each attribute.
	 */
	Assert(PointerIsValid(cdbHash));
	/* Assert does not activate in production build */
	if (!cdbHash)
	{
		elog(FATAL, "Bad cdb_hash: %p", cdbHash);
	}
	cdbhashinit(cdbHash);

	AttrNumber h_attnum;
	Datum h_key;
	for (int i = 0; i < p_nattrs; i++)
	{
		/* current attno from the policy */
		h_attnum = policy->attrs[i];

		h_key = baseValues[h_attnum - 1]; /* value of this attr */
		if (!baseNulls[h_attnum - 1])
			cdbhash(cdbHash, h_key, p_attr_types[h_attnum - 1]);
		else
			cdbhashnull(cdbHash);
	}

	/*
	 * If this is a relation with an empty policy, there is no
	 * hash key to use, therefore use cdbhashnokey() to pick a
	 * hash value for us.
	 */
	if (p_nattrs == 0)
		cdbhashnokey(cdbHash);

	target_seg = cdbhashreduce(cdbHash); /* hash result segment */

	return target_seg;
}

static ProgramPipes*
open_program_pipes(char *command, bool forwrite)
{
	int save_errno;
	pqsigfunc save_SIGPIPE;
	/* set up extvar */
	extvar_t extvar;
	memset(&extvar, 0, sizeof(extvar));

	external_set_env_vars(&extvar, command, false, NULL, NULL, false, 0);

	ProgramPipes *program_pipes = palloc(sizeof(ProgramPipes));
	program_pipes->pid = -1;
	program_pipes->pipes[0] = -1;
	program_pipes->pipes[1] = -1;
	program_pipes->shexec = make_command(command, &extvar);

	/*
	 * Preserve the SIGPIPE handler and set to default handling.  This
	 * allows "normal" SIGPIPE handling in the command pipeline.  Normal
	 * for PG is to *ignore* SIGPIPE.
	 */
	save_SIGPIPE = pqsignal(SIGPIPE, SIG_DFL);

	program_pipes->pid = popen_with_stderr(program_pipes->pipes, program_pipes->shexec, forwrite);

	save_errno = errno;

	/* Restore the SIGPIPE handler */
	pqsignal(SIGPIPE, save_SIGPIPE);

	if (program_pipes->pid == -1)
	{
		errno = save_errno;
		pfree(program_pipes);
		ereport(ERROR,
				(errcode(ERRCODE_INSUFFICIENT_RESOURCES),
				 errmsg("can not start command: %s", command)));
	}

	return program_pipes;
}

static void
close_program_pipes(CopyState cstate, bool ifThrow)
{
	Assert(cstate->is_program);

	int ret = 0;
	StringInfoData sinfo;
	initStringInfo(&sinfo);

	if (cstate->copy_file)
	{
		fclose(cstate->copy_file);
		cstate->copy_file = NULL;
	}

	if (kill(cstate->program_pipes->pid, 0) == 0) /* process exists */
	{
		ret = pclose_with_stderr(cstate->program_pipes->pid, cstate->program_pipes->pipes, &sinfo);
	}

	if (ret == 0 || !ifThrow)
	{
		return;
	}

	if (ret == -1)
	{
		/* pclose()/wait4() ended with an error; errno should be valid */
		ereport(ERROR,
				(errcode_for_file_access(),
				 errmsg("can not close pipe: %m")));
	}
	else if (!WIFSIGNALED(ret))
	{
		/*
		 * pclose() returned the process termination state.
		 */
		ereport(ERROR,
				(errcode(ERRCODE_SQL_ROUTINE_EXCEPTION),
				 errmsg("command error message: %s", sinfo.data)));
	}
}<|MERGE_RESOLUTION|>--- conflicted
+++ resolved
@@ -1639,12 +1639,8 @@
 		cstate->queryDesc = CreateQueryDesc(plan, queryString,
 											GetActiveSnapshot(),
 											InvalidSnapshot,
-<<<<<<< HEAD
-											dest, NULL, 0);
-=======
 											dest, NULL,
 											GP_INSTRUMENT_OPTS);
->>>>>>> 8f299db7
 
 		if (gp_enable_gpperfmon && Gp_role == GP_ROLE_DISPATCH)
 		{
