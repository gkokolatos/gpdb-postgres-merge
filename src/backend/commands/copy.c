--- conflicted
+++ resolved
@@ -4030,13 +4030,8 @@
 		if (cstate->cdbsreh)
 		{
 			/* emit a NOTICE with number of rejected rows */
-<<<<<<< HEAD
 			uint64		total_rejected = 0;
-			int total_rejected_from_qd = cstate->cdbsreh->rejectcount;
-=======
-			int64		total_rejected = 0;
-			int64		total_rejected_from_qd = cstate->cdbsreh->rejectcount;
->>>>>>> eab449f8
+			uint64		total_rejected_from_qd = cstate->cdbsreh->rejectcount;
 
 			/*
 			 * If error log has been requested, then we send the row to the segment
