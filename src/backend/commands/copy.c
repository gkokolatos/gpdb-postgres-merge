/*-------------------------------------------------------------------------
 *
 * copy.c
 *		Implements the COPY utility command
 *
 * Portions Copyright (c) 2005-2008, Greenplum inc
 * Portions Copyright (c) 2012-Present Pivotal Software, Inc.
 * Portions Copyright (c) 1996-2014, PostgreSQL Global Development Group
 * Portions Copyright (c) 1994, Regents of the University of California
 *
 *
 * IDENTIFICATION
 *	  src/backend/commands/copy.c
 *
 *-------------------------------------------------------------------------
 */
#include "postgres.h"

#include "libpq-int.h"

#include <ctype.h>
#include <unistd.h>
#include <sys/stat.h>
#include <netinet/in.h>
#include <arpa/inet.h>

#include "access/heapam.h"
#include "access/htup_details.h"
#include "access/sysattr.h"
#include "access/xact.h"
#include "catalog/namespace.h"
#include "catalog/pg_type.h"
#include "commands/copy.h"
#include "commands/defrem.h"
#include "commands/trigger.h"
#include "executor/executor.h"
#include "libpq/libpq.h"
#include "libpq/pqformat.h"
#include "mb/pg_wchar.h"
#include "miscadmin.h"
#include "optimizer/clauses.h"
#include "optimizer/planner.h"
#include "parser/parse_relation.h"
#include "rewrite/rewriteHandler.h"
#include "storage/fd.h"
#include "tcop/tcopprot.h"
#include "utils/acl.h"
#include "utils/builtins.h"
#include "utils/lsyscache.h"
#include "utils/memutils.h"
#include "utils/portal.h"
#include "utils/rel.h"
#include "utils/snapmgr.h"

#include "access/appendonlywriter.h"
#include "access/fileam.h"
#include "cdb/cdbappendonlyam.h"
#include "cdb/cdbaocsam.h"
#include "cdb/cdbcopy.h"
#include "cdb/cdbdisp_query.h"
#include "cdb/cdbdispatchresult.h"
#include "cdb/cdbpartition.h"
#include "cdb/cdbsreh.h"
#include "cdb/cdbvars.h"
#include "commands/queue.h"
#include "executor/execDML.h"
#include "nodes/makefuncs.h"
#include "postmaster/autostats.h"
#include "utils/metrics_utils.h"
#include "utils/resscheduler.h"


#define ISOCTAL(c) (((c) >= '0') && ((c) <= '7'))
#define OCTVALUE(c) ((c) - '0')




/*
 * These macros centralize code used to process line_buf and raw_buf buffers.
 * They are macros because they often do continue/break control and to avoid
 * function call overhead in tight COPY loops.
 *
 * We must use "if (1)" because the usual "do {...} while(0)" wrapper would
 * prevent the continue/break processing from working.  We end the "if (1)"
 * with "else ((void) 0)" to ensure the "if" does not unintentionally match
 * any "else" in the calling code, and to avoid any compiler warnings about
 * empty statements.  See http://www.cit.gu.edu.au/~anthony/info/C/C.macros.
 */

/*
 * This keeps the character read at the top of the loop in the buffer
 * even if there is more than one read-ahead.
 */
#define IF_NEED_REFILL_AND_NOT_EOF_CONTINUE(extralen) \
if (1) \
{ \
	if (raw_buf_ptr + (extralen) >= copy_buf_len && !hit_eof) \
	{ \
		raw_buf_ptr = prev_raw_ptr; /* undo fetch */ \
		need_data = true; \
		continue; \
	} \
} else ((void) 0)

/* This consumes the remainder of the buffer and breaks */
#define IF_NEED_REFILL_AND_EOF_BREAK(extralen) \
if (1) \
{ \
	if (raw_buf_ptr + (extralen) >= copy_buf_len && hit_eof) \
	{ \
		if (extralen) \
			raw_buf_ptr = copy_buf_len; /* consume the partial character */ \
		/* backslash just before EOF, treat as data char */ \
		result = true; \
		break; \
	} \
} else ((void) 0)

/*
 * Transfer any approved data to line_buf; must do this to be sure
 * there is some room in raw_buf.
 */
#define REFILL_LINEBUF \
if (1) \
{ \
	if (raw_buf_ptr > cstate->raw_buf_index) \
	{ \
		appendBinaryStringInfo(&cstate->line_buf, \
							 cstate->raw_buf + cstate->raw_buf_index, \
							   raw_buf_ptr - cstate->raw_buf_index); \
		cstate->raw_buf_index = raw_buf_ptr; \
	} \
} else ((void) 0)

/* Undo any read-ahead and jump out of the block. */
#define NO_END_OF_COPY_GOTO \
if (1) \
{ \
	raw_buf_ptr = prev_raw_ptr + 1; \
	goto not_end_of_copy; \
} else ((void) 0)

static const char BinarySignature[11] = "PGCOPY\n\377\r\n\0";


/* non-export function prototypes */
static CopyState BeginCopy(bool is_from, Relation rel, Node *raw_query,
						   const char *queryString, List *attnamelist, List *options,
						   TupleDesc tupDesc);
static void EndCopy(CopyState cstate);
static CopyState BeginCopyTo(Relation rel, Node *query, const char *queryString,
							 const char *filename, bool is_program, List *attnamelist,
							 List *options, bool skip_ext_partition);
static void EndCopyTo(CopyState cstate, uint64 *processed);
static uint64 DoCopyTo(CopyState cstate);
static uint64 CopyToDispatch(CopyState cstate);
static uint64 CopyTo(CopyState cstate);
static uint64 CopyFrom(CopyState cstate);
static uint64 CopyDispatchOnSegment(CopyState cstate, const CopyStmt *stmt);
static uint64 CopyToQueryOnSegment(CopyState cstate);
static void CopyFromInsertBatch(CopyState cstate, EState *estate,
					CommandId mycid, int hi_options,
					ResultRelInfo *resultRelInfo, TupleTableSlot *myslot,
					BulkInsertState bistate,
					int nBufferedTuples, HeapTuple *bufferedTuples,
					uint64 firstBufferedLineNo);
static bool CopyReadLineText(CopyState cstate);
static int	CopyReadAttributesText(CopyState cstate);
static int	CopyReadAttributesCSV(CopyState cstate);
static Datum CopyReadBinaryAttribute(CopyState cstate,
						int column_no, FmgrInfo *flinfo,
						Oid typioparam, int32 typmod,
						bool *isnull, bool skip_parsing);
static void CopyAttributeOutText(CopyState cstate, char *string);
static void CopyAttributeOutCSV(CopyState cstate, char *string,
								bool use_quote, bool single_attr);

/* Low-level communications functions */
static void SendCopyBegin(CopyState cstate);
static void ReceiveCopyBegin(CopyState cstate);
static void SendCopyEnd(CopyState cstate);
static void CopySendData(CopyState cstate, const void *databuf, int datasize);
static void CopySendString(CopyState cstate, const char *str);
static void CopySendChar(CopyState cstate, char c);
static int  CopyGetData(CopyState cstate, void *databuf,
						int datasize);

static void CopySendInt32(CopyState cstate, int32 val);
static bool CopyGetInt32(CopyState cstate, int32 *val);
static void CopySendInt16(CopyState cstate, int16 val);
static bool CopyGetInt16(CopyState cstate, int16 *val);

static void SendCopyFromForwardedTuple(CopyState cstate,
						   CdbCopy *cdbCopy,
						   bool toAll,
						   int target_seg,
						   Relation rel,
						   int64 lineno,
						   char *line,
						   int line_len,
						   Oid tuple_oid,
						   Datum *values,
						   bool *nulls);
static void SendCopyFromForwardedHeader(CopyState cstate, CdbCopy *cdbCopy, bool file_has_oids);
static void SendCopyFromForwardedError(CopyState cstate, CdbCopy *cdbCopy, char *errmsg);

static bool NextCopyFromDispatch(CopyState cstate, ExprContext *econtext,
								 Datum *values, bool *nulls, Oid *tupleOid);
static TupleTableSlot *NextCopyFromExecute(CopyState cstate, ExprContext *econtext, EState *estate,
								Oid *tupleOid);
static bool NextCopyFromX(CopyState cstate, ExprContext *econtext,
						  Datum *values, bool *nulls, Oid *tupleOid);
static void HandleCopyError(CopyState cstate);
static void HandleQDErrorFrame(CopyState cstate);

static void CopyInitDataParser(CopyState cstate);
static void setEncodingConversionProc(CopyState cstate, int encoding, bool iswritable);
static void CopyEolStrToType(CopyState cstate);

static GpDistributionData *InitDistributionData(CopyState cstate, EState *estate);
static void FreeDistributionData(GpDistributionData *distData);
static GpDistributionData *GetDistributionPolicyForPartition(CopyState cstate,
								  EState *estate,
								  GpDistributionData *mainDistData,
								  TupleDesc tupDesc,
								  Datum *values, bool *nulls);
static unsigned int
GetTargetSeg(GpDistributionData *distData, Datum *baseValues, bool *baseNulls);
static ProgramPipes *open_program_pipes(char *command, bool forwrite);
static void close_program_pipes(CopyState cstate, bool ifThrow);
static void cdbFlushInsertBatches(List *resultRels,
					  CopyState cstate,
					  EState *estate,
					  CommandId mycid,
					  int hi_options,
					  TupleTableSlot *baseSlot,
					  int firstBufferedLineNo);
CopyIntoClause*
MakeCopyIntoClause(CopyStmt *stmt);

/* ==========================================================================
 * The following macros aid in major refactoring of data processing code (in
 * CopyFrom(+Dispatch)). We use macros because in some cases the code must be in
 * line in order to work (for example elog_dismiss() in PG_CATCH) while in
 * other cases we'd like to inline the code for performance reasons.
 *
 * NOTE that an almost identical set of macros exists in fileam.c. If you make
 * changes here you may want to consider taking a look there as well.
 * ==========================================================================
 */

#define RESET_LINEBUF \
cstate->line_buf.len = 0; \
cstate->line_buf.data[0] = '\0'; \
cstate->line_buf.cursor = 0;

#define RESET_ATTRBUF \
cstate->attribute_buf.len = 0; \
cstate->attribute_buf.data[0] = '\0'; \
cstate->attribute_buf.cursor = 0;

#define RESET_LINEBUF_WITH_LINENO \
line_buf_with_lineno.len = 0; \
line_buf_with_lineno.data[0] = '\0'; \
line_buf_with_lineno.cursor = 0;

static volatile CopyState glob_cstate = NULL;


/* GPDB_91_MERGE_FIXME: passing through a global variable like this is ugly */
static CopyStmt *glob_copystmt = NULL;


/*
 * When doing a COPY FROM through the dispatcher, the QD reads the input from
 * the input file (or stdin or program), and forwards the data to the QE nodes,
 * where they will actually be inserted
 *
 * - Ideally, the QD would just pass through each line to the QE as is, and let
 *   the QEs to do all the processing. Because the more processing the QD has
 *   to do, the more likely it is to become a bottleneck.
 *
 * - However, the QD needs to figure out which QE to send each row to. For that,
 *   it needs to at least parse the distribution key. The distribution key might
 *   also be a DEFAULTed column, in which case the DEFAULT value needs to be
 *   evaluated in the QD. In that case, the QD must send the computed value
 *   to the QE - we cannot assume that the QE can re-evaluate the expression and
 *   arrive at the same value, at least not if the DEFAULT expression is volatile.
 *
 * - Therefore, we need a flexible format between the QD and QE, where the QD
 *   processes just enough of each input line to figure out where to send it.
 *   It must send the values it had to parse and evaluate to the QE, as well
 *   as the rest of the original input line, so that the QE can parse the rest
 *   of it.
 *
 * GPDB_91_MERGE_FIXME: that's a nice theory, but the current implementation
 * is a lot more dumb: The QD parses every row fully, and sends all
 * precomputed values to each QE. Therefore, with the current implementation,
 * the QD will easily become a bottleneck, if the input functions are
 * expensive. Before the refactoring during the 9.1 merge, there was no
 * special QD->QE protocol. Instead, the QD reconstructed each line in the
 * same format as the original file had, interjecting any DEFAULT values into
 * it. That was fast when only a few columns needed to be evaluated in the QD,
 * but it was not optimal, but it was pretty complicated, and required some
 * majore surgery to the upstream NextCopyFrom and other functions.
 *
 * The 'copy_from_dispatch_frame' struct is used in the QD->QE stream. For each
 * input line, the QD constructs a 'copy_from_dispatch_frame' struct, and sends
 * it to the QE. Before any rows, a QDtoQESignature is sent first, followed by
 * a 'copy_from_dispatch_header'.
 *
 *
 * COPY TO is simpler: The QEs form the output rows in the final form, and the QD
 * just collects and forwards them to the client. The QD doesn't need to parse
 * the rows at all.
 */
static const char QDtoQESignature[] = "PGCOPY-QD-TO-QE\n\377\r\n";

typedef struct
{
	bool		file_has_oids;
} copy_from_dispatch_header;

typedef struct
{
	/*
	 * target relation OID. Normally, the same as cstate->relid, but for
	 * a partitioned relation, it indicate the target partition.
	 */
	Oid			relid;
	Oid			loaded_oid;
	int64		lineno;
	int16		fld_count;

	/*
	 * Default values. For each default value:
	 * <data>
	 *
	 * The data is the raw Datum.
	 */

	/* data follows */
} copy_from_dispatch_row;

typedef struct
{
	/*
	 * target relation OID. Normally, the same as cstate->relid, but for
	 * a partitioned relation, it indicate the target partition.
	 */
	Oid			error_marker;		/* InvalidOid, to distinguish this from row. */
	int64		lineno;
	bool		line_buf_converted;
	uint32		errmsg_len;
	uint32		line_len;

	/* 'errmsg' follows */
	/* 'line' follows */
} copy_from_dispatch_error;




/*
 * Send copy start/stop messages for frontend copies.  These have changed
 * in past protocol redesigns.
 */
static void
SendCopyBegin(CopyState cstate)
{
	if (PG_PROTOCOL_MAJOR(FrontendProtocol) >= 3)
	{
		/* new way */
		StringInfoData buf;
		int			natts = list_length(cstate->attnumlist);
		int16		format = (cstate->binary ? 1 : 0);
		int			i;

		pq_beginmessage(&buf, 'H');
		pq_sendbyte(&buf, format);		/* overall format */
		pq_sendint(&buf, natts, 2);
		for (i = 0; i < natts; i++)
			pq_sendint(&buf, format, 2);		/* per-column formats */
		pq_endmessage(&buf);
		cstate->copy_dest = COPY_NEW_FE;
	}
	else if (PG_PROTOCOL_MAJOR(FrontendProtocol) >= 2)
	{
		/* old way */
		if (cstate->binary)
			ereport(ERROR,
					(errcode(ERRCODE_FEATURE_NOT_SUPPORTED),
			errmsg("COPY BINARY is not supported to stdout or from stdin")));
		pq_putemptymessage('H');
		/* grottiness needed for old COPY OUT protocol */
		pq_startcopyout();
		cstate->copy_dest = COPY_OLD_FE;
	}
	else
	{
		/* very old way */
		if (cstate->binary)
			ereport(ERROR,
					(errcode(ERRCODE_FEATURE_NOT_SUPPORTED),
			errmsg("COPY BINARY is not supported to stdout or from stdin")));
		pq_putemptymessage('B');
		/* grottiness needed for old COPY OUT protocol */
		pq_startcopyout();
		cstate->copy_dest = COPY_OLD_FE;
	}
}

static void
ReceiveCopyBegin(CopyState cstate)
{
	if (PG_PROTOCOL_MAJOR(FrontendProtocol) >= 3)
	{
		/* new way */
		StringInfoData buf;
		int			natts = list_length(cstate->attnumlist);
		int16		format = (cstate->binary ? 1 : 0);
		int			i;

		pq_beginmessage(&buf, 'G');
		pq_sendbyte(&buf, format);		/* overall format */
		pq_sendint(&buf, natts, 2);
		for (i = 0; i < natts; i++)
			pq_sendint(&buf, format, 2);		/* per-column formats */
		pq_endmessage(&buf);
		cstate->copy_dest = COPY_NEW_FE;
		cstate->fe_msgbuf = makeStringInfo();
	}
	else if (PG_PROTOCOL_MAJOR(FrontendProtocol) >= 2)
	{
		/* old way */
		if (cstate->binary)
			ereport(ERROR,
					(errcode(ERRCODE_FEATURE_NOT_SUPPORTED),
			errmsg("COPY BINARY is not supported to stdout or from stdin")));
		pq_putemptymessage('G');
		/* any error in old protocol will make us lose sync */
		pq_startmsgread();
		cstate->copy_dest = COPY_OLD_FE;
	}
	else
	{
		/* very old way */
		if (cstate->binary)
			ereport(ERROR,
					(errcode(ERRCODE_FEATURE_NOT_SUPPORTED),
			errmsg("COPY BINARY is not supported to stdout or from stdin")));
		pq_putemptymessage('D');
		/* any error in old protocol will make us lose sync */
		pq_startmsgread();
		cstate->copy_dest = COPY_OLD_FE;
	}
	/* We *must* flush here to ensure FE knows it can send. */
	pq_flush();
}

static void
SendCopyEnd(CopyState cstate)
{
	if (cstate->copy_dest == COPY_NEW_FE)
	{
		/* Shouldn't have any unsent data */
		Assert(cstate->fe_msgbuf->len == 0);
		/* Send Copy Done message */
		pq_putemptymessage('c');
	}
	else
	{
		CopySendData(cstate, "\\.", 2);
		/* Need to flush out the trailer (this also appends a newline) */
		CopySendEndOfRow(cstate);
		pq_endcopyout(false);
	}
}

/*----------
 * CopySendData sends output data to the destination (file or frontend)
 * CopySendString does the same for null-terminated strings
 * CopySendChar does the same for single characters
 * CopySendEndOfRow does the appropriate thing at end of each data row
 *	(data is not actually flushed except by CopySendEndOfRow)
 *
 * NB: no data conversion is applied by these functions
 *----------
 */
static void
CopySendData(CopyState cstate, const void *databuf, int datasize)
{
	appendBinaryStringInfo(cstate->fe_msgbuf, databuf, datasize);
}

static void
CopySendString(CopyState cstate, const char *str)
{
	appendBinaryStringInfo(cstate->fe_msgbuf, str, strlen(str));
}

static void
CopySendChar(CopyState cstate, char c)
{
	appendStringInfoCharMacro(cstate->fe_msgbuf, c);
}

/* AXG: Note that this will both add a newline AND flush the data.
 * For the dispatcher COPY TO we don't want to use this method since
 * our newlines already exist. We use another new method similar to
 * this one to flush the data
 */
void
CopySendEndOfRow(CopyState cstate)
{
	StringInfo	fe_msgbuf = cstate->fe_msgbuf;

	switch (cstate->copy_dest)
	{
		case COPY_FILE:
			if (!cstate->binary)
			{
				/* Default line termination depends on platform */
#ifndef WIN32
				CopySendChar(cstate, '\n');
#else
				CopySendString(cstate, "\r\n");
#endif
			}

			if (fwrite(fe_msgbuf->data, fe_msgbuf->len, 1,
					   cstate->copy_file) != 1 ||
				ferror(cstate->copy_file))
			{
				if (cstate->is_program)
				{
					if (errno == EPIPE)
					{
						/*
						 * The pipe will be closed automatically on error at
						 * the end of transaction, but we might get a better
						 * error message from the subprocess' exit code than
						 * just "Broken Pipe"
						 */
						close_program_pipes(cstate, true);

						/*
						 * If close_program_pipes() didn't throw an error,
						 * the program terminated normally, but closed the
						 * pipe first. Restore errno, and throw an error.
						 */
						errno = EPIPE;
					}
					ereport(ERROR,
							(errcode_for_file_access(),
							 errmsg("could not write to COPY program: %m")));
				}
				else
					ereport(ERROR,
							(errcode_for_file_access(),
							 errmsg("could not write to COPY file: %m")));
			}
			break;
		case COPY_OLD_FE:
			/* The FE/BE protocol uses \n as newline for all platforms */
			if (!cstate->binary)
				CopySendChar(cstate, '\n');

			if (pq_putbytes(fe_msgbuf->data, fe_msgbuf->len))
			{
				/* no hope of recovering connection sync, so FATAL */
				ereport(FATAL,
						(errcode(ERRCODE_CONNECTION_FAILURE),
						 errmsg("connection lost during COPY to stdout")));
			}
			break;
		case COPY_NEW_FE:
			/* The FE/BE protocol uses \n as newline for all platforms */
			if (!cstate->binary)
				CopySendChar(cstate, '\n');

			/* Dump the accumulated row as one CopyData message */
			(void) pq_putmessage('d', fe_msgbuf->data, fe_msgbuf->len);
			break;
		case COPY_CALLBACK:
			/* we don't actually do the write here, we let the caller do it */
#ifndef WIN32
			CopySendChar(cstate, '\n');
#else
			CopySendString(cstate, "\r\n");
#endif
			return; /* don't want to reset msgbuf quite yet */
	}

	resetStringInfo(fe_msgbuf);
}

/*
 * AXG: This one is equivalent to CopySendEndOfRow() besides that
 * it doesn't send end of row - it just flushed the data. We need
 * this method for the dispatcher COPY TO since it already has data
 * with newlines (from the executors).
 */
static void
CopyToDispatchFlush(CopyState cstate)
{
	StringInfo	fe_msgbuf = cstate->fe_msgbuf;

	switch (cstate->copy_dest)
	{
		case COPY_FILE:

			(void) fwrite(fe_msgbuf->data, fe_msgbuf->len,
						  1, cstate->copy_file);
			if (ferror(cstate->copy_file))
			{
				if (cstate->is_program)
				{
					if (errno == EPIPE)
					{
						/*
						 * The pipe will be closed automatically on error at
						 * the end of transaction, but we might get a better
						 * error message from the subprocess' exit code than
						 * just "Broken Pipe"
						 */
						close_program_pipes(cstate, true);

						/*
						 * If close_program_pipes() didn't throw an error,
						 * the program terminated normally, but closed the
						 * pipe first. Restore errno, and throw an error.
						 */
						errno = EPIPE;
					}
					ereport(ERROR,
							(errcode_for_file_access(),
							 errmsg("could not write to COPY program: %m")));
				}
				else
					ereport(ERROR,
						(errcode_for_file_access(),
						 errmsg("could not write to COPY file: %m")));
			}
			break;
		case COPY_OLD_FE:

			if (pq_putbytes(fe_msgbuf->data, fe_msgbuf->len))
			{
				/* no hope of recovering connection sync, so FATAL */
				ereport(FATAL,
						(errcode(ERRCODE_CONNECTION_FAILURE),
						 errmsg("connection lost during COPY to stdout")));
			}
			break;
		case COPY_NEW_FE:

			/* Dump the accumulated row as one CopyData message */
			(void) pq_putmessage('d', fe_msgbuf->data, fe_msgbuf->len);
			break;
		case COPY_CALLBACK:
			Insist(false); /* internal error */
			break;

	}

	resetStringInfo(fe_msgbuf);
}

/*
 * CopyGetData reads data from the source (file or frontend)
 *
 * Note: when copying from the frontend, we expect a proper EOF mark per
 * protocol; if the frontend simply drops the connection, we raise error.
 * It seems unwise to allow the COPY IN to complete normally in that case.
 *
 * NB: no data conversion is applied here.
 *
 * Returns: the number of bytes that were successfully read
 * into the data buffer.
 */
static int
CopyGetData(CopyState cstate, void *databuf, int datasize)
{
	size_t		bytesread = 0;

	switch (cstate->copy_dest)
	{
		case COPY_FILE:
			bytesread = fread(databuf, 1, datasize, cstate->copy_file);
			if (feof(cstate->copy_file))
				cstate->fe_eof = true;
			if (ferror(cstate->copy_file))
			{
				if (cstate->is_program)
				{
					int olderrno = errno;

					close_program_pipes(cstate, true);

					/*
					 * If close_program_pipes() didn't throw an error,
					 * the program terminated normally, but closed the
					 * pipe first. Restore errno, and throw an error.
					 */
					errno = olderrno;

					ereport(ERROR,
							(errcode_for_file_access(),
							 errmsg("could not read from COPY program: %m")));
				}
				else
					ereport(ERROR,
						(errcode_for_file_access(),
						 errmsg("could not read from COPY file: %m")));
			}
			break;
		case COPY_OLD_FE:
			if (pq_getbytes((char *) databuf, datasize))
			{
				/* Only a \. terminator is legal EOF in old protocol */
				ereport(ERROR,
						(errcode(ERRCODE_CONNECTION_FAILURE),
						 errmsg("unexpected EOF on client connection with an open transaction")));
			}
			bytesread += datasize;		/* update the count of bytes that were
										 * read so far */
			break;
		case COPY_NEW_FE:
			while (datasize > 0 && !cstate->fe_eof)
			{
				int			avail;

				while (cstate->fe_msgbuf->cursor >= cstate->fe_msgbuf->len)
				{
					/* Try to receive another message */
					int			mtype;

			readmessage:
					HOLD_CANCEL_INTERRUPTS();
					pq_startmsgread();
					mtype = pq_getbyte();
					if (mtype == EOF)
						ereport(ERROR,
								(errcode(ERRCODE_CONNECTION_FAILURE),
								 errmsg("unexpected EOF on client connection with an open transaction")));
					if (pq_getmessage(cstate->fe_msgbuf, 0))
						ereport(ERROR,
								(errcode(ERRCODE_CONNECTION_FAILURE),
								 errmsg("unexpected EOF on client connection with an open transaction")));
					RESUME_CANCEL_INTERRUPTS();
					switch (mtype)
					{
						case 'd':		/* CopyData */
							break;
						case 'c':		/* CopyDone */
							/* COPY IN correctly terminated by frontend */
							cstate->fe_eof = true;
							return bytesread;
						case 'f':		/* CopyFail */
							ereport(ERROR,
									(errcode(ERRCODE_QUERY_CANCELED),
									 errmsg("COPY from stdin failed: %s",
									   pq_getmsgstring(cstate->fe_msgbuf))));
							break;
						case 'H':		/* Flush */
						case 'S':		/* Sync */

							/*
							 * Ignore Flush/Sync for the convenience of client
							 * libraries (such as libpq) that may send those
							 * without noticing that the command they just
							 * sent was COPY.
							 */
							goto readmessage;
						default:
							ereport(ERROR,
									(errcode(ERRCODE_PROTOCOL_VIOLATION),
									 errmsg("unexpected message type 0x%02X during COPY from stdin",
											mtype)));
							break;
					}
				}
				avail = cstate->fe_msgbuf->len - cstate->fe_msgbuf->cursor;
				if (avail > datasize)
					avail = datasize;
				pq_copymsgbytes(cstate->fe_msgbuf, databuf, avail);
				databuf = (void *) ((char *) databuf + avail);
				bytesread += avail;		/* update the count of bytes that were
										 * read so far */
				datasize -= avail;
			}
			break;
		case COPY_CALLBACK:
			bytesread = cstate->data_source_cb(databuf, datasize, cstate->data_source_cb_extra);
			break;

	}

	return bytesread;
}


/*
 * These functions do apply some data conversion
 */

/*
 * CopySendInt32 sends an int32 in network byte order
 */
static void
CopySendInt32(CopyState cstate, int32 val)
{
	uint32		buf;

	buf = htonl((uint32) val);
	CopySendData(cstate, &buf, sizeof(buf));
}

/*
 * CopyGetInt32 reads an int32 that appears in network byte order
 *
 * Returns true if OK, false if EOF
 */
static bool
CopyGetInt32(CopyState cstate, int32 *val)
{
	uint32		buf;

	if (CopyGetData(cstate, &buf, sizeof(buf)) != sizeof(buf))
	{
		*val = 0;				/* suppress compiler warning */
		return false;
	}
	*val = (int32) ntohl(buf);
	return true;
}

/*
 * CopySendInt16 sends an int16 in network byte order
 */
static void
CopySendInt16(CopyState cstate, int16 val)
{
	uint16		buf;

	buf = htons((uint16) val);
	CopySendData(cstate, &buf, sizeof(buf));
}

/*
 * CopyGetInt16 reads an int16 that appears in network byte order
 */
static bool
CopyGetInt16(CopyState cstate, int16 *val)
{
	uint16		buf;

	if (CopyGetData(cstate, &buf, sizeof(buf)) != sizeof(buf))
	{
		*val = 0;				/* suppress compiler warning */
		return false;
	}
	*val = (int16) ntohs(buf);
	return true;
}


/*
 * CopyLoadRawBuf loads some more data into raw_buf
 *
 * Returns TRUE if able to obtain at least one more byte, else FALSE.
 *
 * If raw_buf_index < raw_buf_len, the unprocessed bytes are transferred
 * down to the start of the buffer and then we load more data after that.
 * This case is used only when a frontend multibyte character crosses a
 * bufferload boundary.
 */
static bool
CopyLoadRawBuf(CopyState cstate)
{
	int			nbytes;
	int			inbytes;

	if (cstate->raw_buf_index < cstate->raw_buf_len)
	{
		/* Copy down the unprocessed data */
		nbytes = cstate->raw_buf_len - cstate->raw_buf_index;
		memmove(cstate->raw_buf, cstate->raw_buf + cstate->raw_buf_index,
				nbytes);
	}
	else
		nbytes = 0;				/* no data need be saved */

	inbytes = CopyGetData(cstate, cstate->raw_buf + nbytes,
						  RAW_BUF_SIZE - nbytes);
	nbytes += inbytes;
	cstate->raw_buf[nbytes] = '\0';
	cstate->raw_buf_index = 0;
	cstate->raw_buf_len = nbytes;
	return (inbytes > 0);
}


/*
 *	 DoCopy executes the SQL COPY statement
 *
 * Either unload or reload contents of table <relation>, depending on <from>.
 * (<from> = TRUE means we are inserting into the table.) In the "TO" case
 * we also support copying the output of an arbitrary SELECT query.
 *
 * If <pipe> is false, transfer is between the table and the file named
 * <filename>.  Otherwise, transfer is between the table and our regular
 * input/output stream. The latter could be either stdin/stdout or a
 * socket, depending on whether we're running under Postmaster control.
 *
 * Do not allow a Postgres user without superuser privilege to read from
 * or write to a file.
 *
 * Do not allow the copy if user doesn't have proper permission to access
 * the table or the specifically requested columns.
 */
Oid
DoCopy(const CopyStmt *stmt, const char *queryString, uint64 *processed)
{
	CopyState	cstate;
	bool		is_from = stmt->is_from;
	bool		pipe = (stmt->filename == NULL || Gp_role == GP_ROLE_EXECUTE);
	Relation	rel;
	Oid			relid;
	List	   *range_table = NIL;
	List	   *attnamelist = stmt->attlist;
	AclMode		required_access = (is_from ? ACL_INSERT : ACL_SELECT);
	TupleDesc	tupDesc;
	List	   *options;

	glob_cstate = NULL;
	glob_copystmt = (CopyStmt *) stmt;

	options = stmt->options;

	if (stmt->sreh && !is_from)
		ereport(ERROR,
				(errcode(ERRCODE_FEATURE_NOT_SUPPORTED),
				 errmsg("COPY single row error handling only available using COPY FROM")));

/* GPDB_91_MERGE_FIXME: this should probably be done earlier, e.g. in parser */
	/* Transfer any SREH options to the options list, so that BeginCopy can see them. */
	if (stmt->sreh)
	{
		SingleRowErrorDesc *sreh = (SingleRowErrorDesc *) stmt->sreh;

		options = list_copy(options);
		options = lappend(options, makeDefElem("sreh", (Node *) sreh));
	}

	/* Disallow COPY to/from file or program except to superusers. */
	if (!pipe && !superuser())
	{
		if (stmt->is_program)
			ereport(ERROR,
					(errcode(ERRCODE_INSUFFICIENT_PRIVILEGE),
					 errmsg("must be superuser to COPY to or from an external program"),
					 errhint("Anyone can COPY to stdout or from stdin. "
						   "psql's \\copy command also works for anyone.")));
		else
			ereport(ERROR,
					(errcode(ERRCODE_INSUFFICIENT_PRIVILEGE),
					 errmsg("must be superuser to COPY to or from a file"),
					 errhint("Anyone can COPY to stdout or from stdin. "
						   "psql's \\copy command also works for anyone.")));
	}

	if (stmt->relation)
	{
		RangeTblEntry  *rte;
		List		   *attnums;
		ListCell	   *cur;

		Assert(!stmt->query);

		/* Open and lock the relation, using the appropriate lock type. */
		rel = heap_openrv(stmt->relation,
						  (is_from ? RowExclusiveLock : AccessShareLock));

		relid = RelationGetRelid(rel);

		rte = makeNode(RangeTblEntry);
		rte->rtekind = RTE_RELATION;
		rte->relid = RelationGetRelid(rel);
		rte->relkind = rel->rd_rel->relkind;
		rte->requiredPerms = required_access;
		range_table = list_make1(rte);

		tupDesc = RelationGetDescr(rel);
		attnums = CopyGetAttnums(tupDesc, rel, attnamelist);
		foreach (cur, attnums)
		{
			int			attno = lfirst_int(cur) -
			FirstLowInvalidHeapAttributeNumber;

			if (is_from)
				rte->modifiedCols = bms_add_member(rte->modifiedCols, attno);
			else
				rte->selectedCols = bms_add_member(rte->selectedCols, attno);
		}
		ExecCheckRTPerms(range_table, true);
	}
	else
	{
		Assert(stmt->query);

		relid = InvalidOid;
		rel = NULL;
	}

	if (is_from)
	{
		Assert(rel);

		if (stmt->sreh && Gp_role != GP_ROLE_EXECUTE && !rel->rd_cdbpolicy)
			ereport(ERROR,
					(errcode(ERRCODE_FEATURE_NOT_SUPPORTED),
					 errmsg("COPY single row error handling only available for distributed user tables")));

		/* check read-only transaction */
		/*
		 * GPDB_91_MERGE_FIXME: is it possible to get to this point in the code
		 * with a temporary relation that belongs to another session? If so, the
		 * following code doesn't function as expected.
		 */
		if (XactReadOnly && !rel->rd_islocaltemp)
			PreventCommandIfReadOnly("COPY FROM");

		cstate = BeginCopyFrom(rel, stmt->filename, stmt->is_program,
							   NULL, NULL, stmt->attlist, options,
							   stmt->ao_segnos);
		cstate->range_table = range_table;

		/*
		 * Error handling setup
		 */
		if (cstate->sreh)
		{
			/* Single row error handling requested */
			SingleRowErrorDesc *sreh = cstate->sreh;
			bool		log_to_file = false;

			if (sreh->into_file)
			{
				cstate->errMode = SREH_LOG;
				log_to_file = true;
			}
			else
			{
				cstate->errMode = SREH_IGNORE;
			}
			cstate->cdbsreh = makeCdbSreh(sreh->rejectlimit,
										  sreh->is_limit_in_rows,
										  cstate->filename,
										  stmt->relation->relname,
										  log_to_file);
			if (rel)
				cstate->cdbsreh->relid = RelationGetRelid(rel);
		}
		else
		{
			/* No single row error handling requested. Use "all or nothing" */
			cstate->cdbsreh = NULL; /* default - no SREH */
			cstate->errMode = ALL_OR_NOTHING; /* default */
		}

		/* We must be a QE if we received the partitioning config */
		if (stmt->partitions)
		{
			Assert(Gp_role == GP_ROLE_EXECUTE);
			cstate->partitions = stmt->partitions;
		}

		PG_TRY();
		{
			if (Gp_role == GP_ROLE_DISPATCH && cstate->on_segment)
				*processed = CopyDispatchOnSegment(cstate, stmt);
			else
				*processed = CopyFrom(cstate);	/* copy from file to database */
		}
		PG_CATCH();
		{
			if (cstate->cdbCopy)
			{
				MemoryContext oldcontext = MemoryContextSwitchTo(cstate->copycontext);

				cdbCopyAbort(cstate->cdbCopy);
				cstate->cdbCopy = NULL;
				MemoryContextSwitchTo(oldcontext);
			}
			PG_RE_THROW();
		}
		PG_END_TRY();
		EndCopyFrom(cstate);
	}
	else
	{
		/*
		 * GPDB_91_MERGE_FIXME: ExecutorStart() is called in BeginCopyTo,
		 * but the TRY-CATCH block only starts here. If an error is
		 * thrown in-between, we would fail to call mppExecutorCleanup. We
		 * really should be using a ResourceOwner or something else for
		 * cleanup, instead of TRY-CATCH blocks...
		 *
		 * Update: I tried to fix this using the glob_cstate hack. It's ugly,
		 * but fixes at least some cases that came up in regression tests.
		 */
		PG_TRY();
		{
			cstate = BeginCopyTo(rel, stmt->query, queryString,
								 stmt->filename, stmt->is_program,
								 stmt->attlist, options, stmt->skip_ext_partition);

			cstate->partitions = stmt->partitions;

			/*
			 * "copy t to file on segment"					CopyDispatchOnSegment
			 * "copy (select * from t) to file on segment"	CopyToQueryOnSegment
			 * "copy t/(select * from t) to file"			DoCopyTo
			 */
			if (Gp_role == GP_ROLE_DISPATCH && cstate->on_segment)
			{
				if (cstate->rel)
					*processed = CopyDispatchOnSegment(cstate, stmt);
				else
					*processed = CopyToQueryOnSegment(cstate);
			}
			else
				*processed = DoCopyTo(cstate);	/* copy from database to file */
		}
		PG_CATCH();
		{
			if (glob_cstate && glob_cstate->queryDesc)
			{
				/* should shutdown the mpp stuff such as interconnect and dispatch thread */
				mppExecutorCleanup(glob_cstate->queryDesc);
			}
			PG_RE_THROW();
		}
		PG_END_TRY();

		EndCopyTo(cstate, processed);
	}
	/*
	 * Close the relation.  If reading, we can release the AccessShareLock we
	 * got; if writing, we should hold the lock until end of transaction to
	 * ensure that updates will be committed before lock is released.
	 */
	if (rel != NULL)
		heap_close(rel, (is_from ? NoLock : AccessShareLock));

	/* Issue automatic ANALYZE if conditions are satisfied (MPP-4082). */
	if (Gp_role == GP_ROLE_DISPATCH && is_from)
		auto_stats(AUTOSTATS_CMDTYPE_COPY, relid, *processed, false /* inFunction */);

	return relid;
}

/*
 * Process the statement option list for COPY.
 *
 * Scan the options list (a list of DefElem) and transpose the information
 * into cstate, applying appropriate error checking.
 *
 * cstate is assumed to be filled with zeroes initially.
 *
 * This is exported so that external users of the COPY API can sanity-check
 * a list of options.  In that usage, cstate should be passed as NULL
 * (since external users don't know sizeof(CopyStateData)) and the collected
 * data is just leaked until CurrentMemoryContext is reset.
 *
 * Note that additional checking, such as whether column names listed in FORCE
 * QUOTE actually exist, has to be applied later.  This just checks for
 * self-consistency of the options list.
 */
void
ProcessCopyOptions(CopyState cstate,
				   bool is_from,
				   List *options,
				   int num_columns,
				   bool is_copy) /* false means external table */
{
	bool		format_specified = false;
	ListCell   *option;

	/* Support external use for option sanity checking */
	if (cstate == NULL)
		cstate = (CopyStateData *) palloc0(sizeof(CopyStateData));

	cstate->escape_off = false;
	cstate->file_encoding = -1;

	/* Extract options from the statement node tree */
	foreach(option, options)
	{
		DefElem    *defel = (DefElem *) lfirst(option);

		if (strcmp(defel->defname, "format") == 0)
		{
			char	   *fmt = defGetString(defel);

			if (format_specified)
				ereport(ERROR,
						(errcode(ERRCODE_SYNTAX_ERROR),
						 errmsg("conflicting or redundant options")));
			format_specified = true;
			if (strcmp(fmt, "text") == 0)
				 /* default format */ ;
			else if (strcmp(fmt, "csv") == 0)
				cstate->csv_mode = true;
			else if (strcmp(fmt, "binary") == 0)
				cstate->binary = true;
			else
				ereport(ERROR,
						(errcode(ERRCODE_INVALID_PARAMETER_VALUE),
						 errmsg("COPY format \"%s\" not recognized", fmt)));
		}
		else if (strcmp(defel->defname, "oids") == 0)
		{
			if (cstate->oids)
				ereport(ERROR,
						(errcode(ERRCODE_SYNTAX_ERROR),
						 errmsg("conflicting or redundant options")));
			cstate->oids = defGetBoolean(defel);
		}
		else if (strcmp(defel->defname, "freeze") == 0)
		{
			if (cstate->freeze)
				ereport(ERROR,
						(errcode(ERRCODE_SYNTAX_ERROR),
						 errmsg("conflicting or redundant options")));
			cstate->freeze = defGetBoolean(defel);
		}
		else if (strcmp(defel->defname, "delimiter") == 0)
		{
			if (cstate->delim)
				ereport(ERROR,
						(errcode(ERRCODE_SYNTAX_ERROR),
						 errmsg("conflicting or redundant options")));
			cstate->delim = defGetString(defel);
		}
		else if (strcmp(defel->defname, "null") == 0)
		{
			if (cstate->null_print)
				ereport(ERROR,
						(errcode(ERRCODE_SYNTAX_ERROR),
						 errmsg("conflicting or redundant options")));
			cstate->null_print = defGetString(defel);

			/*
			 * MPP-2010: unfortunately serialization function doesn't
			 * distinguish between 0x0 and empty string. Therefore we
			 * must assume that if NULL AS was indicated and has no value
			 * the actual value is an empty string.
			 */
			if(!cstate->null_print)
				cstate->null_print = "";
		}
		else if (strcmp(defel->defname, "header") == 0)
		{
			if (cstate->header_line)
				ereport(ERROR,
						(errcode(ERRCODE_SYNTAX_ERROR),
						 errmsg("conflicting or redundant options")));
			cstate->header_line = defGetBoolean(defel);
		}
		else if (strcmp(defel->defname, "quote") == 0)
		{
			if (cstate->quote)
				ereport(ERROR,
						(errcode(ERRCODE_SYNTAX_ERROR),
						 errmsg("conflicting or redundant options")));
			cstate->quote = defGetString(defel);
		}
		else if (strcmp(defel->defname, "escape") == 0)
		{
			if (cstate->escape)
				ereport(ERROR,
						(errcode(ERRCODE_SYNTAX_ERROR),
						 errmsg("conflicting or redundant options")));
			cstate->escape = defGetString(defel);
		}
		else if (strcmp(defel->defname, "force_quote") == 0)
		{
			if (cstate->force_quote || cstate->force_quote_all)
				ereport(ERROR,
						(errcode(ERRCODE_SYNTAX_ERROR),
						 errmsg("conflicting or redundant options")));
			if (defel->arg && IsA(defel->arg, A_Star))
				cstate->force_quote_all = true;
			else if (defel->arg && IsA(defel->arg, List))
				cstate->force_quote = (List *) defel->arg;
			else
				ereport(ERROR,
						(errcode(ERRCODE_INVALID_PARAMETER_VALUE),
						 errmsg("argument to option \"%s\" must be a list of column names",
								defel->defname)));
		}
		else if (strcmp(defel->defname, "force_not_null") == 0)
		{
			if (cstate->force_notnull)
				ereport(ERROR,
						(errcode(ERRCODE_SYNTAX_ERROR),
						 errmsg("conflicting or redundant options")));
			if (defel->arg && IsA(defel->arg, List))
				cstate->force_notnull = (List *) defel->arg;
			else
				ereport(ERROR,
						(errcode(ERRCODE_INVALID_PARAMETER_VALUE),
						 errmsg("argument to option \"%s\" must be a list of column names",
								defel->defname)));
		}
		else if (strcmp(defel->defname, "force_null") == 0)
		{
			if (cstate->force_null)
				ereport(ERROR,
						(errcode(ERRCODE_SYNTAX_ERROR),
						 errmsg("conflicting or redundant options")));
			if (defel->arg && IsA(defel->arg, List))
				cstate->force_null = (List *) defel->arg;
			else
				ereport(ERROR,
						(errcode(ERRCODE_INVALID_PARAMETER_VALUE),
						 errmsg("argument to option \"%s\" must be a list of column names",
								defel->defname)));
		}
		else if (strcmp(defel->defname, "convert_selectively") == 0)
		{
			/*
			 * Undocumented, not-accessible-from-SQL option: convert only the
			 * named columns to binary form, storing the rest as NULLs. It's
			 * allowed for the column list to be NIL.
			 */
			if (cstate->convert_selectively)
				ereport(ERROR,
						(errcode(ERRCODE_SYNTAX_ERROR),
						 errmsg("conflicting or redundant options")));
			cstate->convert_selectively = true;
			if (defel->arg == NULL || IsA(defel->arg, List))
				cstate->convert_select = (List *) defel->arg;
			else
				ereport(ERROR,
						(errcode(ERRCODE_INVALID_PARAMETER_VALUE),
						 errmsg("argument to option \"%s\" must be a list of column names",
								defel->defname)));
		}
		else if (strcmp(defel->defname, "encoding") == 0)
		{
			if (cstate->file_encoding >= 0)
				ereport(ERROR,
						(errcode(ERRCODE_SYNTAX_ERROR),
						 errmsg("conflicting or redundant options")));
			cstate->file_encoding = pg_char_to_encoding(defGetString(defel));
			if (cstate->file_encoding < 0)
				ereport(ERROR,
						(errcode(ERRCODE_INVALID_PARAMETER_VALUE),
						 errmsg("argument to option \"%s\" must be a valid encoding name",
								defel->defname)));
		}
		else if (strcmp(defel->defname, "fill_missing_fields") == 0)
		{
			if (cstate->fill_missing)
				ereport(ERROR,
						(errcode(ERRCODE_SYNTAX_ERROR),
						 errmsg("conflicting or redundant options")));
			cstate->fill_missing = intVal(defel->arg);
		}
		else if (strcmp(defel->defname, "newline") == 0)
		{
			if (cstate->eol_str)
				ereport(ERROR,
						(errcode(ERRCODE_SYNTAX_ERROR),
						 errmsg("conflicting or redundant options")));
			cstate->eol_str = strVal(defel->arg);
		}
		else if (strcmp(defel->defname, "sreh") == 0)
		{
			if (defel->arg == NULL || !IsA(defel->arg, SingleRowErrorDesc))
				ereport(ERROR,
						(errcode(ERRCODE_INVALID_PARAMETER_VALUE),
						 errmsg("argument to option \"%s\" must be a list of column names",
								defel->defname)));
			if (cstate->sreh)
				ereport(ERROR,
						(errcode(ERRCODE_SYNTAX_ERROR),
						 errmsg("conflicting or redundant options")));

			cstate->sreh = (SingleRowErrorDesc *) defel->arg;
		}
		else if (strcmp(defel->defname, "on_segment") == 0)
		{
			if (cstate->on_segment)
				ereport(ERROR,
						(errcode(ERRCODE_SYNTAX_ERROR),
						 errmsg("conflicting or redundant options")));
			cstate->on_segment = TRUE;
		}
		else
			ereport(ERROR,
					(errcode(ERRCODE_SYNTAX_ERROR),
					 errmsg("option \"%s\" not recognized", defel->defname)));
	}

	bool	delim_off = false;

	if (cstate->delim && pg_strcasecmp(cstate->delim, "off") == 0)
		delim_off = true;

	/*
	 * Check for incompatible options (must do these two before inserting
	 * defaults)
	 */
	if (cstate->binary && cstate->delim)
		ereport(ERROR,
				(errcode(ERRCODE_SYNTAX_ERROR),
				 errmsg("cannot specify DELIMITER in BINARY mode")));

	if (cstate->binary && cstate->null_print)
		ereport(ERROR,
				(errcode(ERRCODE_SYNTAX_ERROR),
				 errmsg("cannot specify NULL in BINARY mode")));

	cstate->eol_type = EOL_UNKNOWN;

	/* Set defaults for omitted options */
	if (!cstate->delim)
		cstate->delim = cstate->csv_mode ? "," : "\t";

	if (!cstate->null_print)
		cstate->null_print = cstate->csv_mode ? "" : "\\N";
	cstate->null_print_len = strlen(cstate->null_print);

	if (cstate->csv_mode)
	{
		if (!cstate->quote)
			cstate->quote = "\"";
		if (!cstate->escape)
			cstate->escape = cstate->quote;
	}

	if (!cstate->csv_mode && !cstate->escape)
		cstate->escape = "\\";			/* default escape for text mode */

	/* Only single-byte delimiter strings are supported. */
	if (strlen(cstate->delim) != 1)
		ereport(ERROR,
				(errcode(ERRCODE_FEATURE_NOT_SUPPORTED),
				 errmsg("COPY delimiter must be a single one-byte character")));

	/* Disallow end-of-line characters */
	if (strchr(cstate->delim, '\r') != NULL ||
		strchr(cstate->delim, '\n') != NULL)
		ereport(ERROR,
				(errcode(ERRCODE_INVALID_PARAMETER_VALUE),
				 errmsg("COPY delimiter cannot be newline or carriage return")));

	if (strchr(cstate->null_print, '\r') != NULL ||
		strchr(cstate->null_print, '\n') != NULL)
		ereport(ERROR,
				(errcode(ERRCODE_INVALID_PARAMETER_VALUE),
				 errmsg("COPY null representation cannot use newline or carriage return")));

	/*
	 * Disallow unsafe delimiter characters in non-CSV mode.  We can't allow
	 * backslash because it would be ambiguous.  We can't allow the other
	 * cases because data characters matching the delimiter must be
	 * backslashed, and certain backslash combinations are interpreted
	 * non-literally by COPY IN.  Disallowing all lower case ASCII letters is
	 * more than strictly necessary, but seems best for consistency and
	 * future-proofing.  Likewise we disallow all digits though only octal
	 * digits are actually dangerous.
	 */
	if (!cstate->csv_mode && !delim_off &&
		strchr("\\.abcdefghijklmnopqrstuvwxyz0123456789",
			   cstate->delim[0]) != NULL)
		ereport(ERROR,
				(errcode(ERRCODE_INVALID_PARAMETER_VALUE),
				 errmsg("delimiter cannot be \"%s\"", cstate->delim)));

	/* Check header */
	/*
	 * In PostgreSQL, HEADER is not allowed in text mode either, but in GPDB,
	 * only forbid it with BINARY.
	 */
	if (cstate->binary && cstate->header_line)
		ereport(ERROR,
				(errcode(ERRCODE_SYNTAX_ERROR),
				 errmsg("cannot specify HEADER in BINARY mode")));

	/* Check quote */
	if (!cstate->csv_mode && cstate->quote != NULL)
		ereport(ERROR,
				(errcode(ERRCODE_FEATURE_NOT_SUPPORTED),
				 errmsg("quote available only in CSV mode")));

	if (cstate->csv_mode && strlen(cstate->quote) != 1)
		ereport(ERROR,
				(errcode(ERRCODE_FEATURE_NOT_SUPPORTED),
				 errmsg("quote must be a single one-byte character")));

	if (cstate->csv_mode && cstate->delim[0] == cstate->quote[0])
		ereport(ERROR,
				(errcode(ERRCODE_INVALID_PARAMETER_VALUE),
				 errmsg("delimiter and quote must be different")));

	/* Check escape */
	if (cstate->csv_mode && cstate->escape != NULL && strlen(cstate->escape) != 1)
		ereport(ERROR,
				(errcode(ERRCODE_FEATURE_NOT_SUPPORTED),
				 errmsg("escape in CSV format must be a single character")));

	if (!cstate->csv_mode && cstate->escape != NULL &&
		(strchr(cstate->escape, '\r') != NULL ||
		strchr(cstate->escape, '\n') != NULL))
		ereport(ERROR,
				(errcode(ERRCODE_INVALID_PARAMETER_VALUE),
				 errmsg("escape representation in text format cannot use newline or carriage return")));

	if (!cstate->csv_mode && cstate->escape != NULL && strlen(cstate->escape) != 1)
	{
		if (pg_strcasecmp(cstate->escape, "off") != 0)
			ereport(ERROR,
					(errcode(ERRCODE_FEATURE_NOT_SUPPORTED),
					 errmsg("escape must be a single character, or [OFF/off] to disable escapes")));
	}

	/* Check force_quote */
	if (!cstate->csv_mode && (cstate->force_quote || cstate->force_quote_all))
		ereport(ERROR,
				(errcode(ERRCODE_FEATURE_NOT_SUPPORTED),
				 errmsg("force quote available only in CSV mode")));
	if ((cstate->force_quote != NIL || cstate->force_quote_all) && is_from)
		ereport(ERROR,
				(errcode(ERRCODE_FEATURE_NOT_SUPPORTED),
				 errmsg("force quote only available for data unloading, not loading")));

	/* Check force_notnull */
	if (!cstate->csv_mode && cstate->force_notnull != NIL)
		ereport(ERROR,
				(errcode(ERRCODE_FEATURE_NOT_SUPPORTED),
				 errmsg("force not null available only in CSV mode")));
	if (cstate->force_notnull != NIL && !is_from)
		ereport(ERROR,
				(errcode(ERRCODE_FEATURE_NOT_SUPPORTED),
				 errmsg("force not null only available for data loading, not unloading")));

	/* Check force_null */
	if (!cstate->csv_mode && cstate->force_null != NIL)
		ereport(ERROR,
				(errcode(ERRCODE_FEATURE_NOT_SUPPORTED),
				 errmsg("COPY force null available only in CSV mode")));

	if (cstate->force_null != NIL && !is_from)
		ereport(ERROR,
				(errcode(ERRCODE_FEATURE_NOT_SUPPORTED),
				 errmsg("COPY force null only available using COPY FROM")));

	/* Don't allow the delimiter to appear in the null string. */
	if (strchr(cstate->null_print, cstate->delim[0]) != NULL)
		ereport(ERROR,
				(errcode(ERRCODE_FEATURE_NOT_SUPPORTED),
				 errmsg("COPY delimiter must not appear in the NULL specification")));

	/* Don't allow the CSV quote char to appear in the null string. */
	if (cstate->csv_mode &&
		strchr(cstate->null_print, cstate->quote[0]) != NULL)
		ereport(ERROR,
				(errcode(ERRCODE_FEATURE_NOT_SUPPORTED),
				 errmsg("CSV quote character must not appear in the NULL specification")));

	/*
	 * DELIMITER
	 *
	 * Only single-byte delimiter strings are supported. In addition, if the
	 * server encoding is a multibyte character encoding we only allow the
	 * delimiter to be an ASCII character (like postgresql. For more info
	 * on this see discussion and comments in MPP-3756).
	 */
	if (pg_database_encoding_max_length() == 1)
	{
		/* single byte encoding such as ascii, latinx and other */
		if (strlen(cstate->delim) != 1 && !delim_off)
			ereport(ERROR,
					(errcode(ERRCODE_FEATURE_NOT_SUPPORTED),
					 errmsg("delimiter must be a single one-byte character, or \'off\'")));
	}
	else
	{
		/* multi byte encoding such as utf8 */
		if ((strlen(cstate->delim) != 1 || IS_HIGHBIT_SET(cstate->delim[0])) && !delim_off )
			ereport(ERROR,
					(errcode(ERRCODE_FEATURE_NOT_SUPPORTED),
					 errmsg("delimiter must be a single one-byte character, or \'off\'")));
	}

	/* Disallow end-of-line characters */
	if (strchr(cstate->delim, '\r') != NULL ||
		strchr(cstate->delim, '\n') != NULL)
		ereport(ERROR,
				(errcode(ERRCODE_INVALID_PARAMETER_VALUE),
				 errmsg("delimiter cannot be newline or carriage return")));

	if (strchr(cstate->null_print, '\r') != NULL ||
		strchr(cstate->null_print, '\n') != NULL)
		ereport(ERROR,
				(errcode(ERRCODE_INVALID_PARAMETER_VALUE),
				 errmsg("null representation cannot use newline or carriage return")));

	if (!cstate->csv_mode && strchr(cstate->delim, '\\') != NULL)
		ereport(ERROR,
				(errcode(ERRCODE_INVALID_PARAMETER_VALUE),
				 errmsg("delimiter cannot be backslash")));

	if (strchr(cstate->null_print, cstate->delim[0]) != NULL && !delim_off)
		ereport(ERROR,
				(errcode(ERRCODE_FEATURE_NOT_SUPPORTED),
				 errmsg("delimiter must not appear in the NULL specification")));

	if (delim_off)
	{

		/*
		 * We don't support delimiter 'off' for COPY because the QD COPY
		 * sometimes internally adds columns to the data that it sends to
		 * the QE COPY modules, and it uses the delimiter for it. There
		 * are ways to work around this but for now it's not important and
		 * we simply don't support it.
		 */
		if (is_copy)
			ereport(ERROR,
					(errcode(ERRCODE_FEATURE_NOT_SUPPORTED),
					 errmsg("using no delimiter is only supported for external tables")));

		if (num_columns != 1)
			ereport(ERROR,
					(errcode(ERRCODE_FEATURE_NOT_SUPPORTED),
					 errmsg("using no delimiter is only possible for a single column table")));

	}


	/* Check header */
	if (cstate->header_line)
	{
		if (!is_copy && Gp_role == GP_ROLE_DISPATCH)
		{
			/* (exttab) */
			if (is_from)
			{
				/* RET */
				ereport(NOTICE,
						(errmsg("HEADER means that each one of the data files has a header row")));
			}
			else
			{
				/* WET */
				ereport(ERROR,
						(errcode(ERRCODE_GP_FEATURE_NOT_YET),
						errmsg("HEADER is not yet supported for writable external tables")));
			}
		}
	}

	if (cstate->fill_missing && !is_from)
		ereport(ERROR,
				(errcode(ERRCODE_FEATURE_NOT_SUPPORTED),
				errmsg("fill missing fields only available for data loading, not unloading")));

	/*
	 * NEWLINE
	 */
	if (cstate->eol_str)
	{
		if (!is_from)
		{
			ereport(ERROR,
					(errcode(ERRCODE_GP_FEATURE_NOT_YET),
					errmsg("newline currently available for data loading only, not unloading")));
		}
		else
		{
			if(pg_strcasecmp(cstate->eol_str, "lf") != 0 &&
			   pg_strcasecmp(cstate->eol_str, "cr") != 0 &&
			   pg_strcasecmp(cstate->eol_str, "crlf") != 0)
				ereport(ERROR,
						(errcode(ERRCODE_FEATURE_NOT_SUPPORTED),
						errmsg("invalid value for NEWLINE (%s)", cstate->eol_str),
						errhint("valid options are: 'LF', 'CRLF', 'CR'")));
		}
	}

	if (cstate->escape != NULL && pg_strcasecmp(cstate->escape, "off") == 0)
	{
		cstate->escape_off = true;
	}

	/* set end of line type if NEWLINE keyword was specified */
	if (cstate->eol_str)
		CopyEolStrToType(cstate);
}

/*
 * Common setup routines used by BeginCopyFrom and BeginCopyTo.
 *
 * Iff <binary>, unload or reload in the binary format, as opposed to the
 * more wasteful but more robust and portable text format.
 *
 * Iff <oids>, unload or reload the format that includes OID information.
 * On input, we accept OIDs whether or not the table has an OID column,
 * but silently drop them if it does not.  On output, we report an error
 * if the user asks for OIDs in a table that has none (not providing an
 * OID column might seem friendlier, but could seriously confuse programs).
 *
 * If in the text format, delimit columns with delimiter <delim> and print
 * NULL values as <null_print>.
 */
static CopyState
BeginCopy(bool is_from,
		  Relation rel,
		  Node *raw_query,
		  const char *queryString,
		  List *attnamelist,
		  List *options,
		  TupleDesc tupDesc)
{
	CopyState	cstate;
	int			num_phys_attrs;
	MemoryContext oldcontext;

	/* Allocate workspace and zero all fields */
	cstate = (CopyStateData *) palloc0(sizeof(CopyStateData));

	glob_cstate = cstate;

	/*
	 * We allocate everything used by a cstate in a new memory context. This
	 * avoids memory leaks during repeated use of COPY in a query.
	 */
	cstate->copycontext = AllocSetContextCreate(CurrentMemoryContext,
												"COPY",
												ALLOCSET_DEFAULT_MINSIZE,
												ALLOCSET_DEFAULT_INITSIZE,
												ALLOCSET_DEFAULT_MAXSIZE);

	oldcontext = MemoryContextSwitchTo(cstate->copycontext);

	/* Extract options from the statement node tree */
	ProcessCopyOptions(cstate, is_from, options,
					   0, /* pass correct value when COPY supports no delim */
					   true);


	/* Process the source/target relation or query */
	if (rel)
	{
		Assert(!raw_query);

		cstate->rel = rel;

		tupDesc = RelationGetDescr(cstate->rel);

		/* Don't allow COPY w/ OIDs to or from a table without them */
		if (cstate->oids && !cstate->rel->rd_rel->relhasoids)
			ereport(ERROR,
					(errcode(ERRCODE_UNDEFINED_COLUMN),
					 errmsg("table \"%s\" does not have OIDs",
							RelationGetRelationName(cstate->rel))));
	}
	else if(raw_query)
	{
		List	   *rewritten;
		Query	   *query;
		PlannedStmt *plan;
		DestReceiver *dest;

		Assert(!is_from);
		cstate->rel = NULL;

		/* Don't allow COPY w/ OIDs from a select */
		if (cstate->oids)
			ereport(ERROR,
					(errcode(ERRCODE_FEATURE_NOT_SUPPORTED),
					 errmsg("COPY (SELECT) WITH OIDS is not supported")));

		/*
		 * Run parse analysis and rewrite.  Note this also acquires sufficient
		 * locks on the source table(s).
		 *
		 * Because the parser and planner tend to scribble on their input, we
		 * make a preliminary copy of the source querytree.  This prevents
		 * problems in the case that the COPY is in a portal or plpgsql
		 * function and is executed repeatedly.  (See also the same hack in
		 * DECLARE CURSOR and PREPARE.)  XXX FIXME someday.
		 */
		rewritten = pg_analyze_and_rewrite((Node *) copyObject(raw_query),
										   queryString, NULL, 0);

		/* We don't expect more or less than one result query */
		if (list_length(rewritten) != 1)
			elog(ERROR, "unexpected rewrite result");

		query = (Query *) linitial(rewritten);


		if (cstate->on_segment && IsA(query, Query))
		{
			query->parentStmtType = PARENTSTMTTYPE_COPY;
		}
		/* Query mustn't use INTO, either */
		if (query->utilityStmt != NULL &&
			IsA(query->utilityStmt, CreateTableAsStmt))
			ereport(ERROR,
					(errcode(ERRCODE_FEATURE_NOT_SUPPORTED),
					 errmsg("COPY (SELECT INTO) is not supported")));

		Assert(query->commandType == CMD_SELECT);
		Assert(query->utilityStmt == NULL);

		/* plan the query */
		plan = planner(query, 0, NULL);

		/*
		 * Use a snapshot with an updated command ID to ensure this query sees
		 * results of any previously executed queries.
		 */
		PushCopiedSnapshot(GetActiveSnapshot());
		UpdateActiveSnapshotCommandId();

		/* Create dest receiver for COPY OUT */
		dest = CreateDestReceiver(DestCopyOut);
		((DR_copy *) dest)->cstate = cstate;

		/* Create a QueryDesc requesting no output */
		cstate->queryDesc = CreateQueryDesc(plan, queryString,
											GetActiveSnapshot(),
											InvalidSnapshot,
											dest, NULL,
											GP_INSTRUMENT_OPTS);
		if (cstate->on_segment)
			cstate->queryDesc->plannedstmt->copyIntoClause =
					MakeCopyIntoClause(glob_copystmt);

		if (gp_enable_gpperfmon && Gp_role == GP_ROLE_DISPATCH)
		{
			Assert(queryString);
			gpmon_qlog_query_submit(cstate->queryDesc->gpmon_pkt);
			gpmon_qlog_query_text(cstate->queryDesc->gpmon_pkt,
					queryString,
					application_name,
					GetResqueueName(GetResQueueId()),
					GetResqueuePriority(GetResQueueId()));
		}

		/* GPDB hook for collecting query info */
		if (query_info_collect_hook)
			(*query_info_collect_hook)(METRICS_QUERY_SUBMIT, cstate->queryDesc);

		/*
		 * Call ExecutorStart to prepare the plan for execution.
		 *
		 * ExecutorStart computes a result tupdesc for us
		 */
		ExecutorStart(cstate->queryDesc, 0);

		tupDesc = cstate->queryDesc->tupDesc;
	}

	cstate->attnamelist = attnamelist;
	/* Generate or convert list of attributes to process */
	cstate->attnumlist = CopyGetAttnums(tupDesc, cstate->rel, attnamelist);

	num_phys_attrs = tupDesc->natts;

	/* Convert FORCE QUOTE name list to per-column flags, check validity */
	cstate->force_quote_flags = (bool *) palloc0(num_phys_attrs * sizeof(bool));
	if (cstate->force_quote_all)
	{
		int			i;

		for (i = 0; i < num_phys_attrs; i++)
			cstate->force_quote_flags[i] = true;
	}
	else if (cstate->force_quote)
	{
		List	   *attnums;
		ListCell   *cur;

		attnums = CopyGetAttnums(tupDesc, cstate->rel, cstate->force_quote);

		foreach(cur, attnums)
		{
			int			attnum = lfirst_int(cur);

			if (!list_member_int(cstate->attnumlist, attnum))
				ereport(ERROR,
						(errcode(ERRCODE_INVALID_COLUMN_REFERENCE),
				   errmsg("FORCE QUOTE column \"%s\" not referenced by COPY",
						  NameStr(tupDesc->attrs[attnum - 1]->attname))));
			cstate->force_quote_flags[attnum - 1] = true;
		}
	}

	/* Convert FORCE NOT NULL name list to per-column flags, check validity */
	cstate->force_notnull_flags = (bool *) palloc0(num_phys_attrs * sizeof(bool));
	if (cstate->force_notnull)
	{
		List	   *attnums;
		ListCell   *cur;

		attnums = CopyGetAttnums(tupDesc, cstate->rel, cstate->force_notnull);

		foreach(cur, attnums)
		{
			int			attnum = lfirst_int(cur);

			if (!list_member_int(cstate->attnumlist, attnum))
				ereport(ERROR,
						(errcode(ERRCODE_INVALID_COLUMN_REFERENCE),
				errmsg("FORCE NOT NULL column \"%s\" not referenced by COPY",
					   NameStr(tupDesc->attrs[attnum - 1]->attname))));
			cstate->force_notnull_flags[attnum - 1] = true;
		}
	}

	/* Convert FORCE NULL name list to per-column flags, check validity */
	cstate->force_null_flags = (bool *) palloc0(num_phys_attrs * sizeof(bool));
	if (cstate->force_null)
	{
		List	   *attnums;
		ListCell   *cur;

		attnums = CopyGetAttnums(tupDesc, cstate->rel, cstate->force_null);

		foreach(cur, attnums)
		{
			int			attnum = lfirst_int(cur);

			if (!list_member_int(cstate->attnumlist, attnum))
				ereport(ERROR,
						(errcode(ERRCODE_INVALID_COLUMN_REFERENCE),
					errmsg("FORCE NULL column \"%s\" not referenced by COPY",
						   NameStr(tupDesc->attrs[attnum - 1]->attname))));
			cstate->force_null_flags[attnum - 1] = true;
		}
	}

	/* Convert convert_selectively name list to per-column flags */
	if (cstate->convert_selectively)
	{
		List	   *attnums;
		ListCell   *cur;

		cstate->convert_select_flags = (bool *) palloc0(num_phys_attrs * sizeof(bool));

		attnums = CopyGetAttnums(tupDesc, cstate->rel, cstate->convert_select);

		foreach(cur, attnums)
		{
			int			attnum = lfirst_int(cur);

			if (!list_member_int(cstate->attnumlist, attnum))
				ereport(ERROR,
						(errcode(ERRCODE_INVALID_COLUMN_REFERENCE),
						 errmsg_internal("selected column \"%s\" not referenced by COPY",
							 NameStr(tupDesc->attrs[attnum - 1]->attname))));
			cstate->convert_select_flags[attnum - 1] = true;
		}
	}

	/* Use client encoding when ENCODING option is not specified. */
	if (cstate->file_encoding < 0)
		cstate->file_encoding = pg_get_client_encoding();

	/*
	 * Set up encoding conversion info.  Even if the file and server encodings
	 * are the same, we must apply pg_any_to_server() to validate data in
	 * multibyte encodings.
	 *
	 * In COPY_EXECUTE mode, the dispatcher has already done the conversion.
	 */
  if (cstate->dispatch_mode != COPY_DISPATCH)
  {
	cstate->need_transcoding =
		((cstate->file_encoding != GetDatabaseEncoding() ||
		  pg_database_encoding_max_length() > 1));
	/* See Multibyte encoding comment above */
	cstate->encoding_embeds_ascii = PG_ENCODING_IS_CLIENT_ONLY(cstate->file_encoding);
	setEncodingConversionProc(cstate, cstate->file_encoding, !is_from);
  }
  else
  {
	  cstate->need_transcoding = false;
	  cstate->encoding_embeds_ascii = PG_ENCODING_IS_CLIENT_ONLY(cstate->file_encoding);
  }

	cstate->copy_dest = COPY_FILE;		/* default */

	MemoryContextSwitchTo(oldcontext);

	return cstate;
}

/*
 * Dispatch a COPY ON SEGMENT statement to QEs.
 */
static uint64
CopyDispatchOnSegment(CopyState cstate, const CopyStmt *stmt)
{
	CopyStmt   *dispatchStmt;
	List	   *all_relids;
	CdbPgResults pgresults = {0};
	int			i;
	uint64		processed = 0;
	uint64		rejected = 0;
	dispatchStmt = copyObject((Node *) stmt);

	/* add in partitions for dispatch */
	dispatchStmt->partitions = RelationBuildPartitionDesc(cstate->rel, false);

	all_relids = list_make1_oid(RelationGetRelid(cstate->rel));

	/* add in AO segno map for dispatch */
	if (dispatchStmt->is_from)
	{
		if (rel_is_partitioned(RelationGetRelid(cstate->rel)))
		{
			PartitionNode *pn = RelationBuildPartitionDesc(cstate->rel, false);

			all_relids = list_concat(all_relids, all_partition_relids(pn));
		}

		dispatchStmt->ao_segnos = assignPerRelSegno(all_relids);
	}

	dispatchStmt->skip_ext_partition = cstate->skip_ext_partition;

	CdbDispatchUtilityStatement((Node *) dispatchStmt,
								DF_NEED_TWO_PHASE |
								DF_WITH_SNAPSHOT |
								DF_CANCEL_ON_ERROR,
								NIL,
								&pgresults);

	/*
	 * GPDB_91_MERGE_FIXME: SREH handling seems to be handled in a different
	 * place for every type of copy. This should be consolidated with the
	 * others.
	 */
	for (i = 0; i < pgresults.numResults; ++i)
	{
		struct pg_result *result = pgresults.pg_results[i];

		processed += result->numCompleted;
		rejected += result->numRejected;
	}

	if (rejected)
		ReportSrehResults(NULL, rejected);

	cdbdisp_clearCdbPgResults(&pgresults);
	return processed;
}


/*
 * Modify the filename in cstate->filename, and cstate->cdbsreh if any,
 * for COPY ON SEGMENT.
 *
 * Replaces the "<SEGID>" token in the filename with this segment's ID.
 */
static void
MangleCopyFileName(CopyState cstate)
{
	char	   *filename = cstate->filename;
	StringInfoData filepath;

	initStringInfo(&filepath);
	appendStringInfoString(&filepath, filename);

	replaceStringInfoString(&filepath, "<SEG_DATA_DIR>", DataDir);

	if (strstr(filename, "<SEGID>") == NULL)
		ereport(ERROR,
				(errcode(ERRCODE_INVALID_PARAMETER_VALUE),
				 errmsg("<SEGID> is required for file name")));

	char segid_buf[8];
	snprintf(segid_buf, 8, "%d", GpIdentity.segindex);
	replaceStringInfoString(&filepath, "<SEGID>", segid_buf);

	cstate->filename = filepath.data;
	/* Rename filename if error log needed */
	if (NULL != cstate->cdbsreh)
	{
		snprintf(cstate->cdbsreh->filename,
				 sizeof(cstate->cdbsreh->filename), "%s",
				 filepath.data);
	}
}

/*
 * Release resources allocated in a cstate for COPY TO/FROM.
 */
static void
EndCopy(CopyState cstate)
{
	if (cstate->is_program)
	{
		close_program_pipes(cstate, true);
	}
	else
	{
		if (cstate->filename != NULL && FreeFile(cstate->copy_file))
			ereport(ERROR,
					(errcode_for_file_access(),
					 errmsg("could not close file \"%s\": %m",
							cstate->filename)));
	}

	/* Clean up single row error handling related memory */
	if (cstate->cdbsreh)
		destroyCdbSreh(cstate->cdbsreh);

	MemoryContextDelete(cstate->copycontext);
	pfree(cstate);
}

CopyIntoClause*
MakeCopyIntoClause(CopyStmt *stmt)
{
	CopyIntoClause *copyIntoClause;
	copyIntoClause = makeNode(CopyIntoClause);

	copyIntoClause->is_program = stmt->is_program;
	copyIntoClause->ao_segnos = stmt->ao_segnos;
	copyIntoClause->filename = stmt->filename;
	copyIntoClause->options = stmt->options;
	copyIntoClause->attlist = stmt->attlist;

	return copyIntoClause;
}

CopyState
BeginCopyToOnSegment(QueryDesc *queryDesc)
{
	CopyState	cstate;
	MemoryContext oldcontext;
	ListCell   *cur;

	TupleDesc	tupDesc;
	int			num_phys_attrs;
	Form_pg_attribute *attr;
	char	   *filename;
	CopyIntoClause *copyIntoClause;

	Assert(Gp_role == GP_ROLE_EXECUTE);

	copyIntoClause = queryDesc->plannedstmt->copyIntoClause;
	tupDesc = queryDesc->tupDesc;
	cstate = BeginCopy(false, NULL, NULL, NULL, copyIntoClause->attlist,
					   copyIntoClause->options, tupDesc);
	oldcontext = MemoryContextSwitchTo(cstate->copycontext);

	cstate->null_print_client = cstate->null_print;		/* default */

	/* We use fe_msgbuf as a per-row buffer regardless of copy_dest */
	cstate->fe_msgbuf = makeStringInfo();

	cstate->filename = pstrdup(copyIntoClause->filename);
	cstate->is_program = copyIntoClause->is_program;

	if (cstate->on_segment)
		MangleCopyFileName(cstate);
	filename = cstate->filename;

	if (cstate->is_program)
	{
		cstate->program_pipes = open_program_pipes(cstate->filename, true);
		cstate->copy_file = fdopen(cstate->program_pipes->pipes[0], PG_BINARY_W);

		if (cstate->copy_file == NULL)
			ereport(ERROR,
					(errmsg("could not execute command \"%s\": %m",
							cstate->filename)));
	}
	else
	{
		mode_t oumask; /* Pre-existing umask value */
		struct stat st;

		/*
		 * Prevent write to relative path ... too easy to shoot oneself in
		 * the foot by overwriting a database file ...
		 */
		if (!is_absolute_path(filename))
			ereport(ERROR,
					(errcode(ERRCODE_INVALID_NAME),
							errmsg("relative path not allowed for COPY to file")));

		oumask = umask(S_IWGRP | S_IWOTH);
		cstate->copy_file = AllocateFile(filename, PG_BINARY_W);
		umask(oumask);
		if (cstate->copy_file == NULL)
			ereport(ERROR,
					(errcode_for_file_access(),
							errmsg("could not open file \"%s\" for writing: %m", filename)));

		// Increase buffer size to improve performance  (cmcdevitt)
		setvbuf(cstate->copy_file, NULL, _IOFBF, 393216); // 384 Kbytes

		fstat(fileno(cstate->copy_file), &st);
		if (S_ISDIR(st.st_mode))
			ereport(ERROR,
					(errcode(ERRCODE_WRONG_OBJECT_TYPE),
							errmsg("\"%s\" is a directory", filename)));
	}

	attr = tupDesc->attrs;
	num_phys_attrs = tupDesc->natts;
	/* Get info about the columns we need to process. */
	cstate->out_functions = (FmgrInfo *) palloc(num_phys_attrs * sizeof(FmgrInfo));
	foreach(cur, cstate->attnumlist)
	{
		int			attnum = lfirst_int(cur);
		Oid			out_func_oid;
		bool		isvarlena;

		if (cstate->binary)
			getTypeBinaryOutputInfo(attr[attnum - 1]->atttypid,
									&out_func_oid,
									&isvarlena);
		else
			getTypeOutputInfo(attr[attnum - 1]->atttypid,
							  &out_func_oid,
							  &isvarlena);
		fmgr_info(out_func_oid, &cstate->out_functions[attnum - 1]);
	}

	/*
	 * Create a temporary memory context that we can reset once per row to
	 * recover palloc'd memory.  This avoids any problems with leaks inside
	 * datatype output routines, and should be faster than retail pfree's
	 * anyway.  (We don't need a whole econtext as CopyFrom does.)
	 */
	cstate->rowcontext = AllocSetContextCreate(CurrentMemoryContext,
											   "COPY TO",
											   ALLOCSET_DEFAULT_MINSIZE,
											   ALLOCSET_DEFAULT_INITSIZE,
											   ALLOCSET_DEFAULT_MAXSIZE);

	if (cstate->binary)
	{
		/* Generate header for a binary copy */
		int32		tmp;

		/* Signature */
		CopySendData(cstate, BinarySignature, 11);
		/* Flags field */
		tmp = 0;
		if (cstate->oids)
			tmp |= (1 << 16);
		CopySendInt32(cstate, tmp);
		/* No header extension */
		tmp = 0;
		CopySendInt32(cstate, tmp);
	}
	else
	{
		/* if a header has been requested send the line */
		if (cstate->header_line)
		{
			bool		hdr_delim = false;

			foreach(cur, cstate->attnumlist)
			{
				int			attnum = lfirst_int(cur);
				char	   *colname;

				if (hdr_delim)
					CopySendChar(cstate, cstate->delim[0]);
				hdr_delim = true;

				colname = NameStr(attr[attnum - 1]->attname);

				CopyAttributeOutCSV(cstate, colname, false,
									list_length(cstate->attnumlist) == 1);
			}

			CopySendEndOfRow(cstate);
		}
	}

	MemoryContextSwitchTo(oldcontext);
	return cstate;
}

/*
 * Setup CopyState to read tuples from a table or a query for COPY TO.
 */
static CopyState
BeginCopyTo(Relation rel,
			Node *query,
			const char *queryString,
			const char *filename,
			bool is_program,
			List *attnamelist,
			List *options,
			bool skip_ext_partition)
{
	CopyState	cstate;
	MemoryContext oldcontext;

	if (rel != NULL && rel->rd_rel->relkind != RELKIND_RELATION &&
		!RelationIsExternal(rel))
	{
		if (rel->rd_rel->relkind == RELKIND_VIEW)
			ereport(ERROR,
					(errcode(ERRCODE_WRONG_OBJECT_TYPE),
					 errmsg("cannot copy from view \"%s\"",
							RelationGetRelationName(rel)),
					 errhint("Try the COPY (SELECT ...) TO variant.")));
		else if (rel->rd_rel->relkind == RELKIND_MATVIEW)
			ereport(ERROR,
					(errcode(ERRCODE_WRONG_OBJECT_TYPE),
					 errmsg("cannot copy from materialized view \"%s\"",
							RelationGetRelationName(rel)),
					 errhint("Try the COPY (SELECT ...) TO variant.")));
		else if (rel->rd_rel->relkind == RELKIND_FOREIGN_TABLE)
			ereport(ERROR,
					(errcode(ERRCODE_WRONG_OBJECT_TYPE),
					 errmsg("cannot copy from foreign table \"%s\"",
							RelationGetRelationName(rel)),
					 errhint("Try the COPY (SELECT ...) TO variant.")));
		else if (rel->rd_rel->relkind == RELKIND_SEQUENCE)
			ereport(ERROR,
					(errcode(ERRCODE_WRONG_OBJECT_TYPE),
					 errmsg("cannot copy from sequence \"%s\"",
							RelationGetRelationName(rel))));
		else
			ereport(ERROR,
					(errcode(ERRCODE_WRONG_OBJECT_TYPE),
					 errmsg("cannot copy from non-table relation \"%s\"",
							RelationGetRelationName(rel))));
	}
	if (rel != NULL && RelationIsExternal(rel))
	{
		ereport(ERROR,
				(errcode(ERRCODE_WRONG_OBJECT_TYPE),
				 errmsg("cannot copy from external relation \"%s\"",
						RelationGetRelationName(rel)),
				 errhint("Try the COPY (SELECT ...) TO variant.")));
	}

	cstate = BeginCopy(false, rel, query, queryString, attnamelist, options, NULL);
	oldcontext = MemoryContextSwitchTo(cstate->copycontext);

	cstate->skip_ext_partition = skip_ext_partition;

	/* Determine the mode */
	if (Gp_role == GP_ROLE_DISPATCH && !cstate->on_segment &&
		cstate->rel && cstate->rel->rd_cdbpolicy)
	{
		cstate->dispatch_mode = COPY_DISPATCH;
	}
	else
		cstate->dispatch_mode = COPY_DIRECT;

	if (rel != NULL && rel_has_external_partition(rel->rd_id))
	{
		if (!cstate->skip_ext_partition)
		{
			ereport(ERROR,
					(errcode(ERRCODE_WRONG_OBJECT_TYPE),
					 errmsg("cannot copy from relation \"%s\" which has external partition(s)",
							RelationGetRelationName(rel)),
					 errhint("Try the COPY (SELECT ...) TO variant.")));
		}
		else
		{
			ereport(NOTICE,
					(errcode(ERRCODE_WRONG_OBJECT_TYPE),
					 errmsg("COPY ignores external partition(s)")));
		}
	}

	bool		pipe = (filename == NULL || (Gp_role == GP_ROLE_EXECUTE && !cstate->on_segment));

	if (cstate->on_segment && Gp_role == GP_ROLE_DISPATCH)
	{
		/* in ON SEGMENT mode, we don't open anything on the dispatcher. */

		if (filename == NULL)
			ereport(ERROR,
					(errcode(ERRCODE_SYNTAX_ERROR),
					 errmsg("STDOUT is not supported by 'COPY ON SEGMENT'")));
	}
	else if (pipe)
	{
		Assert(!is_program || Gp_role == GP_ROLE_EXECUTE);	/* the grammar does not allow this */
		if (whereToSendOutput != DestRemote)
			cstate->copy_file = stdout;
	}
	else
	{
		cstate->filename = pstrdup(filename);
		cstate->is_program = is_program;

		if (cstate->on_segment)
			MangleCopyFileName(cstate);
		filename = cstate->filename;

		if (is_program)
		{
			cstate->program_pipes = open_program_pipes(cstate->filename, true);
			cstate->copy_file = fdopen(cstate->program_pipes->pipes[0], PG_BINARY_W);

			if (cstate->copy_file == NULL)
				ereport(ERROR,
						(errmsg("could not execute command \"%s\": %m",
								cstate->filename)));
		}
		else
		{
			mode_t oumask; /* Pre-existing umask value */
			struct stat st;

			/*
			 * Prevent write to relative path ... too easy to shoot oneself in
			 * the foot by overwriting a database file ...
			 */
			if (!is_absolute_path(filename))
				ereport(ERROR,
						(errcode(ERRCODE_INVALID_NAME),
								errmsg("relative path not allowed for COPY to file")));

			oumask = umask(S_IWGRP | S_IWOTH);
			PG_TRY();
			{
				cstate->copy_file = AllocateFile(cstate->filename, PG_BINARY_W);
			}
			PG_CATCH();
			{
				umask(oumask);
				PG_RE_THROW();
			}
			PG_END_TRY();
			umask(oumask);
			if (cstate->copy_file == NULL)
				ereport(ERROR,
						(errcode_for_file_access(),
								errmsg("could not open file \"%s\" for writing: %m", filename)));

			// Increase buffer size to improve performance  (cmcdevitt)
			setvbuf(cstate->copy_file, NULL, _IOFBF, 393216); // 384 Kbytes

			fstat(fileno(cstate->copy_file), &st);
			if (S_ISDIR(st.st_mode))
				ereport(ERROR,
						(errcode(ERRCODE_WRONG_OBJECT_TYPE),
								errmsg("\"%s\" is a directory", filename)));
		}
	}

	MemoryContextSwitchTo(oldcontext);

	return cstate;
}

/*
 * Set up CopyState for writing to an external table.
 */
CopyState
BeginCopyToForExternalTable(Relation extrel, List *options)
{
	CopyState	cstate;

	Assert(RelationIsExternal(extrel));

	cstate = BeginCopy(false, extrel, NULL, NULL, NIL, options, NULL);
	cstate->dispatch_mode = COPY_DIRECT;

	/*
	 * We use COPY_CALLBACK to mean that the each line should be
	 * left in fe_msgbuf. There is no actual callback!
	 */
	cstate->copy_dest = COPY_CALLBACK;

	/*
	 * Some more initialization, that in the normal COPY TO codepath, is done
	 * in CopyTo() itself.
	 */
	cstate->null_print_client = cstate->null_print;		/* default */
	if (cstate->need_transcoding)
		cstate->null_print_client = pg_server_to_custom(cstate->null_print,
														cstate->null_print_len,
														cstate->file_encoding,
														cstate->enc_conversion_proc);

	return cstate;
}

/*
 * This intermediate routine exists mainly to localize the effects of setjmp
 * so we don't need to plaster a lot of variables with "volatile".
 */
static uint64
DoCopyTo(CopyState cstate)
{
	bool		pipe = (cstate->filename == NULL);
	bool		fe_copy = (pipe && whereToSendOutput == DestRemote);
	uint64		processed;

	PG_TRY();
	{
		if (fe_copy)
			SendCopyBegin(cstate);

		/*
		 * We want to dispatch COPY TO commands only in the case that
		 * we are the dispatcher and we are copying from a user relation
		 * (a relation where data is distributed in the segment databases).
		 * Otherwize, if we are not the dispatcher *or* if we are
		 * doing COPY (SELECT) we just go straight to work, without
		 * dispatching COPY commands to executors.
		 */
		if (Gp_role == GP_ROLE_DISPATCH && cstate->rel && cstate->rel->rd_cdbpolicy)
			processed = CopyToDispatch(cstate);
		else
			processed = CopyTo(cstate);

		if (fe_copy)
			SendCopyEnd(cstate);
		else if (Gp_role == GP_ROLE_EXECUTE && cstate->on_segment)
		{
			/*
			 * For COPY ON SEGMENT command, switch back to front end
			 * before sending copy end which is "\."
			 */
			cstate->copy_dest = COPY_NEW_FE;
			SendCopyEnd(cstate);
		}
	}
	PG_CATCH();
	{
		/*
		 * Make sure we turn off old-style COPY OUT mode upon error. It is
		 * okay to do this in all cases, since it does nothing if the mode is
		 * not on.
		 */
		if (Gp_role == GP_ROLE_EXECUTE && cstate->on_segment)
			cstate->copy_dest = COPY_NEW_FE;

		pq_endcopyout(true);
		PG_RE_THROW();
	}
	PG_END_TRY();

	return processed;
}

void EndCopyToOnSegment(CopyState cstate)
{
	Assert(Gp_role == GP_ROLE_EXECUTE);

	if (cstate->binary)
	{
		/* Generate trailer for a binary copy */
		CopySendInt16(cstate, -1);

		/* Need to flush out the trailer */
		CopySendEndOfRow(cstate);
	}

	MemoryContextDelete(cstate->rowcontext);

	EndCopy(cstate);
}

/*
 * Clean up storage and release resources for COPY TO.
 */
static void
EndCopyTo(CopyState cstate, uint64 *processed)
{
	if (cstate->queryDesc != NULL)
	{
		/* Close down the query and free resources. */
		ExecutorFinish(cstate->queryDesc);
		ExecutorEnd(cstate->queryDesc);
		if (cstate->queryDesc->es_processed > 0)
			*processed = cstate->queryDesc->es_processed;
		FreeQueryDesc(cstate->queryDesc);
		PopActiveSnapshot();
	}

	/* Clean up storage */
	EndCopy(cstate);
}

/*
 * Copy FROM relation TO file, in the dispatcher. Starts a COPY TO command on
 * each of the executors and gathers all the results and writes it out.
 */
static uint64
CopyToDispatch(CopyState cstate)
{
	CopyStmt   *stmt = glob_copystmt;
	TupleDesc	tupDesc;
	int			num_phys_attrs;
	int			attr_count;
	Form_pg_attribute *attr;
	CdbCopy    *cdbCopy;
	uint64		processed = 0;

	tupDesc = cstate->rel->rd_att;
	attr = tupDesc->attrs;
	num_phys_attrs = tupDesc->natts;
	attr_count = list_length(cstate->attnumlist);

	/* We use fe_msgbuf as a per-row buffer regardless of copy_dest */
	cstate->fe_msgbuf = makeStringInfo();

	cdbCopy = makeCdbCopy(false);

	/* XXX: lock all partitions */

	/*
	 * Start a COPY command in every db of every segment in Greenplum Database.
	 *
	 * From this point in the code we need to be extra careful
	 * about error handling. ereport() must not be called until
	 * the COPY command sessions are closed on the executors.
	 * Calling ereport() will leave the executors hanging in
	 * COPY state.
	 */
	elog(DEBUG5, "COPY command sent to segdbs");

	PG_TRY();
	{
		bool		done;

		cdbCopyStart(cdbCopy, stmt,
					 RelationBuildPartitionDesc(cstate->rel, false),
					 NIL);

		if (cstate->binary)
		{
			/* Generate header for a binary copy */
			int32		tmp;

			/* Signature */
			CopySendData(cstate, (char *) BinarySignature, 11);
			/* Flags field */
			tmp = 0;
			if (cstate->oids)
				tmp |= (1 << 16);
			CopySendInt32(cstate, tmp);
			/* No header extension */
			tmp = 0;
			CopySendInt32(cstate, tmp);
		}

		/* if a header has been requested send the line */
		if (cstate->header_line)
		{
			ListCell   *cur;
			bool		hdr_delim = false;

			/*
			 * For non-binary copy, we need to convert null_print to client
			 * encoding, because it will be sent directly with CopySendString.
			 *
			 * MPP: in here we only care about this if we need to print the
			 * header. We rely on the segdb server copy out to do the conversion
			 * before sending the data rows out. We don't need to repeat it here
			 */
			if (cstate->need_transcoding)
				cstate->null_print = (char *)
					pg_server_to_custom(cstate->null_print,
										strlen(cstate->null_print),
										cstate->file_encoding,
										cstate->enc_conversion_proc);

			foreach(cur, cstate->attnumlist)
			{
				int			attnum = lfirst_int(cur);
				char	   *colname;

				if (hdr_delim)
					CopySendChar(cstate, cstate->delim[0]);
				hdr_delim = true;

				colname = NameStr(attr[attnum - 1]->attname);

				CopyAttributeOutCSV(cstate, colname, false,
									list_length(cstate->attnumlist) == 1);
			}

			/* add a newline and flush the data */
			CopySendEndOfRow(cstate);
		}

		/*
		 * This is the main work-loop. In here we keep collecting data from the
		 * COPY commands on the segdbs, until no more data is available. We
		 * keep writing data out a chunk at a time.
		 */
		do
		{
			bool		copy_cancel = (QueryCancelPending ? true : false);

			/* get a chunk of data rows from the QE's */
			done = cdbCopyGetData(cdbCopy, copy_cancel, &processed);

			/* send the chunk of data rows to destination (file or stdout) */
			if (cdbCopy->copy_out_buf.len > 0) /* conditional is important! */
			{
				/*
				 * in the dispatcher we receive chunks of whole rows with row endings.
				 * We don't want to use CopySendEndOfRow() b/c it adds row endings and
				 * also b/c it's intended for a single row at a time. Therefore we need
				 * to fill in the out buffer and just flush it instead.
				 */
				CopySendData(cstate, (void *) cdbCopy->copy_out_buf.data, cdbCopy->copy_out_buf.len);
				CopyToDispatchFlush(cstate);
			}
		} while(!done);

		cdbCopyEnd(cdbCopy, NULL, NULL);

		/* now it's safe to destroy the whole dispatcher state */
		CdbDispatchCopyEnd(cdbCopy);
	}
    /* catch error from CopyStart, CopySendEndOfRow or CopyToDispatchFlush */
	PG_CATCH();
	{
		MemoryContext oldcontext = MemoryContextSwitchTo(cstate->copycontext);

		cdbCopyAbort(cdbCopy);

		MemoryContextSwitchTo(oldcontext);
		PG_RE_THROW();
	}
	PG_END_TRY();

	if (cstate->binary)
	{
		/* Generate trailer for a binary copy */
		CopySendInt16(cstate, -1);
		/* Need to flush out the trailer */
		CopySendEndOfRow(cstate);
	}

	/* we can throw the error now if QueryCancelPending was set previously */
	CHECK_FOR_INTERRUPTS();

	pfree(cdbCopy);

	return processed;
}

static uint64
CopyToQueryOnSegment(CopyState cstate)
{
	Assert(Gp_role != GP_ROLE_EXECUTE);

	/* run the plan --- the dest receiver will send tuples */
	ExecutorRun(cstate->queryDesc, ForwardScanDirection, 0L);
	return 0;
}

/*
 * Copy from relation or query TO file.
 */
static uint64
CopyTo(CopyState cstate)
{
	TupleDesc	tupDesc;
	int			num_phys_attrs;
	Form_pg_attribute *attr;
	ListCell   *cur;
	uint64		processed = 0;
	List	   *target_rels;
	ListCell *lc;

	if (cstate->rel)
		tupDesc = RelationGetDescr(cstate->rel);
	else
		tupDesc = cstate->queryDesc->tupDesc;
	attr = tupDesc->attrs;
	num_phys_attrs = tupDesc->natts;
	cstate->null_print_client = cstate->null_print;		/* default */

	/* We use fe_msgbuf as a per-row buffer regardless of copy_dest */
	cstate->fe_msgbuf = makeStringInfo();

	/* Get info about the columns we need to process. */
	cstate->out_functions = (FmgrInfo *) palloc(num_phys_attrs * sizeof(FmgrInfo));
	foreach(cur, cstate->attnumlist)
	{
		int			attnum = lfirst_int(cur);
		Oid			out_func_oid;
		bool		isvarlena;

		if (cstate->binary)
			getTypeBinaryOutputInfo(attr[attnum - 1]->atttypid,
									&out_func_oid,
									&isvarlena);
		else
			getTypeOutputInfo(attr[attnum - 1]->atttypid,
							  &out_func_oid,
							  &isvarlena);
		fmgr_info(out_func_oid, &cstate->out_functions[attnum - 1]);
	}

	/*
	 * Create a temporary memory context that we can reset once per row to
	 * recover palloc'd memory.  This avoids any problems with leaks inside
	 * datatype output routines, and should be faster than retail pfree's
	 * anyway.  (We don't need a whole econtext as CopyFrom does.)
	 */
	cstate->rowcontext = AllocSetContextCreate(CurrentMemoryContext,
											   "COPY TO",
											   ALLOCSET_DEFAULT_MINSIZE,
											   ALLOCSET_DEFAULT_INITSIZE,
											   ALLOCSET_DEFAULT_MAXSIZE);

	if (!cstate->binary)
	{
		/*
		 * For non-binary copy, we need to convert null_print to file
		 * encoding, because it will be sent directly with CopySendString.
		 */
		if (cstate->need_transcoding)
			cstate->null_print_client = pg_server_to_custom(cstate->null_print,
															cstate->null_print_len,
															cstate->file_encoding,
															cstate->enc_conversion_proc);
	}

	if (Gp_role == GP_ROLE_EXECUTE && !cstate->on_segment)
	{
		/* header should not be printed in execute mode. */
	}
	else if (cstate->binary)
	{
		/* Generate header for a binary copy */
		int32		tmp;

		/* Signature */
		CopySendData(cstate, BinarySignature, 11);
		/* Flags field */
		tmp = 0;
		if (cstate->oids)
			tmp |= (1 << 16);
		CopySendInt32(cstate, tmp);
		/* No header extension */
		tmp = 0;
		CopySendInt32(cstate, tmp);
	}
	else
	{
		/* if a header has been requested send the line */
		if (cstate->header_line)
		{
			bool		hdr_delim = false;

			foreach(cur, cstate->attnumlist)
			{
				int			attnum = lfirst_int(cur);
				char	   *colname;

				if (hdr_delim)
					CopySendChar(cstate, cstate->delim[0]);
				hdr_delim = true;

				colname = NameStr(attr[attnum - 1]->attname);

				CopyAttributeOutCSV(cstate, colname, false,
									list_length(cstate->attnumlist) == 1);
			}

			CopySendEndOfRow(cstate);
		}
	}

	if (cstate->partitions)
	{
		List	   *relids = all_partition_relids(cstate->partitions);

		target_rels = NIL;
		foreach(lc, relids)
		{
			Oid relid = lfirst_oid(lc);
			Relation rel = heap_open(relid, AccessShareLock);

			target_rels = lappend(target_rels, rel);
		}
	}
	else
		target_rels = list_make1(cstate->rel);

	if (cstate->rel)
	{
		/* For replicated table, choose only one segment to scan data */
		if (Gp_role == GP_ROLE_EXECUTE && !cstate->on_segment &&
				GpPolicyIsReplicated(cstate->rel->rd_cdbpolicy) &&
				gp_session_id % getgpsegmentCount() != GpIdentity.segindex)
		{
			MemoryContextDelete(cstate->rowcontext);
			return 0;
		}

		foreach(lc, target_rels)
		{
			Relation rel = lfirst(lc);
			Datum	   *values;
			bool	   *nulls;
			HeapScanDesc scandesc = NULL;			/* used if heap table */
			AppendOnlyScanDesc aoscandesc = NULL;	/* append only table */

			tupDesc = RelationGetDescr(rel);
			attr = tupDesc->attrs;
			num_phys_attrs = tupDesc->natts;

			/*
			 * We need to update attnumlist because different partition
			 * entries might have dropped tables.
			 */
			cstate->attnumlist =
				CopyGetAttnums(tupDesc, rel, cstate->attnamelist);

			pfree(cstate->out_functions);
			cstate->out_functions =
				(FmgrInfo *) palloc(num_phys_attrs * sizeof(FmgrInfo));

			/* Get info about the columns we need to process. */
			foreach(cur, cstate->attnumlist)
			{
				int			attnum = lfirst_int(cur);
				Oid			out_func_oid;
				bool		isvarlena;

				if (cstate->binary)
					getTypeBinaryOutputInfo(attr[attnum - 1]->atttypid,
											&out_func_oid,
											&isvarlena);
				else
					getTypeOutputInfo(attr[attnum - 1]->atttypid,
									  &out_func_oid,
									  &isvarlena);

				fmgr_info(out_func_oid, &cstate->out_functions[attnum - 1]);
			}

			values = (Datum *) palloc(num_phys_attrs * sizeof(Datum));
			nulls = (bool *) palloc(num_phys_attrs * sizeof(bool));

			if (RelationIsHeap(rel))
			{
				HeapTuple	tuple;

				scandesc = heap_beginscan(rel, GetActiveSnapshot(), 0, NULL);

				while ((tuple = heap_getnext(scandesc, ForwardScanDirection)) != NULL)
				{
					CHECK_FOR_INTERRUPTS();

					/* Deconstruct the tuple ... faster than repeated heap_getattr */
					heap_deform_tuple(tuple, tupDesc, values, nulls);

					/* Format and send the data */
					CopyOneRowTo(cstate, HeapTupleGetOid(tuple), values, nulls);
					processed++;
				}

				heap_endscan(scandesc);
			}
			else if (RelationIsAoRows(rel))
			{
				TupleTableSlot	*slot = MakeSingleTupleTableSlot(tupDesc);
				MemTupleBinding *mt_bind = create_memtuple_binding(tupDesc);

				aoscandesc = appendonly_beginscan(rel, GetActiveSnapshot(),
												  GetActiveSnapshot(), 0, NULL);

				while (appendonly_getnext(aoscandesc, ForwardScanDirection, slot))
				{
					MemTuple	tuple;
					Oid			tupleOid = InvalidOid;

					CHECK_FOR_INTERRUPTS();

					/* Extract all the values of the tuple */
					slot_getallattrs(slot);
					values = slot_get_values(slot);
					nulls = slot_get_isnull(slot);

					if (mtbind_has_oid(mt_bind))
					{
						tuple = TupGetMemTuple(slot);
						tupleOid = MemTupleGetOid(tuple, mt_bind);
					}

					/* Format and send the data */
					CopyOneRowTo(cstate, tupleOid, values, nulls);
					processed++;
				}

				ExecDropSingleTupleTableSlot(slot);

				appendonly_endscan(aoscandesc);
			}
			else if (RelationIsAoCols(rel))
			{
				AOCSScanDesc scan = NULL;
				TupleTableSlot *slot = MakeSingleTupleTableSlot(tupDesc);
				bool *proj = NULL;

				int nvp = tupDesc->natts;
				int i;

				if (tupDesc->tdhasoid)
				{
				    elog(ERROR, "OIDS=TRUE is not allowed on tables that use column-oriented storage. Use OIDS=FALSE");
				}

				proj = palloc(sizeof(bool) * nvp);
				for(i = 0; i < nvp; ++i)
				    proj[i] = true;

				scan = aocs_beginscan(rel, GetActiveSnapshot(),
									  GetActiveSnapshot(),
									  NULL /* relationTupleDesc */, proj);

				while (aocs_getnext(scan, ForwardScanDirection, slot))
				{
				    CHECK_FOR_INTERRUPTS();

				    slot_getallattrs(slot);
				    values = slot_get_values(slot);
				    nulls = slot_get_isnull(slot);

					CopyOneRowTo(cstate, InvalidOid, values, nulls);
					processed++;
				}

				ExecDropSingleTupleTableSlot(slot);
				aocs_endscan(scan);

				pfree(proj);
			}
			else if(RelationIsExternal(rel))
			{
				/* should never get here */
				if (!cstate->skip_ext_partition)
				{
				    elog(ERROR, "internal error");
				}
			}
			else
			{
				/* should never get here */
				Assert(false);
			}

			/* partition table, so close */
			if (cstate->partitions)
				heap_close(rel, NoLock);
		}
	}
	else
	{
		Assert(Gp_role != GP_ROLE_EXECUTE);

		/* run the plan --- the dest receiver will send tuples */
		ExecutorRun(cstate->queryDesc, ForwardScanDirection, 0L);
		processed = ((DR_copy *) cstate->queryDesc->dest)->processed;
	}

	if (Gp_role == GP_ROLE_EXECUTE && !cstate->on_segment)
	{
		/*
		 * Trailer should not be printed in execute mode. The dispatcher will
		 * write it once.
		 */
	}
	else if (cstate->binary)
	{
		/* Generate trailer for a binary copy */
		CopySendInt16(cstate, -1);

		/* Need to flush out the trailer */
		CopySendEndOfRow(cstate);
	}

	if (Gp_role == GP_ROLE_EXECUTE && cstate->on_segment)
		SendNumRows(0, processed);

	MemoryContextDelete(cstate->rowcontext);

	return processed;
}

void
CopyOneCustomRowTo(CopyState cstate, bytea *value)
{
	appendBinaryStringInfo(cstate->fe_msgbuf,
						   VARDATA_ANY((void *) value),
						   VARSIZE_ANY_EXHDR((void *) value));
}

/*
 * Emit one row during CopyTo().
 */
void
CopyOneRowTo(CopyState cstate, Oid tupleOid, Datum *values, bool *nulls)
{
	bool		need_delim = false;
	FmgrInfo   *out_functions = cstate->out_functions;
	MemoryContext oldcontext;
	ListCell   *cur;
	char	   *string;

	MemoryContextReset(cstate->rowcontext);
	oldcontext = MemoryContextSwitchTo(cstate->rowcontext);

	if (cstate->binary)
	{
		/* Binary per-tuple header */
		CopySendInt16(cstate, list_length(cstate->attnumlist));
		/* Send OID if wanted --- note attnumlist doesn't include it */
		if (cstate->oids)
		{
			/* Hack --- assume Oid is same size as int32 */
			CopySendInt32(cstate, sizeof(int32));
			CopySendInt32(cstate, tupleOid);
		}
	}
	else
	{
		/* Text format has no per-tuple header, but send OID if wanted */
		/* Assume digits don't need any quoting or encoding conversion */
		if (cstate->oids)
		{
			string = DatumGetCString(DirectFunctionCall1(oidout,
												ObjectIdGetDatum(tupleOid)));
			CopySendString(cstate, string);
			need_delim = true;
		}
	}

	foreach(cur, cstate->attnumlist)
	{
		int			attnum = lfirst_int(cur);
		Datum		value = values[attnum - 1];
		bool		isnull = nulls[attnum - 1];

		if (!cstate->binary)
		{
			if (need_delim)
				CopySendChar(cstate, cstate->delim[0]);
			need_delim = true;
		}

		if (isnull)
		{
			if (!cstate->binary)
				CopySendString(cstate, cstate->null_print_client);
			else
				CopySendInt32(cstate, -1);
		}
		else
		{
			if (!cstate->binary)
			{
				char		quotec = cstate->quote ? cstate->quote[0] : '\0';

				/* int2out or int4out ? */
				if (out_functions[attnum -1].fn_oid == 39 ||  /* int2out or int4out */
					out_functions[attnum -1].fn_oid == 43 )
				{
					char tmp[33];
					/*
					 * The standard postgres way is to call the output function, but that involves one or more pallocs,
					 * and a call to sprintf, followed by a conversion to client charset.
					 * Do a fast conversion to string instead.
					 */

					if (out_functions[attnum -1].fn_oid ==  39)
						pg_itoa(DatumGetInt16(value),tmp);
					else
						pg_ltoa(DatumGetInt32(value),tmp);

					/*
					 * Integers don't need quoting, or transcoding to client char
					 * set. We still quote them if FORCE QUOTE was used, though.
					 */
					if (cstate->force_quote_flags[attnum - 1])
						CopySendChar(cstate, quotec);
					CopySendData(cstate, tmp, strlen(tmp));
					if (cstate->force_quote_flags[attnum - 1])
						CopySendChar(cstate, quotec);
				}
				else if (out_functions[attnum -1].fn_oid == 1702)   /* numeric_out */
				{
					string = OutputFunctionCall(&out_functions[attnum - 1],
												value);
					/*
					 * Numerics don't need quoting, or transcoding to client char
					 * set. We still quote them if FORCE QUOTE was used, though.
					 */
					if (cstate->force_quote_flags[attnum - 1])
						CopySendChar(cstate, quotec);
					CopySendData(cstate, string, strlen(string));
					if (cstate->force_quote_flags[attnum - 1])
						CopySendChar(cstate, quotec);
				}
				else
				{
					string = OutputFunctionCall(&out_functions[attnum - 1],
												value);
					if (cstate->csv_mode)
						CopyAttributeOutCSV(cstate, string,
											cstate->force_quote_flags[attnum - 1],
											list_length(cstate->attnumlist) == 1);
					else
						CopyAttributeOutText(cstate, string);
				}
			}
			else
			{
				bytea	   *outputbytes;

				outputbytes = SendFunctionCall(&out_functions[attnum - 1],
											   value);
				CopySendInt32(cstate, VARSIZE(outputbytes) - VARHDRSZ);
				CopySendData(cstate, VARDATA(outputbytes),
							 VARSIZE(outputbytes) - VARHDRSZ);
			}
		}
	}

	/*
	 * Finish off the row: write it to the destination, and update the count.
	 * However, if we're in the context of a writable external table, we let
	 * the caller do it - send the data to its local external source (see
	 * external_insert() ).
	 */
	if (cstate->copy_dest != COPY_CALLBACK)
	{
		CopySendEndOfRow(cstate);
	}

	MemoryContextSwitchTo(oldcontext);
}


/*
 * error context callback for COPY FROM
 *
 * The argument for the error context must be CopyState.
 */
void
CopyFromErrorCallback(void *arg)
{
	CopyState	cstate = (CopyState) arg;

<<<<<<< HEAD
	/*
	 * If we saved the error context from a QE in cdbcopy.c append it here.
	 */
	if (Gp_role == GP_ROLE_DISPATCH && cstate->executor_err_context.len > 0)
	{
		errcontext("%s", cstate->executor_err_context.data);
		return;
	}

	/* don't need to print out context if error wasn't local */
	if (cstate->error_on_executor)
		return;
	char		curlineno_str[32];

	snprintf(curlineno_str, sizeof(curlineno_str), UINT64_FORMAT,
			 cstate->cur_lineno);

=======
>>>>>>> 93f4b273
	if (cstate->binary)
	{
		/* can't usefully display the data */
		if (cstate->cur_attname)
			errcontext("COPY %s, line %s, column %s",
					   cstate->cur_relname, curlineno_str,
					   cstate->cur_attname);
		else
			errcontext("COPY %s, line %s",
					   cstate->cur_relname, curlineno_str);
	}
	else
	{
		if (cstate->cur_attname && cstate->cur_attval)
		{
			/* error is relevant to a particular column */
			char	   *attval;

			attval = limit_printout_length(cstate->cur_attval);
			errcontext("COPY %s, line %s, column %s: \"%s\"",
					   cstate->cur_relname, curlineno_str,
					   cstate->cur_attname, attval);
			pfree(attval);
		}
		else if (cstate->cur_attname)
		{
			/* error is relevant to a particular column, value is NULL */
			errcontext("COPY %s, line %s, column %s: null input",
					   cstate->cur_relname, curlineno_str,
					   cstate->cur_attname);
		}
		else
		{
			/*
			 * Error is relevant to a particular line.
			 *
			 * If line_buf still contains the correct line, and it's already
			 * transcoded, print it. If it's still in a foreign encoding, it's
			 * quite likely that the error is precisely a failure to do
			 * encoding conversion (ie, bad data). We dare not try to convert
			 * it, and at present there's no way to regurgitate it without
			 * conversion. So we have to punt and just report the line number.
			 */
			if (cstate->line_buf_valid &&
				(cstate->line_buf_converted || !cstate->need_transcoding))
			{
				char	   *lineval;

				lineval = limit_printout_length(cstate->line_buf.data);
				errcontext("COPY %s, line %s: \"%s\"",
						   cstate->cur_relname, curlineno_str, lineval);
				pfree(lineval);
			}
			else
			{
				/*
				 * Here, the line buffer is still in a foreign encoding,
				 * and indeed it's quite likely that the error is precisely
				 * a failure to do encoding conversion (ie, bad data).	We
				 * dare not try to convert it, and at present there's no way
				 * to regurgitate it without conversion.  So we have to punt
				 * and just report the line number.
				 */
				errcontext("COPY %s, line %s",
						   cstate->cur_relname, curlineno_str);
			}
		}
	}
}

/*
 * Make sure we don't print an unreasonable amount of COPY data in a message.
 *
 * It would seem a lot easier to just use the sprintf "precision" limit to
 * truncate the string.  However, some versions of glibc have a bug/misfeature
 * that vsnprintf will always fail (return -1) if it is asked to truncate
 * a string that contains invalid byte sequences for the current encoding.
 * So, do our own truncation.  We return a pstrdup'd copy of the input.
 */
char *
limit_printout_length(const char *str)
{
#define MAX_COPY_DATA_DISPLAY 100

	int			slen = strlen(str);
	int			len;
	char	   *res;

	/* Fast path if definitely okay */
	if (slen <= MAX_COPY_DATA_DISPLAY)
		return pstrdup(str);

	/* Apply encoding-dependent truncation */
	len = pg_mbcliplen(str, slen, MAX_COPY_DATA_DISPLAY);

	/*
	 * Truncate, and add "..." to show we truncated the input.
	 */
	res = (char *) palloc(len + 4);
	memcpy(res, str, len);
	strcpy(res + len, "...");

	return res;
}

/*
 * Wrapper function of CopyFromInsertBatch
 *
 * Flush all relations have buffered tuples
 */
static void
cdbFlushInsertBatches(List *resultRels,
					  CopyState cstate,
					  EState *estate,
					  CommandId mycid,
					  int hi_options,
					  TupleTableSlot *baseSlot,
					  int firstBufferedLineNo)
{
	ListCell *cell;
	ResultRelInfo *oldRelInfo;
	oldRelInfo = estate->es_result_relation_info;
	foreach (cell, resultRels)
	{
		ResultRelInfo *relInfo = (ResultRelInfo *)lfirst(cell);
		if (relInfo->nBufferedTuples > 0)
		{
			estate->es_result_relation_info = relInfo;
			CopyFromInsertBatch(cstate, estate, mycid, hi_options,
								relInfo,
								baseSlot,
								relInfo->biState,
								relInfo->nBufferedTuples,
								relInfo->bufferedTuples,
								firstBufferedLineNo);
		}
		relInfo->nBufferedTuples = 0;
		relInfo->bufferedTuplesSize = 0;
	}
	estate->es_result_relation_info = oldRelInfo;
}

/*
 * Copy FROM file to relation.
 */
static uint64
CopyFrom(CopyState cstate)
{
	TupleDesc	tupDesc;
	AttrNumber	num_phys_attrs,
				attr_count;
	Datum		*partValues = NULL;
	bool		*partNulls = NULL;
	ResultRelInfo *resultRelInfo;
	ResultRelInfo *parentResultRelInfo;
	List *resultRelInfoList = NULL;
	EState	   *estate = CreateExecutorState(); /* for ExecConstraints() */
	TupleTableSlot *baseSlot;
	ExprContext *econtext;		/* used for ExecEvalExpr for default atts */
	MemoryContext oldcontext = CurrentMemoryContext;

	ErrorContextCallback errcallback;
	CommandId	mycid = GetCurrentCommandId(true);
	int			hi_options = 0; /* start with default heap_insert options */
	CdbCopy    *cdbCopy = NULL;
	bool		is_check_distkey;
	GpDistributionData	*distData = NULL; /* distribution data used to compute target seg */
	uint64		processed = 0;
	bool		useHeapMultiInsert;
#define MAX_BUFFERED_TUPLES 1000
	int			nTotalBufferedTuples = 0;
	Size		totalBufferedTuplesSize = 0;
	int			i;
	Datum	   *baseValues;
	bool	   *baseNulls;
	GpDistributionData *part_distData = NULL;
	int			firstBufferedLineNo = 0;

	Assert(cstate->rel);

	if (cstate->rel->rd_rel->relkind != RELKIND_RELATION)
	{
		if (cstate->rel->rd_rel->relkind == RELKIND_VIEW)
			ereport(ERROR,
					(errcode(ERRCODE_WRONG_OBJECT_TYPE),
					 errmsg("cannot copy to view \"%s\"",
							RelationGetRelationName(cstate->rel))));
		else if (cstate->rel->rd_rel->relkind == RELKIND_MATVIEW)
			ereport(ERROR,
					(errcode(ERRCODE_WRONG_OBJECT_TYPE),
					 errmsg("cannot copy to materialized view \"%s\"",
							RelationGetRelationName(cstate->rel))));
		else if (cstate->rel->rd_rel->relkind == RELKIND_FOREIGN_TABLE)
			ereport(ERROR,
					(errcode(ERRCODE_WRONG_OBJECT_TYPE),
					 errmsg("cannot copy to foreign table \"%s\"",
							RelationGetRelationName(cstate->rel))));
		else if (cstate->rel->rd_rel->relkind == RELKIND_SEQUENCE)
			ereport(ERROR,
					(errcode(ERRCODE_WRONG_OBJECT_TYPE),
					 errmsg("cannot copy to sequence \"%s\"",
							RelationGetRelationName(cstate->rel))));
		else
			ereport(ERROR,
					(errcode(ERRCODE_WRONG_OBJECT_TYPE),
					 errmsg("cannot copy to non-table relation \"%s\"",
							RelationGetRelationName(cstate->rel))));
	}

	tupDesc = RelationGetDescr(cstate->rel);
	num_phys_attrs = tupDesc->natts;
	attr_count = list_length(cstate->attnumlist);

	/*----------
	 * Check to see if we can avoid writing WAL
	 *
	 * If archive logging/streaming is not enabled *and* either
	 *	- table was created in same transaction as this COPY
	 *	- data is being written to relfilenode created in this transaction
	 * then we can skip writing WAL.  It's safe because if the transaction
	 * doesn't commit, we'll discard the table (or the new relfilenode file).
	 * If it does commit, we'll have done the heap_sync at the bottom of this
	 * routine first.
	 *
	 * As mentioned in comments in utils/rel.h, the in-same-transaction test
	 * is not always set correctly, since in rare cases rd_newRelfilenodeSubid
	 * can be cleared before the end of the transaction. The exact case is
	 * when a relation sets a new relfilenode twice in same transaction, yet
	 * the second one fails in an aborted subtransaction, e.g.
	 *
	 * BEGIN;
	 * TRUNCATE t;
	 * SAVEPOINT save;
	 * TRUNCATE t;
	 * ROLLBACK TO save;
	 * COPY ...
	 *
	 * Also, if the target file is new-in-transaction, we assume that checking
	 * FSM for free space is a waste of time, even if we must use WAL because
	 * of archiving.  This could possibly be wrong, but it's unlikely.
	 *
	 * The comments for heap_insert and RelationGetBufferForTuple specify that
	 * skipping WAL logging is only safe if we ensure that our tuples do not
	 * go into pages containing tuples from any other transactions --- but this
	 * must be the case if we have a new table or new relfilenode, so we need
	 * no additional work to enforce that.
	 *----------
	 */
	/* createSubid is creation check, newRelfilenodeSubid is truncation check */
	if (cstate->rel->rd_createSubid != InvalidSubTransactionId ||
		cstate->rel->rd_newRelfilenodeSubid != InvalidSubTransactionId)
	{
		hi_options |= HEAP_INSERT_SKIP_FSM;
		/*
		 * The optimization to skip WAL has been disabled in GPDB. wal_level
		 * is hardcoded to 'archive' in GPDB, so it wouldn't have any effect
		 * anyway.
		 */
#if 0
		if (!XLogIsNeeded())
			hi_options |= HEAP_INSERT_SKIP_WAL;
#endif
	}

	oldcontext = MemoryContextSwitchTo(estate->es_query_cxt);

	/*
	 * Optimize if new relfilenode was created in this subxact or one of its
	 * committed children and we won't see those rows later as part of an
	 * earlier scan or command. The subxact test ensures that if this subxact
	 * aborts then the frozen rows won't be visible after xact cleanup.  Note
	 * that the stronger test of exactly which subtransaction created it is
	 * crucial for correctness of this optimisation. The test for an earlier
	 * scan or command tolerates false negatives. FREEZE causes other sessions
	 * to see rows they would not see under MVCC, and a false negative merely
	 * spreads that anomaly to the current session.
	 */
	if (cstate->freeze)
	{
		/*
		 * Tolerate one registration for the benefit of FirstXactSnapshot.
		 * Scan-bearing queries generally create at least two registrations,
		 * though relying on that is fragile, as is ignoring ActiveSnapshot.
		 * Clear CatalogSnapshot to avoid counting its registration.  We'll
		 * still detect ongoing catalog scans, each of which separately
		 * registers the snapshot it uses.
		 */
		InvalidateCatalogSnapshot();
		if (!ThereAreNoPriorRegisteredSnapshots() || !ThereAreNoReadyPortals())
			ereport(ERROR,
					(errcode(ERRCODE_INVALID_TRANSACTION_STATE),
					 errmsg("cannot perform FREEZE because of prior transaction activity")));

		if (cstate->rel->rd_createSubid != GetCurrentSubTransactionId() &&
		 cstate->rel->rd_newRelfilenodeSubid != GetCurrentSubTransactionId())
			ereport(ERROR,
					(errcode(ERRCODE_OBJECT_NOT_IN_PREREQUISITE_STATE),
					 errmsg("cannot perform FREEZE because the table was not created or truncated in the current subtransaction")));

		hi_options |= HEAP_INSERT_FROZEN;
	}

	/*
	 * We need a ResultRelInfo so we can use the regular executor's
	 * index-entry-making machinery.  (There used to be a huge amount of code
	 * here that basically duplicated execUtils.c ...)
	 */
	resultRelInfo = makeNode(ResultRelInfo);
	InitResultRelInfo(resultRelInfo,
					  cstate->rel,
					  1,		/* dummy rangetable index */
					  0);
	ResultRelInfoSetSegno(resultRelInfo, cstate->ao_segnos);

	parentResultRelInfo = resultRelInfo;

	ExecOpenIndices(resultRelInfo);

	resultRelInfo->ri_resultSlot = MakeSingleTupleTableSlot(resultRelInfo->ri_RelationDesc->rd_att);

	estate->es_result_relations = resultRelInfo;
	estate->es_num_result_relations = 1;
	estate->es_result_relation_info = resultRelInfo;
	estate->es_range_table = cstate->range_table;

	/*
	 * Look up partition hierarchy of the target table.
	 *
	 * In the QE, this is received from the QD, as part of the CopyStmt.
	 */
	if (cstate->dispatch_mode == COPY_DISPATCH)
		estate->es_result_partitions = RelationBuildPartitionDesc(cstate->rel, false);
	else
		estate->es_result_partitions = cstate->partitions;
	if (estate->es_result_partitions)
		estate->es_partition_state =
			createPartitionState(estate->es_result_partitions,
								 estate->es_num_result_relations);

	/* Set up a tuple slot too */
	baseSlot = ExecInitExtraTupleSlot(estate);
	ExecSetSlotDescriptor(baseSlot, tupDesc);
	/* Triggers might need a slot as well */
	estate->es_trig_tuple_slot = ExecInitExtraTupleSlot(estate);

	/*
	 * It's more efficient to prepare a bunch of tuples for insertion, and
	 * insert them in one heap_multi_insert() call, than call heap_insert()
	 * separately for every tuple. However, we can't do that if there are
	 * BEFORE/INSTEAD OF triggers, or we need to evaluate volatile default
	 * expressions. Such triggers or expressions might query the table we're
	 * inserting to, and act differently if the tuples that have already been
	 * processed and prepared for insertion are not there.
	 */
	if ((resultRelInfo->ri_TrigDesc != NULL &&
		 (resultRelInfo->ri_TrigDesc->trig_insert_before_row ||
		  resultRelInfo->ri_TrigDesc->trig_insert_instead_row)) ||
		cstate->volatile_defexprs)
	{
		useHeapMultiInsert = false;
	}

	/* Prepare to catch AFTER triggers. */
	AfterTriggerBeginQuery();

	/*
	 * Check BEFORE STATEMENT insertion triggers. It's debatable whether we
	 * should do this for COPY, since it's not really an "INSERT" statement as
	 * such. However, executing these triggers maintains consistency with the
	 * EACH ROW triggers that we already fire on COPY.
	 */
	ExecBSInsertTriggers(estate, resultRelInfo);

	partValues = (Datum *) palloc(num_phys_attrs * sizeof(Datum));
	partNulls = (bool *) palloc(num_phys_attrs * sizeof(bool));

	econtext = GetPerTupleExprContext(estate);

	/* Set up callback to identify error line number */
	errcallback.callback = CopyFromErrorCallback;
	errcallback.arg = (void *) cstate;
	errcallback.previous = error_context_stack;
	error_context_stack = &errcallback;

	/*
	 * Do we need to check the distribution keys? Normally, the QD computes the
	 * target segment and sends the data to the correct segment. We don't need to
	 * verify that in the QE anymore. But in ON SEGMENT, we're reading data
	 * directly from a file, and there's no guarantee on what it contains, so we
	 * need to do the checking in the QE.
	 */
	is_check_distkey = (cstate->on_segment && Gp_role == GP_ROLE_EXECUTE && gp_enable_segment_copy_checking) ? true : false;

	/*
	 * Initialize information about distribution keys, needed to compute target
	 * segment for each row.
	 */
	if (cstate->dispatch_mode == COPY_DISPATCH || is_check_distkey)
	{
		distData = InitDistributionData(cstate, estate);

		/*
		 * If this table is distributed randomly, there is nothing to check,
		 * after all.
		 */
		if (!distData->hashmap &&
			(distData->policy == NULL || distData->policy->nattrs == 0))
			is_check_distkey = false;
	}

	if (cstate->dispatch_mode == COPY_DISPATCH)
	{
		/*
		 * We are the QD node, and we are receiving rows from client, or
		 * reading them from a file. We are not writing any data locally,
		 * instead, we determine the correct target segment for row,
		 * and forward each to the correct segment.
		 */

		/*
		 * pre-allocate buffer for constructing a message.
		 */
		cstate->dispatch_msgbuf = makeStringInfo();
		enlargeStringInfo(cstate->dispatch_msgbuf, sizeof(copy_from_dispatch_row));

		/*
		 * prepare to COPY data into segDBs:
		 * - set table partitioning information
		 * - set append only table relevant info for dispatch.
		 * - get the distribution policy for this table.
		 * - build a COPY command to dispatch to segdbs.
		 * - dispatch the modified COPY command to all segment databases.
		 * - prepare cdbhash for hashing on row values.
		 */
		cdbCopy = makeCdbCopy(true);

		((volatile CopyState) cstate)->cdbCopy = cdbCopy;

		/*
		 * Dispatch the COPY command.
		 *
		 * From this point in the code we need to be extra careful about error
		 * handling. ereport() must not be called until the COPY command sessions
		 * are closed on the executors. Calling ereport() will leave the executors
		 * hanging in COPY state.
		 *
		 * For errors detected by the dispatcher, we save the error message in
		 * cdbcopy_err StringInfo, move on to closing all COPY sessions on the
		 * executors and only then raise an error. We need to make sure to TRY/CATCH
		 * all other errors that may be raised from elsewhere in the backend. All
		 * error during COPY on the executors will be detected only when we end the
		 * COPY session there, so we are fine there.
		 */
		elog(DEBUG5, "COPY command sent to segdbs");

		cdbCopyStart(cdbCopy, glob_copystmt,
					 estate->es_result_partitions, cstate->ao_segnos);

		/*
		 * Skip header processing if dummy file get from master for COPY FROM ON
		 * SEGMENT
		 */
		if (!cstate->on_segment)
		{
			/*
			 * Send QD->QE header to all segments except:
			 * dummy file on master for COPY FROM ON SEGMENT
			 */
			if (!cstate->on_segment)
			{
				SendCopyFromForwardedHeader(cstate, cdbCopy, cstate->file_has_oids);
			}
		}
	}

	CopyInitDataParser(cstate);

	for (;;)
	{
		TupleTableSlot *slot;
		bool		skip_tuple;
		Oid			loaded_oid = InvalidOid;
		unsigned int target_seg = 0;	/* result segment of cdbhash */

		CHECK_FOR_INTERRUPTS();

		if (nTotalBufferedTuples == 0)
		{
			/*
			 * Reset the per-tuple exprcontext. We can only do this if the
			 * tuple buffer is empty. (Calling the context the per-tuple
			 * memory context is a bit of a misnomer now.)
			 */
			ResetPerTupleExprContext(estate);
		}

		/* Switch into its memory context */
		MemoryContextSwitchTo(GetPerTupleMemoryContext(estate));

		/* Initialize all values for row to NULL */
		ExecClearTuple(baseSlot);
		baseValues = slot_get_values(baseSlot);
		baseNulls = slot_get_isnull(baseSlot);

		/*
		 * At this stage, we're dealing with tuples in the format of the parent
		 * table.
		 */
		estate->es_result_relation_info = parentResultRelInfo;

		if (cstate->dispatch_mode == COPY_EXECUTOR)
		{
			slot = NextCopyFromExecute(cstate, econtext, estate, &loaded_oid);
			if (slot == NULL)
				break;

			/*
			 * NextCopyFromExecute set up estate->es_result_relation_info,
			 * and stored the tuple in the correct slot.
			 */
			resultRelInfo = estate->es_result_relation_info;
		}
		else
		{
			if (cstate->dispatch_mode == COPY_DISPATCH)
			{
				if (!NextCopyFromDispatch(cstate, econtext, baseValues, baseNulls, &loaded_oid))
					break;
			}
			else
			{
				if (!NextCopyFrom(cstate, econtext, baseValues, baseNulls, &loaded_oid))
					break;
			}

			if (estate->es_result_partitions)
			{
				/*
				 * We might create a ResultRelInfo which needs to persist
				 * the per tuple context.
				 */
				bool		success;

				MemoryContextSwitchTo(estate->es_query_cxt);

				PG_TRY();
				{
					resultRelInfo = values_get_partition(baseValues, baseNulls,
														 tupDesc, estate, true);
					success = true;
				}
				PG_CATCH();
				{
					/* after all the prep work let cdbsreh do the real work */
					HandleCopyError(cstate);
					success = false;
				}
				PG_END_TRY();

				if (!success)
					continue;

				estate->es_result_relation_info = resultRelInfo;
			}
			MemoryContextSwitchTo(GetPerTupleMemoryContext(estate));

			ExecStoreVirtualTuple(baseSlot);

			/*
			 * And now we can form the input tuple.
			 *
			 * The resulting tuple is stored in 'slot'
			 */
			if (resultRelInfo->ri_partInsertMap)
			{
				AttrMap *map = resultRelInfo->ri_partInsertMap;
				int relnatts;

				if (!resultRelInfo->ri_resultSlot)
					resultRelInfo->ri_resultSlot =
						MakeSingleTupleTableSlot(resultRelInfo->ri_RelationDesc->rd_att);

				relnatts = resultRelInfo->ri_RelationDesc->rd_att->natts;
				slot = resultRelInfo->ri_resultSlot;
				ExecClearTuple(slot);
				partValues = slot_get_values(resultRelInfo->ri_resultSlot);
				partNulls = slot_get_isnull(resultRelInfo->ri_resultSlot);
				MemSet(partValues, 0, relnatts * sizeof(Datum));
				MemSet(partNulls, true, relnatts * sizeof(bool));

				reconstructTupleValues(map, baseValues, baseNulls, (int) num_phys_attrs,
									   partValues, partNulls, (int) attr_count);
				ExecStoreVirtualTuple(slot);
			}
			else
			{
				slot = baseSlot;
			}

			if (cstate->dispatch_mode == COPY_DISPATCH)
			{
				/* In QD, compute the target segment to send this row to. */
				part_distData = GetDistributionPolicyForPartition(
					cstate, estate,
					distData,
					tupDesc,
					slot_get_values(slot), slot_get_isnull(slot));

				target_seg = GetTargetSeg(part_distData, slot_get_values(slot), slot_get_isnull(slot));
			}
			else if (is_check_distkey)
			{
				/* In COPY FROM ON SEGMENT, check the distribution key in the QE. */
				part_distData = GetDistributionPolicyForPartition(
					cstate, estate,
					distData,
					tupDesc,
					slot_get_values(slot), slot_get_isnull(slot));

				if (part_distData->policy->nattrs != 0)
				{
					target_seg = GetTargetSeg(part_distData, slot_get_values(slot), slot_get_isnull(slot));

					if (GpIdentity.segindex != target_seg)
					{
						PG_TRY();
						{
							ereport(ERROR,
									(errcode(ERRCODE_INTEGRITY_CONSTRAINT_VIOLATION),
									 errmsg("value of distribution key doesn't belong to segment with ID %d, it belongs to segment with ID %d",
											GpIdentity.segindex, target_seg)));
						}
						PG_CATCH();
						{
							HandleCopyError(cstate);
						}
						PG_END_TRY();
					}
				}
			}
		}

		/*
		 * Triggers and stuff need to be invoked in query context.
		 */
		MemoryContextSwitchTo(estate->es_query_cxt);

		/* 'slot' was set above already */

		/* Partitions don't support triggers yet */
		Assert(!(estate->es_result_partitions &&
				 resultRelInfo->ri_TrigDesc));

		skip_tuple = false;

		/*
		 * Initialize "insertion desc" if the target requires that. Note that
		 * we do this (also) in the QD, even though all the data will be
		 * inserted in the QEs, because we nevertheless need to create the
		 * pg_aoseg rows in the QD.
		 */
		{
			char		relstorage;

			relstorage = RelinfoGetStorage(resultRelInfo);
			if (relstorage == RELSTORAGE_AOROWS &&
				resultRelInfo->ri_aoInsertDesc == NULL)
			{
				ResultRelInfoSetSegno(resultRelInfo, cstate->ao_segnos);
				resultRelInfo->ri_aoInsertDesc =
					appendonly_insert_init(resultRelInfo->ri_RelationDesc,
										   resultRelInfo->ri_aosegno, false);
			}
			else if (relstorage == RELSTORAGE_AOCOLS &&
					 resultRelInfo->ri_aocsInsertDesc == NULL)
			{
				ResultRelInfoSetSegno(resultRelInfo, cstate->ao_segnos);
				resultRelInfo->ri_aocsInsertDesc =
					aocs_insert_init(resultRelInfo->ri_RelationDesc,
									 resultRelInfo->ri_aosegno, false);
			}
			else if (relstorage == RELSTORAGE_EXTERNAL &&
					 resultRelInfo->ri_extInsertDesc == NULL)
			{
				resultRelInfo->ri_extInsertDesc =
					external_insert_init(resultRelInfo->ri_RelationDesc);
			}
		}

		if (cstate->dispatch_mode == COPY_DISPATCH)
		{
			bool send_to_all = part_distData &&
							   GpPolicyIsReplicated(part_distData->policy);

			/* in the QD, forward the row to the correct segment(s). */
			SendCopyFromForwardedTuple(cstate, cdbCopy, send_to_all,
									   send_to_all ? 0 : target_seg,
									   resultRelInfo->ri_RelationDesc,
									   cstate->cur_lineno,
									   cstate->line_buf.data,
									   cstate->line_buf.len,
									   loaded_oid,
									   slot_get_values(slot),
									   slot_get_isnull(slot));
			skip_tuple = true;
			processed++;
			if (cstate->cdbsreh)
				cstate->cdbsreh->processed++;
		}

		/* BEFORE ROW INSERT Triggers */
		if (!skip_tuple &&
			resultRelInfo->ri_TrigDesc &&
			resultRelInfo->ri_TrigDesc->trig_insert_before_row)
		{
			slot = ExecBRInsertTriggers(estate, resultRelInfo, slot);

			if (slot == NULL)	/* "do nothing" */
				skip_tuple = true;
			else	/* trigger might have changed tuple */
			{
				/*
				 * nothing to do in GPDB, since we extract the right kind of
				 * tuple from the slot only later.
				 */
			}
		}

		if (!skip_tuple)
		{
			char		relstorage = RelinfoGetStorage(resultRelInfo);
			ItemPointerData insertedTid;

			/* Check the constraints of the tuple */
			if (resultRelInfo->ri_RelationDesc->rd_att->constr)
				ExecConstraints(resultRelInfo, slot, estate);

			if (useHeapMultiInsert)
			{
				char relstorage = RelinfoGetStorage(resultRelInfo);
				if (relstorage != RELSTORAGE_AOROWS &&
					relstorage != RELSTORAGE_AOCOLS &&
					relstorage != RELSTORAGE_EXTERNAL)
					useHeapMultiInsert = true;
				else
					useHeapMultiInsert = false;
			}

			/* OK, store the tuple and create index entries for it */
			if (useHeapMultiInsert) {
				HeapTuple	tuple;
				if (resultRelInfo->nBufferedTuples == 0)
					firstBufferedLineNo = cstate->cur_lineno;
				tuple = ExecFetchSlotHeapTuple(slot);

				resultRelInfoList = list_append_unique_ptr(resultRelInfoList, resultRelInfo);
				if (resultRelInfo->bufferedTuples == NULL)
				{
					resultRelInfo->bufferedTuples = palloc(MAX_BUFFERED_TUPLES * sizeof(HeapTuple));
					resultRelInfo->nBufferedTuples = 0;
					resultRelInfo->bufferedTuplesSize = 0;
				}

				MemoryContextSwitchTo(GetPerTupleMemoryContext(estate));
				/* Add this tuple to the tuple buffer */
				resultRelInfo->bufferedTuples[resultRelInfo->nBufferedTuples++] = heap_copytuple(tuple);
				resultRelInfo->bufferedTuplesSize += tuple->t_len;
				nTotalBufferedTuples++;
				totalBufferedTuplesSize += tuple->t_len;
				MemoryContextSwitchTo(estate->es_query_cxt);

				/*
				 * If the buffer filled up, flush it. Also flush if the total
				 * size of all the tuples in the buffer becomes large, to
				 * avoid using large amounts of memory for the buffers when
				 * the tuples are exceptionally wide.
				 */
				/*
				 * GPDB_92_MERGE_FIXME: MAX_BUFFERED_TUPLES and 65535 might not be
				 * the best value for partition table
				 */
				if (nTotalBufferedTuples == MAX_BUFFERED_TUPLES ||
					totalBufferedTuplesSize > 65535)
				{
					cdbFlushInsertBatches(resultRelInfoList, cstate, estate, mycid, hi_options,
										  slot, firstBufferedLineNo);
					nTotalBufferedTuples = 0;
					totalBufferedTuplesSize = 0;
				}
			} else {
				List	   *recheckIndexes = NIL;

				if (relstorage == RELSTORAGE_AOROWS)
				{
					MemTuple	mtuple;

					mtuple = ExecFetchSlotMemTuple(slot, false);

					/* inserting into an append only relation */
					appendonly_insert(resultRelInfo->ri_aoInsertDesc, mtuple, loaded_oid,
									  (AOTupleId *) &insertedTid);
				}
				else if (relstorage == RELSTORAGE_AOCOLS)
				{
					aocs_insert(resultRelInfo->ri_aocsInsertDesc, slot);
					insertedTid = *slot_get_ctid(slot);
				}
				else if (relstorage == RELSTORAGE_EXTERNAL)
				{
					HeapTuple tuple;

					tuple = ExecFetchSlotHeapTuple(slot);
					external_insert(resultRelInfo->ri_extInsertDesc, tuple);
					ItemPointerSetInvalid(&insertedTid);
				}
				else
				{
					HeapTuple tuple;
					tuple = ExecFetchSlotHeapTuple(slot);

					if (cstate->file_has_oids)
						HeapTupleSetOid(tuple, loaded_oid);
					/* OK, store the tuple and create index entries for it */
					heap_insert(resultRelInfo->ri_RelationDesc, tuple, mycid, hi_options,
								resultRelInfo->biState,
								GetCurrentTransactionId());
					insertedTid = tuple->t_self;
				}

				if (resultRelInfo->ri_NumIndices > 0)
					recheckIndexes = ExecInsertIndexTuples(slot, &insertedTid,
														   estate);

				/* AFTER ROW INSERT Triggers */
				if (resultRelInfo->ri_TrigDesc &&
					resultRelInfo->ri_TrigDesc->trig_insert_after_row)
				{
					HeapTuple tuple;

					tuple = ExecFetchSlotHeapTuple(slot);
					ExecARInsertTriggers(estate, resultRelInfo, tuple,
										 recheckIndexes);
				}

				list_free(recheckIndexes);
			}

			/*
			 * We count only tuples not suppressed by a BEFORE INSERT trigger;
			 * this is the same definition used by execMain.c for counting
			 * tuples inserted by an INSERT command.
			 *
			 * MPP: incrementing this counter here only matters for utility
			 * mode. in dispatch mode only the dispatcher COPY collects row
			 * count, so this counter is meaningless.
			 */
			processed++;
			if (relstorage_is_ao(relstorage))
				resultRelInfo->ri_aoprocessed++;
			if (cstate->cdbsreh)
				cstate->cdbsreh->processed++;
		}
	}

	/*
	 * After processed data from QD, which is empty and just for workflow, now
	 * to process the data on segment, only one shot if cstate->on_segment &&
	 * Gp_role == GP_ROLE_DISPATCH
	 */
	if (cstate->on_segment && Gp_role == GP_ROLE_EXECUTE)
	{
		CopyInitDataParser(cstate);
	}
	elog(DEBUG1, "Segment %u, Copied %lu rows.", GpIdentity.segindex, processed);
	/* Flush any remaining buffered tuples */
	if (useHeapMultiInsert)
		cdbFlushInsertBatches(resultRelInfoList, cstate, estate, mycid, hi_options,
							  baseSlot, firstBufferedLineNo);

	/* Done, clean up */
	error_context_stack = errcallback.previous;

	MemoryContextSwitchTo(estate->es_query_cxt);

	/*
	 * Done reading input data and sending it off to the segment
	 * databases Now we would like to end the copy command on
	 * all segment databases across the cluster.
	 */
	if (cstate->dispatch_mode == COPY_DISPATCH)
	{
		int64		total_completed_from_qes;
		int64		total_rejected_from_qes;

		cdbCopyEnd(cdbCopy,
				   &total_completed_from_qes,
				   &total_rejected_from_qes);
		if (cstate->cdbsreh)
		{
			/* emit a NOTICE with number of rejected rows */
			uint64		total_rejected = 0;
			uint64		total_rejected_from_qd = cstate->cdbsreh->rejectcount;

			/*
			 * If error log has been requested, then we send the row to the segment
			 * so that it can be written in the error log file. The segment process
			 * counts it again as a rejected row. So we ignore the reject count
			 * from the master and only consider the reject count from segments.
			 */
			if (cstate->cdbsreh->log_to_file)
				total_rejected_from_qd = 0;

			total_rejected = total_rejected_from_qd + total_rejected_from_qes;

			ReportSrehResults(cstate->cdbsreh, total_rejected);
		}
	}

	/*
	 * In the old protocol, tell pqcomm that we can process normal protocol
	 * messages again.
	 */
	if (cstate->copy_dest == COPY_OLD_FE)
		pq_endmsgread();

	/* Execute AFTER STATEMENT insertion triggers */
	ExecASInsertTriggers(estate, resultRelInfo);

	/* Handle queued AFTER triggers */
	AfterTriggerEndQuery(estate);

	/*
	 * If SREH and in executor mode send the number of rejected
	 * rows to the client (QD COPY).
	 * If COPY ... FROM/TO ... ON SEGMENT, then we need to send the number of
	 * completed rows as well.
	 */
	if ((cstate->errMode != ALL_OR_NOTHING && cstate->dispatch_mode == COPY_EXECUTOR)
		|| cstate->on_segment)
	{
		SendNumRows((cstate->errMode != ALL_OR_NOTHING) ? cstate->cdbsreh->rejectcount : 0,
				cstate->on_segment ? processed : 0);
	}

	if (estate->es_result_partitions && Gp_role == GP_ROLE_EXECUTE)
		SendAOTupCounts(estate);

	/* update AO tuple counts */
	if (cstate->dispatch_mode == COPY_DISPATCH)
	{
		for (i = estate->es_num_result_relations - 1; i >= 0; i--)
		{
			resultRelInfo = &estate->es_result_relations[i];

			if (relstorage_is_ao(RelinfoGetStorage(resultRelInfo)))
			{
				int64 tupcount;

				if (cdbCopy->aotupcounts)
				{
					HTAB *ht = cdbCopy->aotupcounts;
					struct {
						Oid relid;
						int64 tupcount;
					} *ao;
					bool found;
					Oid relid = RelationGetRelid(resultRelInfo->ri_RelationDesc);

					ao = hash_search(ht, &relid, HASH_FIND, &found);
					if (found)
						tupcount = ao->tupcount;
					else
						tupcount = 0;
				}
				else
				{
					tupcount = processed;
				}

				/* find out which segnos the result rels in the QE's used */
				ResultRelInfoSetSegno(resultRelInfo, cstate->ao_segnos);

				if (resultRelInfo->ri_aoInsertDesc)
					resultRelInfo->ri_aoInsertDesc->insertCount += tupcount;
				if (resultRelInfo->ri_aocsInsertDesc)
					resultRelInfo->ri_aocsInsertDesc->insertCount += tupcount;
			}
		}
	}

	/* NB: do not pfree baseValues/baseNulls and partValues/partNulls here, since
	 * there may be duplicate free in ExecDropSingleTupleTableSlot; if not, they
	 * would be freed by FreeExecutorState anyhow */
	ExecResetTupleTable(estate->es_tupleTable, false);

	/*
	 * Finalize appends and close relations we opened.
	 *
	 * The main target relation is included in the array, but we want to keep
	 * that open, and let the caller close it. Increment the refcount so
	 * that it's still open, even though we close it in the loop.
	 */
	RelationIncrementReferenceCount(cstate->rel);
	resultRelInfo = estate->es_result_relations;
	for (i = estate->es_num_result_relations; i > 0; i--)
	{
		CloseResultRelInfo(resultRelInfo);
		resultRelInfo++;
	}

	MemoryContextSwitchTo(oldcontext);

	FreeDistributionData(distData);

	FreeExecutorState(estate);

	/*
	 * If we skipped writing WAL, then we need to sync the heap (but not
	 * indexes since those use WAL anyway)
	 */
	if (hi_options & HEAP_INSERT_SKIP_WAL)
	{
		/* disabled in GPDB. */
		elog(ERROR, "unexpected SKIP-WAL flag set");
	}

	return processed;
}

/*
 * A subroutine of CopyFrom, to write the current batch of buffered heap
 * tuples to the heap. Also updates indexes and runs AFTER ROW INSERT
 * triggers.
 */
static void
CopyFromInsertBatch(CopyState cstate, EState *estate, CommandId mycid,
					int hi_options, ResultRelInfo *resultRelInfo,
					TupleTableSlot *myslot, BulkInsertState bistate,
					int nBufferedTuples, HeapTuple *bufferedTuples,
					uint64 firstBufferedLineNo)
{
	MemoryContext oldcontext;
	int			i;
	uint64		save_cur_lineno;

	/*
	 * Print error context information correctly, if one of the operations
	 * below fail.
	 */
	cstate->line_buf_valid = false;
	save_cur_lineno = cstate->cur_lineno;

	/*
	 * heap_multi_insert leaks memory, so switch to short-lived memory context
	 * before calling it.
	 */
	oldcontext = MemoryContextSwitchTo(GetPerTupleMemoryContext(estate));
	heap_multi_insert(resultRelInfo->ri_RelationDesc,
					  bufferedTuples,
					  nBufferedTuples,
					  mycid,
					  hi_options,
					  bistate,
					  GetCurrentTransactionId());
	MemoryContextSwitchTo(oldcontext);

	/*
	 * If there are any indexes, update them for all the inserted tuples, and
	 * run AFTER ROW INSERT triggers.
	 */
	if (resultRelInfo->ri_NumIndices > 0)
	{
		for (i = 0; i < nBufferedTuples; i++)
		{
			List	   *recheckIndexes;

			cstate->cur_lineno = firstBufferedLineNo + i;
			ExecStoreHeapTuple(bufferedTuples[i], myslot, InvalidBuffer, false);
			recheckIndexes =
				ExecInsertIndexTuples(myslot, &(bufferedTuples[i]->t_self),
									  estate);
			ExecARInsertTriggers(estate, resultRelInfo,
								 bufferedTuples[i],
								 recheckIndexes);
			list_free(recheckIndexes);
		}
	}

	/*
	 * There's no indexes, but see if we need to run AFTER ROW INSERT triggers
	 * anyway.
	 */
	else if (resultRelInfo->ri_TrigDesc != NULL &&
			 resultRelInfo->ri_TrigDesc->trig_insert_after_row)
	{
		for (i = 0; i < nBufferedTuples; i++)
		{
			cstate->cur_lineno = firstBufferedLineNo + i;
			ExecARInsertTriggers(estate, resultRelInfo,
								 bufferedTuples[i],
								 NIL);
		}
	}

	/* reset cur_lineno to where we were */
	cstate->cur_lineno = save_cur_lineno;
}

/*
 * Setup to read tuples from a file for COPY FROM.
 *
 * 'rel': Used as a template for the tuples
 * 'filename': Name of server-local file to read
 * 'attnamelist': List of char *, columns to include. NIL selects all cols.
 * 'options': List of DefElem. See copy_opt_item in gram.y for selections.
 *
 * Returns a CopyState, to be passed to NextCopyFrom and related functions.
 */
CopyState
BeginCopyFrom(Relation rel,
			  const char *filename,
			  bool is_program,
			  copy_data_source_cb data_source_cb,
			  void *data_source_cb_extra,
			  List *attnamelist,
			  List *options,
			  List *ao_segnos)
{
	CopyState	cstate;
	TupleDesc	tupDesc;
	Form_pg_attribute *attr;
	AttrNumber	num_phys_attrs,
				num_defaults;
	FmgrInfo   *in_functions;
	Oid		   *typioparams;
	int			attnum;
	Oid			in_func_oid;
	int		   *defmap;
	ExprState **defexprs;
	MemoryContext oldcontext;
	bool		volatile_defexprs;

	cstate = BeginCopy(true, rel, NULL, NULL, attnamelist, options, NULL);
	oldcontext = MemoryContextSwitchTo(cstate->copycontext);

	/*
	 * Determine the mode
	 */
	if (Gp_role == GP_ROLE_DISPATCH && !cstate->on_segment)
		cstate->dispatch_mode = COPY_DISPATCH;
	else if (Gp_role == GP_ROLE_EXECUTE && !cstate->on_segment)
		cstate->dispatch_mode = COPY_EXECUTOR;
	else
		cstate->dispatch_mode = COPY_DIRECT;

	/* Initialize state variables */
	cstate->fe_eof = false;
	// cstate->eol_type = EOL_UNKNOWN; /* GPDB: don't overwrite value set in ProcessCopyOptions */
	cstate->cur_relname = RelationGetRelationName(cstate->rel);
	cstate->cur_lineno = 0;
	cstate->cur_attname = NULL;
	cstate->cur_attval = NULL;

	/* Set up variables to avoid per-attribute overhead. */
	initStringInfo(&cstate->attribute_buf);
	initStringInfo(&cstate->line_buf);
	cstate->line_buf_converted = false;
	cstate->raw_buf = (char *) palloc(RAW_BUF_SIZE + 1);
	cstate->raw_buf_index = cstate->raw_buf_len = 0;

	tupDesc = RelationGetDescr(cstate->rel);
	attr = tupDesc->attrs;
	num_phys_attrs = tupDesc->natts;
	num_defaults = 0;
	volatile_defexprs = false;

	/*
	 * Pick up the required catalog information for each attribute in the
	 * relation, including the input function, the element type (to pass to
	 * the input function), and info about defaults and constraints. (Which
	 * input function we use depends on text/binary format choice.)
	 */
	in_functions = (FmgrInfo *) palloc(num_phys_attrs * sizeof(FmgrInfo));
	typioparams = (Oid *) palloc(num_phys_attrs * sizeof(Oid));
	defmap = (int *) palloc(num_phys_attrs * sizeof(int));
	defexprs = (ExprState **) palloc(num_phys_attrs * sizeof(ExprState *));

	for (attnum = 1; attnum <= num_phys_attrs; attnum++)
	{
		/* We don't need info for dropped attributes */
		if (attr[attnum - 1]->attisdropped)
			continue;

		/* Fetch the input function and typioparam info */
		if (cstate->binary)
			getTypeBinaryInputInfo(attr[attnum - 1]->atttypid,
								   &in_func_oid, &typioparams[attnum - 1]);
		else
			getTypeInputInfo(attr[attnum - 1]->atttypid,
							 &in_func_oid, &typioparams[attnum - 1]);
		fmgr_info(in_func_oid, &in_functions[attnum - 1]);

		/* TODO: is force quote array necessary for default conversion */

		/* Get default info if needed */
		if (!list_member_int(cstate->attnumlist, attnum))
		{
			/* attribute is NOT to be copied from input */
			/* use default value if one exists */
			Expr	   *defexpr = (Expr *) build_column_default(cstate->rel,
																attnum);

			if (defexpr != NULL)
			{
				/* Run the expression through planner */
				defexpr = expression_planner(defexpr);

				/* Initialize executable expression in copycontext */
				defexprs[num_defaults] = ExecInitExpr(defexpr, NULL);
				defmap[num_defaults] = attnum - 1;
				num_defaults++;

				/*
				 * If a default expression looks at the table being loaded,
				 * then it could give the wrong answer when using
				 * multi-insert. Since database access can be dynamic this is
				 * hard to test for exactly, so we use the much wider test of
				 * whether the default expression is volatile. We allow for
				 * the special case of when the default expression is the
				 * nextval() of a sequence which in this specific case is
				 * known to be safe for use with the multi-insert
				 * optimisation. Hence we use this special case function
				 * checker rather than the standard check for
				 * contain_volatile_functions().
				 */
				if (!volatile_defexprs)
					volatile_defexprs = contain_volatile_functions_not_nextval((Node *) defexpr);
			}
		}
	}

	/* We keep those variables in cstate. */
	cstate->in_functions = in_functions;
	cstate->typioparams = typioparams;
	cstate->defmap = defmap;
	cstate->defexprs = defexprs;
	cstate->volatile_defexprs = volatile_defexprs;
	cstate->num_defaults = num_defaults;
	cstate->is_program = is_program;

	bool		pipe = (filename == NULL || cstate->dispatch_mode == COPY_EXECUTOR);

	if (cstate->on_segment && Gp_role == GP_ROLE_DISPATCH)
	{
		/* open nothing */

		if (filename == NULL)
			ereport(ERROR,
					(errcode(ERRCODE_SYNTAX_ERROR),
					 errmsg("STDIN is not supported by 'COPY ON SEGMENT'")));
	}
	else if (data_source_cb)
	{
		cstate->copy_dest = COPY_CALLBACK;
		cstate->data_source_cb = data_source_cb;
		cstate->data_source_cb_extra = data_source_cb_extra;
	}
	else if (pipe)
	{
		Assert(!is_program || cstate->dispatch_mode == COPY_EXECUTOR);	/* the grammar does not allow this */
		if (whereToSendOutput == DestRemote)
			ReceiveCopyBegin(cstate);
		else
			cstate->copy_file = stdin;
	}
	else
	{
		cstate->filename = pstrdup(filename);

		if (cstate->on_segment)
			MangleCopyFileName(cstate);

		if (cstate->is_program)
		{
			cstate->program_pipes = open_program_pipes(cstate->filename, false);
			cstate->copy_file = fdopen(cstate->program_pipes->pipes[0], PG_BINARY_R);
			if (cstate->copy_file == NULL)
				ereport(ERROR,
						(errmsg("could not execute command \"%s\": %m",
								cstate->filename)));
		}
		else
		{
			struct stat st;
			char	   *filename = cstate->filename;

			cstate->copy_file = AllocateFile(filename, PG_BINARY_R);
			if (cstate->copy_file == NULL)
				ereport(ERROR,
						(errcode_for_file_access(),
						 errmsg("could not open file \"%s\" for reading: %m",
								filename)));

			// Increase buffer size to improve performance  (cmcdevitt)
			setvbuf(cstate->copy_file, NULL, _IOFBF, 393216); // 384 Kbytes

			fstat(fileno(cstate->copy_file), &st);
			if (S_ISDIR(st.st_mode))
				ereport(ERROR,
						(errcode(ERRCODE_WRONG_OBJECT_TYPE),
						 errmsg("\"%s\" is a directory", filename)));
		}
	}

	/*
	 * Append Only Tables.
	 *
	 * If QD, build a list of all the relations (relids) that may get data
	 * inserted into them as a part of this operation. This includes
	 * the relation specified in the COPY command, plus any partitions
	 * that it may have. Then, call assignPerRelSegno to assign a segfile
	 * number to insert into each of the Append Only relations that exists
	 * in this global list. We generate the list now and save it in cstate.
	 *
	 * If QE - get the QD generated list from CopyStmt and each relation can
	 * find it's assigned segno by looking at it (during CopyFrom).
	 *
	 * Utility mode always builds a one single mapping.
	 */
	bool		shouldDispatch = (Gp_role == GP_ROLE_DISPATCH &&
								  rel->rd_cdbpolicy != NULL);
	if (shouldDispatch)
	{
		Oid			relid = RelationGetRelid(cstate->rel);
		List	   *all_relids = NIL;

		all_relids = lappend_oid(all_relids, relid);

		if (rel_is_partitioned(relid))
		{
			PartitionNode *pn = RelationBuildPartitionDesc(cstate->rel, false);
			all_relids = list_concat(all_relids, all_partition_relids(pn));
		}

		cstate->ao_segnos = assignPerRelSegno(all_relids);
	}
	else
	{
		if (ao_segnos)
		{
			/* We must be a QE if we received the aosegnos config */
			Assert(Gp_role == GP_ROLE_EXECUTE);
			cstate->ao_segnos = ao_segnos;
		}
		else
		{
			/*
			 * utility mode (or dispatch mode for no policy table).
			 * create a one entry map for our one and only relation
			 */
			if (RelationIsAoRows(cstate->rel) || RelationIsAoCols(cstate->rel))
			{
				SegfileMapNode *n = makeNode(SegfileMapNode);
				n->relid = RelationGetRelid(cstate->rel);
				n->segno = SetSegnoForWrite(cstate->rel, InvalidFileSegNumber);
				cstate->ao_segnos = lappend(cstate->ao_segnos, n);
			}
		}
	}

	if (cstate->on_segment && Gp_role == GP_ROLE_DISPATCH)
	{
		/* nothing to do */
	}
	else if (cstate->dispatch_mode == COPY_EXECUTOR && cstate->copy_dest != COPY_CALLBACK)
	{
		/* Read special header from QD */
		static const size_t sigsize = sizeof(QDtoQESignature);
		char		readSig[sigsize];
		copy_from_dispatch_header header_frame;

		if (CopyGetData(cstate, &readSig, sigsize) != sigsize ||
			memcmp(readSig, QDtoQESignature, sigsize) != 0)
			ereport(ERROR,
					(errcode(ERRCODE_INTERNAL_ERROR),
					errmsg("QD->QE COPY communication signature not recognized")));

		if (CopyGetData(cstate, &header_frame, sizeof(header_frame)) != sizeof(header_frame))
			ereport(ERROR,
					(errcode(ERRCODE_BAD_COPY_FILE_FORMAT),
					errmsg("invalid QD->QD COPY communication header")));

		cstate->file_has_oids = header_frame.file_has_oids;
	}
	else if (!cstate->binary)
	{
		/* must rely on user to tell us... */
		cstate->file_has_oids = cstate->oids;
	}
	else
	{
		/* Read and verify binary header */
		char		readSig[11];
		int32		tmp;

		/* Signature */
		if (CopyGetData(cstate, readSig, 11) != 11 ||
			memcmp(readSig, BinarySignature, 11) != 0)
			ereport(ERROR,
					(errcode(ERRCODE_BAD_COPY_FILE_FORMAT),
					errmsg("COPY file signature not recognized")));
		/* Flags field */
		if (!CopyGetInt32(cstate, &tmp))
			ereport(ERROR,
					(errcode(ERRCODE_BAD_COPY_FILE_FORMAT),
					errmsg("invalid COPY file header (missing flags)")));
		cstate->file_has_oids = (tmp & (1 << 16)) != 0;
		tmp &= ~(1 << 16);
		if ((tmp >> 16) != 0)
			ereport(ERROR,
					(errcode(ERRCODE_BAD_COPY_FILE_FORMAT),
				 errmsg("unrecognized critical flags in COPY file header")));
		/* Header extension length */
		if (!CopyGetInt32(cstate, &tmp) ||
			tmp < 0)
			ereport(ERROR,
					(errcode(ERRCODE_BAD_COPY_FILE_FORMAT),
					 errmsg("invalid COPY file header (missing length)")));
		/* Skip extension header, if present */
		while (tmp-- > 0)
		{
			if (CopyGetData(cstate, readSig, 1) != 1)
				ereport(ERROR,
						(errcode(ERRCODE_BAD_COPY_FILE_FORMAT),
						 errmsg("invalid COPY file header (wrong length)")));
		}
	}

	if (cstate->file_has_oids && cstate->binary)
	{
		getTypeBinaryInputInfo(OIDOID,
							   &in_func_oid, &cstate->oid_typioparam);
		fmgr_info(in_func_oid, &cstate->oid_in_function);
	}

	/* create workspace for CopyReadAttributes results */
	if (!cstate->binary)
	{
		AttrNumber	attr_count = list_length(cstate->attnumlist);
		int			nfields = cstate->file_has_oids ? (attr_count + 1) : attr_count;

		cstate->max_fields = nfields;
		cstate->raw_fields = (char **) palloc(nfields * sizeof(char *));
	}

	MemoryContextSwitchTo(oldcontext);

	return cstate;
}

/*
 * Read raw fields in the next line for COPY FROM in text or csv mode.
 * Return false if no more lines.
 *
 * An internal temporary buffer is returned via 'fields'. It is valid until
 * the next call of the function. Since the function returns all raw fields
 * in the input file, 'nfields' could be different from the number of columns
 * in the relation.
 *
 * NOTE: force_not_null option are not applied to the returned fields.
 */
bool
NextCopyFromRawFields(CopyState cstate, char ***fields, int *nfields)
{
	int			fldct;
	bool		done;

	/* only available for text or csv input */
	Assert(!cstate->binary);

	/* on input just throw the header line away */
	if (cstate->cur_lineno == 0 && cstate->header_line)
	{
		cstate->cur_lineno++;
		if (CopyReadLine(cstate))
			return false;		/* done */
	}

	cstate->cur_lineno++;

	/* Actually read the line into memory here */
	done = CopyReadLine(cstate);

	/*
	 * EOF at start of line means we're done.  If we see EOF after some
	 * characters, we act as though it was newline followed by EOF, ie,
	 * process the line and then exit loop on next iteration.
	 */
	if (done && cstate->line_buf.len == 0)
		return false;

	/* Parse the line into de-escaped field values */
	if (cstate->csv_mode)
		fldct = CopyReadAttributesCSV(cstate);
	else
		fldct = CopyReadAttributesText(cstate);

	*fields = cstate->raw_fields;
	*nfields = fldct;
	return true;
}

bool
NextCopyFrom(CopyState cstate, ExprContext *econtext,
			   Datum *values, bool *nulls, Oid *tupleOid)
{
	if (!cstate->cdbsreh)
		return NextCopyFromX(cstate, econtext, values, nulls, tupleOid);
	else
	{
		MemoryContext oldcontext = CurrentMemoryContext;

		for (;;)
		{
			bool		got_error = false;
			bool		result;

			PG_TRY();
			{
				result = NextCopyFromX(cstate, econtext, values, nulls, tupleOid);
			}
			PG_CATCH();
			{
				HandleCopyError(cstate);
				got_error = true;
				MemoryContextSwitchTo(oldcontext);
			}
			PG_END_TRY();

			if (!got_error)
				return result;
		}
	}
}

/*
 * A data error happened. This code block will always be inside a PG_CATCH()
 * block right when a higher stack level produced an error. We handle the error
 * by checking which error mode is set (SREH or all-or-nothing) and do the right
 * thing accordingly. Note that we MUST have this code in a macro (as opposed
 * to a function) as elog_dismiss() has to be inlined with PG_CATCH in order to
 * access local error state variables.
 *
 * changing me? take a look at FILEAM_HANDLE_ERROR in fileam.c as well.
 */
static void
HandleCopyError(CopyState cstate)
{
	if (cstate->errMode == ALL_OR_NOTHING)
	{
		/* re-throw error and abort */
		PG_RE_THROW();
	}
	/* SREH must only handle data errors. all other errors must not be caught */
	if (ERRCODE_TO_CATEGORY(elog_geterrcode()) != ERRCODE_DATA_EXCEPTION)
	{
		/* re-throw error and abort */
		PG_RE_THROW();
	}
	else
	{
		/* SREH - release error state and handle error */
		MemoryContext oldcontext;
		ErrorData	*edata;
		char	   *errormsg;
		CdbSreh	   *cdbsreh = cstate->cdbsreh;

		cdbsreh->processed++;

		oldcontext = MemoryContextSwitchTo(cstate->cdbsreh->badrowcontext);

		/* save a copy of the error info */
		edata = CopyErrorData();

		FlushErrorState();

		/*
		 * set the error message. Use original msg and add column name if available.
		 * We do this even if we're not logging the errors, because
		 * ErrorIfRejectLimit() below will use this information in the error message,
		 * if the error count is reached.
		 */
		cdbsreh->rawdata = cstate->line_buf.data + cstate->line_buf.cursor;

		cdbsreh->is_server_enc = cstate->line_buf_converted;
		cdbsreh->linenumber = cstate->cur_lineno;
		if (cstate->cur_attname)
		{
			errormsg =  psprintf("%s, column %s",
								 edata->message, cstate->cur_attname);
		}
		else
		{
			errormsg = edata->message;
		}
		cstate->cdbsreh->errmsg = errormsg;

		if (cstate->cdbsreh->log_to_file)
		{
			if (Gp_role == GP_ROLE_DISPATCH && !cstate->on_segment)
			{
				cstate->cdbsreh->rejectcount++;

				SendCopyFromForwardedError(cstate, cstate->cdbCopy, errormsg);
			}
			else 
			{
				/* after all the prep work let cdbsreh do the real work */
				if (Gp_role == GP_ROLE_DISPATCH)
				{
					cstate->cdbsreh->rejectcount++;
				}
				else
				{
					HandleSingleRowError(cstate->cdbsreh);
					//ErrorLogWrite(cstate->cdbsreh);
				}
			}
		}
		else
			cstate->cdbsreh->rejectcount++;

		ErrorIfRejectLimitReached(cstate->cdbsreh);

		MemoryContextSwitchTo(oldcontext);
		MemoryContextReset(cstate->cdbsreh->badrowcontext);
	}
}


/*
 * Read next tuple from file for COPY FROM. Return false if no more tuples.
 *
 * 'econtext' is used to evaluate default expression for each columns not
 * read from the file. It can be NULL when no default values are used, i.e.
 * when all columns are read from the file.
 *
 * 'values' and 'nulls' arrays must be the same length as columns of the
 * relation passed to BeginCopyFrom. This function fills the arrays.
 * Oid of the tuple is returned with 'tupleOid' separately.
 */
bool
NextCopyFromX(CopyState cstate, ExprContext *econtext,
			 Datum *values, bool *nulls, Oid *tupleOid)
{
	TupleDesc	tupDesc;
	Form_pg_attribute *attr;
	AttrNumber	num_phys_attrs,
				attr_count,
				num_defaults = cstate->num_defaults;
	FmgrInfo   *in_functions = cstate->in_functions;
	Oid		   *typioparams = cstate->typioparams;
	int			i;
	int			nfields;
	bool		isnull;
	bool		file_has_oids = cstate->file_has_oids;
	int		   *defmap = cstate->defmap;
	ExprState **defexprs = cstate->defexprs;

	tupDesc = RelationGetDescr(cstate->rel);
	attr = tupDesc->attrs;
	num_phys_attrs = tupDesc->natts;
	attr_count = list_length(cstate->attnumlist);
	nfields = file_has_oids ? (attr_count + 1) : attr_count;

	/* Initialize all values for row to NULL */
	MemSet(values, 0, num_phys_attrs * sizeof(Datum));
	MemSet(nulls, true, num_phys_attrs * sizeof(bool));

	if (!cstate->binary)
	{
		char	  **field_strings;
		ListCell   *cur;
		int			fldct;
		int			fieldno;
		char	   *string;

		/* read raw fields in the next line */
		if (!NextCopyFromRawFields(cstate, &field_strings, &fldct))
			return false;

		/* check for overflowing fields */
		if (nfields > 0 && fldct > nfields)
			ereport(ERROR,
					(errcode(ERRCODE_BAD_COPY_FILE_FORMAT),
					 errmsg("extra data after last expected column")));

		fieldno = 0;

		/* Read the OID field if present */
		if (file_has_oids)
		{
			if (fieldno >= fldct)
				ereport(ERROR,
						(errcode(ERRCODE_BAD_COPY_FILE_FORMAT),
						 errmsg("missing data for OID column")));
			string = field_strings[fieldno++];

			if (string == NULL)
				ereport(ERROR,
						(errcode(ERRCODE_BAD_COPY_FILE_FORMAT),
						 errmsg("null OID in COPY data")));
			else if (cstate->oids && tupleOid != NULL)
			{
				cstate->cur_attname = "oid";
				cstate->cur_attval = string;
				*tupleOid = DatumGetObjectId(DirectFunctionCall1(oidin,
												   CStringGetDatum(string)));
				if (*tupleOid == InvalidOid)
					ereport(ERROR,
							(errcode(ERRCODE_BAD_COPY_FILE_FORMAT),
							 errmsg("invalid OID in COPY data")));
				cstate->cur_attname = NULL;
				cstate->cur_attval = NULL;
			}
		}

		/*
		 * A completely empty line is not allowed with FILL MISSING FIELDS. Without
		 * FILL MISSING FIELDS, it's almost surely an error, but not always:
		 * a table with a single text column, for example, needs to accept empty
		 * lines.
		 */
		if (cstate->line_buf.len == 0 &&
			cstate->fill_missing &&
			list_length(cstate->attnumlist) > 1)
		{
			ereport(ERROR,
					(errcode(ERRCODE_BAD_COPY_FILE_FORMAT),
					 errmsg("missing data for column \"%s\", found empty data line",
							NameStr(attr[1]->attname))));
		}

		/* Loop to read the user attributes on the line. */
		foreach(cur, cstate->attnumlist)
		{
			int			attnum = lfirst_int(cur);
			int			m = attnum - 1;

			if (fieldno >= fldct)
			{
				/*
				 * Some attributes are missing. In FILL MISSING FIELDS mode,
				 * treat them as NULLs.
				 */
				if (!cstate->fill_missing)
					ereport(ERROR,
						(errcode(ERRCODE_BAD_COPY_FILE_FORMAT),
						 errmsg("missing data for column \"%s\"",
								NameStr(attr[m]->attname))));
				fieldno++;
				string = NULL;
			}
			else
				string = field_strings[fieldno++];

			if (cstate->convert_select_flags &&
				!cstate->convert_select_flags[m])
			{
				/* ignore input field, leaving column as NULL */
				continue;
			}

			if (cstate->csv_mode)
			{
				if (string == NULL &&
					cstate->force_notnull_flags[m])
				{
					/*
					 * FORCE_NOT_NULL option is set and column is NULL -
					 * convert it to the NULL string.
					 */
					string = cstate->null_print;
				}
				else if (string != NULL && cstate->force_null_flags[m]
						 && strcmp(string, cstate->null_print) == 0)
				{
					/*
					 * FORCE_NULL option is set and column matches the NULL
					 * string. It must have been quoted, or otherwise the
					 * string would already have been set to NULL. Convert it
					 * to NULL as specified.
					 */
					string = NULL;
				}
			}

			cstate->cur_attname = NameStr(attr[m]->attname);
			cstate->cur_attval = string;
			values[m] = InputFunctionCall(&in_functions[m],
										  string,
										  typioparams[m],
										  attr[m]->atttypmod);
			if (string != NULL)
				nulls[m] = false;
			cstate->cur_attname = NULL;
			cstate->cur_attval = NULL;
		}

		Assert(fieldno == nfields);
	}
	else
	{
		/* binary */
		int16		fld_count;
		ListCell   *cur;

		cstate->cur_lineno++;

		if (!CopyGetInt16(cstate, &fld_count))
		{
			/* EOF detected (end of file, or protocol-level EOF) */
			return false;
		}

		if (fld_count == -1)
		{
			/*
			 * Received EOF marker.  In a V3-protocol copy, wait for the
			 * protocol-level EOF, and complain if it doesn't come
			 * immediately.  This ensures that we correctly handle CopyFail,
			 * if client chooses to send that now.
			 *
			 * Note that we MUST NOT try to read more data in an old-protocol
			 * copy, since there is no protocol-level EOF marker then.  We
			 * could go either way for copy from file, but choose to throw
			 * error if there's data after the EOF marker, for consistency
			 * with the new-protocol case.
			 */
			char		dummy;

			if (cstate->copy_dest != COPY_OLD_FE &&
				CopyGetData(cstate, &dummy, 1) > 0)
				ereport(ERROR,
						(errcode(ERRCODE_BAD_COPY_FILE_FORMAT),
						 errmsg("received copy data after EOF marker")));
			return false;
		}

		if (fld_count != attr_count)
			ereport(ERROR,
					(errcode(ERRCODE_BAD_COPY_FILE_FORMAT),
					 errmsg("row field count is %d, expected %d",
							(int) fld_count, attr_count)));

		if (file_has_oids)
		{
			Oid			loaded_oid;

			cstate->cur_attname = "oid";
			loaded_oid =
				DatumGetObjectId(CopyReadBinaryAttribute(cstate,
														 0,
													&cstate->oid_in_function,
													  cstate->oid_typioparam,
														 -1,
														 &isnull,
														 false));
			if (isnull || loaded_oid == InvalidOid)
				ereport(ERROR,
						(errcode(ERRCODE_BAD_COPY_FILE_FORMAT),
						 errmsg("invalid OID in COPY data")));
			cstate->cur_attname = NULL;
			if (cstate->oids && tupleOid != NULL)
				*tupleOid = loaded_oid;
		}

		i = 0;
		foreach(cur, cstate->attnumlist)
		{
			int			attnum = lfirst_int(cur);
			int			m = attnum - 1;

			cstate->cur_attname = NameStr(attr[m]->attname);
			i++;
			values[m] = CopyReadBinaryAttribute(cstate,
												i,
												&in_functions[m],
												typioparams[m],
												attr[m]->atttypmod,
												&nulls[m],
												false);
			cstate->cur_attname = NULL;
		}
	}

	/*
	 * Now compute and insert any defaults available for the columns not
	 * provided by the input data.  Anything not processed here or above will
	 * remain NULL.
	 */
	for (i = 0; i < num_defaults; i++)
	{
		/*
		 * The caller must supply econtext and have switched into the
		 * per-tuple memory context in it.
		 */
		Assert(econtext != NULL);
		Assert(CurrentMemoryContext == econtext->ecxt_per_tuple_memory);

		values[defmap[i]] = ExecEvalExpr(defexprs[i], econtext,
										 &nulls[defmap[i]], NULL);
	}

	return true;
}


/*
 * Like NextCopyFrom(), but used in the QD, when we want to parse the
 * input line only partially. We only want to parse enough fields needed
 * to determine which target segment to forward the row to.
 */
static bool
NextCopyFromDispatch(CopyState cstate, ExprContext *econtext,
					 Datum *values, bool *nulls, Oid *tupleOid)
{
	/*
	 * GPDB_91_MERGE_FIXME: The idea here would be to only call the
	 * input function for the fields we need in the QD. But for now,
	 * screw performance.
	 *
	 * Note: There used to be code in InitDistributionData(), to compute
	 * the last field number that's needed for to determine which partition
	 * a row belongs to. If you resurrect this optimization, you'll probably
	 * need to resurrect that, too.
	 */
	return NextCopyFrom(cstate, econtext, values, nulls, tupleOid);
}

/*
 * Like NextCopyFrom(), but used in the QE, when we're reading pre-processed
 * rows from the QD.
 */
static TupleTableSlot *
NextCopyFromExecute(CopyState cstate, ExprContext *econtext,
					EState *estate, Oid *tupleOid)
{
	TupleDesc	tupDesc;
	Form_pg_attribute *attr;
	bool		file_has_oids = cstate->file_has_oids;
	int			i;
	AttrNumber	num_phys_attrs;
	copy_from_dispatch_row frame;
	int			r;
	Oid			header;
	ResultRelInfo *resultRelInfo;
	TupleTableSlot *slot;
	Datum	   *values;
	bool	   *nulls;
	MemoryContext oldcxt;

retry:
	/* sneak peek at the first Oid field to see if it's a row or an error */
	r = CopyGetData(cstate, &header, sizeof(Oid));
	if (r == 0)
		return NULL;
	if (r != sizeof(Oid))
		ereport(ERROR,
				(errcode(ERRCODE_BAD_COPY_FILE_FORMAT),
				 errmsg("unexpected EOF in COPY data")));

	if (header == InvalidOid)
	{
		HandleQDErrorFrame(cstate);
		goto retry;
	}

	frame.relid = header;
	r = CopyGetData(cstate, ((char *) &frame) + sizeof(Oid), sizeof(frame) - sizeof(Oid));
	if (r != sizeof(frame) - sizeof(Oid))
		ereport(ERROR,
				(errcode(ERRCODE_BAD_COPY_FILE_FORMAT),
				 errmsg("unexpected EOF in COPY data")));

	if (!OidIsValid(frame.relid))
		elog(ERROR, "invalid target relation id in tuple frame received from QD");

	/*
	 * Look up the correct partition
	 */
	oldcxt = MemoryContextSwitchTo(estate->es_query_cxt);

	resultRelInfo = estate->es_result_relation_info;
	if (frame.relid != RelationGetRelid(resultRelInfo->ri_RelationDesc))
	{
		resultRelInfo = targetid_get_partition(frame.relid, estate, true);
		estate->es_result_relation_info = resultRelInfo;
	}

	if (!resultRelInfo->ri_resultSlot)
		resultRelInfo->ri_resultSlot =
			MakeSingleTupleTableSlot(resultRelInfo->ri_RelationDesc->rd_att);
	slot = resultRelInfo->ri_resultSlot;

	tupDesc = RelationGetDescr(resultRelInfo->ri_RelationDesc);
	attr = tupDesc->attrs;
	num_phys_attrs = tupDesc->natts;

	MemoryContextSwitchTo(oldcxt);

	/* check for overflowing fields */
	if (frame.fld_count < 0 || frame.fld_count > num_phys_attrs)
		ereport(ERROR,
				(errcode(ERRCODE_BAD_COPY_FILE_FORMAT),
				 errmsg("extra data after last expected column")));

	/* Initialize all values for row to NULL */
	ExecClearTuple(slot);
	values = slot_get_values(resultRelInfo->ri_resultSlot);
	nulls = slot_get_isnull(resultRelInfo->ri_resultSlot);
	MemSet(values, 0, num_phys_attrs * sizeof(Datum));
	MemSet(nulls, true, num_phys_attrs * sizeof(bool));

	/* Read the OID field if present */
	if (file_has_oids)
	{
		Oid			loaded_oid = frame.loaded_oid;

		if (loaded_oid == InvalidOid)
		{
			cstate->cur_attname = "oid";
			ereport(ERROR,
					(errcode(ERRCODE_BAD_COPY_FILE_FORMAT),
					 errmsg("invalid OID in COPY data")));
		}
		*tupleOid = loaded_oid;
	}
	else if (frame.loaded_oid != InvalidOid)
			ereport(ERROR,
					(errcode(ERRCODE_BAD_COPY_FILE_FORMAT),
					 errmsg("unexpected OID received in COPY data")));

	cstate->cur_lineno = frame.lineno;

	for (i = 0; i < frame.fld_count; i++)
	{
		int16		attnum;
		int			m;
		int32		len;
		Datum		value;

		if (CopyGetData(cstate, &attnum, sizeof(attnum)) != sizeof(attnum))
			ereport(ERROR,
					(errcode(ERRCODE_BAD_COPY_FILE_FORMAT),
					 errmsg("unexpected EOF in COPY data")));
		if (attnum < 1 || attnum > num_phys_attrs)
			elog(ERROR, "invalid attnum received from QD: %d", attnum);
		m = attnum - 1;

		cstate->cur_attname = NameStr(attr[m]->attname);

		if (attr[attnum - 1]->attbyval)
		{
			if (CopyGetData(cstate, &value, sizeof(Datum)) != sizeof(Datum))
				ereport(ERROR,
						(errcode(ERRCODE_BAD_COPY_FILE_FORMAT),
						 errmsg("unexpected EOF in COPY data")));
		}
		else
		{
			char	   *p;

			if (attr[attnum - 1]->attlen > 0)
			{
				len = attr[attnum - 1]->attlen;

				p = palloc(len);
				if (CopyGetData(cstate, p, len) != len)
					ereport(ERROR,
							(errcode(ERRCODE_BAD_COPY_FILE_FORMAT),
							 errmsg("unexpected EOF in COPY data")));
			}
			else if (attr[attnum - 1]->attlen == -1)
			{
				/* For simplicity, varlen's are always transmitted in "long" format */
				if (CopyGetData(cstate, &len, sizeof(len)) != sizeof(len))
					ereport(ERROR,
							(errcode(ERRCODE_BAD_COPY_FILE_FORMAT),
							 errmsg("unexpected EOF in COPY data")));
				if (len < VARHDRSZ)
					elog(ERROR, "invalid varlen length received from QD: %d", len);
				p = palloc(len);
				SET_VARSIZE(p, len);
				if (CopyGetData(cstate, p + VARHDRSZ, len - VARHDRSZ) != len - VARHDRSZ)
					ereport(ERROR,
							(errcode(ERRCODE_BAD_COPY_FILE_FORMAT),
							 errmsg("unexpected EOF in COPY data")));
			}
			else if (attr[attnum - 1]->attlen == -2)
			{
				/*
				 * Like the varlen case above, cstrings are sent with a length
				 * prefix and no terminator, so we have to NULL-terminate in
				 * memory after reading them in.
				 */
				if (CopyGetData(cstate, &len, sizeof(len)) != sizeof(len))
					ereport(ERROR,
							(errcode(ERRCODE_BAD_COPY_FILE_FORMAT),
							 errmsg("unexpected EOF in COPY data")));
				p = palloc(len + 1);
				if (CopyGetData(cstate, p, len) != len)
					ereport(ERROR,
							(errcode(ERRCODE_BAD_COPY_FILE_FORMAT),
							 errmsg("unexpected EOF in COPY data")));
				p[len] = '\0';
			}
			else
			{
				elog(ERROR, "attribute %d has invalid length %d",
					 attnum, attr[attnum - 1]->attlen);
			}
			value = PointerGetDatum(p);
		}

		cstate->cur_attname = NULL;

		values[m] = value;
		/* NULLs are currently not transmitted */
		nulls[m] = false;
	}

	/*
	 * Here we should compute defaults for any columns for which we didn't
	 * get a default from the QD. But at the moment, all defaults are evaluated
	 * in the QD.
	 */

	ExecStoreVirtualTuple(slot);

	return slot;
}

static void
HandleQDErrorFrame(CopyState cstate)
{
	CdbSreh *cdbsreh = cstate->cdbsreh;
	MemoryContext oldcontext;
	copy_from_dispatch_error errframe;
	char	   *errormsg;
	char	   *line;
	int			r;

	Assert(Gp_role == GP_ROLE_EXECUTE);

	oldcontext = MemoryContextSwitchTo(cdbsreh->badrowcontext);

	r = CopyGetData(cstate, ((char *) &errframe) + sizeof(Oid), sizeof(errframe) - sizeof(Oid));
	if (r != sizeof(errframe) - sizeof(Oid))
		ereport(ERROR,
				(errcode(ERRCODE_BAD_COPY_FILE_FORMAT),
				 errmsg("unexpected EOF in COPY data")));

	errormsg = palloc(errframe.errmsg_len + 1);
	line = palloc(errframe.line_len + 1);

	r = CopyGetData(cstate, errormsg, errframe.errmsg_len);
	if (r != errframe.errmsg_len)
		ereport(ERROR,
				(errcode(ERRCODE_BAD_COPY_FILE_FORMAT),
				 errmsg("unexpected EOF in COPY data")));
	errormsg[errframe.errmsg_len] = '\0';

	r = CopyGetData(cstate, line, errframe.line_len);
	if (r != errframe.line_len)
		ereport(ERROR,
				(errcode(ERRCODE_BAD_COPY_FILE_FORMAT),
				 errmsg("unexpected EOF in COPY data")));
	line[errframe.line_len] = '\0';

	cdbsreh->linenumber = errframe.lineno;
	cdbsreh->rawdata = line;
	cdbsreh->is_server_enc = errframe.line_buf_converted;
	cdbsreh->errmsg = errormsg;

	HandleSingleRowError(cdbsreh);

	MemoryContextSwitchTo(oldcontext);

}

/*
 * Inlined versions of appendBinaryStringInfo and enlargeStringInfo, for
 * speed.
 *
 * NOTE: These versions don't NULL-terminate the string. We don't need
 * it here.
 */
#define APPEND_MSGBUF_NOCHECK(buf, ptr, datalen) \
	do { \
		memcpy((buf)->data + (buf)->len, ptr, (datalen)); \
		(buf)->len += (datalen); \
	} while(0)

#define APPEND_MSGBUF(buf, ptr, datalen) \
	do { \
		if ((buf)->len + (datalen) >= (buf)->maxlen) \
			enlargeStringInfo((buf), (datalen)); \
		memcpy((buf)->data + (buf)->len, ptr, (datalen)); \
		(buf)->len += (datalen); \
	} while(0)

#define ENLARGE_MSGBUF(buf, needed) \
	do { \
		if ((buf)->len + (needed) >= (buf)->maxlen) \
			enlargeStringInfo((buf), (needed)); \
	} while(0)

/*
 * This is the sending counterpart of NextCopyFromExecute. Used in the QD,
 * to send a row to a QE.
 */
static void
SendCopyFromForwardedTuple(CopyState cstate,
						   CdbCopy *cdbCopy,
						   bool toAll,
						   int target_seg,
						   Relation rel,
						   int64 lineno,
						   char *line,
						   int line_len,
						   Oid tuple_oid,
						   Datum *values,
						   bool *nulls)
{
	TupleDesc	tupDesc;
	Form_pg_attribute *attr;
	copy_from_dispatch_row *frame;
	StringInfo	msgbuf;
	int			num_sent_fields;
	AttrNumber	num_phys_attrs;
	int			i;

	if (!OidIsValid(RelationGetRelid(rel)))
		elog(ERROR, "invalid target table OID in COPY");

	tupDesc = RelationGetDescr(rel);
	attr = tupDesc->attrs;
	num_phys_attrs = tupDesc->natts;

	/*
	 * Reset the message buffer, and reserve space for the frame header.
	 */
	msgbuf = cstate->dispatch_msgbuf;
	Assert(msgbuf->maxlen >= sizeof(copy_from_dispatch_row));
	msgbuf->len = sizeof(copy_from_dispatch_row);

	/*
	 * Append attributes to the buffer.
	 */
	num_sent_fields = 0;
	for (i = 0; i < num_phys_attrs; i++)
	{
		int16		attnum = i + 1;

		/* NULLs are simply left out of the message. */
		if (nulls[i])
			continue;

		/*
		 * Make sure we have room for the attribute number. While we're at it,
		 * also reserve room for the Datum, if it's a by-value datatype, or for
		 * the length field, if it's a varlena. Allocating both in one call
		 * saves one size-check.
		 */
		ENLARGE_MSGBUF(msgbuf, sizeof(int16) + sizeof(Datum));

		/* attribute number comes first */
		APPEND_MSGBUF_NOCHECK(msgbuf, &attnum, sizeof(int16));

		if (attr[i]->attbyval)
		{
			/* we already reserved space for this above, so we can just memcpy */
			APPEND_MSGBUF_NOCHECK(msgbuf, &values[i], sizeof(Datum));
		}
		else
		{
			if (attr[i]->attlen > 0)
			{
				APPEND_MSGBUF(msgbuf, DatumGetPointer(values[i]), attr[i]->attlen);
			}
			else if (attr[attnum - 1]->attlen == -1)
			{
				int32		len;
				char	   *ptr;

				/* For simplicity, varlen's are always transmitted in "long" format */
				Assert(!VARATT_IS_SHORT(values[i]));
				len = VARSIZE(values[i]);
				ptr = VARDATA(values[i]);

				/* we already reserved space for this int */
				APPEND_MSGBUF_NOCHECK(msgbuf, &len, sizeof(int32));
				APPEND_MSGBUF(msgbuf, ptr, len - VARHDRSZ);
			}
			else if (attr[attnum - 1]->attlen == -2)
			{
				/*
				 * These attrs are NULL-terminated in memory, but we send
				 * them length-prefixed (like the varlen case above) so that
				 * the receiver can preallocate a data buffer.
				 */
				int32		len;
				size_t		slen;
				char	   *ptr;

				ptr = DatumGetPointer(values[i]);
				slen = strlen(ptr);

				if (slen > PG_INT32_MAX)
				{
					elog(ERROR, "attribute %d is too long (%lld bytes)",
						 attnum, (long long) slen);
				}

				len = (int32) slen;

				APPEND_MSGBUF_NOCHECK(msgbuf, &len, sizeof(int32));
				APPEND_MSGBUF(msgbuf, ptr, len);
			}
			else
			{
				elog(ERROR, "attribute %d has invalid length %d",
					 attnum, attr[attnum - 1]->attlen);
			}
		}

		num_sent_fields++;
	}

	/*
	 * Fill in the header. We reserved room for this at the beginning of the
	 * buffer.
	 */
	frame = (copy_from_dispatch_row *) msgbuf->data;
	frame->relid = RelationGetRelid(rel);
	frame->loaded_oid = tuple_oid;
	frame->lineno = lineno;
	frame->fld_count = num_sent_fields;

	if (toAll)
		cdbCopySendDataToAll(cdbCopy, msgbuf->data, msgbuf->len);
	else
		cdbCopySendData(cdbCopy, target_seg, msgbuf->data, msgbuf->len);
}

static void
SendCopyFromForwardedHeader(CopyState cstate, CdbCopy *cdbCopy, bool file_has_oids)
{
	copy_from_dispatch_header header_frame;

	cdbCopySendDataToAll(cdbCopy, QDtoQESignature, sizeof(QDtoQESignature));

	memset(&header_frame, 0, sizeof(header_frame));
	header_frame.file_has_oids = file_has_oids;

	cdbCopySendDataToAll(cdbCopy, (char *) &header_frame, sizeof(header_frame));
}

static void
SendCopyFromForwardedError(CopyState cstate, CdbCopy *cdbCopy, char *errormsg)
{
	copy_from_dispatch_error *errframe;
	StringInfo	msgbuf;
	int			target_seg;
	int			errormsg_len = strlen(errormsg);

	msgbuf = cstate->dispatch_msgbuf;
	resetStringInfo(msgbuf);
	enlargeStringInfo(msgbuf, sizeof(copy_from_dispatch_error));
	/* allocate space for the header (we'll fill it in last). */
	msgbuf->len = sizeof(copy_from_dispatch_error);

	appendBinaryStringInfo(msgbuf, errormsg, errormsg_len);
	appendBinaryStringInfo(msgbuf, cstate->line_buf.data, cstate->line_buf.len);

	errframe = (copy_from_dispatch_error *) msgbuf->data;

	errframe->error_marker = InvalidOid;
	errframe->lineno = cstate->cur_lineno;
	errframe->line_buf_converted = cstate->line_buf_converted;
	errframe->line_len = cstate->line_buf.len;
	errframe->errmsg_len = errormsg_len;

	/* send the bad data row to a random QE (via roundrobin) */
	if (cstate->lastsegid == cdbCopy->total_segs)
		cstate->lastsegid = 0; /* start over from first segid */

	target_seg = (cstate->lastsegid++ % cdbCopy->total_segs);
	
	cdbCopySendData(cdbCopy, target_seg, msgbuf->data, msgbuf->len);
}

/*
 * Clean up storage and release resources for COPY FROM.
 */
void
EndCopyFrom(CopyState cstate)
{
	/* No COPY FROM related resources except memory. */

	EndCopy(cstate);
}

/*
 * Read the next input line and stash it in line_buf, with conversion to
 * server encoding.
 *
 * Result is true if read was terminated by EOF, false if terminated
 * by newline.  The terminating newline or EOF marker is not included
 * in the final value of line_buf.
 */
bool
CopyReadLine(CopyState cstate)
{
	bool		result;

	resetStringInfo(&cstate->line_buf);
	cstate->line_buf_valid = true;

	/* Mark that encoding conversion hasn't occurred yet */
	cstate->line_buf_converted = false;

	/* Parse data and transfer into line_buf */
	result = CopyReadLineText(cstate);

	if (result)
	{
		/*
		 * Reached EOF.  In protocol version 3, we should ignore anything
		 * after \. up to the protocol end of copy data.  (XXX maybe better
		 * not to treat \. as special?)
		 */
		if (cstate->copy_dest == COPY_NEW_FE)
		{
			do
			{
				cstate->raw_buf_index = cstate->raw_buf_len;
			} while (CopyLoadRawBuf(cstate));
		}
	}
	else
	{
		/*
		 * If we didn't hit EOF, then we must have transferred the EOL marker
		 * to line_buf along with the data.  Get rid of it.
		 */
		switch (cstate->eol_type)
		{
			case EOL_NL:
				Assert(cstate->line_buf.len >= 1);
				Assert(cstate->line_buf.data[cstate->line_buf.len - 1] == '\n');
				cstate->line_buf.len--;
				cstate->line_buf.data[cstate->line_buf.len] = '\0';
				break;
			case EOL_CR:
				Assert(cstate->line_buf.len >= 1);
				Assert(cstate->line_buf.data[cstate->line_buf.len - 1] == '\r');
				cstate->line_buf.len--;
				cstate->line_buf.data[cstate->line_buf.len] = '\0';
				break;
			case EOL_CRNL:
				Assert(cstate->line_buf.len >= 2);
				Assert(cstate->line_buf.data[cstate->line_buf.len - 2] == '\r');
				Assert(cstate->line_buf.data[cstate->line_buf.len - 1] == '\n');
				cstate->line_buf.len -= 2;
				cstate->line_buf.data[cstate->line_buf.len] = '\0';
				break;
			case EOL_UNKNOWN:
				/* shouldn't get here */
				Assert(false);
				break;
		}
	}

	/* Done reading the line.  Convert it to server encoding. */
	if (cstate->need_transcoding)
	{
		char	   *cvt;

		cvt = pg_any_to_server(cstate->line_buf.data,
							   cstate->line_buf.len,
							   cstate->file_encoding);
		if (cvt != cstate->line_buf.data)
		{
			/* transfer converted data back to line_buf */
			resetStringInfo(&cstate->line_buf);
			appendBinaryStringInfo(&cstate->line_buf, cvt, strlen(cvt));
			pfree(cvt);
		}
	}

	/* Now it's safe to use the buffer in error messages */
	cstate->line_buf_converted = true;

	return result;
}

/*
 * CopyReadLineText - inner loop of CopyReadLine for text mode
 */
static bool
CopyReadLineText(CopyState cstate)
{
	char	   *copy_raw_buf;
	int			raw_buf_ptr;
	int			copy_buf_len;
	bool		need_data = false;
	bool		hit_eof = false;
	bool		result = false;
	char		mblen_str[2];

	/* CSV variables */
	bool		first_char_in_line = true;
	bool		in_quote = false,
				last_was_esc = false;
	char		quotec = '\0';
	char		escapec = '\0';

	if (cstate->csv_mode)
	{
		quotec = cstate->quote[0];
		escapec = cstate->escape[0];
		/* ignore special escape processing if it's the same as quotec */
		if (quotec == escapec)
			escapec = '\0';
	}

	mblen_str[1] = '\0';

	/*
	 * The objective of this loop is to transfer the entire next input line
	 * into line_buf.  Hence, we only care for detecting newlines (\r and/or
	 * \n) and the end-of-copy marker (\.).
	 *
	 * In CSV mode, \r and \n inside a quoted field are just part of the data
	 * value and are put in line_buf.  We keep just enough state to know if we
	 * are currently in a quoted field or not.
	 *
	 * These four characters, and the CSV escape and quote characters, are
	 * assumed the same in frontend and backend encodings.
	 *
	 * For speed, we try to move data from raw_buf to line_buf in chunks
	 * rather than one character at a time.  raw_buf_ptr points to the next
	 * character to examine; any characters from raw_buf_index to raw_buf_ptr
	 * have been determined to be part of the line, but not yet transferred to
	 * line_buf.
	 *
	 * For a little extra speed within the loop, we copy raw_buf and
	 * raw_buf_len into local variables.
	 */
	copy_raw_buf = cstate->raw_buf;
	raw_buf_ptr = cstate->raw_buf_index;
	copy_buf_len = cstate->raw_buf_len;

	for (;;)
	{
		int			prev_raw_ptr;
		char		c;

		/*
		 * Load more data if needed.  Ideally we would just force four bytes
		 * of read-ahead and avoid the many calls to
		 * IF_NEED_REFILL_AND_NOT_EOF_CONTINUE(), but the COPY_OLD_FE protocol
		 * does not allow us to read too far ahead or we might read into the
		 * next data, so we read-ahead only as far we know we can.  One
		 * optimization would be to read-ahead four byte here if
		 * cstate->copy_dest != COPY_OLD_FE, but it hardly seems worth it,
		 * considering the size of the buffer.
		 */
		if (raw_buf_ptr >= copy_buf_len || need_data)
		{
			REFILL_LINEBUF;

			/*
			 * Try to read some more data.  This will certainly reset
			 * raw_buf_index to zero, and raw_buf_ptr must go with it.
			 */
			if (!CopyLoadRawBuf(cstate))
				hit_eof = true;
			raw_buf_ptr = 0;
			copy_buf_len = cstate->raw_buf_len;

			/*
			 * If we are completely out of data, break out of the loop,
			 * reporting EOF.
			 */
			if (copy_buf_len <= 0)
			{
				result = true;
				break;
			}
			need_data = false;
		}

		/* OK to fetch a character */
		prev_raw_ptr = raw_buf_ptr;
		c = copy_raw_buf[raw_buf_ptr++];

		if (cstate->csv_mode)
		{
			/*
			 * If character is '\\' or '\r', we may need to look ahead below.
			 * Force fetch of the next character if we don't already have it.
			 * We need to do this before changing CSV state, in case one of
			 * these characters is also the quote or escape character.
			 *
			 * Note: old-protocol does not like forced prefetch, but it's OK
			 * here since we cannot validly be at EOF.
			 */
			if (c == '\\' || c == '\r')
			{
				IF_NEED_REFILL_AND_NOT_EOF_CONTINUE(0);
			}

			/*
			 * Dealing with quotes and escapes here is mildly tricky. If the
			 * quote char is also the escape char, there's no problem - we
			 * just use the char as a toggle. If they are different, we need
			 * to ensure that we only take account of an escape inside a
			 * quoted field and immediately preceding a quote char, and not
			 * the second in a escape-escape sequence.
			 */
			if (in_quote && c == escapec)
				last_was_esc = !last_was_esc;
			if (c == quotec && !last_was_esc)
				in_quote = !in_quote;
			if (c != escapec)
				last_was_esc = false;

			/*
			 * Updating the line count for embedded CR and/or LF chars is
			 * necessarily a little fragile - this test is probably about the
			 * best we can do.  (XXX it's arguable whether we should do this
			 * at all --- is cur_lineno a physical or logical count?)
			 */
			if (in_quote && c == (cstate->eol_type == EOL_NL ? '\n' : '\r'))
				cstate->cur_lineno++;
		}

		/* Process \r */
		if (c == '\r' && (!cstate->csv_mode || !in_quote))
		{
			/* Check for \r\n on first line, _and_ handle \r\n. */
			if (cstate->eol_type == EOL_UNKNOWN ||
				cstate->eol_type == EOL_CRNL)
			{
				/*
				 * If need more data, go back to loop top to load it.
				 *
				 * Note that if we are at EOF, c will wind up as '\0' because
				 * of the guaranteed pad of raw_buf.
				 */
				IF_NEED_REFILL_AND_NOT_EOF_CONTINUE(0);

				/* get next char */
				c = copy_raw_buf[raw_buf_ptr];

				if (c == '\n')
				{
					raw_buf_ptr++;		/* eat newline */
					cstate->eol_type = EOL_CRNL;		/* in case not set yet */

					/*
					 * GPDB: end of line. Since we don't error out if we find a
					 * bare CR or LF in CRLF mode, break here instead.
					 */
					break;
				}
				else
				{
					/*
					 * GPDB_91_MERGE_FIXME: these commented-out blocks (as well
					 * as the restructured newline checks) are here because we
					 * allow the user to manually set the newline mode, and
					 * therefore don't error out on bare CR/LF in the middle of
					 * a column. Instead, they will be included verbatim.
					 *
					 * This probably has other fallout -- but so does changing
					 * the behavior. Discuss.
					 */
#if 0
					/* found \r, but no \n */
					if (cstate->eol_type == EOL_CRNL)
						ereport(ERROR,
								(errcode(ERRCODE_BAD_COPY_FILE_FORMAT),
								 !cstate->csv_mode ?
							errmsg("literal carriage return found in data") :
							errmsg("unquoted carriage return found in data"),
								 !cstate->csv_mode ?
						errhint("Use \"\\r\" to represent carriage return.") :
								 errhint("Use quoted CSV field to represent carriage return.")));
#endif

					/* GPDB: only reset eol_type if it's currently unknown. */
					if (cstate->eol_type == EOL_UNKNOWN)
					{
						/*
						 * if we got here, it is the first line and we didn't find
						 * \n, so don't consume the peeked character
						 */
						cstate->eol_type = EOL_CR;
					}
				}
			}
#if 0 /* GPDB_91_MERGE_FIXME: see above. */
			else if (cstate->eol_type == EOL_NL)
				ereport(ERROR,
						(errcode(ERRCODE_BAD_COPY_FILE_FORMAT),
						 !cstate->csv_mode ?
						 errmsg("literal carriage return found in data") :
						 errmsg("unquoted carriage return found in data"),
						 !cstate->csv_mode ?
					   errhint("Use \"\\r\" to represent carriage return.") :
						 errhint("Use quoted CSV field to represent carriage return.")));
#endif
			/* GPDB: a CR only ends the line in CR mode. */
			if (cstate->eol_type == EOL_CR)
			{
				/* If reach here, we have found the line terminator */
				break;
			}
		}

		/* Process \n */
		if (c == '\n' && (!cstate->csv_mode || !in_quote))
		{
#if 0 /* GPDB_91_MERGE_FIXME: see above. */
			if (cstate->eol_type == EOL_CR || cstate->eol_type == EOL_CRNL)
				ereport(ERROR,
						(errcode(ERRCODE_BAD_COPY_FILE_FORMAT),
						 !cstate->csv_mode ?
						 errmsg("literal newline found in data") :
						 errmsg("unquoted newline found in data"),
						 !cstate->csv_mode ?
						 errhint("Use \"\\n\" to represent newline.") :
					 errhint("Use quoted CSV field to represent newline.")));
#endif
			/* GPDB: only reset eol_type if it's currently unknown. */
			if (cstate->eol_type == EOL_UNKNOWN)
				cstate->eol_type = EOL_NL;	/* in case not set yet */

			/* GPDB: a LF only ends the line in LF mode. */
			if (cstate->eol_type == EOL_NL)
			{
				/* If reach here, we have found the line terminator */
				break;
			}
		}

		/*
		 * In CSV mode, we only recognize \. alone on a line.  This is because
		 * \. is a valid CSV data value.
		 */
		if (c == '\\' && (!cstate->csv_mode || first_char_in_line))
		{
			char		c2;

			IF_NEED_REFILL_AND_NOT_EOF_CONTINUE(0);
			IF_NEED_REFILL_AND_EOF_BREAK(0);

			/* -----
			 * get next character
			 * Note: we do not change c so if it isn't \., we can fall
			 * through and continue processing for file encoding.
			 * -----
			 */
			c2 = copy_raw_buf[raw_buf_ptr];

			if (c2 == '.')
			{
				raw_buf_ptr++;	/* consume the '.' */

				/*
				 * Note: if we loop back for more data here, it does not
				 * matter that the CSV state change checks are re-executed; we
				 * will come back here with no important state changed.
				 */
				if (cstate->eol_type == EOL_CRNL)
				{
					/* Get the next character */
					IF_NEED_REFILL_AND_NOT_EOF_CONTINUE(0);
					/* if hit_eof, c2 will become '\0' */
					c2 = copy_raw_buf[raw_buf_ptr++];

					if (c2 == '\n')
					{
						if (!cstate->csv_mode)
							ereport(ERROR,
									(errcode(ERRCODE_BAD_COPY_FILE_FORMAT),
									 errmsg("end-of-copy marker does not match previous newline style")));
						else
							NO_END_OF_COPY_GOTO;
					}
					else if (c2 != '\r')
					{
						if (!cstate->csv_mode)
							ereport(ERROR,
									(errcode(ERRCODE_BAD_COPY_FILE_FORMAT),
									 errmsg("end-of-copy marker corrupt")));
						else
							NO_END_OF_COPY_GOTO;
					}
				}

				/* Get the next character */
				IF_NEED_REFILL_AND_NOT_EOF_CONTINUE(0);
				/* if hit_eof, c2 will become '\0' */
				c2 = copy_raw_buf[raw_buf_ptr++];

				if (c2 != '\r' && c2 != '\n')
				{
					if (!cstate->csv_mode)
						ereport(ERROR,
								(errcode(ERRCODE_BAD_COPY_FILE_FORMAT),
								 errmsg("end-of-copy marker corrupt")));
					else
						NO_END_OF_COPY_GOTO;
				}

				if ((cstate->eol_type == EOL_NL && c2 != '\n') ||
					(cstate->eol_type == EOL_CRNL && c2 != '\n') ||
					(cstate->eol_type == EOL_CR && c2 != '\r'))
				{
					ereport(ERROR,
							(errcode(ERRCODE_BAD_COPY_FILE_FORMAT),
							 errmsg("end-of-copy marker does not match previous newline style")));
				}

				/*
				 * Transfer only the data before the \. into line_buf, then
				 * discard the data and the \. sequence.
				 */
				if (prev_raw_ptr > cstate->raw_buf_index)
					appendBinaryStringInfo(&cstate->line_buf,
									 cstate->raw_buf + cstate->raw_buf_index,
									   prev_raw_ptr - cstate->raw_buf_index);
				cstate->raw_buf_index = raw_buf_ptr;
				result = true;	/* report EOF */
				break;
			}
			else if (!cstate->csv_mode)

				/*
				 * If we are here, it means we found a backslash followed by
				 * something other than a period.  In non-CSV mode, anything
				 * after a backslash is special, so we skip over that second
				 * character too.  If we didn't do that \\. would be
				 * considered an eof-of copy, while in non-CSV mode it is a
				 * literal backslash followed by a period.  In CSV mode,
				 * backslashes are not special, so we want to process the
				 * character after the backslash just like a normal character,
				 * so we don't increment in those cases.
				 */
				raw_buf_ptr++;
		}

		/*
		 * This label is for CSV cases where \. appears at the start of a
		 * line, but there is more text after it, meaning it was a data value.
		 * We are more strict for \. in CSV mode because \. could be a data
		 * value, while in non-CSV mode, \. cannot be a data value.
		 */
not_end_of_copy:

		/*
		 * Process all bytes of a multi-byte character as a group.
		 *
		 * We only support multi-byte sequences where the first byte has the
		 * high-bit set, so as an optimization we can avoid this block
		 * entirely if it is not set.
		 */
		if (cstate->encoding_embeds_ascii && IS_HIGHBIT_SET(c))
		{
			int			mblen;

			mblen_str[0] = c;
			/* All our encodings only read the first byte to get the length */
			mblen = pg_encoding_mblen(cstate->file_encoding, mblen_str);
			IF_NEED_REFILL_AND_NOT_EOF_CONTINUE(mblen - 1);
			IF_NEED_REFILL_AND_EOF_BREAK(mblen - 1);
			raw_buf_ptr += mblen - 1;
		}
		first_char_in_line = false;
	}							/* end of outer loop */

	/*
	 * Transfer any still-uncopied data to line_buf.
	 */
	REFILL_LINEBUF;

	return result;
}

/*
 *	Return decimal value for a hexadecimal digit
 */
static int
GetDecimalFromHex(char hex)
{
	if (isdigit((unsigned char) hex))
		return hex - '0';
	else
		return tolower((unsigned char) hex) - 'a' + 10;
}

/*
 * Parse the current line into separate attributes (fields),
 * performing de-escaping as needed.
 *
 * The input is in line_buf.  We use attribute_buf to hold the result
 * strings.  cstate->raw_fields[k] is set to point to the k'th attribute
 * string, or NULL when the input matches the null marker string.
 * This array is expanded as necessary.
 *
 * (Note that the caller cannot check for nulls since the returned
 * string would be the post-de-escaping equivalent, which may look
 * the same as some valid data string.)
 *
 * delim is the column delimiter string (must be just one byte for now).
 * null_print is the null marker string.  Note that this is compared to
 * the pre-de-escaped input string.
 *
 * The return value is the number of fields actually read.
 */
static int
CopyReadAttributesText(CopyState cstate)
{
	char		delimc = cstate->delim[0];
	char		escapec = cstate->escape_off ? delimc : cstate->escape[0];
	int			fieldno;
	char	   *output_ptr;
	char	   *cur_ptr;
	char	   *line_end_ptr;

	/*
	 * We need a special case for zero-column tables: check that the input
	 * line is empty, and return.
	 */
	if (cstate->max_fields <= 0)
	{
		if (cstate->line_buf.len != 0)
			ereport(ERROR,
					(errcode(ERRCODE_BAD_COPY_FILE_FORMAT),
					 errmsg("extra data after last expected column")));
		return 0;
	}

	resetStringInfo(&cstate->attribute_buf);

	/*
	 * The de-escaped attributes will certainly not be longer than the input
	 * data line, so we can just force attribute_buf to be large enough and
	 * then transfer data without any checks for enough space.  We need to do
	 * it this way because enlarging attribute_buf mid-stream would invalidate
	 * pointers already stored into cstate->raw_fields[].
	 */
	if (cstate->attribute_buf.maxlen <= cstate->line_buf.len)
		enlargeStringInfo(&cstate->attribute_buf, cstate->line_buf.len);
	output_ptr = cstate->attribute_buf.data;

	/* set pointer variables for loop */
	cur_ptr = cstate->line_buf.data;
	line_end_ptr = cstate->line_buf.data + cstate->line_buf.len;

	/* Outer loop iterates over fields */
	fieldno = 0;
	for (;;)
	{
		bool		found_delim = false;
		char	   *start_ptr;
		char	   *end_ptr;
		int			input_len;
		bool		saw_non_ascii = false;

		/* Make sure there is enough space for the next value */
		if (fieldno >= cstate->max_fields)
		{
			cstate->max_fields *= 2;
			cstate->raw_fields =
				repalloc(cstate->raw_fields, cstate->max_fields * sizeof(char *));
		}

		/* Remember start of field on both input and output sides */
		start_ptr = cur_ptr;
		cstate->raw_fields[fieldno] = output_ptr;

		/*
		 * Scan data for field.
		 *
		 * Note that in this loop, we are scanning to locate the end of field
		 * and also speculatively performing de-escaping.  Once we find the
		 * end-of-field, we can match the raw field contents against the null
		 * marker string.  Only after that comparison fails do we know that
		 * de-escaping is actually the right thing to do; therefore we *must
		 * not* throw any syntax errors before we've done the null-marker
		 * check.
		 */
		for (;;)
		{
			char		c;

			end_ptr = cur_ptr;
			if (cur_ptr >= line_end_ptr)
				break;
			c = *cur_ptr++;
			if (c == delimc)
			{
				found_delim = true;
				break;
			}
			if (c == escapec)
			{
				if (cur_ptr >= line_end_ptr)
					break;
				c = *cur_ptr++;
				switch (c)
				{
					case '0':
					case '1':
					case '2':
					case '3':
					case '4':
					case '5':
					case '6':
					case '7':
						{
							/* handle \013 */
							int			val;

							val = OCTVALUE(c);
							if (cur_ptr < line_end_ptr)
							{
								c = *cur_ptr;
								if (ISOCTAL(c))
								{
									cur_ptr++;
									val = (val << 3) + OCTVALUE(c);
									if (cur_ptr < line_end_ptr)
									{
										c = *cur_ptr;
										if (ISOCTAL(c))
										{
											cur_ptr++;
											val = (val << 3) + OCTVALUE(c);
										}
									}
								}
							}
							c = val & 0377;
							if (c == '\0' || IS_HIGHBIT_SET(c))
								saw_non_ascii = true;
						}
						break;
					case 'x':
						/* Handle \x3F */
						if (cur_ptr < line_end_ptr)
						{
							char		hexchar = *cur_ptr;

							if (isxdigit((unsigned char) hexchar))
							{
								int			val = GetDecimalFromHex(hexchar);

								cur_ptr++;
								if (cur_ptr < line_end_ptr)
								{
									hexchar = *cur_ptr;
									if (isxdigit((unsigned char) hexchar))
									{
										cur_ptr++;
										val = (val << 4) + GetDecimalFromHex(hexchar);
									}
								}
								c = val & 0xff;
								if (c == '\0' || IS_HIGHBIT_SET(c))
									saw_non_ascii = true;
							}
						}
						break;
					case 'b':
						c = '\b';
						break;
					case 'f':
						c = '\f';
						break;
					case 'n':
						c = '\n';
						break;
					case 'r':
						c = '\r';
						break;
					case 't':
						c = '\t';
						break;
					case 'v':
						c = '\v';
						break;

						/*
						 * in all other cases, take the char after '\'
						 * literally
						 */
				}
			}

			/* Add c to output string */
			*output_ptr++ = c;
		}

		/* Check whether raw input matched null marker */
		input_len = end_ptr - start_ptr;
		if (input_len == cstate->null_print_len &&
			strncmp(start_ptr, cstate->null_print, input_len) == 0)
			cstate->raw_fields[fieldno] = NULL;
		else
		{
			/*
			 * At this point we know the field is supposed to contain data.
			 *
			 * If we de-escaped any non-7-bit-ASCII chars, make sure the
			 * resulting string is valid data for the db encoding.
			 */
			if (saw_non_ascii)
			{
				char	   *fld = cstate->raw_fields[fieldno];

				pg_verifymbstr(fld, output_ptr - fld, false);
			}
		}

		/* Terminate attribute value in output area */
		*output_ptr++ = '\0';

		fieldno++;
		/* Done if we hit EOL instead of a delim */
		if (!found_delim)
			break;
	}

	/* Clean up state of attribute_buf */
	output_ptr--;
	Assert(*output_ptr == '\0');
	cstate->attribute_buf.len = (output_ptr - cstate->attribute_buf.data);

	return fieldno;
}

/*
 * Parse the current line into separate attributes (fields),
 * performing de-escaping as needed.  This has exactly the same API as
 * CopyReadAttributesText, except we parse the fields according to
 * "standard" (i.e. common) CSV usage.
 */
static int
CopyReadAttributesCSV(CopyState cstate)
{
	char		delimc = cstate->delim[0];
	char		quotec = cstate->quote[0];
	char		escapec = cstate->escape[0];
	int			fieldno;
	char	   *output_ptr;
	char	   *cur_ptr;
	char	   *line_end_ptr;

	/*
	 * We need a special case for zero-column tables: check that the input
	 * line is empty, and return.
	 */
	if (cstate->max_fields <= 0)
	{
		if (cstate->line_buf.len != 0)
			ereport(ERROR,
					(errcode(ERRCODE_BAD_COPY_FILE_FORMAT),
					 errmsg("extra data after last expected column")));
		return 0;
	}

	resetStringInfo(&cstate->attribute_buf);

	/*
	 * The de-escaped attributes will certainly not be longer than the input
	 * data line, so we can just force attribute_buf to be large enough and
	 * then transfer data without any checks for enough space.  We need to do
	 * it this way because enlarging attribute_buf mid-stream would invalidate
	 * pointers already stored into cstate->raw_fields[].
	 */
	if (cstate->attribute_buf.maxlen <= cstate->line_buf.len)
		enlargeStringInfo(&cstate->attribute_buf, cstate->line_buf.len);
	output_ptr = cstate->attribute_buf.data;

	/* set pointer variables for loop */
	cur_ptr = cstate->line_buf.data;
	line_end_ptr = cstate->line_buf.data + cstate->line_buf.len;

	/* Outer loop iterates over fields */
	fieldno = 0;
	for (;;)
	{
		bool		found_delim = false;
		bool		saw_quote = false;
		char	   *start_ptr;
		char	   *end_ptr;
		int			input_len;

		/* Make sure there is enough space for the next value */
		if (fieldno >= cstate->max_fields)
		{
			cstate->max_fields *= 2;
			cstate->raw_fields =
				repalloc(cstate->raw_fields, cstate->max_fields * sizeof(char *));
		}

		/* Remember start of field on both input and output sides */
		start_ptr = cur_ptr;
		cstate->raw_fields[fieldno] = output_ptr;

		/*
		 * Scan data for field,
		 *
		 * The loop starts in "not quote" mode and then toggles between that
		 * and "in quote" mode. The loop exits normally if it is in "not
		 * quote" mode and a delimiter or line end is seen.
		 */
		for (;;)
		{
			char		c;

			/* Not in quote */
			for (;;)
			{
				end_ptr = cur_ptr;
				if (cur_ptr >= line_end_ptr)
					goto endfield;
				c = *cur_ptr++;
				/* unquoted field delimiter */
				if (c == delimc)
				{
					found_delim = true;
					goto endfield;
				}
				/* start of quoted field (or part of field) */
				if (c == quotec)
				{
					saw_quote = true;
					break;
				}
				/* Add c to output string */
				*output_ptr++ = c;
			}

			/* In quote */
			for (;;)
			{
				end_ptr = cur_ptr;
				if (cur_ptr >= line_end_ptr)
					ereport(ERROR,
							(errcode(ERRCODE_BAD_COPY_FILE_FORMAT),
							 errmsg("unterminated CSV quoted field")));

				c = *cur_ptr++;

				/* escape within a quoted field */
				if (c == escapec)
				{
					/*
					 * peek at the next char if available, and escape it if it
					 * is an escape char or a quote char
					 */
					if (cur_ptr < line_end_ptr)
					{
						char		nextc = *cur_ptr;

						if (nextc == escapec || nextc == quotec)
						{
							*output_ptr++ = nextc;
							cur_ptr++;
							continue;
						}
					}
				}

				/*
				 * end of quoted field. Must do this test after testing for
				 * escape in case quote char and escape char are the same
				 * (which is the common case).
				 */
				if (c == quotec)
					break;

				/* Add c to output string */
				*output_ptr++ = c;
			}
		}
endfield:

		/* Terminate attribute value in output area */
		*output_ptr++ = '\0';

		/* Check whether raw input matched null marker */
		input_len = end_ptr - start_ptr;
		if (!saw_quote && input_len == cstate->null_print_len &&
			strncmp(start_ptr, cstate->null_print, input_len) == 0)
			cstate->raw_fields[fieldno] = NULL;

		fieldno++;
		/* Done if we hit EOL instead of a delim */
		if (!found_delim)
			break;
	}

	/* Clean up state of attribute_buf */
	output_ptr--;
	Assert(*output_ptr == '\0');
	cstate->attribute_buf.len = (output_ptr - cstate->attribute_buf.data);

	return fieldno;
}

/*
 * Read a binary attribute.
 * skip_parsing is a hack for CopyFromDispatch (so we don't parse unneeded fields)
 */
static Datum
CopyReadBinaryAttribute(CopyState cstate,
						int column_no, FmgrInfo *flinfo,
						Oid typioparam, int32 typmod,
						bool *isnull, bool skip_parsing)
{
	int32		fld_size;
	Datum		result = 0;

	if (!CopyGetInt32(cstate, &fld_size))
		ereport(ERROR,
				(errcode(ERRCODE_BAD_COPY_FILE_FORMAT),
				 errmsg("unexpected EOF in COPY data")));
	if (fld_size == -1)
	{
		*isnull = true;
		return ReceiveFunctionCall(flinfo, NULL, typioparam, typmod);
	}
	if (fld_size < 0)
		ereport(ERROR,
				(errcode(ERRCODE_BAD_COPY_FILE_FORMAT),
				 errmsg("invalid field size")));

	/* reset attribute_buf to empty, and load raw data in it */
	resetStringInfo(&cstate->attribute_buf);

	enlargeStringInfo(&cstate->attribute_buf, fld_size);
	if (CopyGetData(cstate, cstate->attribute_buf.data,
					fld_size) != fld_size)
		ereport(ERROR,
				(errcode(ERRCODE_BAD_COPY_FILE_FORMAT),
				 errmsg("unexpected EOF in COPY data")));

	cstate->attribute_buf.len = fld_size;
	cstate->attribute_buf.data[fld_size] = '\0';

	if (!skip_parsing)
	{
		/* Call the column type's binary input converter */
		result = ReceiveFunctionCall(flinfo, &cstate->attribute_buf,
									 typioparam, typmod);

		/* Trouble if it didn't eat the whole buffer */
		if (cstate->attribute_buf.cursor != cstate->attribute_buf.len)
			ereport(ERROR,
					(errcode(ERRCODE_INVALID_BINARY_REPRESENTATION),
					 errmsg("incorrect binary data format")));
	}

	*isnull = false;
	return result;
}

/*
 * Send text representation of one attribute, with conversion and escaping
 */
#define DUMPSOFAR() \
	do { \
		if (ptr > start) \
			CopySendData(cstate, start, ptr - start); \
	} while (0)

static void
CopyAttributeOutText(CopyState cstate, char *string)
{
	char	   *ptr;
	char	   *start;
	char		c;
	char		delimc = cstate->delim[0];
	char		escapec = cstate->escape[0];

	if (cstate->need_transcoding)
		ptr = pg_server_to_custom(string,
								  strlen(string),
								  cstate->file_encoding,
								  cstate->enc_conversion_proc);
	else
		ptr = string;


	if (cstate->escape_off)
	{
		CopySendData(cstate, ptr, strlen(ptr));
		return;
	}

	/*
	 * We have to grovel through the string searching for control characters
	 * and instances of the delimiter character.  In most cases, though, these
	 * are infrequent.  To avoid overhead from calling CopySendData once per
	 * character, we dump out all characters between escaped characters in a
	 * single call.  The loop invariant is that the data from "start" to "ptr"
	 * can be sent literally, but hasn't yet been.
	 *
	 * We can skip pg_encoding_mblen() overhead when encoding is safe, because
	 * in valid backend encodings, extra bytes of a multibyte character never
	 * look like ASCII.  This loop is sufficiently performance-critical that
	 * it's worth making two copies of it to get the IS_HIGHBIT_SET() test out
	 * of the normal safe-encoding path.
	 */
	if (cstate->encoding_embeds_ascii)
	{
		start = ptr;
		while ((c = *ptr) != '\0')
		{
			if ((unsigned char) c < (unsigned char) 0x20)
			{
				/*
				 * \r and \n must be escaped, the others are traditional. We
				 * prefer to dump these using the C-like notation, rather than
				 * a backslash and the literal character, because it makes the
				 * dump file a bit more proof against Microsoftish data
				 * mangling.
				 */
				switch (c)
				{
					case '\b':
						c = 'b';
						break;
					case '\f':
						c = 'f';
						break;
					case '\n':
						c = 'n';
						break;
					case '\r':
						c = 'r';
						break;
					case '\t':
						c = 't';
						break;
					case '\v':
						c = 'v';
						break;
					default:
						/* If it's the delimiter, must backslash it */
						if (c == delimc)
							break;
						/* All ASCII control chars are length 1 */
						ptr++;
						continue;		/* fall to end of loop */
				}
				/* if we get here, we need to convert the control char */
				DUMPSOFAR();
				CopySendChar(cstate, escapec);
				CopySendChar(cstate, c);
				start = ++ptr;	/* do not include char in next run */
			}
			else if (c == escapec || c == delimc)
			{
				DUMPSOFAR();
				CopySendChar(cstate, escapec);
				start = ptr++;	/* we include char in next run */
			}
			else if (IS_HIGHBIT_SET(c))
				ptr += pg_encoding_mblen(cstate->file_encoding, ptr);
			else
				ptr++;
		}
	}
	else
	{
		start = ptr;
		while ((c = *ptr) != '\0')
		{
			if ((unsigned char) c < (unsigned char) 0x20)
			{
				/*
				 * \r and \n must be escaped, the others are traditional. We
				 * prefer to dump these using the C-like notation, rather than
				 * a backslash and the literal character, because it makes the
				 * dump file a bit more proof against Microsoftish data
				 * mangling.
				 */
				switch (c)
				{
					case '\b':
						c = 'b';
						break;
					case '\f':
						c = 'f';
						break;
					case '\n':
						c = 'n';
						break;
					case '\r':
						c = 'r';
						break;
					case '\t':
						c = 't';
						break;
					case '\v':
						c = 'v';
						break;
					default:
						/* If it's the delimiter, must backslash it */
						if (c == delimc)
							break;
						/* All ASCII control chars are length 1 */
						ptr++;
						continue;		/* fall to end of loop */
				}
				/* if we get here, we need to convert the control char */
				DUMPSOFAR();
				CopySendChar(cstate, escapec);
				CopySendChar(cstate, c);
				start = ++ptr;	/* do not include char in next run */
			}
			else if (c == escapec || c == delimc)
			{
				DUMPSOFAR();
				CopySendChar(cstate, escapec);
				start = ptr++;	/* we include char in next run */
			}
			else
				ptr++;
		}
	}

	DUMPSOFAR();
}

/*
 * Send text representation of one attribute, with conversion and
 * CSV-style escaping
 */
static void
CopyAttributeOutCSV(CopyState cstate, char *string,
					bool use_quote, bool single_attr)
{
	char	   *ptr;
	char	   *start;
	char		c;
	char		delimc = cstate->delim[0];
	char		quotec;
	char		escapec = cstate->escape[0];

	/*
	 * MPP-8075. We may get called with cstate->quote == NULL.
	 */
	if (cstate->quote == NULL)
	{
		quotec = '"';
	}
	else
	{
		quotec = cstate->quote[0];
	}

	/* force quoting if it matches null_print (before conversion!) */
	if (!use_quote && strcmp(string, cstate->null_print) == 0)
		use_quote = true;

	if (cstate->need_transcoding)
		ptr = pg_server_to_custom(string,
								  strlen(string),
								  cstate->file_encoding,
								  cstate->enc_conversion_proc);
	else
		ptr = string;

	/*
	 * Make a preliminary pass to discover if it needs quoting
	 */
	if (!use_quote)
	{
		/*
		 * Because '\.' can be a data value, quote it if it appears alone on a
		 * line so it is not interpreted as the end-of-data marker.
		 */
		if (single_attr && strcmp(ptr, "\\.") == 0)
			use_quote = true;
		else
		{
			char	   *tptr = ptr;

			while ((c = *tptr) != '\0')
			{
				if (c == delimc || c == quotec || c == '\n' || c == '\r')
				{
					use_quote = true;
					break;
				}
				if (IS_HIGHBIT_SET(c) && cstate->encoding_embeds_ascii)
					tptr += pg_encoding_mblen(cstate->file_encoding, tptr);
				else
					tptr++;
			}
		}
	}

	if (use_quote)
	{
		CopySendChar(cstate, quotec);

		/*
		 * We adopt the same optimization strategy as in CopyAttributeOutText
		 */
		start = ptr;
		while ((c = *ptr) != '\0')
		{
			if (c == quotec || c == escapec)
			{
				DUMPSOFAR();
				CopySendChar(cstate, escapec);
				start = ptr;	/* we include char in next run */
			}
			if (IS_HIGHBIT_SET(c) && cstate->encoding_embeds_ascii)
				ptr += pg_encoding_mblen(cstate->file_encoding, ptr);
			else
				ptr++;
		}
		DUMPSOFAR();

		CopySendChar(cstate, quotec);
	}
	else
	{
		/* If it doesn't need quoting, we can just dump it as-is */
		CopySendString(cstate, ptr);
	}
}

/*
 * CopyGetAttnums - build an integer list of attnums to be copied
 *
 * The input attnamelist is either the user-specified column list,
 * or NIL if there was none (in which case we want all the non-dropped
 * columns).
 *
 * rel can be NULL ... it's only used for error reports.
 */
List *
CopyGetAttnums(TupleDesc tupDesc, Relation rel, List *attnamelist)
{
	List	   *attnums = NIL;

	if (attnamelist == NIL)
	{
		/* Generate default column list */
		Form_pg_attribute *attr = tupDesc->attrs;
		int			attr_count = tupDesc->natts;
		int			i;

		for (i = 0; i < attr_count; i++)
		{
			if (attr[i]->attisdropped)
				continue;
			attnums = lappend_int(attnums, i + 1);
		}
	}
	else
	{
		/* Validate the user-supplied list and extract attnums */
		ListCell   *l;

		foreach(l, attnamelist)
		{
			char	   *name = strVal(lfirst(l));
			int			attnum;
			int			i;

			/* Lookup column name */
			attnum = InvalidAttrNumber;
			for (i = 0; i < tupDesc->natts; i++)
			{
				if (tupDesc->attrs[i]->attisdropped)
					continue;
				if (namestrcmp(&(tupDesc->attrs[i]->attname), name) == 0)
				{
					attnum = tupDesc->attrs[i]->attnum;
					break;
				}
			}
			if (attnum == InvalidAttrNumber)
			{
				if (rel != NULL)
					ereport(ERROR,
							(errcode(ERRCODE_UNDEFINED_COLUMN),
					errmsg("column \"%s\" of relation \"%s\" does not exist",
						   name, RelationGetRelationName(rel))));
				else
					ereport(ERROR,
							(errcode(ERRCODE_UNDEFINED_COLUMN),
							 errmsg("column \"%s\" does not exist",
									name)));
			}
			/* Check for duplicates */
			if (list_member_int(attnums, attnum))
				ereport(ERROR,
						(errcode(ERRCODE_DUPLICATE_COLUMN),
						 errmsg("column \"%s\" specified more than once",
								name)));
			attnums = lappend_int(attnums, attnum);
		}
	}

	return attnums;
}

/* remove end of line chars from end of a buffer */
void truncateEol(StringInfo buf, EolType eol_type)
{
	int one_back = buf->len - 1;
	int two_back = buf->len - 2;

	if(eol_type == EOL_CRNL)
	{
		if(buf->len < 2)
			return;

		if(buf->data[two_back] == '\r' &&
		   buf->data[one_back] == '\n')
		{
			buf->data[two_back] = '\0';
			buf->data[one_back] = '\0';
			buf->len -= 2;
		}
	}
	else
	{
		if(buf->len < 1)
			return;

		if(buf->data[one_back] == '\r' ||
		   buf->data[one_back] == '\n')
		{
			buf->data[one_back] = '\0';
			buf->len--;
		}
	}
}

/* wrapper for truncateEol */
void
truncateEolStr(char *str, EolType eol_type)
{
	StringInfoData buf;

	buf.data = str;
	buf.len = strlen(str);
	buf.maxlen = buf.len;
	truncateEol(&buf, eol_type);
}

/*
 * copy_dest_startup --- executor startup
 */
static void
copy_dest_startup(DestReceiver *self __attribute__((unused)), int operation __attribute__((unused)), TupleDesc typeinfo __attribute__((unused)))
{
	if (Gp_role == GP_ROLE_DISPATCH)
		return;
	DR_copy    *myState = (DR_copy *) self;
	myState->cstate = BeginCopyToOnSegment(myState->queryDesc);
}

/*
 * copy_dest_receive --- receive one tuple
 */
static void
copy_dest_receive(TupleTableSlot *slot, DestReceiver *self)
{
	DR_copy    *myState = (DR_copy *) self;
	CopyState	cstate = myState->cstate;

	/* Make sure the tuple is fully deconstructed */
	slot_getallattrs(slot);

	/* And send the data */
	CopyOneRowTo(cstate, InvalidOid, slot_get_values(slot), slot_get_isnull(slot));
	myState->processed++;
}

/*
 * copy_dest_shutdown --- executor end
 */
static void
copy_dest_shutdown(DestReceiver *self __attribute__((unused)))
{
	if (Gp_role == GP_ROLE_DISPATCH)
		return;
	DR_copy    *myState = (DR_copy *) self;
	EndCopyToOnSegment(myState->cstate);
}

/*
 * copy_dest_destroy --- release DestReceiver object
 */
static void
copy_dest_destroy(DestReceiver *self)
{
	pfree(self);
}

/*
 * CreateCopyDestReceiver -- create a suitable DestReceiver object
 */
DestReceiver *
CreateCopyDestReceiver(void)
{
	DR_copy    *self = (DR_copy *) palloc(sizeof(DR_copy));

	self->pub.receiveSlot = copy_dest_receive;
	self->pub.rStartup = copy_dest_startup;
	self->pub.rShutdown = copy_dest_shutdown;
	self->pub.rDestroy = copy_dest_destroy;
	self->pub.mydest = DestCopyOut;

	self->cstate = NULL;		/* will be set later */
	self->processed = 0;

	return (DestReceiver *) self;
}

/*
 * Initialize data loader parsing state
 */
static void CopyInitDataParser(CopyState cstate)
{
	cstate->fe_eof = false;
	cstate->cur_relname = RelationGetRelationName(cstate->rel);
	cstate->cur_lineno = 0;
	cstate->cur_attname = NULL;
	cstate->null_print_len = strlen(cstate->null_print);

	/* Set up data buffer to hold a chunk of data */
	MemSet(cstate->raw_buf, ' ', RAW_BUF_SIZE * sizeof(char));
	cstate->raw_buf[RAW_BUF_SIZE] = '\0';
}

/*
 * setEncodingConversionProc
 *
 * COPY and External tables use a custom path to the encoding conversion
 * API because external tables have their own encoding (which is not
 * necessarily client_encoding). We therefore have to set the correct
 * encoding conversion function pointer ourselves, to be later used in
 * the conversion engine.
 *
 * The code here mimics a part of SetClientEncoding() in mbutils.c
 */
static void
setEncodingConversionProc(CopyState cstate, int encoding, bool iswritable)
{
	Oid		conversion_proc;
	
	/*
	 * COPY FROM and RET: convert from file to server
	 * COPY TO   and WET: convert from server to file
	 */
	if (iswritable)
		conversion_proc = FindDefaultConversionProc(GetDatabaseEncoding(), encoding);
	else		
		conversion_proc = FindDefaultConversionProc(encoding, GetDatabaseEncoding());
	
	if (OidIsValid(conversion_proc))
	{
		/* conversion proc found */
		cstate->enc_conversion_proc = palloc(sizeof(FmgrInfo));
		fmgr_info(conversion_proc, cstate->enc_conversion_proc);
	}
	else
	{
		/* no conversion function (both encodings are probably the same) */
		cstate->enc_conversion_proc = NULL;
	}
}

static void
CopyEolStrToType(CopyState cstate)
{
	if (pg_strcasecmp(cstate->eol_str, "lf") == 0)
	{
		cstate->eol_type = EOL_NL;
	}
	else if (pg_strcasecmp(cstate->eol_str, "cr") == 0)
	{
		cstate->eol_type = EOL_CR;
	}
	else if (pg_strcasecmp(cstate->eol_str, "crlf") == 0)
	{
		cstate->eol_type = EOL_CRNL;
		
	}
	else /* error. must have been validated in CopyValidateControlChars() ! */
		ereport(ERROR,
				(errcode(ERRCODE_INTERNAL_ERROR),
				 errmsg("internal error in CopySetEolType. Trying to set NEWLINE %s", 
						 cstate->eol_str)));
}

static GpDistributionData *
InitDistributionData(CopyState cstate, EState *estate)
{
	GpDistributionData *distData;
	GpPolicy   *policy;
	HTAB	   *hashmap;
	CdbHash	   *cdbHash;
	bool		multi_dist_policy;

	multi_dist_policy = estate->es_result_partitions
		&& !partition_policies_equal(cstate->rel->rd_cdbpolicy,
									 estate->es_result_partitions);
	if (!multi_dist_policy)
	{
		/*
		 * A non-partitioned table, or all the partitions have identical
		 * distribution policies.
		 */
		policy = GpPolicyCopy(cstate->rel->rd_cdbpolicy);
		cdbHash = makeCdbHashForRelation(cstate->rel);
		hashmap = NULL;
	}
	else
	{
		/*
		 * This is a partitioned table that has multiple, different
		 * distribution policies.
		 *
		 * We don't support partitioned tables with arbitrary distribution
		 * policies in the partitions. But we do support having randomly
		 * distributed partitions, in a hash partitioned table. Also, it's
		 * possible that the physical attribute numbers of the distribution
		 * keys are different in different partitions, even if they were
		 * specified with the same DISTRIBUTED BY columns, if some partitions
		 * contain dropped columns.
		 */
		HASHCTL		hash_ctl;

		MemSet(&hash_ctl, 0, sizeof(hash_ctl));
		hash_ctl.keysize = sizeof(Oid);
		hash_ctl.entrysize = sizeof(GpDistributionData);
		hash_ctl.hash = oid_hash;
		hash_ctl.hcxt = CurrentMemoryContext;

		hashmap = hash_create("partition cdb hash map",
		                      100, /* initial guess */
		                      &hash_ctl,
		                      HASH_ELEM | HASH_FUNCTION | HASH_CONTEXT);

		/* We will use the policies from individual partitions. */
		policy = NULL;
		cdbHash = NULL;
	}

	distData = palloc(sizeof(GpDistributionData));
	distData->policy = policy;
	distData->cdbHash = cdbHash;
	distData->hashmap = hashmap;

	return distData;
}

static void
FreeDistributionData(GpDistributionData *distData)
{
	if (distData)
	{
		if (distData->policy)
			pfree(distData->policy);
		if (distData->cdbHash)
			pfree(distData->cdbHash);
		if (distData->hashmap)
			hash_destroy(distData->hashmap);
		pfree(distData);
	}
}

/* Get distribution policy for specific part */
static GpDistributionData *
GetDistributionPolicyForPartition(CopyState cstate, EState *estate,
								  GpDistributionData *mainDistData,
                                  TupleDesc tupDesc,
                                  Datum *values, bool *nulls)
{

	/*
	 * If we are copying into a partitioned table whose partitions have
	 * differing distribution policies, get the policy for this particular
	 * child partition.
	 */
	if (mainDistData->hashmap)
	{
		Oid			relid;
		ResultRelInfo *resultRelInfo;
		GpDistributionData *d;
		bool		found;

		resultRelInfo = values_get_partition(values,
											 nulls,
											 tupDesc,
											 estate,
											 false); /* don't need indices in QD */
		relid = resultRelInfo->ri_RelationDesc->rd_id;

		d = hash_search(mainDistData->hashmap, &(relid), HASH_ENTER, &found);
		if (!found)
		{
			Relation rel;
			MemoryContext oldcontext;

			rel = heap_open(relid, NoLock);

			/*
			 * Make sure this all persists the current iteration.
			 */
			oldcontext = MemoryContextSwitchTo(cstate->copycontext);

			d->cdbHash = makeCdbHashForRelation(rel);
			d->policy = GpPolicyCopy(rel->rd_cdbpolicy);

			MemoryContextSwitchTo(oldcontext);

			heap_close(rel, NoLock);
		}

		return d;
	}
	else
		return mainDistData;
}

static unsigned int
GetTargetSeg(GpDistributionData *distData, Datum *baseValues, bool *baseNulls)
{
	unsigned int target_seg;
	CdbHash	   *cdbHash = distData->cdbHash;
	GpPolicy   *policy = distData->policy; /* the partitioning policy for this table */
	AttrNumber	p_nattrs;	/* num of attributes in the distribution policy */

	/*
	 * These might be NULL, if we're called with a "main" GpDistributionData,
	 * for a partitioned table with heterogenous partitions. The caller
	 * should've used GetDistributionPolicyForPartition() to get the right
	 * distdata object for the partition.
	 */
	if (!policy)
		elog(ERROR, "missing distribution policy.");
	if (!cdbHash)
		elog(ERROR, "missing cdbhash");

	/*
	 * At this point in the code, baseValues[x] is final for this
	 * data row -- either the input data, a null or a default
	 * value is in there, and constraints applied.
	 *
	 * Perform a cdbhash on this data row. Perform a hash operation
	 * on each attribute.
	 */
	p_nattrs = policy->nattrs;
	if (p_nattrs > 0)
	{
		cdbhashinit(cdbHash);

		for (int i = 0; i < p_nattrs; i++)
		{
			/* current attno from the policy */
			AttrNumber h_attnum = policy->attrs[i];

			cdbhash(cdbHash, i + 1,
					baseValues[h_attnum - 1],
					baseNulls[h_attnum - 1]);
		}

		target_seg = cdbhashreduce(cdbHash); /* hash result segment */
	}
	else
	{
		/*
		 * Randomly distributed. Pick a segment at random.
		 */
		target_seg = cdbhashrandomseg(policy->numsegments);
	}

	return target_seg;
}

static ProgramPipes*
open_program_pipes(char *command, bool forwrite)
{
	int save_errno;
	pqsigfunc save_SIGPIPE;
	/* set up extvar */
	extvar_t extvar;
	memset(&extvar, 0, sizeof(extvar));

	external_set_env_vars(&extvar, command, false, NULL, NULL, false, 0);

	ProgramPipes *program_pipes = palloc(sizeof(ProgramPipes));
	program_pipes->pid = -1;
	program_pipes->pipes[0] = -1;
	program_pipes->pipes[1] = -1;
	program_pipes->shexec = make_command(command, &extvar);

	/*
	 * Preserve the SIGPIPE handler and set to default handling.  This
	 * allows "normal" SIGPIPE handling in the command pipeline.  Normal
	 * for PG is to *ignore* SIGPIPE.
	 */
	save_SIGPIPE = pqsignal(SIGPIPE, SIG_DFL);

	program_pipes->pid = popen_with_stderr(program_pipes->pipes, program_pipes->shexec, forwrite);

	save_errno = errno;

	/* Restore the SIGPIPE handler */
	pqsignal(SIGPIPE, save_SIGPIPE);

	elog(DEBUG5, "COPY ... PROGRAM command: %s", program_pipes->shexec);
	if (program_pipes->pid == -1)
	{
		errno = save_errno;
		ereport(ERROR,
				(errcode(ERRCODE_INSUFFICIENT_RESOURCES),
				 errmsg("can not start command: %s", command)));
	}

	return program_pipes;
}

static void
close_program_pipes(CopyState cstate, bool ifThrow)
{
	Assert(cstate->is_program);

	int ret = 0;
	StringInfoData sinfo;
	initStringInfo(&sinfo);

	if (cstate->copy_file)
	{
		fclose(cstate->copy_file);
		cstate->copy_file = NULL;
	}

	/* just return if pipes not created, like when relation does not exist */
	if (!cstate->program_pipes)
	{
		return;
	}
	
	ret = pclose_with_stderr(cstate->program_pipes->pid, cstate->program_pipes->pipes, &sinfo);

	if (ret == 0 || !ifThrow)
	{
		return;
	}

	if (ret == -1)
	{
		/* pclose()/wait4() ended with an error; errno should be valid */
		ereport(ERROR,
				(errcode_for_file_access(),
				 errmsg("can not close pipe: %m")));
	}
	else if (!WIFSIGNALED(ret))
	{
		/*
		 * pclose() returned the process termination state.
		 */
		ereport(ERROR,
				(errcode(ERRCODE_SQL_ROUTINE_EXCEPTION),
				 errmsg("command error message: %s", sinfo.data)));
	}
}<|MERGE_RESOLUTION|>--- conflicted
+++ resolved
@@ -3273,26 +3273,6 @@
 {
 	CopyState	cstate = (CopyState) arg;
 
-<<<<<<< HEAD
-	/*
-	 * If we saved the error context from a QE in cdbcopy.c append it here.
-	 */
-	if (Gp_role == GP_ROLE_DISPATCH && cstate->executor_err_context.len > 0)
-	{
-		errcontext("%s", cstate->executor_err_context.data);
-		return;
-	}
-
-	/* don't need to print out context if error wasn't local */
-	if (cstate->error_on_executor)
-		return;
-	char		curlineno_str[32];
-
-	snprintf(curlineno_str, sizeof(curlineno_str), UINT64_FORMAT,
-			 cstate->cur_lineno);
-
-=======
->>>>>>> 93f4b273
 	if (cstate->binary)
 	{
 		/* can't usefully display the data */
