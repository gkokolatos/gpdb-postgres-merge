--- conflicted
+++ resolved
@@ -37,11 +37,7 @@
 #include "access/heapam.h"
 #include "catalog/dependency.h"
 #include "catalog/indexing.h"
-<<<<<<< HEAD
-#include "catalog/namespace.h"
 #include "catalog/oid_dispatch.h"
-=======
->>>>>>> 80edfd76
 #include "catalog/pg_operator.h"
 #include "catalog/pg_type.h"
 #include "commands/alter.h"
@@ -340,69 +336,6 @@
 
 
 /*
-<<<<<<< HEAD
- * RemoveOperator
- *		Deletes an operator.
- */
-void
-RemoveOperator(RemoveFuncStmt *stmt)
-{
-	List	   *operatorName = stmt->name;
-	TypeName   *typeName1 = (TypeName *) linitial(stmt->args);
-	TypeName   *typeName2 = (TypeName *) lsecond(stmt->args);
-	Oid			operOid;
-	HeapTuple	tup;
-	ObjectAddress object;
-
-	Assert(list_length(stmt->args) == 2);
-	operOid = LookupOperNameTypeNames(NULL, operatorName,
-									  typeName1, typeName2,
-									  stmt->missing_ok, -1);
-
-	if (stmt->missing_ok && !OidIsValid(operOid))
-	{
-		ereport(NOTICE,
-				(errmsg("operator %s does not exist, skipping",
-						NameListToString(operatorName))));
-		return;
-	}
-
-	tup = SearchSysCache1(OPEROID, ObjectIdGetDatum(operOid));
-	if (!HeapTupleIsValid(tup)) /* should not happen */
-		elog(ERROR, "cache lookup failed for operator %u", operOid);
-
-	/* Permission check: must own operator or its namespace */
-	if (!pg_oper_ownercheck(operOid, GetUserId()) &&
-		!pg_namespace_ownercheck(((Form_pg_operator) GETSTRUCT(tup))->oprnamespace,
-								 GetUserId()))
-		aclcheck_error(ACLCHECK_NOT_OWNER, ACL_KIND_OPER,
-					   NameListToString(operatorName));
-
-	ReleaseSysCache(tup);
-
-	/*
-	 * Do the deletion
-	 */
-	object.classId = OperatorRelationId;
-	object.objectId = operOid;
-	object.objectSubId = 0;
-
-	performDeletion(&object, stmt->behavior);
-	
-	if (Gp_role == GP_ROLE_DISPATCH)
-	{
-		CdbDispatchUtilityStatement((Node *) stmt,
-									DF_CANCEL_ON_ERROR|
-									DF_WITH_SNAPSHOT|
-									DF_NEED_TWO_PHASE,
-									NIL,
-									NULL);
-	}
-}
-
-/*
-=======
->>>>>>> 80edfd76
  * Guts of operator deletion.
  */
 void
