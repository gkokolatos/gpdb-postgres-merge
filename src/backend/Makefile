--- conflicted
+++ resolved
@@ -75,17 +75,8 @@
 
 ifeq ($(PORTNAME), cygwin)
 
-<<<<<<< HEAD
-postgres: $(OBJS) postgres.def libpostgres.a
-	$(DLLTOOL) --dllname $@$(X) --output-exp $@.exp --def postgres.def
-	$(CXX) $(CFLAGS) $(LDFLAGS) $(LDFLAGS_EX) -o $@$(X) -Wl,--base-file,$@.base $@.exp $(call expand_subsys,$(OBJS)) $(LIBS)
-	$(DLLTOOL) --dllname $@$(X) --base-file $@.base --output-exp $@.exp --def postgres.def
-	$(CXX) $(CFLAGS) $(LDFLAGS) $(LDFLAGS_EX) -Wl,--stack,$(WIN32_STACK_RLIMIT) -o $@$(X) $@.exp $(call expand_subsys,$(OBJS)) $(LIBS)
-	rm -f $@.exp $@.base
-=======
 postgres: $(OBJS)
-	$(CC) $(CFLAGS) $(LDFLAGS) $(LDFLAGS_EX) $(export_dynamic) -Wl,--stack,$(WIN32_STACK_RLIMIT) -Wl,--export-all-symbols -Wl,--out-implib=libpostgres.a $(call expand_subsys,$^) $(LIBS) -o $@
->>>>>>> ab76208e
+	$(CXX) $(CFLAGS) $(LDFLAGS) $(LDFLAGS_EX) $(export_dynamic) -Wl,--stack,$(WIN32_STACK_RLIMIT) -Wl,--export-all-symbols -Wl,--out-implib=libpostgres.a $(call expand_subsys,$^) $(LIBS) -o $@
 
 # There is no correct way to write a rule that generates two files.
 # Rules with two targets don't have that meaning, they are merely
@@ -100,20 +91,8 @@
 ifeq ($(PORTNAME), win32)
 LIBS += -lsecur32
 
-<<<<<<< HEAD
-postgres: $(OBJS) postgres.def libpostgres.a $(WIN32RES)
-	$(DLLTOOL) --dllname $@$(X) --output-exp $@.exp --def postgres.def
-	$(CXX) $(CFLAGS) $(LDFLAGS) $(LDFLAGS_EX) -o $@$(X) -Wl,--base-file,$@.base $@.exp $(call expand_subsys,$(OBJS)) $(WIN32RES) $(LIBS)
-	$(DLLTOOL) --dllname $@$(X) --base-file $@.base --output-exp $@.exp --def postgres.def
-	$(CXX) $(CFLAGS) $(LDFLAGS) $(LDFLAGS_EX) -Wl,--stack=$(WIN32_STACK_RLIMIT) -o $@$(X) $@.exp $(call expand_subsys,$(OBJS)) $(WIN32RES) $(LIBS)
-	rm -f $@.exp $@.base
-
-postgres.def: $(OBJS)
-	$(DLLTOOL) --export-all --output-def $@ $(call expand_subsys,$^)
-=======
 postgres: $(OBJS) $(WIN32RES)
-	$(CC) $(CFLAGS) $(LDFLAGS) $(LDFLAGS_EX) -Wl,--stack=$(WIN32_STACK_RLIMIT) -Wl,--export-all-symbols -Wl,--out-implib=libpostgres.a $(call expand_subsys,$(OBJS)) $(WIN32RES) $(LIBS) -o $@$(X)
->>>>>>> ab76208e
+	$(CXX) $(CFLAGS) $(LDFLAGS) $(LDFLAGS_EX) -Wl,--stack=$(WIN32_STACK_RLIMIT) -Wl,--export-all-symbols -Wl,--out-implib=libpostgres.a $(call expand_subsys,$(OBJS)) $(WIN32RES) $(LIBS) -o $@$(X)
 
 libpostgres.a: postgres ;
 
