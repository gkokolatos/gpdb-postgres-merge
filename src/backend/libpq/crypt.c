--- conflicted
+++ resolved
@@ -90,15 +90,6 @@
 
 	ReleaseSysCache(roleTup);
 
-<<<<<<< HEAD
-	/* Re-enable immediate response to SIGTERM/SIGINT/timeout interrupts */
-	ImmediateInterruptOK = true;
-	/* And don't forget to detect one that already arrived */
-=======
-	if (*shadow_pass == '\0')
-		return STATUS_ERROR;	/* empty password */
-
->>>>>>> ab93f90c
 	CHECK_FOR_INTERRUPTS();
 
 	/*
