/*-------------------------------------------------------------------------
 *
 * pqsignal.c
 *	  reliable BSD-style signal(2) routine stolen from RWW who stole it
 *	  from Stevens...
 *
<<<<<<< HEAD
 * Portions Copyright (c) 1996-2010, PostgreSQL Global Development Group
=======
 * Portions Copyright (c) 1996-2009, PostgreSQL Global Development Group
>>>>>>> b0a6ad70
 * Portions Copyright (c) 1994, Regents of the University of California
 *
 *
 * IDENTIFICATION
<<<<<<< HEAD
 *	  $PostgreSQL: pgsql/src/backend/libpq/pqsignal.c,v 1.47 2010/01/02 16:57:45 momjian Exp $
=======
 *	  $PostgreSQL: pgsql/src/backend/libpq/pqsignal.c,v 1.45 2009/01/01 17:23:42 momjian Exp $
>>>>>>> b0a6ad70
 *
 * NOTES
 *		This shouldn't be in libpq, but the monitor and some other
 *		things need it...
 *
 *	A NOTE ABOUT SIGNAL HANDLING ACROSS THE VARIOUS PLATFORMS.
 *
 *	pg_config.h defines the macro HAVE_POSIX_SIGNALS for some platforms and
 *	not for others.  This file and pqsignal.h use that macro to decide
 *	how to handle signalling.
 *
 *	signal(2) handling - this is here because it affects some of
 *	the frontend commands as well as the backend server.
 *
 *	Ultrix and SunOS provide BSD signal(2) semantics by default.
 *
 *	SVID2 and POSIX signal(2) semantics differ from BSD signal(2)
 *	semantics.	We can use the POSIX sigaction(2) on systems that
 *	allow us to request restartable signals (SA_RESTART).
 *
 *	Some systems don't allow restartable signals at all unless we
 *	link to a special BSD library.
 *
 *	We devoutly hope that there aren't any systems that provide
 *	neither POSIX signals nor BSD signals.	The alternative
 *	is to do signal-handler reinstallation, which doesn't work well
 *	at all.
 * ------------------------------------------------------------------------*/

#include "postgres.h"

#include <signal.h>

#include "libpq/pqsignal.h"


#ifdef HAVE_SIGPROCMASK
sigset_t	UnBlockSig,
			BlockSig,
			StartupBlockSig;
#else
int			UnBlockSig,
			BlockSig,
			StartupBlockSig;
#endif


/*
 * Initialize BlockSig, UnBlockSig, and StartupBlockSig.
 *
 * BlockSig is the set of signals to block when we are trying to block
 * signals.  This includes all signals we normally expect to get, but NOT
 * signals that should never be turned off.
 *
 * StartupBlockSig is the set of signals to block during startup packet
 * collection; it's essentially BlockSig minus SIGTERM, SIGQUIT, SIGALRM.
 *
 * UnBlockSig is the set of signals to block when we don't want to block
 * signals (is this ever nonzero??)
 */
void
pqinitmask(void)
{
#ifdef HAVE_SIGPROCMASK

	sigemptyset(&UnBlockSig);

	/* First set all signals, then clear some. */
	sigfillset(&BlockSig);
	sigfillset(&StartupBlockSig);

	/*
	 * Unmark those signals that should never be blocked. Some of these signal
	 * names don't exist on all platforms.  Most do, but might as well ifdef
	 * them all for consistency...
	 */
#ifdef SIGTRAP
	sigdelset(&BlockSig, SIGTRAP);
	sigdelset(&StartupBlockSig, SIGTRAP);
#endif
#ifdef SIGABRT
	sigdelset(&BlockSig, SIGABRT);
	sigdelset(&StartupBlockSig, SIGABRT);
#endif
#ifdef SIGILL
	sigdelset(&BlockSig, SIGILL);
	sigdelset(&StartupBlockSig, SIGILL);
#endif
#ifdef SIGFPE
	sigdelset(&BlockSig, SIGFPE);
	sigdelset(&StartupBlockSig, SIGFPE);
#endif
#ifdef SIGSEGV
	sigdelset(&BlockSig, SIGSEGV);
	sigdelset(&StartupBlockSig, SIGSEGV);
#endif
#ifdef SIGBUS
	sigdelset(&BlockSig, SIGBUS);
	sigdelset(&StartupBlockSig, SIGBUS);
#endif
#ifdef SIGSYS
	sigdelset(&BlockSig, SIGSYS);
	sigdelset(&StartupBlockSig, SIGSYS);
#endif
#ifdef SIGCONT
	sigdelset(&BlockSig, SIGCONT);
	sigdelset(&StartupBlockSig, SIGCONT);
#endif

/* Signals unique to startup */
#ifdef SIGQUIT
	sigdelset(&StartupBlockSig, SIGQUIT);
#endif
#ifdef SIGTERM
	sigdelset(&StartupBlockSig, SIGTERM);
#endif
#ifdef SIGALRM
	sigdelset(&StartupBlockSig, SIGALRM);
#endif
#else
	/* Set the signals we want. */
	UnBlockSig = 0;
	BlockSig = sigmask(SIGQUIT) |
		sigmask(SIGTERM) | sigmask(SIGALRM) |
	/* common signals between two */
		sigmask(SIGHUP) |
		sigmask(SIGINT) | sigmask(SIGUSR1) |
		sigmask(SIGUSR2) | sigmask(SIGCHLD) |
		sigmask(SIGWINCH) | sigmask(SIGFPE);
	StartupBlockSig = sigmask(SIGHUP) |
		sigmask(SIGINT) | sigmask(SIGUSR1) |
		sigmask(SIGUSR2) | sigmask(SIGCHLD) |
		sigmask(SIGWINCH) | sigmask(SIGFPE);
#endif
}


/* Win32 signal handling is in backend/port/win32/signal.c */
#ifndef WIN32

/*
 * Set up a signal handler
 */
pqsigfunc
pqsignal(int signo, pqsigfunc func)
{
#if !defined(HAVE_POSIX_SIGNALS)
	return signal(signo, func);
#else
	struct sigaction act,
				oact;

	act.sa_handler = func;
	sigemptyset(&act.sa_mask);
	act.sa_flags = 0;
	if (signo != SIGALRM)
		act.sa_flags |= SA_RESTART;
#ifdef SA_NOCLDSTOP
	if (signo == SIGCHLD)
		act.sa_flags |= SA_NOCLDSTOP;
#endif
	if (sigaction(signo, &act, &oact) < 0)
		return SIG_ERR;
	return oact.sa_handler;
#endif   /* !HAVE_POSIX_SIGNALS */
}

#endif   /* WIN32 */<|MERGE_RESOLUTION|>--- conflicted
+++ resolved
@@ -4,20 +4,12 @@
  *	  reliable BSD-style signal(2) routine stolen from RWW who stole it
  *	  from Stevens...
  *
-<<<<<<< HEAD
- * Portions Copyright (c) 1996-2010, PostgreSQL Global Development Group
-=======
  * Portions Copyright (c) 1996-2009, PostgreSQL Global Development Group
->>>>>>> b0a6ad70
  * Portions Copyright (c) 1994, Regents of the University of California
  *
  *
  * IDENTIFICATION
-<<<<<<< HEAD
- *	  $PostgreSQL: pgsql/src/backend/libpq/pqsignal.c,v 1.47 2010/01/02 16:57:45 momjian Exp $
-=======
  *	  $PostgreSQL: pgsql/src/backend/libpq/pqsignal.c,v 1.45 2009/01/01 17:23:42 momjian Exp $
->>>>>>> b0a6ad70
  *
  * NOTES
  *		This shouldn't be in libpq, but the monitor and some other
