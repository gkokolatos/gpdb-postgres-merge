--- conflicted
+++ resolved
@@ -29,13 +29,15 @@
 #include <unistd.h>
 #include <stddef.h>
 
+#include "catalog/indexing.h"
+#include "catalog/pg_authid.h"
+#include "catalog/pg_auth_time_constraint.h"
 #include "cdb/cdbvars.h"
 #include "libpq/auth.h"
 #include "libpq/crypt.h"
 #include "libpq/ip.h"
 #include "libpq/libpq.h"
 #include "libpq/pqformat.h"
-<<<<<<< HEAD
 #include "libpq/md5.h"
 #include "miscadmin.h"
 #include "pgtime.h"
@@ -43,8 +45,12 @@
 #include "replication/walsender.h"
 #include "utils/builtins.h"
 #include "utils/datetime.h"
+#include "utils/fmgroids.h"
 #include "utils/guc.h"
+#include "utils/relcache.h"
+#include "utils/syscache.h"
 #include "utils/timestamp.h"
+#include "utils/tqual.h"
 /*#include "replication/walsender.h"*/
 #include "storage/ipc.h"
 
@@ -53,11 +59,6 @@
 #if defined(_AIX)
 int     getpeereid(int, uid_t *__restrict__, gid_t *__restrict__);
 #endif
-=======
-#include "miscadmin.h"
-#include "storage/ipc.h"
-
->>>>>>> 78a09145
 
 /*----------------------------------------------------------------
  * Global authentication functions
@@ -478,15 +479,9 @@
 				 errhint("See server log for details.")));
 
 	/*
-<<<<<<< HEAD
 	 * Enable immediate response to SIGTERM/SIGINT/timeout interrupts. (We
 	 * don't want this during hba_getauthmethod() because it might have to do
 	 * database access, eg for role membership checks.)
-=======
-	 * Enable immediate response to SIGTERM/SIGINT/timeout interrupts.
-	 * (We don't want this during hba_getauthmethod() because it might
-	 * have to do database access, eg for role membership checks.)
->>>>>>> 78a09145
 	 */
 	ImmediateInterruptOK = true;
 	/* And don't forget to detect one that already arrived */
@@ -749,10 +744,13 @@
 	}
 
 	if (status == STATUS_OK)
-		if (!CheckAuthTimeConstraints(port->user_name))
+	{
+		if (CheckAuthTimeConstraints(port->user_name) != STATUS_OK)
 			ereport(FATAL,
 					 (errcode(ERRCODE_INVALID_AUTHORIZATION_SPECIFICATION),
-					  errmsg("authentication failed for user \"%s\": login not permitted at this time", port->user_name)));
+					  errmsg("authentication failed for user \"%s\": login not permitted at this time",
+							 port->user_name)));
+	}
 
 	if (status == STATUS_OK)
 		sendAuthRequest(port, AUTH_REQ_OK);
@@ -998,14 +996,6 @@
 	char	   *kusername;
 	char	   *cp;
 
-<<<<<<< HEAD
-	/* GPDB: Because we are still using the old flatfile method of getting roles, safest to check here if the role exists */
-	/* Not sure if this is necessary, PG took this test out when getting rid of the pg_authid flatfile */
-	if (get_role_line(port->user_name) == NULL)
-		return STATUS_ERROR;
-
-=======
->>>>>>> 78a09145
 	ret = pg_krb5_init(port);
 	if (ret != STATUS_OK)
 		return ret;
@@ -1172,48 +1162,52 @@
 static int
 check_valid_until_for_gssapi(Port *port)
 {
-	int         retval = 0;  
-	char        *valuntil = NULL;
-	char        *shadow_pass = NULL;
-	List        **line = NULL;
-	ListCell    *token = NULL;
-
-	if ((line = get_role_line(port->user_name)) == NULL)
-		return STATUS_ERROR;
-
-	/* Skip over rolename */
-	token = list_head(*line);
-	Assert(token != NULL);
-	if (token)
-		token = lnext(token);
-
-	if (token)
-	{        
-		shadow_pass = (char *) lfirst(token);
-		token = lnext(token);
-		if (token)
-			valuntil = (char *) lfirst(token);
-	}    
-
-	/* Validuntil attribute is not set.
-	 * No time constraint on the user to access the database.
-	 */
-	if (valuntil == NULL || *valuntil == '\0')
+	/*
+	 * GPDB_90_MERGE_FIXME: this logic is copied from hashed_passwd_verify;
+	 * double-check it (especially the lack of password checks, which we may
+	 * need here) and consolidate it somehow so we don't fall out of sync.
+	 */
+	int			retval = STATUS_ERROR;
+	TimestampTz vuntil = 0;
+	HeapTuple	roleTup;
+	Datum		datum;
+	bool		isnull;
+
+	/*
+	 * Disable immediate interrupts while doing database access.  (Note
+	 * we don't bother to turn this back on if we hit one of the failure
+	 * conditions, since we can expect we'll just exit right away anyway.)
+	 */
+	ImmediateInterruptOK = false;
+
+	/* Get role info from pg_authid */
+	roleTup = SearchSysCache(AUTHNAME,
+							 PointerGetDatum(port->user_name),
+							 0, 0, 0);
+	if (!HeapTupleIsValid(roleTup))
+		return STATUS_ERROR;					/* no such user */
+
+	datum = SysCacheGetAttr(AUTHNAME, roleTup,
+							Anum_pg_authid_rolvaliduntil, &isnull);
+	if (!isnull)
+		vuntil = DatumGetTimestampTz(datum);
+
+	ReleaseSysCache(roleTup);
+
+	/* Re-enable immediate response to SIGTERM/SIGINT/timeout interrupts */
+	ImmediateInterruptOK = true;
+	/* And don't forget to detect one that already arrived */
+	CHECK_FOR_INTERRUPTS();
+
+	/*
+	 * Now check to be sure we are not past rolvaliduntil
+	 */
+	if (isnull)
 		retval = STATUS_OK;
-	else 
-	{       
-		TimestampTz vuntil;
-
-		vuntil = DatumGetTimestampTz(DirectFunctionCall3(timestamptz_in,
-								CStringGetDatum(valuntil),
-								ObjectIdGetDatum(InvalidOid),
-								Int32GetDatum(-1)));
-
-		if (vuntil < GetCurrentTimestamp())
-			retval = STATUS_ERROR;
-		else
-			retval = STATUS_OK;
-	}
+	else if (vuntil < GetCurrentTimestamp())
+		retval = STATUS_ERROR;
+	else
+		retval = STATUS_OK;
 
 	return retval;
 }
@@ -2191,13 +2185,6 @@
 {
 	char		ident_user[IDENT_USERNAME_MAX + 1];
 
-<<<<<<< HEAD
-	/* GPDB: Because we are still using the old flatfile method of getting roles, safest to check here if the role exists */
-	if (get_role_line(port->user_name) == NULL)
-		return STATUS_ERROR;
-
-=======
->>>>>>> 78a09145
 	switch (port->raddr.addr.ss_family)
 	{
 		case AF_INET:
@@ -2461,7 +2448,6 @@
 {
 	int			ldapversion = LDAP_VERSION3;
 	int			r;
-<<<<<<< HEAD
 
 	if (strncmp(port->hba->ldapserver, "ldaps://", 8) == 0 ||
 		strncmp(port->hba->ldapserver, "ldap://",  7) == 0)
@@ -2480,10 +2466,6 @@
 		*ldap = ldap_init(port->hba->ldapserver, port->hba->ldapport);
 	}
 
-=======
-
-	*ldap = ldap_init(port->hba->ldapserver, port->hba->ldapport);
->>>>>>> 78a09145
 	if (!*ldap)
 	{
 #ifndef WIN32
@@ -2604,7 +2586,6 @@
 	if (port->hba->ldapbasedn)
 	{
 		/*
-<<<<<<< HEAD
 		 * First perform an LDAP search to find the DN for the user we are
 		 * trying to log in as.
 		 */
@@ -2620,22 +2601,6 @@
 		 * since they aren't really reasonable in a username anyway. Allowing
 		 * them would make it possible to inject any kind of custom filters in
 		 * the LDAP filter.
-=======
-		 * First perform an LDAP search to find the DN for the user we are trying to log
-		 * in as.
-		 */
-		char		   *filter;
-		LDAPMessage	   *search_message;
-		LDAPMessage	   *entry;
-		char		   *attributes[2];
-		char		   *dn;
-		char		   *c;
-
-		/*
-		 * Disallow any characters that we would otherwise need to escape, since they
-		 * aren't really reasonable in a username anyway. Allowing them would make it
-		 * possible to inject any kind of custom filters in the LDAP filter.
->>>>>>> 78a09145
 		 */
 		for (c = port->user_name; *c; c++)
 		{
@@ -2646,17 +2611,12 @@
 				*c == '/')
 			{
 				ereport(LOG,
-<<<<<<< HEAD
 						(errmsg("invalid character in user name for LDAP authentication")));
-=======
-						(errmsg("invalid character in username for LDAP authentication")));
->>>>>>> 78a09145
 				return STATUS_ERROR;
 			}
 		}
 
 		/*
-<<<<<<< HEAD
 		 * Bind with a pre-defined username/password (if available) for
 		 * searching. If none is specified, this turns into an anonymous bind.
 		 */
@@ -2668,19 +2628,6 @@
 			ereport(LOG,
 					(errmsg("could not perform initial LDAP bind for ldapbinddn \"%s\" on server \"%s\": %s",
 						  port->hba->ldapbinddn, port->hba->ldapserver, ldap_err2string(r))));
-=======
-		 * Bind with a pre-defined username/password (if available) for searching. If
-		 * none is specified, this turns into an anonymous bind.
-		 */
-		r = ldap_simple_bind_s(ldap,
-							   port->hba->ldapbinddn ? port->hba->ldapbinddn : "",
-							   port->hba->ldapbindpasswd ? port->hba->ldapbindpasswd : "");
-		if (r != LDAP_SUCCESS)
-		{
-			ereport(LOG,
-					(errmsg("could not perform initial LDAP bind for ldapbinddn \"%s\" on server \"%s\": error code %d",
-							port->hba->ldapbinddn, port->hba->ldapserver, r)));
->>>>>>> 78a09145
 			return STATUS_ERROR;
 		}
 
@@ -2688,17 +2635,10 @@
 		attributes[0] = port->hba->ldapsearchattribute ? port->hba->ldapsearchattribute : "uid";
 		attributes[1] = NULL;
 
-<<<<<<< HEAD
 		filter = palloc(strlen(attributes[0]) + strlen(port->user_name) + 4);
 		sprintf(filter, "(%s=%s)",
 				attributes[0],
 				port->user_name);
-=======
-		filter = palloc(strlen(attributes[0])+strlen(port->user_name)+4);
-		sprintf(filter, "(%s=%s)",
-				 attributes[0],
-				 port->user_name);
->>>>>>> 78a09145
 
 		r = ldap_search_s(ldap,
 						  port->hba->ldapbasedn,
@@ -2711,13 +2651,8 @@
 		if (r != LDAP_SUCCESS)
 		{
 			ereport(LOG,
-<<<<<<< HEAD
 					(errmsg("could not search LDAP for filter \"%s\" on server \"%s\": %s",
 							filter, port->hba->ldapserver, ldap_err2string(r))));
-=======
-					(errmsg("could not search LDAP for filter \"%s\" on server \"%s\": error code %d",
-							filter, port->hba->ldapserver, r)));
->>>>>>> 78a09145
 			pfree(filter);
 			return STATUS_ERROR;
 		}
@@ -2730,14 +2665,9 @@
 								filter, port->hba->ldapserver)));
 			else
 				ereport(LOG,
-<<<<<<< HEAD
 						(errmsg("LDAP search failed for filter \"%s\" on server \"%s\": user is not unique (%ld matches)",
 								filter, port->hba->ldapserver,
 						  (long) ldap_count_entries(ldap, search_message))));
-=======
-						(errmsg("LDAP search failed for filter \"%s\" on server \"%s\": user is not unique (%d matches)",
-								filter, port->hba->ldapserver, ldap_count_entries(ldap, search_message))));
->>>>>>> 78a09145
 
 			pfree(filter);
 			ldap_msgfree(search_message);
@@ -2748,20 +2678,12 @@
 		dn = ldap_get_dn(ldap, entry);
 		if (dn == NULL)
 		{
-<<<<<<< HEAD
 			int			error;
 
 			(void) ldap_get_option(ldap, LDAP_OPT_ERROR_NUMBER, &error);
 			ereport(LOG,
 					(errmsg("could not get dn for the first entry matching \"%s\" on server \"%s\": %s",
 					filter, port->hba->ldapserver, ldap_err2string(error))));
-=======
-			int error;
-			(void)ldap_get_option(ldap, LDAP_OPT_ERROR_NUMBER, &error);
-			ereport(LOG,
-					(errmsg("could not get dn for the first entry matching \"%s\" on server \"%s\": %s",
-							filter, port->hba->ldapserver, ldap_err2string(error))));
->>>>>>> 78a09145
 			pfree(filter);
 			ldap_msgfree(search_message);
 			return STATUS_ERROR;
@@ -2776,32 +2698,19 @@
 		r = ldap_unbind_s(ldap);
 		if (r != LDAP_SUCCESS)
 		{
-<<<<<<< HEAD
 			int			error;
 
 			(void) ldap_get_option(ldap, LDAP_OPT_ERROR_NUMBER, &error);
 			ereport(LOG,
 					(errmsg("could not unbind after searching for user \"%s\" on server \"%s\": %s",
 				  fulluser, port->hba->ldapserver, ldap_err2string(error))));
-=======
-			int error;
-			(void)ldap_get_option(ldap, LDAP_OPT_ERROR_NUMBER, &error);
-			ereport(LOG,
-					(errmsg("could not unbind after searching for user \"%s\" on server \"%s\": %s",
-							fulluser, port->hba->ldapserver, ldap_err2string(error))));
->>>>>>> 78a09145
 			pfree(fulluser);
 			return STATUS_ERROR;
 		}
 
 		/*
-<<<<<<< HEAD
 		 * Need to re-initialize the LDAP connection, so that we can bind to
 		 * it with a different username.
-=======
-		 * Need to re-initialize the LDAP connection, so that we can bind
-		 * to it with a different username.
->>>>>>> 78a09145
 		 */
 		if (InitializeLDAPConnection(port, &ldap) == STATUS_ERROR)
 		{
@@ -2815,15 +2724,6 @@
 	{
 		fulluser = palloc((port->hba->ldapprefix ? strlen(port->hba->ldapprefix) : 0) +
 						  strlen(port->user_name) +
-<<<<<<< HEAD
-				(port->hba->ldapsuffix ? strlen(port->hba->ldapsuffix) : 0) +
-						  1);
-
-		sprintf(fulluser, "%s%s%s",
-			 port->hba->ldapprefix ? port->hba->ldapprefix : "",
-			 port->user_name,
-			 port->hba->ldapsuffix ? port->hba->ldapsuffix : "");
-=======
 						  (port->hba->ldapsuffix ? strlen(port->hba->ldapsuffix) : 0) +
 						  1);
 
@@ -2831,7 +2731,6 @@
 				 port->hba->ldapprefix ? port->hba->ldapprefix : "",
 				 port->user_name,
 				 port->hba->ldapsuffix ? port->hba->ldapsuffix : "");
->>>>>>> 78a09145
 	}
 
 	r = ldap_simple_bind_s(ldap, fulluser, passwd);
@@ -2840,13 +2739,8 @@
 	if (r != LDAP_SUCCESS)
 	{
 		ereport(LOG,
-<<<<<<< HEAD
 				(errmsg("LDAP login failed for user \"%s\" on server \"%s\": %s",
 						fulluser, port->hba->ldapserver, ldap_err2string(r))));
-=======
-				(errmsg("LDAP login failed for user \"%s\" on server \"%s\": error code %d",
-						fulluser, port->hba->ldapserver, r)));
->>>>>>> 78a09145
 		pfree(fulluser);
 		return STATUS_ERROR;
 	}
@@ -3344,7 +3238,7 @@
  *
  * Invokes check_auth_time_constraints_internal against the current timestamp
  */
-bool
+int
 CheckAuthTimeConstraints(char *rolname) 
 {
 	if (gp_auth_time_override_str != NULL && gp_auth_time_override_str[0] != '\0')
@@ -3364,58 +3258,111 @@
  * Called out as separate function to facilitate unit testing, where the provided
  * timestamp is likely to be hardcoded for deterministic test runs
  *
- * Returns false iff it finds an interval that contains timestamp from among the
- * entries of pg_auth_time_constraint that pertain to rolname
- */
-bool
+ * Returns STATUS_ERROR iff it finds an interval that contains timestamp from
+ * among the entries of pg_auth_time_constraint that pertain to rolname
+ */
+int
 check_auth_time_constraints_internal(char *rolname, TimestampTz timestamp)
 {
-	List  	  		*role_intervals = get_role_intervals(rolname);
-
-	if (role_intervals == NIL)
-		return true;
-
-	List   	   		*row;
-	ListCell   		*line, *cell;
-	char   	   		*temp;
-	authInterval	given;
+	Oid				roleId;
+	Relation		reltimeconstr;
+	ScanKeyData 	entry[1];
+	SysScanDesc 	scan;
+	HeapTuple		roleTup;
+	HeapTuple		tuple;
 	authPoint 		now;
+	int				status;
 
 	timestamptz_to_point(timestamp, &now);
+
+	/*
+	 * Disable immediate interrupts while doing database access.  (Note
+	 * we don't bother to turn this back on if we hit one of the failure
+	 * conditions, since we can expect we'll just exit right away anyway.)
+	 */
+	ImmediateInterruptOK = false;
+
+	/* Look up this user in pg_authid. */
+	roleTup = SearchSysCache(AUTHNAME, CStringGetDatum(rolname), 0, 0, 0);
+	if (!HeapTupleIsValid(roleTup))
+	{
+		/*
+		 * No such user. We don't error out here; it's up to other
+		 * authentication steps to deny access to nonexistent roles.
+		 */
+		return STATUS_OK;
+	}
+
+	if (((Form_pg_authid) GETSTRUCT(roleTup))->rolsuper)
+		ereport(WARNING,
+				(errmsg("time constraints added on superuser role")));
+
+	roleId = HeapTupleGetOid(roleTup);
+
+	ReleaseSysCache(roleTup);
+	/* Walk pg_auth_time_constraint for entries belonging to this user. */
+	reltimeconstr = heap_open(AuthTimeConstraintRelationId, AccessShareLock);
+
+	ScanKeyInit(&entry[0],
+				Anum_pg_auth_time_constraint_authid,
+				BTEqualStrategyNumber, F_OIDEQ,
+				ObjectIdGetDatum(roleId));
+
+	/*
+	 * Since this is called during authentication, we have to make sure we don't
+	 * use the index unless it's already been built. See GetDatabaseTuple for
+	 * another example of this sort of logic.
+	 */
+	scan = systable_beginscan(reltimeconstr, AuthTimeConstraintAuthIdIndexId,
+							  criticalSharedRelcachesBuilt, SnapshotNow, 1,
+							  entry);
+
+	/*
+	 * Check each denied interval to see if the current timestamp is part of it.
+	 */
+	status = STATUS_OK;
+
+	while (HeapTupleIsValid(tuple = systable_getnext(scan)))
+	{
+		Form_pg_auth_time_constraint constraint_tuple;
+		Datum 			datum;
+		bool			isnull;
+		authInterval	given;
+
+		constraint_tuple = (Form_pg_auth_time_constraint) GETSTRUCT(tuple);
+		Assert(constraint_tuple->authid == roleId);
+
+		/* Retrieve the start of the interval. */
+		datum = heap_getattr(tuple, Anum_pg_auth_time_constraint_start_time,
+							 RelationGetDescr(reltimeconstr), &isnull);
+		Assert(!isnull);
+
+		given.start.day = constraint_tuple->start_day;
+		given.start.time = DatumGetTimeADT(datum);
+
+		/* Repeat for the end. */
+		datum = heap_getattr(tuple, Anum_pg_auth_time_constraint_end_time,
+							 RelationGetDescr(reltimeconstr), &isnull);
+		Assert(!isnull);
+
+		given.end.day = constraint_tuple->end_day;
+		given.end.time = DatumGetTimeADT(datum);
+
+		if (interval_contains(&given, &now))
+		{
+			status = STATUS_ERROR;
+			break;
+		}
+	}
+
+	/* Clean up. */
+	systable_endscan(scan);
+	heap_close(reltimeconstr, AccessShareLock);
+
+	/* Re-enable immediate response to SIGTERM/SIGINT/timeout interrupts */
+	ImmediateInterruptOK = true;
+	/* And don't forget to detect one that already arrived */
+	CHECK_FOR_INTERRUPTS();
 	
-	foreach (line, role_intervals) 
-	{
-		row = lfirst(line);
-		/* 
-		 * Each row of role_intervals is a List of 5 records
-		 * <rolname> <startday> <starttime> <endday> <endtime> 
-	 	 */
-		cell = list_head(row);
-		cell = lnext(cell);			/* skip first entry in record, which is rolname */
-		temp = lfirst(cell);
-		given.start.day = pg_atoi(temp, sizeof(int16), 0);
-
-		cell = lnext(cell);
-		temp = lfirst(cell);
-		given.start.time = DatumGetTimeADT(DirectFunctionCall1(time_in,
-										   CStringGetDatum(temp)));
-		
-		cell = lnext(cell);
-		temp = lfirst(cell);
-		given.end.day = pg_atoi(temp, sizeof(int16), 0);
-	
-		cell = lnext(cell);
-		temp = lfirst(cell);
-		given.end.time = DatumGetTimeADT(DirectFunctionCall1(time_in,
-										 CStringGetDatum(temp)));
-
-		if (interval_contains(&given, &now))
-		{
-			list_free(role_intervals);
-			return false;
-		}
-	}
-	
-	list_free(role_intervals);
-	return true;
+	return status;
 }