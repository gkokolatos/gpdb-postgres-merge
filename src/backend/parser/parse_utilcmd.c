--- conflicted
+++ resolved
@@ -3702,23 +3702,8 @@
 
 	free_parsestate(pstate);
 
-	/* GPDB_12_MERGE_FIXME: Where does this logic belong now? Remove? */
-#if 0
-	/*
-	 * Close relation, but keep the lock.
-	 */
-<<<<<<< HEAD
-	if (!rel_needs_long_lock(RelationGetRelid(rel)))
-		heap_close(rel, lockmode);
-	else
-		heap_close(rel, NoLock);
-#endif
-	
 	/* Close relation */
 	table_close(rel, NoLock);
-=======
-	heap_close(rel, NoLock);
->>>>>>> 86ded366
 
 	/* Mark statement as successfully transformed */
 	stmt->transformed = true;
