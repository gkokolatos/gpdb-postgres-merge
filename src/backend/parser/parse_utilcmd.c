/*-------------------------------------------------------------------------
 *
 * parse_utilcmd.c
 *	  Perform parse analysis work for various utility commands
 *
 * Formerly we did this work during parse_analyze() in analyze.c.  However
 * that is fairly unsafe in the presence of querytree caching, since any
 * database state that we depend on in making the transformations might be
 * obsolete by the time the utility command is executed; and utility commands
 * have no infrastructure for holding locks or rechecking plan validity.
 * Hence these functions are now called at the start of execution of their
 * respective utility commands.
 *
 * NOTE: in general we must avoid scribbling on the passed-in raw parse
 * tree, since it might be in a plan cache.  The simplest solution is
 * a quick copyObject() call before manipulating the query tree.
 *
 *
 * Portions Copyright (c) 1996-2015, PostgreSQL Global Development Group
 * Portions Copyright (c) 1994, Regents of the University of California
 *
 *	src/backend/parser/parse_utilcmd.c
 *
 *-------------------------------------------------------------------------
 */

#include "postgres.h"

#include "access/htup_details.h"
#include "access/reloptions.h"
#include "catalog/pg_compression.h"
#include "catalog/pg_constraint.h"
#include "catalog/dependency.h"
#include "catalog/heap.h"
#include "catalog/index.h"
#include "catalog/namespace.h"
#include "catalog/pg_collation.h"
#include "catalog/pg_constraint.h"
#include "catalog/pg_inherits_fn.h"
#include "catalog/pg_opclass.h"
#include "catalog/pg_operator.h"
#include "catalog/pg_type.h"
#include "catalog/pg_type_encoding.h"
#include "commands/comment.h"
#include "commands/defrem.h"
#include "commands/tablecmds.h"
#include "commands/tablespace.h"
#include "miscadmin.h"
#include "nodes/makefuncs.h"
#include "nodes/nodeFuncs.h"
#include "parser/analyze.h"
#include "parser/parse_clause.h"
#include "parser/parse_collate.h"
#include "parser/parse_expr.h"
#include "parser/parse_partition.h"
#include "parser/parse_relation.h"
#include "parser/parse_target.h"
#include "parser/parse_type.h"
#include "parser/parse_utilcmd.h"
#include "parser/parser.h"
#include "rewrite/rewriteManip.h"
#include "utils/acl.h"
#include "utils/builtins.h"
#include "utils/fmgroids.h"
#include "utils/lsyscache.h"
#include "utils/memutils.h"
#include "utils/rel.h"
#include "utils/syscache.h"
#include "utils/typcache.h"

#include "cdb/cdbhash.h"
#include "cdb/cdbpartition.h"
#include "cdb/partitionselection.h"
#include "cdb/cdbutil.h"
#include "cdb/cdbvars.h"
#include "utils/guc.h"
#include "utils/tqual.h"

/* State shared by transformCreateSchemaStmt and its subroutines */
typedef struct
{
	const char *stmtType;		/* "CREATE SCHEMA" or "ALTER SCHEMA" */
	char	   *schemaname;		/* name of schema */
	RoleSpec   *authrole;		/* owner of schema */
	List	   *sequences;		/* CREATE SEQUENCE items */
	List	   *tables;			/* CREATE TABLE items */
	List	   *views;			/* CREATE VIEW items */
	List	   *indexes;		/* CREATE INDEX items */
	List	   *triggers;		/* CREATE TRIGGER items */
	List	   *grants;			/* GRANT items */
} CreateSchemaStmtContext;


static void transformColumnDefinition(CreateStmtContext *cxt,
						  ColumnDef *column);
static void transformTableConstraint(CreateStmtContext *cxt,
						 Constraint *constraint);
static void transformTableLikeClause(CreateStmtContext *cxt,
						 TableLikeClause *table_like_clause,
						 bool forceBareCol, CreateStmt *stmt, List **stenc);
static void transformOfType(CreateStmtContext *cxt,
				TypeName *ofTypename);
static IndexStmt *generateClonedIndexStmt(CreateStmtContext *cxt,
						Relation source_idx,
						const AttrNumber *attmap, int attmap_length);
static List *get_collation(Oid collation, Oid actual_datatype);
static List *get_opclass(Oid opclass, Oid actual_datatype);
static void transformIndexConstraints(CreateStmtContext *cxt, bool mayDefer);
static IndexStmt *transformIndexConstraint(Constraint *constraint,
						 CreateStmtContext *cxt);
static void transformFKConstraints(CreateStmtContext *cxt,
					   bool skipValidation,
					   bool isAddConstraint);
static void transformConstraintAttrs(CreateStmtContext *cxt,
						 List *constraintList);
static void transformColumnType(CreateStmtContext *cxt, ColumnDef *column);
static void setSchemaName(char *context_schema, char **stmt_schema_name);

static DistributedBy *getLikeDistributionPolicy(TableLikeClause *e);
static bool co_explicitly_disabled(List *opts);
static DistributedBy *transformDistributedBy(CreateStmtContext *cxt,
					   DistributedBy *distributedBy,
					   DistributedBy *likeDistributedBy,
					   bool bQuiet);
static List *transformAttributeEncoding(List *stenc, CreateStmt *stmt,
										CreateStmtContext *cxt);
static bool encodings_overlap(List *a, List *b, bool test_conflicts);

static AlterTableCmd *transformAlterTable_all_PartitionStmt(ParseState *pstate,
									  AlterTableStmt *stmt,
									  CreateStmtContext *pCxt,
									  AlterTableCmd *cmd);
/*
 * transformCreateStmt -
 *	  parse analysis for CREATE TABLE
 *
 * Returns a List of utility commands to be done in sequence.  One of these
 * will be the transformed CreateStmt, but there may be additional actions
 * to be done before and after the actual DefineRelation() call.
 *
 * SQL allows constraints to be scattered all over, so thumb through
 * the columns and collect all constraints into one place.
 * If there are any implied indices (e.g. UNIQUE or PRIMARY KEY)
 * then expand those into multiple IndexStmt blocks.
 *	  - thomas 1997-12-02
 */
List *
transformCreateStmt(CreateStmt *stmt, const char *queryString, bool createPartition)
{
	ParseState *pstate;
	CreateStmtContext cxt;
	List	   *result;
	List	   *save_alist;
	List	   *save_root_partition_alist = NIL;
	ListCell   *elements;
	Oid			namespaceid;
	Oid			existing_relid;
	ParseCallbackState pcbstate;
	DistributedBy *likeDistributedBy = NULL;
	bool		bQuiet = false;		/* shut up transformDistributedBy messages */
	List	   *stenc = NIL;		/* column reference storage encoding clauses */

 	/*
	 * We don't normally care much about the memory consumption of parsing,
	 * because any memory leaked is leaked into MessageContext which is
	 * reset between each command. But if a table is heavily partitioned,
	 * the CREATE TABLE statement can be expanded into hundreds or even
	 * thousands of CreateStmts, so the leaks start to add up. To reduce
	 * the memory consumption, we use a temporary memory context that's
	 * destroyed after processing the CreateStmt for some parts of the
	 * processing.
	 */
	cxt.tempCtx =
		AllocSetContextCreate(CurrentMemoryContext,
							  "CreateStmt analyze context",
							  ALLOCSET_DEFAULT_MINSIZE,
							  ALLOCSET_DEFAULT_INITSIZE,
							  ALLOCSET_DEFAULT_MAXSIZE);

	/*
	 * We must not scribble on the passed-in CreateStmt, so copy it.  (This is
	 * overkill, but easy.)
	 */
	stmt = (CreateStmt *) copyObject(stmt);

	/* Set up pstate */
	pstate = make_parsestate(NULL);
	pstate->p_sourcetext = queryString;

	/*
	 * Look up the creation namespace.  This also checks permissions on the
	 * target namespace, locks it against concurrent drops, checks for a
	 * preexisting relation in that namespace with the same name, and updates
	 * stmt->relation->relpersistence if the selected namespace is temporary.
	 */
	setup_parser_errposition_callback(&pcbstate, pstate,
									  stmt->relation->location);
	namespaceid =
		RangeVarGetAndCheckCreationNamespace(stmt->relation, NoLock,
											 &existing_relid);
	cancel_parser_errposition_callback(&pcbstate);

	/*
	 * If the relation already exists and the user specified "IF NOT EXISTS",
	 * bail out with a NOTICE.
	 */
	if (stmt->if_not_exists && OidIsValid(existing_relid))
	{
		ereport(NOTICE,
				(errcode(ERRCODE_DUPLICATE_TABLE),
				 errmsg("relation \"%s\" already exists, skipping",
						stmt->relation->relname)));
		return NIL;
	}

	/*
	 * If the target relation name isn't schema-qualified, make it so.  This
	 * prevents some corner cases in which added-on rewritten commands might
	 * think they should apply to other relations that have the same name and
	 * are earlier in the search path.  But a local temp table is effectively
	 * specified to be in pg_temp, so no need for anything extra in that case.
	 */
	if (stmt->relation->schemaname == NULL
		&& stmt->relation->relpersistence != RELPERSISTENCE_TEMP)
		stmt->relation->schemaname = get_namespace_name(namespaceid);

	/* Set up CreateStmtContext */
	cxt.pstate = pstate;
	if (IsA(stmt, CreateForeignTableStmt))
	{
		cxt.stmtType = "CREATE FOREIGN TABLE";
		cxt.isforeign = true;
	}
	else
	{
		cxt.stmtType = "CREATE TABLE";
		cxt.isforeign = false;
	}
	cxt.relation = stmt->relation;
	cxt.rel = NULL;
	cxt.inhRelations = stmt->inhRelations;
	cxt.isalter = false;
	cxt.iscreatepart = createPartition;
	cxt.issplitpart = stmt->is_split_part;
	cxt.columns = NIL;
	cxt.ckconstraints = NIL;
	cxt.fkconstraints = NIL;
	cxt.ixconstraints = NIL;
	cxt.inh_indexes = NIL;
	cxt.blist = NIL;
	cxt.alist = NIL;
	cxt.dlist = NIL; /* for deferred analysis requiring the created table */
	cxt.pkey = NULL;

	/*
	 * Notice that we allow OIDs here only for plain tables, even though
	 * foreign tables also support them.  This is necessary because the
	 * default_with_oids GUC must apply only to plain tables and not any other
	 * relkind; doing otherwise would break existing pg_dump files.  We could
	 * allow explicit "WITH OIDS" while not allowing default_with_oids to
	 * affect other relkinds, but it would complicate interpretOidsOption(),
	 * and right now there's no WITH OIDS option in CREATE FOREIGN TABLE
	 * anyway.
	 */
	cxt.hasoids = interpretOidsOption(stmt->options, !cxt.isforeign);

	Assert(!stmt->ofTypename || !stmt->inhRelations);	/* grammar enforces */

	if (stmt->ofTypename)
		transformOfType(&cxt, stmt->ofTypename);

	/* Disallow inheritance in combination with partitioning. */
	if (stmt->inhRelations && (stmt->partitionBy || stmt->is_part_child))
		ereport(ERROR,
				(errcode(ERRCODE_INVALID_TABLE_DEFINITION),
				 errmsg("cannot mix inheritance with partitioning")));

	/* Disallow inheritance for CO table */
	if (stmt->inhRelations && is_aocs(stmt->options))
		ereport(ERROR,
				(errcode(ERRCODE_FEATURE_NOT_SUPPORTED),
				 errmsg("INHERITS clause cannot be used with column oriented tables")));

	/*
	 * GPDB_91_MERGE_FIXME: Previous gpdb does not allow create
	 * partition on temp table. Let's follow this at this moment
	 * although we do do not understand why even we know temp
	 * partition table seems to be not practical. Previous gpdb
	 * does not have this issue since in make_child_node()
	 * child_tab_name->istemp is not assigned and it's default
	 * value is false.
	 */
	if ((stmt->partitionBy || stmt->is_part_child) &&
	    stmt->relation->relpersistence == RELPERSISTENCE_TEMP)
		ereport(ERROR,
				(errcode(ERRCODE_INVALID_TABLE_DEFINITION),
				 errmsg("cannot create partition inherited from temporary relation")));

	/* Only on top-most partitioned tables. */
	if (stmt->partitionBy && !stmt->is_part_child)
		fixCreateStmtForPartitionedTable(stmt);

	/*
	 * Run through each primary element in the table creation clause. Separate
	 * column defs from constraints, and do preliminary analysis.
	 */
	foreach(elements, stmt->tableElts)
	{
		Node	   *element = lfirst(elements);

		switch (nodeTag(element))
		{
			case T_ColumnDef:
				transformColumnDefinition(&cxt, (ColumnDef *) element);
				break;

			case T_Constraint:
				transformTableConstraint(&cxt, (Constraint *) element);
				break;

			case T_TableLikeClause:
				{
					bool            isBeginning = (cxt.columns == NIL);

					transformTableLikeClause(&cxt, (TableLikeClause *) element, false, stmt, &stenc);

					if (Gp_role == GP_ROLE_DISPATCH && isBeginning &&
						stmt->distributedBy == NULL &&
						stmt->inhRelations == NIL)
					{
						likeDistributedBy = getLikeDistributionPolicy((TableLikeClause*) element);
					}
				}
				break;

			case T_ColumnReferenceStorageDirective:
				/* processed below in transformAttributeEncoding() */
				stenc = lappend(stenc, element);
				break;

			default:
				elog(ERROR, "unrecognized node type: %d",
					 (int) nodeTag(element));
				break;
		}
	}

	/*
	 * transformIndexConstraints wants cxt.alist to contain only index
	 * statements, so transfer anything we already have into save_alist.
	 */
	save_alist = cxt.alist;
	cxt.alist = NIL;

	Assert(stmt->constraints == NIL);

	/*
	 * Postprocess constraints that give rise to index definitions.
	 */
	if (!stmt->is_part_child || stmt->is_split_part || stmt->is_add_part)
		transformIndexConstraints(&cxt, stmt->is_add_part || stmt->is_split_part);

	/*
	 * Carry any deferred analysis statements forward.  Added for MPP-13750
	 * but should also apply to the similar case involving simple inheritance.
	 */
	if (cxt.dlist)
	{
		stmt->deferredStmts = list_concat(stmt->deferredStmts, cxt.dlist);
		cxt.dlist = NIL;
	}

	/*
	 * Postprocess foreign-key constraints.
	 * But don't cascade FK constraints to parts, yet.
	 */
	if (!stmt->is_part_child)
		transformFKConstraints(&cxt, true, false);

	/*-----------
	 * Analyze attribute encoding clauses.
	 *
	 * Partitioning configurations may have things like:
	 *
	 * CREATE TABLE ...
	 *  ( a int ENCODING (...))
	 * WITH (appendonly=true, orientation=column)
	 * PARTITION BY ...
	 * (PARTITION ... WITH (appendonly=false));
	 *
	 * We don't want to throw an error when we try to apply the ENCODING clause
	 * to the partition which the user wants to be non-AO. Just ignore it
	 * instead.
	 *-----------
	 */
	if (!is_aocs(stmt->options) && stmt->is_part_child)
	{
		if (co_explicitly_disabled(stmt->options) || !stenc)
			stmt->attr_encodings = NIL;
		else
		{
			ereport(ERROR,
					(errcode(ERRCODE_FEATURE_NOT_SUPPORTED),
					 errmsg("ENCODING clause only supported with column oriented partitioned tables")));
		}
	}
	else
		stmt->attr_encodings = transformAttributeEncoding(stenc, stmt, &cxt);

	/*
	 * Postprocess Greenplum Database distribution columns
	 */
	/* silence distro messages for partitions */
	if (stmt->is_part_child)
		bQuiet = true;
	else if (stmt->partitionBy)
	{
		PartitionBy *partitionBy = (PartitionBy *) stmt->partitionBy;

		/* be very quiet if set subpartn template */
		if (partitionBy->partQuiet == PART_VERBO_NOPARTNAME)
			bQuiet = true;
		/* quiet for partitions of depth > 0 */
		else if (partitionBy->partDepth != 0 &&
				 partitionBy->partQuiet != PART_VERBO_NORMAL)
			bQuiet = true;
	}

	/*
	 * Transform DISTRIBUTED BY (or construct a default one, if not given
	 * explicitly). Not for foreign tables, though.
	 */
	if (stmt->relKind == RELKIND_RELATION)
	{
		int			numsegments = -1;

		AssertImply(stmt->is_part_parent,
					stmt->distributedBy == NULL);
		AssertImply(stmt->is_part_child,
					stmt->distributedBy != NULL);

		/*
		 * We want children have the same numsegments with parent.  As
		 * transformDistributedBy() always set numsegments to DEFAULT, does
		 * this meet our expectation?  No, because DEFAULT does not always
		 * equal to DEFAULT itself.  When DEFAULT is set to RANDOM a different
		 * value is returned each time.
		 *
		 * So we have to save the parent numsegments here.
		 */
		if (stmt->is_part_child)
			numsegments = stmt->distributedBy->numsegments;

		stmt->distributedBy = transformDistributedBy(&cxt, stmt->distributedBy,
							   likeDistributedBy, bQuiet);

		/*
		 * And forcely set it on children after transformDistributedBy().
		 */
		if (stmt->is_part_child)
			stmt->distributedBy->numsegments = numsegments;
	}

	if (stmt->partitionBy != NULL &&
		stmt->distributedBy &&
		stmt->distributedBy->ptype == POLICYTYPE_REPLICATED)
		ereport(ERROR,
				(errcode(ERRCODE_FEATURE_NOT_SUPPORTED),
				 errmsg("PARTITION BY clause cannot be used with DISTRIBUTED REPLICATED clause")));

	/*
	 * Save the alist for root partitions before transformPartitionBy adds the
	 * child create statements.
	 */
	if (stmt->partitionBy && !stmt->is_part_child)
	{
		save_root_partition_alist = cxt.alist;
		cxt.alist = NIL;
	}

	/*
	 * Process table partitioning clause
	 */
	transformPartitionBy(&cxt, stmt, stmt->partitionBy);

	/*
	 * Output results.
	 */
	stmt->tableElts = cxt.columns;
	stmt->constraints = cxt.ckconstraints;

	result = lappend(cxt.blist, stmt);
	result = list_concat(result, cxt.alist);
	if (stmt->partitionBy && !stmt->is_part_child)
		result = list_concat(result, save_root_partition_alist);
	result = list_concat(result, save_alist);

	MemoryContextDelete(cxt.tempCtx);

	return result;
}

/*
 * transformColumnDefinition -
 *		transform a single ColumnDef within CREATE TABLE
 *		Also used in ALTER TABLE ADD COLUMN
 */
static void
transformColumnDefinition(CreateStmtContext *cxt, ColumnDef *column)
{
	bool		is_serial;
	bool		saw_nullable;
	bool		saw_default;
	Constraint *constraint;
	ListCell   *clist;

	cxt->columns = lappend(cxt->columns, column);

	/* Check for SERIAL pseudo-types */
	is_serial = false;
	if (column->typeName
		&& list_length(column->typeName->names) == 1
		&& !column->typeName->pct_type)
	{
		char	   *typname = strVal(linitial(column->typeName->names));

		if (strcmp(typname, "smallserial") == 0 ||
			strcmp(typname, "serial2") == 0)
		{
			is_serial = true;
			column->typeName->names = NIL;
			column->typeName->typeOid = INT2OID;
		}
		else if (strcmp(typname, "serial") == 0 ||
				 strcmp(typname, "serial4") == 0)
		{
			is_serial = true;
			column->typeName->names = NIL;
			column->typeName->typeOid = INT4OID;
		}
		else if (strcmp(typname, "bigserial") == 0 ||
				 strcmp(typname, "serial8") == 0)
		{
			is_serial = true;
			column->typeName->names = NIL;
			column->typeName->typeOid = INT8OID;
		}

		/*
		 * We have to reject "serial[]" explicitly, because once we've set
		 * typeid, LookupTypeName won't notice arrayBounds.  We don't need any
		 * special coding for serial(typmod) though.
		 */
		if (is_serial && column->typeName->arrayBounds != NIL)
			ereport(ERROR,
					(errcode(ERRCODE_FEATURE_NOT_SUPPORTED),
					 errmsg("array of serial is not implemented"),
					 parser_errposition(cxt->pstate,
										column->typeName->location)));
	}

	/* Do necessary work on the column type declaration */
	if (column->typeName)
		transformColumnType(cxt, column);

	/* Special actions for SERIAL pseudo-types */
	if (is_serial)
	{
		Oid			snamespaceid;
		char	   *snamespace;
		char	   *sname;
		char	   *qstring;
		A_Const    *snamenode;
		TypeCast   *castnode;
		FuncCall   *funccallnode;
		CreateSeqStmt *seqstmt;
		AlterSeqStmt *altseqstmt;
		List	   *attnamelist;

		/*
		 * Determine namespace and name to use for the sequence.
		 *
		 * Although we use ChooseRelationName, it's not guaranteed that the
		 * selected sequence name won't conflict; given sufficiently long
		 * field names, two different serial columns in the same table could
		 * be assigned the same sequence name, and we'd not notice since we
		 * aren't creating the sequence quite yet.  In practice this seems
		 * quite unlikely to be a problem, especially since few people would
		 * need two serial columns in one table.
		 */
		if (cxt->rel)
			snamespaceid = RelationGetNamespace(cxt->rel);
		else
		{
			snamespaceid = RangeVarGetCreationNamespace(cxt->relation);
			RangeVarAdjustRelationPersistence(cxt->relation, snamespaceid);
		}
		snamespace = get_namespace_name(snamespaceid);
		sname = ChooseRelationName(cxt->relation->relname,
								   column->colname,
								   "seq",
								   snamespaceid);

		ereport(DEBUG1,
				(errmsg("%s will create implicit sequence \"%s\" for serial column \"%s.%s\"",
						cxt->stmtType, sname,
						cxt->relation->relname, column->colname)));

		/*
		 * Build a CREATE SEQUENCE command to create the sequence object, and
		 * add it to the list of things to be done before this CREATE/ALTER
		 * TABLE.
		 */
		seqstmt = makeNode(CreateSeqStmt);
		seqstmt->sequence = makeRangeVar(snamespace, sname, -1);
		seqstmt->options = NIL;

		/*
		 * If this is ALTER ADD COLUMN, make sure the sequence will be owned
		 * by the table's owner.  The current user might be someone else
		 * (perhaps a superuser, or someone who's only a member of the owning
		 * role), but the SEQUENCE OWNED BY mechanisms will bleat unless table
		 * and sequence have exactly the same owning role.
		 */
		if (cxt->rel)
			seqstmt->ownerId = cxt->rel->rd_rel->relowner;
		else
			seqstmt->ownerId = InvalidOid;

		cxt->blist = lappend(cxt->blist, seqstmt);

		/*
		 * Build an ALTER SEQUENCE ... OWNED BY command to mark the sequence
		 * as owned by this column, and add it to the list of things to be
		 * done after this CREATE/ALTER TABLE.
		 */
		altseqstmt = makeNode(AlterSeqStmt);
		altseqstmt->sequence = makeRangeVar(snamespace, sname, -1);
		attnamelist = list_make3(makeString(snamespace),
								 makeString(cxt->relation->relname),
								 makeString(column->colname));
		altseqstmt->options = list_make1(makeDefElem("owned_by",
													 (Node *) attnamelist));

		cxt->alist = lappend(cxt->alist, altseqstmt);

		/*
		 * Create appropriate constraints for SERIAL.  We do this in full,
		 * rather than shortcutting, so that we will detect any conflicting
		 * constraints the user wrote (like a different DEFAULT).
		 *
		 * Create an expression tree representing the function call
		 * nextval('sequencename').  We cannot reduce the raw tree to cooked
		 * form until after the sequence is created, but there's no need to do
		 * so.
		 */
		qstring = quote_qualified_identifier(snamespace, sname);
		snamenode = makeNode(A_Const);
		snamenode->val.type = T_String;
		snamenode->val.val.str = qstring;
		snamenode->location = -1;
		castnode = makeNode(TypeCast);
		castnode->typeName = SystemTypeName("regclass");
		castnode->arg = (Node *) snamenode;
		castnode->location = -1;
		funccallnode = makeFuncCall(SystemFuncName("nextval"),
									list_make1(castnode),
									-1);
		constraint = makeNode(Constraint);
		constraint->contype = CONSTR_DEFAULT;
		constraint->location = -1;
		constraint->raw_expr = (Node *) funccallnode;
		constraint->cooked_expr = NULL;
		column->constraints = lappend(column->constraints, constraint);

		constraint = makeNode(Constraint);
		constraint->contype = CONSTR_NOTNULL;
		constraint->location = -1;
		column->constraints = lappend(column->constraints, constraint);
	}

	/* Process column constraints, if any... */
	transformConstraintAttrs(cxt, column->constraints);

	saw_nullable = false;
	saw_default = false;

	foreach(clist, column->constraints)
	{
		constraint = lfirst(clist);
		Assert(IsA(constraint, Constraint));

		switch (constraint->contype)
		{
			case CONSTR_NULL:
				if (saw_nullable && column->is_not_null)
					ereport(ERROR,
							(errcode(ERRCODE_SYNTAX_ERROR),
							 errmsg("conflicting NULL/NOT NULL declarations for column \"%s\" of table \"%s\"",
									column->colname, cxt->relation->relname),
							 parser_errposition(cxt->pstate,
												constraint->location)));
				column->is_not_null = FALSE;
				saw_nullable = true;
				break;

			case CONSTR_NOTNULL:
				if (saw_nullable && !column->is_not_null)
					ereport(ERROR,
							(errcode(ERRCODE_SYNTAX_ERROR),
							 errmsg("conflicting NULL/NOT NULL declarations for column \"%s\" of table \"%s\"",
									column->colname, cxt->relation->relname),
							 parser_errposition(cxt->pstate,
												constraint->location)));
				column->is_not_null = TRUE;
				saw_nullable = true;
				break;

			case CONSTR_DEFAULT:
				if (saw_default)
					ereport(ERROR,
							(errcode(ERRCODE_SYNTAX_ERROR),
							 errmsg("multiple default values specified for column \"%s\" of table \"%s\"",
									column->colname, cxt->relation->relname),
							 parser_errposition(cxt->pstate,
												constraint->location)));
				column->raw_default = constraint->raw_expr;
				Assert(constraint->cooked_expr == NULL);
				saw_default = true;
				break;

			case CONSTR_CHECK:
				cxt->ckconstraints = lappend(cxt->ckconstraints, constraint);
				break;

			case CONSTR_PRIMARY:
				if (cxt->isforeign)
					ereport(ERROR,
							(errcode(ERRCODE_FEATURE_NOT_SUPPORTED),
							 errmsg("primary key constraints are not supported on foreign tables"),
							 parser_errposition(cxt->pstate,
												constraint->location)));
				/* FALL THRU */

			case CONSTR_UNIQUE:
				if (cxt->isforeign)
					ereport(ERROR,
							(errcode(ERRCODE_FEATURE_NOT_SUPPORTED),
							 errmsg("unique constraints are not supported on foreign tables"),
							 parser_errposition(cxt->pstate,
												constraint->location)));
				if (constraint->keys == NIL)
					constraint->keys = list_make1(makeString(column->colname));
				cxt->ixconstraints = lappend(cxt->ixconstraints, constraint);
				break;

			case CONSTR_EXCLUSION:
				/* grammar does not allow EXCLUDE as a column constraint */
				elog(ERROR, "column exclusion constraints are not supported");
				break;

			case CONSTR_FOREIGN:
				if (cxt->isforeign)
					ereport(ERROR,
							(errcode(ERRCODE_FEATURE_NOT_SUPPORTED),
							 errmsg("foreign key constraints are not supported on foreign tables"),
							 parser_errposition(cxt->pstate,
												constraint->location)));

				/*
				 * Fill in the current attribute's name and throw it into the
				 * list of FK constraints to be processed later.
				 */
				constraint->fk_attrs = list_make1(makeString(column->colname));
				cxt->fkconstraints = lappend(cxt->fkconstraints, constraint);
				break;

			case CONSTR_ATTR_DEFERRABLE:
			case CONSTR_ATTR_NOT_DEFERRABLE:
			case CONSTR_ATTR_DEFERRED:
			case CONSTR_ATTR_IMMEDIATE:
				/* transformConstraintAttrs took care of these */
				break;

			default:
				elog(ERROR, "unrecognized constraint type: %d",
					 constraint->contype);
				break;
		}
	}

	/*
	 * If needed, generate ALTER FOREIGN TABLE ALTER COLUMN statement to add
	 * per-column foreign data wrapper options to this column after creation.
	 */
	if (column->fdwoptions != NIL)
	{
		AlterTableStmt *stmt;
		AlterTableCmd *cmd;

		cmd = makeNode(AlterTableCmd);
		cmd->subtype = AT_AlterColumnGenericOptions;
		cmd->name = column->colname;
		cmd->def = (Node *) column->fdwoptions;
		cmd->behavior = DROP_RESTRICT;
		cmd->missing_ok = false;

		stmt = makeNode(AlterTableStmt);
		stmt->relation = cxt->relation;
		stmt->cmds = NIL;
		stmt->relkind = OBJECT_FOREIGN_TABLE;
		stmt->cmds = lappend(stmt->cmds, cmd);

		cxt->alist = lappend(cxt->alist, stmt);
	}
}

/*
 * transformTableConstraint
 *		transform a Constraint node within CREATE TABLE or ALTER TABLE
 */
static void
transformTableConstraint(CreateStmtContext *cxt, Constraint *constraint)
{
<<<<<<< HEAD
=======
	if (cxt->isforeign)
		ereport(ERROR,
				(errcode(ERRCODE_FEATURE_NOT_SUPPORTED),
				 errmsg("constraints are not supported on foreign tables"),
				 parser_errposition(cxt->pstate,
									constraint->location)));

	if (constraint->contype == CONSTR_EXCLUSION)
		ereport(ERROR,
				(errcode(ERRCODE_FEATURE_NOT_SUPPORTED),
				 errmsg("GPDB does not support exclusion constraints")));

>>>>>>> 8283d532
	switch (constraint->contype)
	{
		case CONSTR_PRIMARY:
			if (cxt->isforeign)
				ereport(ERROR,
						(errcode(ERRCODE_FEATURE_NOT_SUPPORTED),
						 errmsg("primary key constraints are not supported on foreign tables"),
						 parser_errposition(cxt->pstate,
											constraint->location)));
			cxt->ixconstraints = lappend(cxt->ixconstraints, constraint);
			break;

		case CONSTR_UNIQUE:
			if (cxt->isforeign)
				ereport(ERROR,
						(errcode(ERRCODE_FEATURE_NOT_SUPPORTED),
						 errmsg("unique constraints are not supported on foreign tables"),
						 parser_errposition(cxt->pstate,
											constraint->location)));
			cxt->ixconstraints = lappend(cxt->ixconstraints, constraint);
			break;

		case CONSTR_EXCLUSION:
			if (cxt->isforeign)
				ereport(ERROR,
						(errcode(ERRCODE_FEATURE_NOT_SUPPORTED),
						 errmsg("exclusion constraints are not supported on foreign tables"),
						 parser_errposition(cxt->pstate,
											constraint->location)));
			else
				ereport(ERROR,
						(errcode(ERRCODE_FEATURE_NOT_SUPPORTED),
						 errmsg("GPDB does not support exclusion constraints")));
			cxt->ixconstraints = lappend(cxt->ixconstraints, constraint);
			break;

		case CONSTR_CHECK:
			cxt->ckconstraints = lappend(cxt->ckconstraints, constraint);
			break;

		case CONSTR_FOREIGN:
			if (cxt->isforeign)
				ereport(ERROR,
						(errcode(ERRCODE_FEATURE_NOT_SUPPORTED),
						 errmsg("foreign key constraints are not supported on foreign tables"),
						 parser_errposition(cxt->pstate,
											constraint->location)));
			cxt->fkconstraints = lappend(cxt->fkconstraints, constraint);
			break;

		case CONSTR_NULL:
		case CONSTR_NOTNULL:
		case CONSTR_DEFAULT:
		case CONSTR_ATTR_DEFERRABLE:
		case CONSTR_ATTR_NOT_DEFERRABLE:
		case CONSTR_ATTR_DEFERRED:
		case CONSTR_ATTR_IMMEDIATE:
			elog(ERROR, "invalid context for constraint type %d",
				 constraint->contype);
			break;

		default:
			elog(ERROR, "unrecognized constraint type: %d",
				 constraint->contype);
			break;
	}
}

/*
 * transformTableLikeClause
 *
 * Change the LIKE <srctable> portion of a CREATE TABLE statement into
 * column definitions which recreate the user defined column portions of
 * <srctable>.
 *
 * GPDB: if forceBareCol is true we disallow inheriting any indexes/constr/defaults.
 */
static void
transformTableLikeClause(CreateStmtContext *cxt, TableLikeClause *table_like_clause,
						 bool forceBareCol, CreateStmt *stmt, List **stenc)
{
	AttrNumber	parent_attno;
	Relation	relation;
	TupleDesc	tupleDesc;
	TupleConstr *constr;
	AttrNumber *attmap;
	AclResult	aclresult;
	char	   *comment;
	ParseCallbackState pcbstate;
	MemoryContext oldcontext;

	setup_parser_errposition_callback(&pcbstate, cxt->pstate,
									  table_like_clause->relation->location);

	/* LIKE INCLUDING is not supported for external tables */
	if (forceBareCol && table_like_clause->options != 0)
		ereport(ERROR,
				(errcode(ERRCODE_FEATURE_NOT_SUPPORTED),
				 errmsg("LIKE INCLUDING may not be used with this kind of relation")));

	/* we could support LIKE in many cases, but worry about it another day */
	if (cxt->isforeign)
		ereport(ERROR,
				(errcode(ERRCODE_FEATURE_NOT_SUPPORTED),
			   errmsg("LIKE is not supported for creating foreign tables")));

	relation = relation_openrv(table_like_clause->relation, AccessShareLock);

	if (relation->rd_rel->relkind != RELKIND_RELATION &&
		relation->rd_rel->relkind != RELKIND_VIEW &&
		relation->rd_rel->relkind != RELKIND_MATVIEW &&
		relation->rd_rel->relkind != RELKIND_COMPOSITE_TYPE &&
		relation->rd_rel->relkind != RELKIND_FOREIGN_TABLE)
		ereport(ERROR,
				(errcode(ERRCODE_WRONG_OBJECT_TYPE),
				 errmsg("\"%s\" is not a table, view, materialized view, composite type, or foreign table",
						RelationGetRelationName(relation))));

	cancel_parser_errposition_callback(&pcbstate);

	/*
	 * Check for privileges
	 */
	if (relation->rd_rel->relkind == RELKIND_COMPOSITE_TYPE)
	{
		aclresult = pg_type_aclcheck(relation->rd_rel->reltype, GetUserId(),
									 ACL_USAGE);
		if (aclresult != ACLCHECK_OK)
			aclcheck_error(aclresult, ACL_KIND_TYPE,
						   RelationGetRelationName(relation));
	}
	else
	{
		aclresult = pg_class_aclcheck(RelationGetRelid(relation), GetUserId(),
									  ACL_SELECT);
		if (aclresult != ACLCHECK_OK)
			aclcheck_error(aclresult, ACL_KIND_CLASS,
						   RelationGetRelationName(relation));
	}

	tupleDesc = RelationGetDescr(relation);
	constr = tupleDesc->constr;

	/*
	 * Initialize column number map for map_variable_attnos().  We need this
	 * since dropped columns in the source table aren't copied, so the new
	 * table can have different column numbers.
	 */
	attmap = (AttrNumber *) palloc0(sizeof(AttrNumber) * tupleDesc->natts);

	/*
	 * Initialize column number map for map_variable_attnos().  We need this
	 * since dropped columns in the source table aren't copied, so the new
	 * table can have different column numbers.
	 */
	attmap = (AttrNumber *) palloc0(sizeof(AttrNumber) * tupleDesc->natts);

	/*
	 * Insert the copied attributes into the cxt for the new table definition.
	 */
	for (parent_attno = 1; parent_attno <= tupleDesc->natts;
		 parent_attno++)
	{
		Form_pg_attribute attribute = tupleDesc->attrs[parent_attno - 1];
		char	   *attributeName = NameStr(attribute->attname);
		ColumnDef  *def;

		/*
		 * Ignore dropped columns in the parent.  attmap entry is left zero.
		 */
		if (attribute->attisdropped)
			continue;

		/*
		 * Create a new column, which is marked as NOT inherited.
		 *
		 * For constraints, ONLY the NOT NULL constraint is inherited by the
		 * new column definition per SQL99.
		 */
		def = makeNode(ColumnDef);
		def->colname = pstrdup(attributeName);
		def->typeName = makeTypeNameFromOid(attribute->atttypid,
											attribute->atttypmod);
		def->inhcount = 0;
		def->is_local = true;
		def->is_not_null = (forceBareCol ? false : attribute->attnotnull);
		def->is_from_type = false;
		def->storage = 0;
		def->raw_default = NULL;
		def->cooked_default = NULL;
		def->collClause = NULL;
		def->collOid = attribute->attcollation;
		def->constraints = NIL;
		def->location = -1;

		/*
		 * Add to column list
		 */
		cxt->columns = lappend(cxt->columns, def);

		attmap[parent_attno - 1] = list_length(cxt->columns);

		/*
		 * Copy default, if present and the default has been requested
		 */
		if (attribute->atthasdef &&
			(table_like_clause->options & CREATE_TABLE_LIKE_DEFAULTS))
		{
			Node	   *this_default = NULL;
			AttrDefault *attrdef;
			int			i;

			/* Find default in constraint structure */
			Assert(constr != NULL);
			attrdef = constr->defval;
			for (i = 0; i < constr->num_defval; i++)
			{
				if (attrdef[i].adnum == parent_attno)
				{
					this_default = stringToNode(attrdef[i].adbin);
					break;
				}
			}
			Assert(this_default != NULL);

			/*
			 * If default expr could contain any vars, we'd need to fix 'em,
			 * but it can't; so default is ready to apply to child.
			 */

			def->cooked_default = this_default;
		}

		/* Likewise, copy storage if requested */
		if (table_like_clause->options & CREATE_TABLE_LIKE_STORAGE)
			def->storage = attribute->attstorage;
		else
			def->storage = 0;

		/* Likewise, copy comment if requested */
		if ((table_like_clause->options & CREATE_TABLE_LIKE_COMMENTS) &&
			(comment = GetComment(attribute->attrelid,
								  RelationRelationId,
								  attribute->attnum)) != NULL)
		{
			CommentStmt *stmt = makeNode(CommentStmt);

			stmt->objtype = OBJECT_COLUMN;
			stmt->objname = list_make3(makeString(cxt->relation->schemaname),
									   makeString(cxt->relation->relname),
									   makeString(def->colname));
			stmt->objargs = NIL;
			stmt->comment = comment;

			cxt->alist = lappend(cxt->alist, stmt);
		}
	}

	/*
	 * Copy CHECK constraints if requested, being careful to adjust attribute
	 * numbers so they match the child.
	 */
	if ((table_like_clause->options & CREATE_TABLE_LIKE_CONSTRAINTS) &&
		tupleDesc->constr)
	{
		int			ccnum;

		for (ccnum = 0; ccnum < tupleDesc->constr->num_check; ccnum++)
		{
			char	   *ccname = tupleDesc->constr->check[ccnum].ccname;
			char	   *ccbin = tupleDesc->constr->check[ccnum].ccbin;
			Constraint *n = makeNode(Constraint);
			Node	   *ccbin_node;
			bool		found_whole_row;

			ccbin_node = map_variable_attnos(stringToNode(ccbin),
											 1, 0,
											 attmap, tupleDesc->natts,
											 &found_whole_row);

			/*
			 * We reject whole-row variables because the whole point of LIKE
			 * is that the new table's rowtype might later diverge from the
			 * parent's.  So, while translation might be possible right now,
			 * it wouldn't be possible to guarantee it would work in future.
			 */
			if (found_whole_row)
				ereport(ERROR,
						(errcode(ERRCODE_FEATURE_NOT_SUPPORTED),
						 errmsg("cannot convert whole-row table reference"),
						 errdetail("Constraint \"%s\" contains a whole-row reference to table \"%s\".",
								   ccname,
								   RelationGetRelationName(relation))));

			n->contype = CONSTR_CHECK;
			n->location = -1;
			n->conname = pstrdup(ccname);
			n->raw_expr = NULL;
			n->cooked_expr = nodeToString(ccbin_node);
			cxt->ckconstraints = lappend(cxt->ckconstraints, n);

			/* Copy comment on constraint */
			if ((table_like_clause->options & CREATE_TABLE_LIKE_COMMENTS) &&
				(comment = GetComment(get_relation_constraint_oid(RelationGetRelid(relation),
														  n->conname, false),
									  ConstraintRelationId,
									  0)) != NULL)
			{
				CommentStmt *stmt = makeNode(CommentStmt);

				stmt->objtype = OBJECT_TABCONSTRAINT;
				stmt->objname = list_make3(makeString(cxt->relation->schemaname),
										   makeString(cxt->relation->relname),
										   makeString(n->conname));
				stmt->objargs = NIL;
				stmt->comment = comment;

				cxt->alist = lappend(cxt->alist, stmt);
			}
		}
	}

	/*
	 * Likewise, copy indexes if requested
	 */
	if ((table_like_clause->options & CREATE_TABLE_LIKE_INDEXES) &&
		relation->rd_rel->relhasindex)
	{
		List	   *parent_indexes;
		ListCell   *l;

		parent_indexes = RelationGetIndexList(relation);

		foreach(l, parent_indexes)
		{
			Oid			parent_index_oid = lfirst_oid(l);
			Relation	parent_index;
			IndexStmt  *index_stmt;

			parent_index = index_open(parent_index_oid, AccessShareLock);

			/* Build CREATE INDEX statement to recreate the parent_index */
			index_stmt = generateClonedIndexStmt(cxt, parent_index,
												 attmap, tupleDesc->natts);

			/* Copy comment on index, if requested */
			if (table_like_clause->options & CREATE_TABLE_LIKE_COMMENTS)
			{
				comment = GetComment(parent_index_oid, RelationRelationId, 0);

				/*
				 * We make use of IndexStmt's idxcomment option, so as not to
				 * need to know now what name the index will have.
				 */
				index_stmt->idxcomment = comment;
			}

			/* Save it in the inh_indexes list for the time being */
			cxt->inh_indexes = lappend(cxt->inh_indexes, index_stmt);

			index_close(parent_index, AccessShareLock);
		}
	}

	/*
	 * If STORAGE is included, we need to copy over the table storage params
	 * as well as the attribute encodings.
	 */
	if (stmt && table_like_clause->options & CREATE_TABLE_LIKE_STORAGE)
	{
		/*
		 * As we are modifying the utility statement we must make sure these
		 * DefElem allocations can survive outside of this context.
		 */
		oldcontext = MemoryContextSwitchTo(CurTransactionContext);

		if (relation->rd_appendonly)
		{
			Form_pg_appendonly ao = relation->rd_appendonly;

			stmt->options = lappend(stmt->options, makeDefElem("appendonly", (Node *) makeString(pstrdup("true"))));
			if (ao->columnstore)
				stmt->options = lappend(stmt->options, makeDefElem("orientation", (Node *) makeString(pstrdup("column"))));
			stmt->options = lappend(stmt->options, makeDefElem("checksum", (Node *) makeInteger(ao->checksum)));
			stmt->options = lappend(stmt->options, makeDefElem("compresslevel", (Node *) makeInteger(ao->compresslevel)));
			if (strlen(NameStr(ao->compresstype)) > 0)
				stmt->options = lappend(stmt->options, makeDefElem("compresstype", (Node *) makeString(pstrdup(NameStr(ao->compresstype)))));
		}

		/*
		 * Set the attribute encodings.
		 */
		*stenc = list_union(*stenc, rel_get_column_encodings(relation));
		MemoryContextSwitchTo(oldcontext);
	}

	/*
	 * Close the parent rel, but keep our AccessShareLock on it until xact
	 * commit.  That will prevent someone else from deleting or ALTERing the
	 * parent before the child is committed.
	 */
	heap_close(relation, NoLock);
}

static void
transformOfType(CreateStmtContext *cxt, TypeName *ofTypename)
{
	HeapTuple	tuple;
	TupleDesc	tupdesc;
	int			i;
	Oid			ofTypeId;

	AssertArg(ofTypename);

	tuple = typenameType(NULL, ofTypename, NULL);
	check_of_type(tuple);
	ofTypeId = HeapTupleGetOid(tuple);
	ofTypename->typeOid = ofTypeId;		/* cached for later */

	tupdesc = lookup_rowtype_tupdesc(ofTypeId, -1);
	for (i = 0; i < tupdesc->natts; i++)
	{
		Form_pg_attribute attr = tupdesc->attrs[i];
		ColumnDef  *n;

		if (attr->attisdropped)
			continue;

		n = makeNode(ColumnDef);
		n->colname = pstrdup(NameStr(attr->attname));
		n->typeName = makeTypeNameFromOid(attr->atttypid, attr->atttypmod);
		n->inhcount = 0;
		n->is_local = true;
		n->is_not_null = false;
		n->is_from_type = true;
		n->storage = 0;
		n->raw_default = NULL;
		n->cooked_default = NULL;
		n->collClause = NULL;
		n->collOid = attr->attcollation;
		n->constraints = NIL;
		n->location = -1;
		cxt->columns = lappend(cxt->columns, n);
	}
	DecrTupleDescRefCount(tupdesc);

	ReleaseSysCache(tuple);
}

/*
 * Generate an IndexStmt node using information from an already existing index
 * "source_idx".  Attribute numbers should be adjusted according to attmap.
 */
static IndexStmt *
generateClonedIndexStmt(CreateStmtContext *cxt, Relation source_idx,
						const AttrNumber *attmap, int attmap_length)
{
	Oid			source_relid = RelationGetRelid(source_idx);
	Form_pg_attribute *attrs = RelationGetDescr(source_idx)->attrs;
	HeapTuple	ht_idxrel;
	HeapTuple	ht_idx;
	Form_pg_class idxrelrec;
	Form_pg_index idxrec;
	Form_pg_am	amrec;
	oidvector  *indcollation;
	oidvector  *indclass;
	IndexStmt  *index;
	List	   *indexprs;
	ListCell   *indexpr_item;
	Oid			indrelid;
	Oid			constraintId = InvalidOid;
	int			keyno;
	Oid			keycoltype;
	Datum		datum;
	bool		isnull;

	/*
	 * Fetch pg_class tuple of source index.  We can't use the copy in the
	 * relcache entry because it doesn't include optional fields.
	 */
	ht_idxrel = SearchSysCache1(RELOID, ObjectIdGetDatum(source_relid));
	if (!HeapTupleIsValid(ht_idxrel))
		elog(ERROR, "cache lookup failed for relation %u", source_relid);
	idxrelrec = (Form_pg_class) GETSTRUCT(ht_idxrel);

	/* Fetch pg_index tuple for source index from relcache entry */
	ht_idx = source_idx->rd_indextuple;
	idxrec = (Form_pg_index) GETSTRUCT(ht_idx);
	indrelid = idxrec->indrelid;

	/* Fetch pg_am tuple for source index from relcache entry */
	amrec = source_idx->rd_am;

	/* Extract indcollation from the pg_index tuple */
	datum = SysCacheGetAttr(INDEXRELID, ht_idx,
							Anum_pg_index_indcollation, &isnull);
	Assert(!isnull);
	indcollation = (oidvector *) DatumGetPointer(datum);

	/* Extract indclass from the pg_index tuple */
	datum = SysCacheGetAttr(INDEXRELID, ht_idx,
							Anum_pg_index_indclass, &isnull);
	Assert(!isnull);
	indclass = (oidvector *) DatumGetPointer(datum);

	/* Begin building the IndexStmt */
	index = makeNode(IndexStmt);
	index->relation = cxt->relation;
	index->accessMethod = pstrdup(NameStr(amrec->amname));
	if (OidIsValid(idxrelrec->reltablespace))
		index->tableSpace = get_tablespace_name(idxrelrec->reltablespace);
	else
		index->tableSpace = NULL;
	index->excludeOpNames = NIL;
	index->idxcomment = NULL;
	index->indexOid = InvalidOid;
	index->oldNode = InvalidOid;
	index->unique = idxrec->indisunique;
	index->primary = idxrec->indisprimary;
	index->transformed = true;	/* don't need transformIndexStmt */
	index->concurrent = false;
	index->is_split_part = cxt->issplitpart;
	index->if_not_exists = false;

	/*
	 * We don't try to preserve the name of the source index; instead, just
	 * let DefineIndex() choose a reasonable name.  (If we tried to preserve
	 * the name, we'd get duplicate-relation-name failures unless the source
	 * table was in a different schema.)
	 */
	index->idxname = NULL;

	/*
	 * If the index is marked PRIMARY or has an exclusion condition, it's
	 * certainly from a constraint; else, if it's not marked UNIQUE, it
	 * certainly isn't.  If it is or might be from a constraint, we have to
	 * fetch the pg_constraint record.
	 */
	if (index->primary || index->unique || idxrec->indisexclusion)
	{
		constraintId = get_index_constraint(source_relid);

		if (OidIsValid(constraintId))
		{
			HeapTuple	ht_constr;
			Form_pg_constraint conrec;

			ht_constr = SearchSysCache1(CONSTROID,
										ObjectIdGetDatum(constraintId));
			if (!HeapTupleIsValid(ht_constr))
				elog(ERROR, "cache lookup failed for constraint %u",
					 constraintId);
			conrec = (Form_pg_constraint) GETSTRUCT(ht_constr);

			index->isconstraint = true;
			index->deferrable = conrec->condeferrable;
			index->initdeferred = conrec->condeferred;

			/* If it's an exclusion constraint, we need the operator names */
			if (idxrec->indisexclusion)
			{
				Datum	   *elems;
				int			nElems;
				int			i;

				Assert(conrec->contype == CONSTRAINT_EXCLUSION);
				/* Extract operator OIDs from the pg_constraint tuple */
				datum = SysCacheGetAttr(CONSTROID, ht_constr,
										Anum_pg_constraint_conexclop,
										&isnull);
				if (isnull)
					elog(ERROR, "null conexclop for constraint %u",
						 constraintId);

				deconstruct_array(DatumGetArrayTypeP(datum),
								  OIDOID, sizeof(Oid), true, 'i',
								  &elems, NULL, &nElems);

				for (i = 0; i < nElems; i++)
				{
					Oid			operid = DatumGetObjectId(elems[i]);
					HeapTuple	opertup;
					Form_pg_operator operform;
					char	   *oprname;
					char	   *nspname;
					List	   *namelist;

					opertup = SearchSysCache1(OPEROID,
											  ObjectIdGetDatum(operid));
					if (!HeapTupleIsValid(opertup))
						elog(ERROR, "cache lookup failed for operator %u",
							 operid);
					operform = (Form_pg_operator) GETSTRUCT(opertup);
					oprname = pstrdup(NameStr(operform->oprname));
					/* For simplicity we always schema-qualify the op name */
					nspname = get_namespace_name(operform->oprnamespace);
					namelist = list_make2(makeString(nspname),
										  makeString(oprname));
					index->excludeOpNames = lappend(index->excludeOpNames,
													namelist);
					ReleaseSysCache(opertup);
				}
			}

			ReleaseSysCache(ht_constr);
		}
		else
			index->isconstraint = false;
	}
	else
		index->isconstraint = false;

	/*
	 * GPDB: If we are splitting a partition, or creating a new child
	 * partition, set the parents of the relation in the index statement.
	 */
	if (cxt->issplitpart || cxt->iscreatepart)
	{
		index->parentIndexId = source_relid;
		index->parentConstraintId = constraintId;
	}

	/* Get the index expressions, if any */
	datum = SysCacheGetAttr(INDEXRELID, ht_idx,
							Anum_pg_index_indexprs, &isnull);
	if (!isnull)
	{
		char	   *exprsString;

		exprsString = TextDatumGetCString(datum);
		indexprs = (List *) stringToNode(exprsString);
	}
	else
		indexprs = NIL;

	/* Build the list of IndexElem */
	index->indexParams = NIL;

	indexpr_item = list_head(indexprs);
	for (keyno = 0; keyno < idxrec->indnatts; keyno++)
	{
		IndexElem  *iparam;
		AttrNumber	attnum = idxrec->indkey.values[keyno];
		int16		opt = source_idx->rd_indoption[keyno];

		iparam = makeNode(IndexElem);

		if (AttributeNumberIsValid(attnum))
		{
			/* Simple index column */
			char	   *attname;

			attname = get_relid_attribute_name(indrelid, attnum);
			keycoltype = get_atttype(indrelid, attnum);

			iparam->name = attname;
			iparam->expr = NULL;
		}
		else
		{
			/* Expressional index */
			Node	   *indexkey;
			bool		found_whole_row;

			if (indexpr_item == NULL)
				elog(ERROR, "too few entries in indexprs list");
			indexkey = (Node *) lfirst(indexpr_item);
			indexpr_item = lnext(indexpr_item);

			/* Adjust Vars to match new table's column numbering */
			indexkey = map_variable_attnos(indexkey,
										   1, 0,
										   attmap, attmap_length,
										   &found_whole_row);

			/* As in transformTableLikeClause, reject whole-row variables */
			if (found_whole_row)
				ereport(ERROR,
						(errcode(ERRCODE_FEATURE_NOT_SUPPORTED),
						 errmsg("cannot convert whole-row table reference"),
						 errdetail("Index \"%s\" contains a whole-row table reference.",
								   RelationGetRelationName(source_idx))));

			iparam->name = NULL;
			iparam->expr = indexkey;

			keycoltype = exprType(indexkey);
		}

		/* Copy the original index column name */
		iparam->indexcolname = pstrdup(NameStr(attrs[keyno]->attname));

		/* Add the collation name, if non-default */
		iparam->collation = get_collation(indcollation->values[keyno], keycoltype);

		/* Add the operator class name, if non-default */
		iparam->opclass = get_opclass(indclass->values[keyno], keycoltype);

		iparam->ordering = SORTBY_DEFAULT;
		iparam->nulls_ordering = SORTBY_NULLS_DEFAULT;

		/* Adjust options if necessary */
		if (amrec->amcanorder)
		{
			/*
			 * If it supports sort ordering, copy DESC and NULLS opts. Don't
			 * set non-default settings unnecessarily, though, so as to
			 * improve the chance of recognizing equivalence to constraint
			 * indexes.
			 */
			if (opt & INDOPTION_DESC)
			{
				iparam->ordering = SORTBY_DESC;
				if ((opt & INDOPTION_NULLS_FIRST) == 0)
					iparam->nulls_ordering = SORTBY_NULLS_LAST;
			}
			else
			{
				if (opt & INDOPTION_NULLS_FIRST)
					iparam->nulls_ordering = SORTBY_NULLS_FIRST;
			}
		}

		index->indexParams = lappend(index->indexParams, iparam);
	}

	/* Copy reloptions if any */
	datum = SysCacheGetAttr(RELOID, ht_idxrel,
							Anum_pg_class_reloptions, &isnull);
	if (!isnull)
		index->options = untransformRelOptions(datum);

	/* If it's a partial index, decompile and append the predicate */
	datum = SysCacheGetAttr(INDEXRELID, ht_idx,
							Anum_pg_index_indpred, &isnull);
	if (!isnull)
	{
		char	   *pred_str;
		Node	   *pred_tree;
		bool		found_whole_row;

		/* Convert text string to node tree */
		pred_str = TextDatumGetCString(datum);
		pred_tree = (Node *) stringToNode(pred_str);

		/* Adjust Vars to match new table's column numbering */
		pred_tree = map_variable_attnos(pred_tree,
										1, 0,
										attmap, attmap_length,
										&found_whole_row);

		/* As in transformTableLikeClause, reject whole-row variables */
		if (found_whole_row)
			ereport(ERROR,
					(errcode(ERRCODE_FEATURE_NOT_SUPPORTED),
					 errmsg("cannot convert whole-row table reference"),
			  errdetail("Index \"%s\" contains a whole-row table reference.",
						RelationGetRelationName(source_idx))));

		index->whereClause = pred_tree;
		/* Adjust attribute numbers */
		change_varattnos_of_a_node(index->whereClause, attmap);
	}

	/* Clean up */
	ReleaseSysCache(ht_idxrel);

	return index;
}

/*
 * get_collation		- fetch qualified name of a collation
 *
 * If collation is InvalidOid or is the default for the given actual_datatype,
 * then the return value is NIL.
 */
static List *
get_collation(Oid collation, Oid actual_datatype)
{
	List	   *result;
	HeapTuple	ht_coll;
	Form_pg_collation coll_rec;
	char	   *nsp_name;
	char	   *coll_name;

	if (!OidIsValid(collation))
		return NIL;				/* easy case */
	if (collation == get_typcollation(actual_datatype))
		return NIL;				/* just let it default */

	ht_coll = SearchSysCache1(COLLOID, ObjectIdGetDatum(collation));
	if (!HeapTupleIsValid(ht_coll))
		elog(ERROR, "cache lookup failed for collation %u", collation);
	coll_rec = (Form_pg_collation) GETSTRUCT(ht_coll);

	/* For simplicity, we always schema-qualify the name */
	nsp_name = get_namespace_name(coll_rec->collnamespace);
	coll_name = pstrdup(NameStr(coll_rec->collname));
	result = list_make2(makeString(nsp_name), makeString(coll_name));

	ReleaseSysCache(ht_coll);
	return result;
}

/*
 * get_opclass			- fetch qualified name of an index operator class
 *
 * If the opclass is the default for the given actual_datatype, then
 * the return value is NIL.
 */
static List *
get_opclass(Oid opclass, Oid actual_datatype)
{
	List	   *result = NIL;
	HeapTuple	ht_opc;
	Form_pg_opclass opc_rec;

	ht_opc = SearchSysCache1(CLAOID, ObjectIdGetDatum(opclass));
	if (!HeapTupleIsValid(ht_opc))
		elog(ERROR, "cache lookup failed for opclass %u", opclass);
	opc_rec = (Form_pg_opclass) GETSTRUCT(ht_opc);

	if (GetDefaultOpClass(actual_datatype, opc_rec->opcmethod) != opclass)
	{
		/* For simplicity, we always schema-qualify the name */
		char	   *nsp_name = get_namespace_name(opc_rec->opcnamespace);
		char	   *opc_name = pstrdup(NameStr(opc_rec->opcname));

		result = list_make2(makeString(nsp_name), makeString(opc_name));
	}

	ReleaseSysCache(ht_opc);
	return result;
}

List *
transformCreateExternalStmt(CreateExternalStmt *stmt, const char *queryString)
{
	ParseState *pstate;
	CreateStmtContext cxt;
	List	   *result;
	ListCell   *elements;
	DistributedBy *likeDistributedBy = NULL;
	bool	    bQuiet = false;	/* shut up transformDistributedBy messages */
	bool		iswritable = stmt->iswritable;

	/* Set up pstate */
	pstate = make_parsestate(NULL);
	pstate->p_sourcetext = queryString;

	memset(&cxt, 0, sizeof(CreateStmtContext));
	cxt.pstate = pstate;
	cxt.stmtType = "CREATE EXTERNAL TABLE";
	cxt.relation = stmt->relation;
	cxt.inhRelations = NIL;
	cxt.hasoids = false;
	cxt.isalter = false;
	cxt.iscreatepart = false;
	cxt.columns = NIL;
	cxt.ckconstraints = NIL;
	cxt.fkconstraints = NIL;
	cxt.ixconstraints = NIL;
	cxt.pkey = NULL;
	cxt.rel = NULL;

	cxt.blist = NIL;
	cxt.alist = NIL;

	/*
	 * Run through each primary element in the table creation clause. Separate
	 * column defs from constraints, and do preliminary analysis.
	 */
	foreach(elements, stmt->tableElts)
	{
		Node	   *element = lfirst(elements);

		switch (nodeTag(element))
		{
			case T_ColumnDef:
				transformColumnDefinition(&cxt, (ColumnDef *) element);
				break;

			case T_Constraint:
				/* should never happen. If it does fix gram.y */
				elog(ERROR, "node type %d not supported for external tables",
					 (int) nodeTag(element));
				break;

			case T_TableLikeClause:
				{
					/* LIKE */
					bool	isBeginning = (cxt.columns == NIL);

					transformTableLikeClause(&cxt, (TableLikeClause *) element, true, NULL, NULL);

					if (Gp_role == GP_ROLE_DISPATCH && isBeginning &&
						stmt->distributedBy == NULL &&
						iswritable /* dont bother if readable table */)
					{
						likeDistributedBy = getLikeDistributionPolicy((TableLikeClause *) element);
					}
				}
				break;

			default:
				elog(ERROR, "unrecognized node type: %d",
					 (int) nodeTag(element));
				break;
		}
	}

	/*
	 * Forbid LOG ERRORS and ON MASTER combination.
	 */
	if (stmt->exttypedesc->exttabletype == EXTTBL_TYPE_EXECUTE)
	{
		ListCell   *exec_location_opt;

		foreach(exec_location_opt, stmt->exttypedesc->on_clause)
		{
			DefElem    *defel = (DefElem *) lfirst(exec_location_opt);

			if (strcmp(defel->defname, "master") == 0)
			{
				SingleRowErrorDesc *srehDesc = (SingleRowErrorDesc *)stmt->sreh;

				if(srehDesc && srehDesc->into_file)
					ereport(ERROR,
							(errcode(ERRCODE_INVALID_TABLE_DEFINITION),
							 errmsg("external web table with ON MASTER clause cannot use LOG ERRORS feature")));
			}
		}
	}

	/*
	 * Handle DISTRIBUTED BY clause, if any.
	 *
	 * For writeable external tables, by default we distribute RANDOMLY, or
	 * by the distribution key of the LIKE table if exists. However, if
	 * DISTRIBUTED BY was specified we use it by calling the regular
	 * transformDistributedBy and handle it like we would for non external
	 * tables.
	 *
	 * For readable external tables, don't create a policy row at all.
	 * Non-EXECUTE type external tables are implicitly randomly distributed.
	 * EXECUTE type external tables encapsulate similar information in the
	 * "ON <segment spec>" clause, which is stored in pg_exttable.location.
	 */
	if (iswritable)
	{
		if (stmt->distributedBy == NULL && likeDistributedBy == NULL)
		{
			/*
			 * defaults to DISTRIBUTED RANDOMLY irrespective of the
			 * gp_create_table_random_default_distribution guc.
			 */
			stmt->distributedBy = makeNode(DistributedBy);
			stmt->distributedBy->ptype = POLICYTYPE_PARTITIONED;
			stmt->distributedBy->keyCols = NIL;
			stmt->distributedBy->numsegments = GP_POLICY_DEFAULT_NUMSEGMENTS();
		}
		else
		{
			/* regular DISTRIBUTED BY transformation */
			stmt->distributedBy = transformDistributedBy(&cxt, stmt->distributedBy,
								   (DistributedBy *)likeDistributedBy, bQuiet);
			if (stmt->distributedBy->ptype == POLICYTYPE_REPLICATED)
				ereport(ERROR,
						(errcode(ERRCODE_INVALID_TABLE_DEFINITION),
						 errmsg("external tables can't have DISTRIBUTED REPLICATED clause")));
		}
	}
	else if (stmt->distributedBy != NULL)
		ereport(ERROR,
				(errcode(ERRCODE_INVALID_TABLE_DEFINITION),
				 errmsg("readable external tables can\'t specify a DISTRIBUTED BY clause")));

	Assert(cxt.ckconstraints == NIL);
	Assert(cxt.fkconstraints == NIL);
	Assert(cxt.ixconstraints == NIL);

	/*
	 * Output results.
	 */
	stmt->tableElts = cxt.columns;

	result = lappend(cxt.blist, stmt);
	result = list_concat(result, cxt.alist);

	return result;
}

/*
 * Process a DISTRIBUTED BY clause.
 *
 * If no DISTRIBUTED BY was given, this deduces a suitable default based on
 * various things.
 *
 * NOTE: We cannot form a GpPolicy object yet, because we don't know the
 * attribute numbers the columns will get. With inheritance, the table might
 * inherit more columns from a parent table, which are not visible in the
 * CreateStmt.
 */
static DistributedBy *
transformDistributedBy(CreateStmtContext *cxt,
					   DistributedBy *distributedBy,
					   DistributedBy *likeDistributedBy,
					   bool bQuiet)
{
	ListCell	*keys = NULL;
	List		*distrkeys = NIL;
	ListCell   *lc;
	int			numsegments;

	/*
	 * utility mode creates can't have a policy.  Only the QD can have policies
	 */
	if (Gp_role != GP_ROLE_DISPATCH && !IsBinaryUpgrade)
		return NULL;

	if (distributedBy && distributedBy->numsegments > 0)
		/* If numsegments is set in DISTRIBUTED BY use the specified value */
		numsegments = distributedBy->numsegments;
	else
		/* Otherwise use DEFAULT as numsegments */
		numsegments = GP_POLICY_DEFAULT_NUMSEGMENTS();

	/* Explicitly specified distributed randomly, no further check needed */
	if (distributedBy &&
		(distributedBy->ptype == POLICYTYPE_PARTITIONED && distributedBy->keyCols == NIL))
	{
		distributedBy->numsegments = numsegments;
		return distributedBy;
	}

	/* Check replicated policy */
	if (distributedBy && distributedBy->ptype == POLICYTYPE_REPLICATED)
	{
		if (cxt->inhRelations != NIL)
			ereport(ERROR,
				(errcode(ERRCODE_FEATURE_NOT_SUPPORTED),
				 errmsg("INHERITS clause cannot be used with DISTRIBUTED REPLICATED clause")));

		distributedBy->numsegments = numsegments;
		return distributedBy;
	}

	if (distributedBy)
		distrkeys = distributedBy->keyCols;

	/*
	 * If distributedBy is NIL, the user did not explicitly say what he
	 * wanted for a distribution policy.  So, we need to assign one.
	 */
	if (distrkeys == NIL)
	{
		/*
		 * If we have a PRIMARY KEY or UNIQUE constraints, derive the distribution key
		 * from them.
		 *
		 * The distribution key chosen to be the largest common subset of columns, across
		 * all the PRIMARY KEY / UNIQUE constraints.
		 */
		/* begin with the PRIMARY KEY, if any */
		if (cxt->pkey != NULL)
		{
			IndexStmt  *index = cxt->pkey;
			List	   *indexParams;
			ListCell   *ip;

			Assert(index->indexParams != NULL);
			indexParams = index->indexParams;

			foreach(ip, indexParams)
			{
				IndexElem  *iparam = lfirst(ip);

				if (iparam && iparam->name != 0)
				{
					IndexElem *distrkey = makeNode(IndexElem);

					distrkey->name = iparam->name;
					distrkey->opclass = NULL;

					distrkeys = lappend(distrkeys, distrkey);
				}
			}
		}

		/* walk through all UNIQUE constraints next. */
		foreach(lc, cxt->ixconstraints)
		{
			Constraint *constraint = (Constraint *) lfirst(lc);
			ListCell   *ip;
			List	   *new_distrkeys = NIL;

			if (constraint->contype != CONSTR_UNIQUE)
				continue;

			if (distrkeys)
			{
				/*
				 * We saw a PRIMARY KEY or UNIQUE constraint already. Find
				 * the columns that are present in the key chosen so far,
				 * and this constraint.
				 */
				foreach(ip, constraint->keys)
				{
					Value	   *v = lfirst(ip);
					ListCell   *dkcell;

					foreach(dkcell, distrkeys)
					{
						IndexElem  *dk = (IndexElem *) lfirst(dkcell);

						if (strcmp(dk->name, strVal(v)) == 0)
						{
							new_distrkeys = lappend(new_distrkeys, dk);
							break;
						}
					}
				}

				/* If there were no common columns, we're out of luck. */
				if (new_distrkeys == NIL)
					ereport(ERROR,
							(errcode(ERRCODE_INVALID_TABLE_DEFINITION),
							 errmsg("UNIQUE or PRIMARY KEY definitions are incompatible with each other"),
							 errhint("When there are multiple PRIMARY KEY / UNIQUE constraints, they must have at least one column in common.")));
			}
			else
			{
				/*
				 * No distribution key chosen yet. Use this key as is.
				 */
				new_distrkeys = NIL;
				foreach(ip, constraint->keys)
				{
					Value	   *v = lfirst(ip);
					IndexElem  *dk = makeNode(IndexElem);

					dk->name = strVal(v);
					dk->opclass = NULL;

					new_distrkeys = lappend(new_distrkeys, dk);
				}
			}

			distrkeys = new_distrkeys;
		}
	}

	/*
	 * If new table INHERITS from one or more parent tables, check parents.
	 */
	if (cxt->inhRelations != NIL)
	{
		ListCell   *entry;

		foreach(entry, cxt->inhRelations)
		{
			RangeVar   *parent = (RangeVar *) lfirst(entry);
			GpPolicy   *parentPolicy;
			Relation	parentrel;

			parentrel = heap_openrv(parent, AccessShareLock);
			parentPolicy = parentrel->rd_cdbpolicy;

			if (parentrel->rd_rel->relkind == RELKIND_FOREIGN_TABLE)
			{
				ereport(ERROR,
						(errcode(ERRCODE_FEATURE_NOT_SUPPORTED),
						 errmsg("cannot inherit from foreign table \"%s\" to create table \"%s\"",
								parent->relname, cxt->relation->relname),
						 errdetail("An inheritance hierarchy cannot contain a mixture of distributed and non-distributed tables.")));
			}

			/*
			 * Partitioned child must have partitioned parents. During binary
			 * upgrade we allow to skip this check since that runs against a
			 * segment in utility mode and the distribution policy isn't stored
			 * in the segments.
			 */
			if ((parentPolicy == NULL ||
					parentPolicy->ptype == POLICYTYPE_ENTRY) &&
					!IsBinaryUpgrade)
			{
				ereport(ERROR,
						(errcode(ERRCODE_FEATURE_NOT_SUPPORTED),
						 errmsg("cannot inherit from catalog table \"%s\" to create table \"%s\"",
								parent->relname, cxt->relation->relname),
						 errdetail("An inheritance hierarchy cannot contain a mixture of distributed and non-distributed tables.")));
			}

			if ((parentPolicy == NULL ||
					GpPolicyIsReplicated(parentPolicy)) &&
					!IsBinaryUpgrade)
			{
				ereport(ERROR,
						(errcode(ERRCODE_FEATURE_NOT_SUPPORTED),
						 errmsg("cannot inherit from replicated table \"%s\" to create table \"%s\"",
								parent->relname, cxt->relation->relname),
						 errdetail("An inheritance hierarchy cannot contain a mixture of distributed and non-distributed tables.")));
			}

			/*
			 * If we still don't know what distribution to use, and this
			 * is an inherited table, set the distribution based on the
			 * parent (or one of the parents)
			 */
			if (distrkeys == NIL && parentPolicy->nattrs >= 0)
			{
				if (!bQuiet)
					ereport(NOTICE,
							(errcode(ERRCODE_UNDEFINED_OBJECT),
							 errmsg("table has parent, setting distribution columns to match parent table")));

				distributedBy = make_distributedby_for_rel(parentrel);
				heap_close(parentrel, AccessShareLock);

				distributedBy->numsegments = numsegments;
				return distributedBy;
			}
			heap_close(parentrel, AccessShareLock);
		}
	}

	if (distrkeys == NIL && likeDistributedBy != NULL)
	{
		if (!bQuiet)
			ereport(NOTICE,
					(errmsg("table doesn't have 'DISTRIBUTED BY' clause, defaulting to distribution columns from LIKE table")));

		if (likeDistributedBy->ptype == POLICYTYPE_PARTITIONED &&
			likeDistributedBy->keyCols == NIL)
		{
			distributedBy = makeNode(DistributedBy);
			distributedBy->ptype = POLICYTYPE_PARTITIONED;
			distributedBy->numsegments = numsegments;
			return distributedBy;
		}
		else if (likeDistributedBy->ptype == POLICYTYPE_REPLICATED)
		{
			distributedBy = makeNode(DistributedBy);
			distributedBy->ptype = POLICYTYPE_REPLICATED;
			distributedBy->numsegments = numsegments;
			return distributedBy;
		}

		distrkeys = likeDistributedBy->keyCols;
	}

	if (gp_create_table_random_default_distribution && NIL == distrkeys)
	{
		Assert(NULL == likeDistributedBy);

		if (!bQuiet)
		{
			ereport(NOTICE,
				(errcode(ERRCODE_SUCCESSFUL_COMPLETION),
				 errmsg("using default RANDOM distribution since no distribution was specified"),
				 errhint("Consider including the 'DISTRIBUTED BY' clause to determine the distribution of rows.")));
		}

		distributedBy = makeNode(DistributedBy);
		distributedBy->ptype = POLICYTYPE_PARTITIONED;
		distributedBy->numsegments = numsegments;
		return distributedBy;
	}
	else if (distrkeys == NIL)
	{
		/*
		 * if we get here, we haven't a clue what to use for the distribution columns.
		 * table has one or more attributes and there is still no distribution
		 * key. pick a default one. the winner is the first attribute that is
		 * an Greenplum Database-hashable data type.
		 */

		ListCell   *columns;

		if (cxt->inhRelations)
		{
			bool		found = false;
			/* try inherited tables */
			ListCell   *inher;

			foreach(inher, cxt->inhRelations)
			{
				RangeVar   *inh = (RangeVar *) lfirst(inher);
				Relation	rel;
				int			count;

				Assert(IsA(inh, RangeVar));
				rel = heap_openrv(inh, AccessShareLock);
				if (rel->rd_rel->relkind != RELKIND_RELATION)
					ereport(ERROR,
							(errcode(ERRCODE_WRONG_OBJECT_TYPE),
							 errmsg("inherited relation \"%s\" is not a table",
									inh->relname)));
				for (count = 0; count < rel->rd_att->natts; count++)
				{
					Form_pg_attribute inhattr = rel->rd_att->attrs[count];
					Oid typeOid = inhattr->atttypid;

					if (inhattr->attisdropped)
						continue;
					if (cdb_default_distribution_opclass_for_type(typeOid) != InvalidOid)
					{
						char	   *inhname = NameStr(inhattr->attname);
						IndexElem  *ielem;

						ielem = makeNode(IndexElem);
						ielem->name = inhname;
						ielem->opclass = NULL;

						distrkeys = list_make1(ielem);
						if (!bQuiet)
							ereport(NOTICE,
								(errcode(ERRCODE_SUCCESSFUL_COMPLETION),
								 errmsg("Table doesn't have 'DISTRIBUTED BY' clause -- Using column "
										"named '%s' from parent table as the Greenplum Database data distribution key for this "
										"table. ", inhname),
								 errhint("The 'DISTRIBUTED BY' clause determines the distribution of data."
								 		 " Make sure column(s) chosen are the optimal data distribution key to minimize skew.")));
						found = true;
						break;
					}
				}
				heap_close(rel, NoLock);

				if (distrkeys != NIL)
					break;
			}

		}

		if (distrkeys == NIL)
		{
			foreach(columns, cxt->columns)
			{
				ColumnDef  *column = (ColumnDef *) lfirst(columns);
				Oid			typeOid;

				typeOid = typenameTypeId(NULL, column->typeName);

				/*
				 * If we can hash this type, this column will be our default
				 * key.
				 */
				if (cdb_default_distribution_opclass_for_type(typeOid))
				{
					IndexElem  *ielem = makeNode(IndexElem);

					ielem->name = column->colname;
					ielem->opclass = NULL;		/* or should we explicitly set the opclass we just looked up? */

					distrkeys = list_make1(ielem);
					if (!bQuiet)
						ereport(NOTICE,
							(errcode(ERRCODE_SUCCESSFUL_COMPLETION),
							 errmsg("Table doesn't have 'DISTRIBUTED BY' clause -- Using column "
									"named '%s' as the Greenplum Database data distribution key for this "
									"table. ", column->colname),
							 errhint("The 'DISTRIBUTED BY' clause determines the distribution of data."
							 		 " Make sure column(s) chosen are the optimal data distribution key to minimize skew.")));
					break;
				}
			}
		}

		if (distrkeys == NIL)
		{
			/*
			 * There was no eligible distribution column to default to. This table
			 * will be partitioned on an empty distribution key list. In other words,
			 * tuples coming into the system will be randomly assigned a bucket.
			 */
			if (!bQuiet)
				ereport(NOTICE,
						(errcode(ERRCODE_UNDEFINED_OBJECT),
						 errmsg("Table doesn't have 'DISTRIBUTED BY' clause, and no column type is suitable for a distribution key. Creating a NULL policy entry.")));

			distributedBy = makeNode(DistributedBy);
			distributedBy->ptype = POLICYTYPE_PARTITIONED;
			distributedBy->numsegments = numsegments;
			return distributedBy;
		}
	}
	else
	{
		/*
		 * We have a DISTRIBUTED BY column list, either specified by the user
		 * or defaulted to a primary key or unique column. Process it now.
		 */
		foreach(keys, distrkeys)
		{
			IndexElem  *ielem = (IndexElem *) lfirst(keys);
			char	   *colname = ielem->name;
			bool		found = false;
			ListCell   *columns;

			if (cxt->inhRelations)
			{
				/* try inherited tables */
				ListCell   *inher;

				foreach(inher, cxt->inhRelations)
				{
					RangeVar   *inh = (RangeVar *) lfirst(inher);
					Relation	rel;
					int			count;

					Assert(IsA(inh, RangeVar));
					rel = heap_openrv(inh, AccessShareLock);
					if (rel->rd_rel->relkind != RELKIND_RELATION)
						ereport(ERROR,
								(errcode(ERRCODE_WRONG_OBJECT_TYPE),
								 errmsg("inherited relation \"%s\" is not a table",
										inh->relname)));
					for (count = 0; count < rel->rd_att->natts; count++)
					{
						Form_pg_attribute inhattr = rel->rd_att->attrs[count];
						char	   *inhname = NameStr(inhattr->attname);

						if (inhattr->attisdropped)
							continue;
						if (strcmp(colname, inhname) == 0)
						{
							found = true;

							break;
						}
					}
					heap_close(rel, NoLock);
					if (found)
						elog(DEBUG1, "DISTRIBUTED BY clause refers to columns of inherited table");

					if (found)
						break;
				}
			}

			if (!found)
			{
				foreach(columns, cxt->columns)
				{
					ColumnDef *column = (ColumnDef *) lfirst(columns);
					Assert(IsA(column, ColumnDef));

					if (strcmp(column->colname, colname) == 0)
					{
						found = true;
						break;
					}
				}
			}

			/*
			 * In the ALTER TABLE case, don't complain about index keys
			 * not created in the command; they may well exist already.
			 * DefineIndex will complain about them if not, and will also
			 * take care of marking them NOT NULL.
			 */
			if (!found && !cxt->isalter)
				ereport(ERROR,
						(errcode(ERRCODE_UNDEFINED_COLUMN),
						 errmsg("column \"%s\" named in 'DISTRIBUTED BY' clause does not exist",
								colname)));
		}
	}

	/*
	 * Ok, we have decided on the distribution key columns now, and have the column
	 * names in 'distrkeys'. Perform last cross-checks between UNIQUE and PRIMARY KEY
	 * constraints and the chosen distribution key. (These tests should always pass,
	 * if the distribution key was derived from the PRIMARY KEY or UNIQUE constraints,
	 * but it doesn't hurt to check even in those cases.)
	 */
	if (cxt && cxt->pkey)
	{
		/* The distribution key must be a subset of the primary key */
		IndexStmt  *index = cxt->pkey;
		ListCell   *dk;

		foreach(dk, distrkeys)
		{
			char	   *distcolname = strVal(lfirst(dk));
			ListCell   *ip;
			bool		found = false;

			foreach(ip, index->indexParams)
			{
				IndexElem  *iparam = lfirst(ip);

				if (!iparam->name)
					elog(ERROR, "PRIMARY KEY on an expression index not supported");

				if (strcmp(iparam->name, distcolname) == 0)
				{
					found = true;
					break;
				}
			}

			if (!found)
			{
				ereport(ERROR,
						(errcode(ERRCODE_INVALID_TABLE_DEFINITION),
						 errmsg("PRIMARY KEY and DISTRIBUTED BY definitions are incompatible"),
						 errhint("When there is both a PRIMARY KEY and a DISTRIBUTED BY clause, the DISTRIBUTED BY clause must be a subset of the PRIMARY KEY.")));
			}
		}
	}

	/* Make sure distribution columns match any UNIQUE and PRIMARY KEY constraints. */
	foreach (lc, cxt->ixconstraints)
	{
		Constraint *constraint = (Constraint *) lfirst(lc);
		ListCell   *dk;

		if (constraint->contype != CONSTR_PRIMARY &&
			constraint->contype != CONSTR_UNIQUE)
			continue;

		foreach(dk, distrkeys)
		{
			char	   *distcolname = strVal(lfirst(dk));
			ListCell   *ip;
			bool		found = false;

			foreach (ip, constraint->keys)
			{
				IndexElem  *iparam = lfirst(ip);

				if (!iparam->name)
					elog(ERROR, "UNIQUE constraint on an expression index not supported");

				if (strcmp(iparam->name, distcolname) == 0)
				{
					found = true;
					break;
				}
			}

			if (!found)
			{
				ereport(ERROR,
						(errcode(ERRCODE_INVALID_TABLE_DEFINITION),
						 errmsg("UNIQUE constraint and DISTRIBUTED BY definitions are incompatible"),
						 errhint("When there is both a UNIQUE constraint and a DISTRIBUTED BY clause, the DISTRIBUTED BY clause must be a subset of the UNIQUE constraint.")));
			}
		}
	}

	/* Form the resulting Distributed By clause */
	distributedBy = makeNode(DistributedBy);
	distributedBy->ptype = POLICYTYPE_PARTITIONED;
	distributedBy->keyCols = distrkeys;
	distributedBy->numsegments = numsegments;

	return distributedBy;
}

/*
 * Given a DistributedBy clause, construct a GpPolicy for it.
 */
GpPolicy *
getPolicyForDistributedBy(DistributedBy *distributedBy, TupleDesc tupdesc)
{
	List	   *policykeys;
	List	   *policyopclasses;
	ListCell   *lc;

	if (!distributedBy)
		return NULL; /* XXX or should we complain? */

	switch(distributedBy->ptype)
	{
		case POLICYTYPE_PARTITIONED:
			/* Look up the attribute numbers for each column */
			policykeys = NIL;
			policyopclasses = NIL;
			foreach(lc, distributedBy->keyCols)
			{
				IndexElem  *ielem = (IndexElem *) lfirst(lc);
				char	   *colname = ielem->name;
				int			i;
				bool		found = false;

				for (i = 0; i < tupdesc->natts; i++)
				{
					Form_pg_attribute attr = tupdesc->attrs[i];

					if (strcmp(colname, NameStr(attr->attname)) == 0)
					{
						Oid			opclass;

						opclass = cdb_get_opclass_for_column_def(ielem->opclass, attr->atttypid);

						policykeys = lappend_int(policykeys, attr->attnum);
						policyopclasses = lappend_oid(policyopclasses, opclass);
						found = true;
					}
				}
				if (!found)
					elog(ERROR, "could not find DISTRIBUTED BY column \"%s\"", colname);
			}

			return createHashPartitionedPolicy(policykeys,
											   policyopclasses,
											   distributedBy->numsegments);;

		case POLICYTYPE_ENTRY:
			elog(ERROR, "unexpected entry distribution policy");
			return NULL;

		case POLICYTYPE_REPLICATED:
			return createReplicatedGpPolicy(distributedBy->numsegments);
	}
	elog(ERROR, "unrecognized policy type %d", distributedBy->ptype);
	return NULL;
}

/*
 * Add any missing encoding attributes (compresstype = none,
 * blocksize=...).  The column specific encoding attributes supported
 * today are compresstype, compresslevel and blocksize.  Refer to
 * pg_compression.c for more info.
 */
static List *
fillin_encoding(List *list)
{
	bool foundCompressType = false;
	bool foundCompressTypeNone = false;
	char *cmplevel = NULL;
	bool foundBlockSize = false;
	char *arg;
	List *retList = list_copy(list);
	ListCell *lc;
	DefElem *el;
	const StdRdOptions *ao_opts = currentAOStorageOptions();

	foreach(lc, list)
	{
		el = lfirst(lc);

		if (pg_strcasecmp("compresstype", el->defname) == 0)
		{
			foundCompressType = true;
			arg = defGetString(el);
			if (pg_strcasecmp("none", arg) == 0)
				foundCompressTypeNone = true;
		}
		else if (pg_strcasecmp("compresslevel", el->defname) == 0)
		{
			cmplevel = defGetString(el);
		}
		else if (pg_strcasecmp("blocksize", el->defname) == 0)
			foundBlockSize = true;
	}

	if (foundCompressType == false && cmplevel == NULL)
	{
		/* No compression option specified, use current defaults. */
		arg = ao_opts->compresstype[0] ?
				pstrdup(ao_opts->compresstype) : "none";
		el = makeDefElem("compresstype", (Node *) makeString(arg));
		retList = lappend(retList, el);
		el = makeDefElem("compresslevel",
						 (Node *) makeInteger(ao_opts->compresslevel));
		retList = lappend(retList, el);
	}
	else if (foundCompressType == false && cmplevel)
	{
		if (strcmp(cmplevel, "0") == 0)
		{
			/*
			 * User wants to disable compression by specifying
			 * compresslevel=0.
			 */
			el = makeDefElem("compresstype", (Node *) makeString("none"));
			retList = lappend(retList, el);
		}
		else
		{
			/*
			 * User wants to enable compression by specifying non-zero
			 * compresslevel.  Therefore, choose default compresstype
			 * if configured, otherwise use zlib.
			 */
			if (ao_opts->compresstype[0] &&
				strcmp(ao_opts->compresstype, "none") != 0)
			{
				arg = pstrdup(ao_opts->compresstype);
			}
			else
			{
				arg = AO_DEFAULT_COMPRESSTYPE;
			}
			el = makeDefElem("compresstype", (Node *) makeString(arg));
			retList = lappend(retList, el);
		}
	}
	else if (foundCompressType && cmplevel == NULL)
	{
		if (foundCompressTypeNone)
		{
			/*
			 * User wants to disable compression by specifying
			 * compresstype=none.
			 */
			el = makeDefElem("compresslevel", (Node *) makeInteger(0));
			retList = lappend(retList, el);
		}
		else
		{
			/*
			 * Valid compresstype specified.  Use default
			 * compresslevel if it's non-zero, otherwise use 1.
			 */
			el = makeDefElem("compresslevel",
							 (Node *) makeInteger(ao_opts->compresslevel > 0 ?
												  ao_opts->compresslevel : 1));
			retList = lappend(retList, el);
		}
	}
	if (foundBlockSize == false)
	{
		el = makeDefElem("blocksize", (Node *) makeInteger(ao_opts->blocksize));
		retList = lappend(retList, el);
	}
	return retList;
}

/*
 * transformIndexConstraints
 *		Handle UNIQUE, PRIMARY KEY, EXCLUDE constraints, which create indexes.
 *		We also merge in any index definitions arising from
 *		LIKE ... INCLUDING INDEXES.
 */
static void
transformIndexConstraints(CreateStmtContext *cxt, bool mayDefer)
{
	IndexStmt  *index;
	List	   *indexlist = NIL;
	ListCell   *lc;

	/*
	 * Run through the constraints that need to generate an index. For PRIMARY
	 * KEY, mark each column as NOT NULL and create an index. For UNIQUE or
	 * EXCLUDE, create an index as for PRIMARY KEY, but do not insist on NOT
	 * NULL.
	 */
	foreach(lc, cxt->ixconstraints)
	{
		Constraint *constraint = (Constraint *) lfirst(lc);

		Assert(IsA(constraint, Constraint));
		if(constraint->contype == CONSTR_EXCLUSION)
			ereport(ERROR,
					(errcode(ERRCODE_FEATURE_NOT_SUPPORTED),
						errmsg("GPDB does not support exclusion constraints")));

		Assert(constraint->contype == CONSTR_PRIMARY ||
			   constraint->contype == CONSTR_UNIQUE);

		index = transformIndexConstraint(constraint, cxt);

		indexlist = lappend(indexlist, index);
	}

	/* Add in any indexes defined by LIKE ... INCLUDING INDEXES */
	foreach(lc, cxt->inh_indexes)
	{
		index = (IndexStmt *) lfirst(lc);

		if (index->primary)
		{
			if (cxt->pkey != NULL)
				ereport(ERROR,
						(errcode(ERRCODE_INVALID_TABLE_DEFINITION),
						 errmsg("multiple primary keys for table \"%s\" are not allowed",
								cxt->relation->relname)));
			cxt->pkey = index;
		}

		indexlist = lappend(indexlist, index);
	}

	/*
	 * Scan the index list and remove any redundant index specifications. This
	 * can happen if, for instance, the user writes UNIQUE PRIMARY KEY. A
	 * strict reading of SQL would suggest raising an error instead, but that
	 * strikes me as too anal-retentive. - tgl 2001-02-14
	 *
	 * XXX in ALTER TABLE case, it'd be nice to look for duplicate
	 * pre-existing indexes, too.
	 */
	Assert(cxt->alist == NIL);
	if (cxt->pkey != NULL)
	{
		/* Make sure we keep the PKEY index in preference to others... */
		cxt->alist = list_make1(cxt->pkey);
	}

	foreach(lc, indexlist)
	{
		bool		keep = true;
		bool		defer = false;
		ListCell   *k;

		index = lfirst(lc);

		/* if it's pkey, it's already in cxt->alist */
		if (index == cxt->pkey)
			continue;

		foreach(k, cxt->alist)
		{
			IndexStmt  *priorindex = lfirst(k);

			if (equal(index->indexParams, priorindex->indexParams) &&
				equal(index->whereClause, priorindex->whereClause) &&
				equal(index->excludeOpNames, priorindex->excludeOpNames) &&
				strcmp(index->accessMethod, priorindex->accessMethod) == 0 &&
				index->deferrable == priorindex->deferrable &&
				index->initdeferred == priorindex->initdeferred)
			{
				priorindex->unique |= index->unique;

				/*
				 * If the prior index is as yet unnamed, and this one is
				 * named, then transfer the name to the prior index. This
				 * ensures that if we have named and unnamed constraints,
				 * we'll use (at least one of) the names for the index.
				 */
				if (priorindex->idxname == NULL)
					priorindex->idxname = index->idxname;
				keep = false;
				break;
			}
		}
		
		defer = index->whereClause != NULL;
		if ( !defer )
		{
			ListCell *j;
			foreach(j, index->indexParams)
			{
				IndexElem *elt = (IndexElem*)lfirst(j);
				Assert(IsA(elt, IndexElem));
				
				if (elt->expr != NULL)
				{
					defer = true;
					break;
				}
			}
		}

		if (keep)
		{
			if (defer && mayDefer)
			{
				/* An index on an expression with a WHERE clause or for an 
				 * inheritance child will cause a trip through parse_analyze.  
				 * If we do that before creating the table, it will fail, so 
				 * we put it on a list for later.
				 */
			
				ereport(DEBUG1,
						(errmsg("deferring index creation for table \"%s\"",
								cxt->relation->relname)));
				cxt->dlist = lappend(cxt->dlist, index);
			}
			else
			{
				cxt->alist = lappend(cxt->alist, index);
			}
		}
	}
}

/*
 * transformIndexConstraint
 *		Transform one UNIQUE, PRIMARY KEY, or EXCLUDE constraint for
 *		transformIndexConstraints.
 */
static IndexStmt *
transformIndexConstraint(Constraint *constraint, CreateStmtContext *cxt)
{
	Assert(constraint->contype !=  CONSTR_EXCLUSION);

	IndexStmt  *index;
	ListCell   *lc;

	index = makeNode(IndexStmt);

	index->unique = (constraint->contype != CONSTR_EXCLUSION);
	index->primary = (constraint->contype == CONSTR_PRIMARY);
	if (index->primary)
	{
		if (cxt->pkey != NULL)
			ereport(ERROR,
					(errcode(ERRCODE_INVALID_TABLE_DEFINITION),
			 errmsg("multiple primary keys for table \"%s\" are not allowed",
					cxt->relation->relname),
					 parser_errposition(cxt->pstate, constraint->location)));
		cxt->pkey = index;

		/*
		 * In ALTER TABLE case, a primary index might already exist, but
		 * DefineIndex will check for it.
		 */
	}
	index->isconstraint = true;
	index->deferrable = constraint->deferrable;
	index->initdeferred = constraint->initdeferred;

	if (constraint->conname != NULL)
		index->idxname = pstrdup(constraint->conname);
	else
		index->idxname = NULL;	/* DefineIndex will choose name */

	index->relation = cxt->relation;
	index->accessMethod = constraint->access_method ? constraint->access_method : DEFAULT_INDEX_TYPE;
	index->options = constraint->options;
	index->tableSpace = constraint->indexspace;
	index->whereClause = constraint->where_clause;
	index->indexParams = NIL;
	index->excludeOpNames = NIL;
	index->idxcomment = NULL;
	index->indexOid = InvalidOid;
	index->oldNode = InvalidOid;
	index->transformed = false;
	index->concurrent = false;
	index->if_not_exists = false;

	/*
	 * If it's ALTER TABLE ADD CONSTRAINT USING INDEX, look up the index and
	 * verify it's usable, then extract the implied column name list.  (We
	 * will not actually need the column name list at runtime, but we need it
	 * now to check for duplicate column entries below.)
	 */
	if (constraint->indexname != NULL)
	{
		char	   *index_name = constraint->indexname;
		Relation	heap_rel = cxt->rel;
		Oid			index_oid;
		Relation	index_rel;
		Form_pg_index index_form;
		oidvector  *indclass;
		Datum		indclassDatum;
		bool		isnull;
		int			i;

		/* Grammar should not allow this with explicit column list */
		Assert(constraint->keys == NIL);

		/* Grammar should only allow PRIMARY and UNIQUE constraints */
		Assert(constraint->contype == CONSTR_PRIMARY ||
			   constraint->contype == CONSTR_UNIQUE);

		/* Must be ALTER, not CREATE, but grammar doesn't enforce that */
		if (!cxt->isalter)
			ereport(ERROR,
					(errcode(ERRCODE_FEATURE_NOT_SUPPORTED),
					 errmsg("cannot use an existing index in CREATE TABLE"),
					 parser_errposition(cxt->pstate, constraint->location)));

		/* Look for the index in the same schema as the table */
		index_oid = get_relname_relid(index_name, RelationGetNamespace(heap_rel));

		if (!OidIsValid(index_oid))
			ereport(ERROR,
					(errcode(ERRCODE_UNDEFINED_OBJECT),
					 errmsg("index \"%s\" does not exist", index_name),
					 parser_errposition(cxt->pstate, constraint->location)));

		/* Open the index (this will throw an error if it is not an index) */
		index_rel = index_open(index_oid, AccessShareLock);
		index_form = index_rel->rd_index;

		/* Check that it does not have an associated constraint already */
		if (OidIsValid(get_index_constraint(index_oid)))
			ereport(ERROR,
					(errcode(ERRCODE_OBJECT_NOT_IN_PREREQUISITE_STATE),
			   errmsg("index \"%s\" is already associated with a constraint",
					  index_name),
					 parser_errposition(cxt->pstate, constraint->location)));

		/* Perform validity checks on the index */
		if (index_form->indrelid != RelationGetRelid(heap_rel))
			ereport(ERROR,
					(errcode(ERRCODE_OBJECT_NOT_IN_PREREQUISITE_STATE),
					 errmsg("index \"%s\" does not belong to table \"%s\"",
							index_name, RelationGetRelationName(heap_rel)),
					 parser_errposition(cxt->pstate, constraint->location)));

		if (!IndexIsValid(index_form))
			ereport(ERROR,
					(errcode(ERRCODE_OBJECT_NOT_IN_PREREQUISITE_STATE),
					 errmsg("index \"%s\" is not valid", index_name),
					 parser_errposition(cxt->pstate, constraint->location)));

		if (!index_form->indisunique)
			ereport(ERROR,
					(errcode(ERRCODE_WRONG_OBJECT_TYPE),
					 errmsg("\"%s\" is not a unique index", index_name),
					 errdetail("Cannot create a primary key or unique constraint using such an index."),
					 parser_errposition(cxt->pstate, constraint->location)));

		if (RelationGetIndexExpressions(index_rel) != NIL)
			ereport(ERROR,
					(errcode(ERRCODE_WRONG_OBJECT_TYPE),
					 errmsg("index \"%s\" contains expressions", index_name),
					 errdetail("Cannot create a primary key or unique constraint using such an index."),
					 parser_errposition(cxt->pstate, constraint->location)));

		if (RelationGetIndexPredicate(index_rel) != NIL)
			ereport(ERROR,
					(errcode(ERRCODE_WRONG_OBJECT_TYPE),
					 errmsg("\"%s\" is a partial index", index_name),
					 errdetail("Cannot create a primary key or unique constraint using such an index."),
					 parser_errposition(cxt->pstate, constraint->location)));

		/*
		 * It's probably unsafe to change a deferred index to non-deferred. (A
		 * non-constraint index couldn't be deferred anyway, so this case
		 * should never occur; no need to sweat, but let's check it.)
		 */
		if (!index_form->indimmediate && !constraint->deferrable)
			ereport(ERROR,
					(errcode(ERRCODE_WRONG_OBJECT_TYPE),
					 errmsg("\"%s\" is a deferrable index", index_name),
					 errdetail("Cannot create a non-deferrable constraint using a deferrable index."),
					 parser_errposition(cxt->pstate, constraint->location)));

		/*
		 * Insist on it being a btree.  That's the only kind that supports
		 * uniqueness at the moment anyway; but we must have an index that
		 * exactly matches what you'd get from plain ADD CONSTRAINT syntax,
		 * else dump and reload will produce a different index (breaking
		 * pg_upgrade in particular).
		 */
		if (index_rel->rd_rel->relam != get_am_oid(DEFAULT_INDEX_TYPE, false))
			ereport(ERROR,
					(errcode(ERRCODE_WRONG_OBJECT_TYPE),
					 errmsg("index \"%s\" is not a btree", index_name),
					 parser_errposition(cxt->pstate, constraint->location)));

		/* Must get indclass the hard way */
		indclassDatum = SysCacheGetAttr(INDEXRELID, index_rel->rd_indextuple,
										Anum_pg_index_indclass, &isnull);
		Assert(!isnull);
		indclass = (oidvector *) DatumGetPointer(indclassDatum);

		for (i = 0; i < index_form->indnatts; i++)
		{
			int16		attnum = index_form->indkey.values[i];
			Form_pg_attribute attform;
			char	   *attname;
			Oid			defopclass;

			/*
			 * We shouldn't see attnum == 0 here, since we already rejected
			 * expression indexes.  If we do, SystemAttributeDefinition will
			 * throw an error.
			 */
			if (attnum > 0)
			{
				Assert(attnum <= heap_rel->rd_att->natts);
				attform = heap_rel->rd_att->attrs[attnum - 1];
			}
			else
				attform = SystemAttributeDefinition(attnum,
											   heap_rel->rd_rel->relhasoids);
			attname = pstrdup(NameStr(attform->attname));

			/*
			 * Insist on default opclass and sort options.  While the index
			 * would still work as a constraint with non-default settings, it
			 * might not provide exactly the same uniqueness semantics as
			 * you'd get from a normally-created constraint; and there's also
			 * the dump/reload problem mentioned above.
			 */
			defopclass = GetDefaultOpClass(attform->atttypid,
										   index_rel->rd_rel->relam);
			if (indclass->values[i] != defopclass ||
				index_rel->rd_indoption[i] != 0)
				ereport(ERROR,
						(errcode(ERRCODE_WRONG_OBJECT_TYPE),
						 errmsg("index \"%s\" does not have default sorting behavior", index_name),
						 errdetail("Cannot create a primary key or unique constraint using such an index."),
					 parser_errposition(cxt->pstate, constraint->location)));

			constraint->keys = lappend(constraint->keys, makeString(attname));
		}

		/* Close the index relation but keep the lock */
		relation_close(index_rel, NoLock);

		index->indexOid = index_oid;
	}

	/*
	 * If it's an EXCLUDE constraint, the grammar returns a list of pairs of
	 * IndexElems and operator names.  We have to break that apart into
	 * separate lists.
	 */
	if (constraint->contype == CONSTR_EXCLUSION)
	{
		foreach(lc, constraint->exclusions)
		{
			List	   *pair = (List *) lfirst(lc);
			IndexElem  *elem;
			List	   *opname;

			Assert(list_length(pair) == 2);
			elem = (IndexElem *) linitial(pair);
			Assert(IsA(elem, IndexElem));
			opname = (List *) lsecond(pair);
			Assert(IsA(opname, List));

			index->indexParams = lappend(index->indexParams, elem);
			index->excludeOpNames = lappend(index->excludeOpNames, opname);
		}

		return index;
	}

	/*
	 * For UNIQUE and PRIMARY KEY, we just have a list of column names.
	 *
	 * Make sure referenced keys exist.  If we are making a PRIMARY KEY index,
	 * also make sure they are NOT NULL, if possible. (Although we could leave
	 * it to DefineIndex to mark the columns NOT NULL, it's more efficient to
	 * get it right the first time.)
	 */
	foreach(lc, constraint->keys)
	{
		char	   *key = strVal(lfirst(lc));
		bool		found = false;
		ColumnDef  *column = NULL;
		ListCell   *columns;
		IndexElem  *iparam;

		foreach(columns, cxt->columns)
		{
			column = (ColumnDef *) lfirst(columns);
			Assert(IsA(column, ColumnDef));
			if (strcmp(column->colname, key) == 0)
			{
				found = true;
				break;
			}
		}
		if (found)
		{
			/* found column in the new table; force it to be NOT NULL */
			if (constraint->contype == CONSTR_PRIMARY)
				column->is_not_null = TRUE;
		}
		else if (SystemAttributeByName(key, cxt->hasoids) != NULL)
		{
			/*
			 * column will be a system column in the new table, so accept it.
			 * System columns can't ever be null, so no need to worry about
			 * PRIMARY/NOT NULL constraint.
			 */
			found = true;
		}
		else if (cxt->inhRelations)
		{
			/* try inherited tables */
			ListCell   *inher;

			foreach(inher, cxt->inhRelations)
			{
				RangeVar   *inh = (RangeVar *) lfirst(inher);
				Relation	rel;
				int			count;

				Assert(IsA(inh, RangeVar));
				rel = heap_openrv(inh, AccessShareLock);
				/* check user requested inheritance from valid relkind */
				if (rel->rd_rel->relkind != RELKIND_RELATION &&
					rel->rd_rel->relkind != RELKIND_FOREIGN_TABLE)
					ereport(ERROR,
							(errcode(ERRCODE_WRONG_OBJECT_TYPE),
							 errmsg("inherited relation \"%s\" is not a table or foreign table",
									inh->relname)));
				for (count = 0; count < rel->rd_att->natts; count++)
				{
					Form_pg_attribute inhattr = rel->rd_att->attrs[count];
					char	   *inhname = NameStr(inhattr->attname);

					if (inhattr->attisdropped)
						continue;
					if (strcmp(key, inhname) == 0)
					{
						found = true;

						/*
						 * We currently have no easy way to force an inherited
						 * column to be NOT NULL at creation, if its parent
						 * wasn't so already. We leave it to DefineIndex to
						 * fix things up in this case.
						 */
						break;
					}
				}
				heap_close(rel, NoLock);
				if (found)
					break;
			}
		}

		/*
		 * In the ALTER TABLE case, don't complain about index keys not
		 * created in the command; they may well exist already. DefineIndex
		 * will complain about them if not, and will also take care of marking
		 * them NOT NULL.
		 */
		if (!found && !cxt->isalter)
			ereport(ERROR,
					(errcode(ERRCODE_UNDEFINED_COLUMN),
					 errmsg("column \"%s\" named in key does not exist", key),
					 parser_errposition(cxt->pstate, constraint->location)));

		/* Check for PRIMARY KEY(foo, foo) */
		foreach(columns, index->indexParams)
		{
			iparam = (IndexElem *) lfirst(columns);
			if (iparam->name && strcmp(key, iparam->name) == 0)
			{
				if (index->primary)
					ereport(ERROR,
							(errcode(ERRCODE_DUPLICATE_COLUMN),
							 errmsg("column \"%s\" appears twice in primary key constraint",
									key),
					 parser_errposition(cxt->pstate, constraint->location)));
				else
					ereport(ERROR,
							(errcode(ERRCODE_DUPLICATE_COLUMN),
					errmsg("column \"%s\" appears twice in unique constraint",
						   key),
					 parser_errposition(cxt->pstate, constraint->location)));
			}
		}

		/* OK, add it to the index definition */
		iparam = makeNode(IndexElem);
		iparam->name = pstrdup(key);
		iparam->expr = NULL;
		iparam->indexcolname = NULL;
		iparam->collation = NIL;
		iparam->opclass = NIL;
		iparam->ordering = SORTBY_DEFAULT;
		iparam->nulls_ordering = SORTBY_NULLS_DEFAULT;
		index->indexParams = lappend(index->indexParams, iparam);
	}

	return index;
}

/*
 * transformFKConstraints
 *		handle FOREIGN KEY constraints
 */
static void
transformFKConstraints(CreateStmtContext *cxt,
					   bool skipValidation, bool isAddConstraint)
{
	ListCell   *fkclist;

	if (cxt->fkconstraints == NIL)
		return;

	/*
	 * If CREATE TABLE or adding a column with NULL default, we can safely
	 * skip validation of FK constraints, and nonetheless mark them valid.
	 * (This will override any user-supplied NOT VALID flag.)
	 */
	if (skipValidation)
	{
		foreach(fkclist, cxt->fkconstraints)
		{
			Constraint *constraint = (Constraint *) lfirst(fkclist);

			constraint->skip_validation = true;
			constraint->initially_valid = true;
		}
	}

	/*
	 * For CREATE TABLE or ALTER TABLE ADD COLUMN, gin up an ALTER TABLE ADD
	 * CONSTRAINT command to execute after the basic command is complete. (If
	 * called from ADD CONSTRAINT, that routine will add the FK constraints to
	 * its own subcommand list.)
	 *
	 * Note: the ADD CONSTRAINT command must also execute after any index
	 * creation commands.  Thus, this should run after
	 * transformIndexConstraints, so that the CREATE INDEX commands are
	 * already in cxt->alist.
	 */
	if (!isAddConstraint)
	{
		AlterTableStmt *alterstmt = makeNode(AlterTableStmt);

		alterstmt->relation = cxt->relation;
		alterstmt->cmds = NIL;
		alterstmt->relkind = OBJECT_TABLE;

		foreach(fkclist, cxt->fkconstraints)
		{
			Constraint *constraint = (Constraint *) lfirst(fkclist);
			AlterTableCmd *altercmd = makeNode(AlterTableCmd);

			altercmd->subtype = AT_ProcessedConstraint;
			altercmd->name = NULL;
			altercmd->def = (Node *) constraint;
			alterstmt->cmds = lappend(alterstmt->cmds, altercmd);
		}

		cxt->alist = lappend(cxt->alist, alterstmt);
	}
}

/*
 * transformIndexStmt - parse analysis for CREATE INDEX and ALTER TABLE
 *
 * Note: this is a no-op for an index not using either index expressions or
 * a predicate expression.  There are several code paths that create indexes
 * without bothering to call this, because they know they don't have any
 * such expressions to deal with.
 *
 * To avoid race conditions, it's important that this function rely only on
 * the passed-in relid (and not on stmt->relation) to determine the target
 * relation.
 */
IndexStmt *
transformIndexStmt(Oid relid, IndexStmt *stmt, const char *queryString)
{
	ParseState *pstate;
	RangeTblEntry *rte;
	ListCell   *l;
	Relation	rel;
	LOCKMODE	lockmode;

	/* Nothing to do if statement already transformed. */
	if (stmt->transformed)
		return stmt;

	/*
	 * We must not scribble on the passed-in IndexStmt, so copy it.  (This is
	 * overkill, but easy.)
	 */
	stmt = (IndexStmt *) copyObject(stmt);

	/*
	 * Open the parent table with appropriate locking.	We must do this
	 * because addRangeTableEntry() would acquire only AccessShareLock,
	 * leaving DefineIndex() needing to do a lock upgrade with consequent risk
	 * of deadlock.  Make sure this stays in sync with the type of lock
	 * DefineIndex() wants. If we are being called by ALTER TABLE, we will
	 * already hold a higher lock.
	 */
	lockmode = stmt->concurrent ? ShareUpdateExclusiveLock : ShareLock;
	rel = heap_openrv(stmt->relation, lockmode);

	/* Set up pstate */
	pstate = make_parsestate(NULL);
	pstate->p_sourcetext = queryString;

	/*
	 * Put the parent table into the rtable so that the expressions can refer
	 * to its fields without qualification.  Caller is responsible for locking
	 * relation, but we still need to open it.
	 */
	rte = addRangeTableEntryForRelation(pstate, rel, NULL, false, true);

	/* no to join list, yes to namespaces */
	addRTEtoQuery(pstate, rte, false, true, true);

	/* take care of the where clause */
	if (stmt->whereClause)
	{
		stmt->whereClause = transformWhereClause(pstate,
												 stmt->whereClause,
												 EXPR_KIND_INDEX_PREDICATE,
												 "WHERE");
		/* we have to fix its collations too */
		assign_expr_collations(pstate, stmt->whereClause);
	}

	/* take care of any index expressions */
	foreach(l, stmt->indexParams)
	{
		IndexElem  *ielem = (IndexElem *) lfirst(l);

		if (ielem->expr)
		{
			/* Extract preliminary index col name before transforming expr */
			if (ielem->indexcolname == NULL)
				ielem->indexcolname = FigureIndexColname(ielem->expr);

			/* Now do parse transformation of the expression */
			ielem->expr = transformExpr(pstate, ielem->expr,
										EXPR_KIND_INDEX_EXPRESSION);

			/* We have to fix its collations too */
			assign_expr_collations(pstate, ielem->expr);

			/*
			 * transformExpr() should have already rejected subqueries,
			 * aggregates, and window functions, based on the EXPR_KIND_ for
			 * an index expression.
			 *
			 * Also reject expressions returning sets; this is for consistency
			 * with what transformWhereClause() checks for the predicate.
			 * DefineIndex() will make more checks.
			 */
			if (expression_returns_set(ielem->expr))
				ereport(ERROR,
						(errcode(ERRCODE_DATATYPE_MISMATCH),
						 errmsg("index expression cannot return a set")));
		}
	}

	/*
	 * Check that only the base rel is mentioned.  (This should be dead code
	 * now that add_missing_from is history.)
	 */
	if (list_length(pstate->p_rtable) != 1)
		ereport(ERROR,
				(errcode(ERRCODE_INVALID_COLUMN_REFERENCE),
				 errmsg("index expressions and predicates can refer only to the table being indexed")));

	free_parsestate(pstate);

	/*
	 * Close relation. Unless this is a CREATE INDEX
	 * for a partitioned table, and we're processing a partition. In that
	 * case, we want to release the lock on the partition early, so that
	 * you don't run out of space in the lock manager if there are a lot
	 * of partitions. Holding the lock on the parent table should be
	 * enough.
	 */
	if (!rel_needs_long_lock(RelationGetRelid(rel)))
		heap_close(rel, lockmode);
	else
		heap_close(rel, NoLock);

	/* Mark statement as successfully transformed */
	stmt->transformed = true;

	return stmt;
}


/*
 * transformRuleStmt -
 *	  transform a CREATE RULE Statement. The action is a list of parse
 *	  trees which is transformed into a list of query trees, and we also
 *	  transform the WHERE clause if any.
 *
 * actions and whereClause are output parameters that receive the
 * transformed results.
 *
 * Note that we must not scribble on the passed-in RuleStmt, so we do
 * copyObject() on the actions and WHERE clause.
 */
void
transformRuleStmt(RuleStmt *stmt, const char *queryString,
				  List **actions, Node **whereClause)
{
	Relation	rel;
	ParseState *pstate;
	RangeTblEntry *oldrte;
	RangeTblEntry *newrte;

	/*
	 * To avoid deadlock, make sure the first thing we do is grab
	 * AccessExclusiveLock on the target relation.  This will be needed by
	 * DefineQueryRewrite(), and we don't want to grab a lesser lock
	 * beforehand.
	 */
	rel = heap_openrv(stmt->relation, AccessExclusiveLock);

	if (rel->rd_rel->relkind == RELKIND_MATVIEW)
		ereport(ERROR,
				(errcode(ERRCODE_FEATURE_NOT_SUPPORTED),
				 errmsg("rules on materialized views are not supported")));

	/* Set up pstate */
	pstate = make_parsestate(NULL);
	pstate->p_sourcetext = queryString;

	/*
	 * NOTE: 'OLD' must always have a varno equal to 1 and 'NEW' equal to 2.
	 * Set up their RTEs in the main pstate for use in parsing the rule
	 * qualification.
	 */
	oldrte = addRangeTableEntryForRelation(pstate, rel,
										   makeAlias("old", NIL),
										   false, false);
	newrte = addRangeTableEntryForRelation(pstate, rel,
										   makeAlias("new", NIL),
										   false, false);
	/* Must override addRangeTableEntry's default access-check flags */
	oldrte->requiredPerms = 0;
	newrte->requiredPerms = 0;

	/*
	 * They must be in the namespace too for lookup purposes, but only add the
	 * one(s) that are relevant for the current kind of rule.  In an UPDATE
	 * rule, quals must refer to OLD.field or NEW.field to be unambiguous, but
	 * there's no need to be so picky for INSERT & DELETE.  We do not add them
	 * to the joinlist.
	 */
	switch (stmt->event)
	{
		case CMD_SELECT:
			addRTEtoQuery(pstate, oldrte, false, true, true);
			break;
		case CMD_UPDATE:
			addRTEtoQuery(pstate, oldrte, false, true, true);
			addRTEtoQuery(pstate, newrte, false, true, true);
			break;
		case CMD_INSERT:
			addRTEtoQuery(pstate, newrte, false, true, true);
			break;
		case CMD_DELETE:
			addRTEtoQuery(pstate, oldrte, false, true, true);
			break;
		default:
			elog(ERROR, "unrecognized event type: %d",
				 (int) stmt->event);
			break;
	}

	/* take care of the where clause */
	*whereClause = transformWhereClause(pstate,
									  (Node *) copyObject(stmt->whereClause),
										EXPR_KIND_WHERE,
										"WHERE");
	/* we have to fix its collations too */
	assign_expr_collations(pstate, *whereClause);

	/* this is probably dead code without add_missing_from: */
	if (list_length(pstate->p_rtable) != 2)		/* naughty, naughty... */
		ereport(ERROR,
				(errcode(ERRCODE_INVALID_OBJECT_DEFINITION),
				 errmsg("rule WHERE condition cannot contain references to other relations")));

	/*
	 * 'instead nothing' rules with a qualification need a query rangetable so
	 * the rewrite handler can add the negated rule qualification to the
	 * original query. We create a query with the new command type CMD_NOTHING
	 * here that is treated specially by the rewrite system.
	 */
	if (stmt->actions == NIL)
	{
		Query	   *nothing_qry = makeNode(Query);

		nothing_qry->commandType = CMD_NOTHING;
		nothing_qry->rtable = pstate->p_rtable;
		nothing_qry->jointree = makeFromExpr(NIL, NULL);		/* no join wanted */

		*actions = list_make1(nothing_qry);
	}
	else
	{
		ListCell   *l;
		List	   *newactions = NIL;

		/*
		 * transform each statement, like parse_sub_analyze()
		 */
		foreach(l, stmt->actions)
		{
			Node	   *action = (Node *) lfirst(l);
			ParseState *sub_pstate = make_parsestate(NULL);
			Query	   *sub_qry,
					   *top_subqry;
			bool		has_old,
						has_new;

			/*
			 * Since outer ParseState isn't parent of inner, have to pass down
			 * the query text by hand.
			 */
			sub_pstate->p_sourcetext = queryString;

			/*
			 * Set up OLD/NEW in the rtable for this statement.  The entries
			 * are added only to relnamespace, not varnamespace, because we
			 * don't want them to be referred to by unqualified field names
			 * nor "*" in the rule actions.  We decide later whether to put
			 * them in the joinlist.
			 */
			oldrte = addRangeTableEntryForRelation(sub_pstate, rel,
												   makeAlias("old", NIL),
												   false, false);
			newrte = addRangeTableEntryForRelation(sub_pstate, rel,
												   makeAlias("new", NIL),
												   false, false);
			oldrte->requiredPerms = 0;
			newrte->requiredPerms = 0;
			addRTEtoQuery(sub_pstate, oldrte, false, true, false);
			addRTEtoQuery(sub_pstate, newrte, false, true, false);

			/* Transform the rule action statement */
			top_subqry = transformStmt(sub_pstate,
									   (Node *) copyObject(action));

			/*
			 * We cannot support utility-statement actions (eg NOTIFY) with
			 * nonempty rule WHERE conditions, because there's no way to make
			 * the utility action execute conditionally.
			 */
			if (top_subqry->commandType == CMD_UTILITY &&
				*whereClause != NULL)
				ereport(ERROR,
						(errcode(ERRCODE_INVALID_OBJECT_DEFINITION),
						 errmsg("rules with WHERE conditions can only have SELECT, INSERT, UPDATE, or DELETE actions")));

			/*
			 * If the action is INSERT...SELECT, OLD/NEW have been pushed down
			 * into the SELECT, and that's what we need to look at. (Ugly
			 * kluge ... try to fix this when we redesign querytrees.)
			 */
			sub_qry = getInsertSelectQuery(top_subqry, NULL);

			/*
			 * If the sub_qry is a setop, we cannot attach any qualifications
			 * to it, because the planner won't notice them.  This could
			 * perhaps be relaxed someday, but for now, we may as well reject
			 * such a rule immediately.
			 */
			if (sub_qry->setOperations != NULL && *whereClause != NULL)
				ereport(ERROR,
						(errcode(ERRCODE_FEATURE_NOT_SUPPORTED),
						 errmsg("conditional UNION/INTERSECT/EXCEPT statements are not implemented")));

			/*
			 * Validate action's use of OLD/NEW, qual too
			 */
			has_old =
				rangeTableEntry_used((Node *) sub_qry, PRS2_OLD_VARNO, 0) ||
				rangeTableEntry_used(*whereClause, PRS2_OLD_VARNO, 0);
			has_new =
				rangeTableEntry_used((Node *) sub_qry, PRS2_NEW_VARNO, 0) ||
				rangeTableEntry_used(*whereClause, PRS2_NEW_VARNO, 0);

			switch (stmt->event)
			{
				case CMD_SELECT:
					if (has_old)
						ereport(ERROR,
								(errcode(ERRCODE_INVALID_OBJECT_DEFINITION),
								 errmsg("ON SELECT rule cannot use OLD")));
					if (has_new)
						ereport(ERROR,
								(errcode(ERRCODE_INVALID_OBJECT_DEFINITION),
								 errmsg("ON SELECT rule cannot use NEW")));
					break;
				case CMD_UPDATE:
					/* both are OK */
					break;
				case CMD_INSERT:
					if (has_old)
						ereport(ERROR,
								(errcode(ERRCODE_INVALID_OBJECT_DEFINITION),
								 errmsg("ON INSERT rule cannot use OLD")));
					break;
				case CMD_DELETE:
					if (has_new)
						ereport(ERROR,
								(errcode(ERRCODE_INVALID_OBJECT_DEFINITION),
								 errmsg("ON DELETE rule cannot use NEW")));
					break;
				default:
					elog(ERROR, "unrecognized event type: %d",
						 (int) stmt->event);
					break;
			}

			/*
			 * OLD/NEW are not allowed in WITH queries, because they would
			 * amount to outer references for the WITH, which we disallow.
			 * However, they were already in the outer rangetable when we
			 * analyzed the query, so we have to check.
			 *
			 * Note that in the INSERT...SELECT case, we need to examine the
			 * CTE lists of both top_subqry and sub_qry.
			 *
			 * Note that we aren't digging into the body of the query looking
			 * for WITHs in nested sub-SELECTs.  A WITH down there can
			 * legitimately refer to OLD/NEW, because it'd be an
			 * indirect-correlated outer reference.
			 */
			if (rangeTableEntry_used((Node *) top_subqry->cteList,
									 PRS2_OLD_VARNO, 0) ||
				rangeTableEntry_used((Node *) sub_qry->cteList,
									 PRS2_OLD_VARNO, 0))
				ereport(ERROR,
						(errcode(ERRCODE_FEATURE_NOT_SUPPORTED),
						 errmsg("cannot refer to OLD within WITH query")));
			if (rangeTableEntry_used((Node *) top_subqry->cteList,
									 PRS2_NEW_VARNO, 0) ||
				rangeTableEntry_used((Node *) sub_qry->cteList,
									 PRS2_NEW_VARNO, 0))
				ereport(ERROR,
						(errcode(ERRCODE_FEATURE_NOT_SUPPORTED),
						 errmsg("cannot refer to NEW within WITH query")));

			/*
			 * For efficiency's sake, add OLD to the rule action's jointree
			 * only if it was actually referenced in the statement or qual.
			 *
			 * For INSERT, NEW is not really a relation (only a reference to
			 * the to-be-inserted tuple) and should never be added to the
			 * jointree.
			 *
			 * For UPDATE, we treat NEW as being another kind of reference to
			 * OLD, because it represents references to *transformed* tuples
			 * of the existing relation.  It would be wrong to enter NEW
			 * separately in the jointree, since that would cause a double
			 * join of the updated relation.  It's also wrong to fail to make
			 * a jointree entry if only NEW and not OLD is mentioned.
			 */
			if (has_old || (has_new && stmt->event == CMD_UPDATE))
			{
				/*
				 * If sub_qry is a setop, manipulating its jointree will do no
				 * good at all, because the jointree is dummy. (This should be
				 * a can't-happen case because of prior tests.)
				 */
				if (sub_qry->setOperations != NULL)
					ereport(ERROR,
							(errcode(ERRCODE_FEATURE_NOT_SUPPORTED),
							 errmsg("conditional UNION/INTERSECT/EXCEPT statements are not implemented")));
				/* hack so we can use addRTEtoQuery() */
				sub_pstate->p_rtable = sub_qry->rtable;
				sub_pstate->p_joinlist = sub_qry->jointree->fromlist;
				addRTEtoQuery(sub_pstate, oldrte, true, false, false);
				sub_qry->jointree->fromlist = sub_pstate->p_joinlist;
			}

			newactions = lappend(newactions, top_subqry);

			free_parsestate(sub_pstate);
		}

		*actions = newactions;
	}

	free_parsestate(pstate);

	/* Close relation, but keep the exclusive lock */
	heap_close(rel, NoLock);
}


/*
 * transformAlterTableStmt -
 *		parse analysis for ALTER TABLE
 *
 * Returns a List of utility commands to be done in sequence.  One of these
 * will be the transformed AlterTableStmt, but there may be additional actions
 * to be done before and after the actual AlterTable() call.
 *
 * To avoid race conditions, it's important that this function rely only on
 * the passed-in relid (and not on stmt->relation) to determine the target
 * relation.
 */
List *
transformAlterTableStmt(Oid relid, AlterTableStmt *stmt,
						const char *queryString)
{
	Relation	rel;
	ParseState *pstate;
	CreateStmtContext cxt;
	List	   *result;
	List	   *save_alist;
	ListCell   *lcmd,
			   *l;
	List	   *newcmds = NIL;
	bool		skipValidation = true;
	AlterTableCmd *newcmd;
	RangeTblEntry *rte;

	/*
	 * We must not scribble on the passed-in AlterTableStmt, so copy it. (This
	 * is overkill, but easy.)
	 */
	stmt = (AlterTableStmt *) copyObject(stmt);

	/* Caller is responsible for locking the relation */
	/* GPDB_94_MERGE_FIXME: this function used to be responsible, and we had some
	 * more complicated logic here for partitions:
	 *
	 * In GPDB, we release the lock early if this command is part of a
	 * partitioned CREATE TABLE.
	 */
	rel = relation_open(relid, NoLock);

	/* Set up pstate */
	pstate = make_parsestate(NULL);
	pstate->p_sourcetext = queryString;
	rte = addRangeTableEntryForRelation(pstate,
										rel,
										NULL,
										false,
										true);
	addRTEtoQuery(pstate, rte, false, true, true);

	/* Set up CreateStmtContext */
	cxt.pstate = pstate;
	if (stmt->relkind == OBJECT_FOREIGN_TABLE)
	{
		cxt.stmtType = "ALTER FOREIGN TABLE";
		cxt.isforeign = true;
	}
	else
	{
		cxt.stmtType = "ALTER TABLE";
		cxt.isforeign = false;
	}
	cxt.relation = stmt->relation;
	cxt.rel = rel;
	cxt.inhRelations = NIL;
	cxt.isalter = true;
	cxt.iscreatepart = false;
	cxt.hasoids = false;		/* need not be right */
	cxt.columns = NIL;
	cxt.ckconstraints = NIL;
	cxt.fkconstraints = NIL;
	cxt.ixconstraints = NIL;
	cxt.inh_indexes = NIL;
	cxt.blist = NIL;
	cxt.alist = NIL;
	cxt.dlist = NIL; /* used by transformCreateStmt, not here */
	cxt.pkey = NULL;

	/*
	 * The only subtypes that currently require parse transformation handling
	 * are ADD COLUMN, ADD CONSTRAINT and SET DATA TYPE.  These largely re-use
	 * code from CREATE TABLE.
	 * And ALTER TABLE ... <operator> PARTITION ...
	 */
	foreach(lcmd, stmt->cmds)
	{
		AlterTableCmd *cmd = (AlterTableCmd *) lfirst(lcmd);

		switch (cmd->subtype)
		{
			case AT_AddColumn:
			case AT_AddColumnToView:
				{
					ColumnDef  *def = (ColumnDef *) cmd->def;

					Assert(IsA(def, ColumnDef));

					/*
					 * Adding a column with a primary key or unique constraint
					 * is not supported in GPDB.
					 */
					if (Gp_role == GP_ROLE_DISPATCH)
					{
						ListCell *c;
						foreach(c, def->constraints)
						{
							Constraint *cons = (Constraint *) lfirst(c);
							if (cons->contype == CONSTR_PRIMARY)
								ereport(ERROR,
										(errcode(ERRCODE_FEATURE_NOT_SUPPORTED),
										 errmsg("cannot add column with primary key constraint")));
							if (cons->contype == CONSTR_UNIQUE)
								ereport(ERROR,
										(errcode(ERRCODE_FEATURE_NOT_SUPPORTED),
										 errmsg("cannot add column with unique constraint")));
						}
					}
					transformColumnDefinition(&cxt, def);

					/*
					 * If the column has a non-null default, we can't skip
					 * validation of foreign keys.
					 */
					if (def->raw_default != NULL)
						skipValidation = false;

					/*
					 * All constraints are processed in other ways. Remove the
					 * original list
					 */
					def->constraints = NIL;

					newcmds = lappend(newcmds, cmd);
					break;
				}

			case AT_AddConstraint:

				/*
				 * The original AddConstraint cmd node doesn't go to newcmds
				 */
				if (IsA(cmd->def, Constraint))
				{
					transformTableConstraint(&cxt, (Constraint *) cmd->def);
					if (((Constraint *) cmd->def)->contype == CONSTR_FOREIGN)
					{
						/* GPDB: always skip validation of foreign keys */
						skipValidation = true;
					}
				}
				else
					elog(ERROR, "unrecognized node type: %d",
						 (int) nodeTag(cmd->def));
				break;

			case AT_ProcessedConstraint:

				/*
				 * Already-transformed ADD CONSTRAINT, so just make it look
				 * like the standard case.
				 */
				cmd->subtype = AT_AddConstraint;
				newcmds = lappend(newcmds, cmd);
				break;

				/* CDB: Partitioned Tables */
            case AT_PartAlter:			/* Alter */
            case AT_PartAdd:			/* Add */
            case AT_PartDrop:			/* Drop */
            case AT_PartExchange:		/* Exchange */
            case AT_PartRename:			/* Rename */
            case AT_PartSetTemplate:	/* Set Subpartition Template */
            case AT_PartSplit:			/* Split */
            case AT_PartTruncate:		/* Truncate */
				cmd = transformAlterTable_all_PartitionStmt(
					pstate,
					stmt,
					&cxt,
					cmd);

				newcmds = lappend(newcmds, cmd);
				break;

			case AT_PartAddInternal:	/* Add partition, as part of CREATE TABLE */
				cxt.iscreatepart = true;
				newcmds = lappend(newcmds, cmd);
				break;

			case AT_AlterColumnType:
				{
					ColumnDef  *def = (ColumnDef *) cmd->def;

					/*
					 * For ALTER COLUMN TYPE, transform the USING clause if
					 * one was specified.
					 */
					if (def->raw_default)
					{
						def->cooked_default =
							transformExpr(pstate, def->raw_default,
										  EXPR_KIND_ALTER_COL_TRANSFORM);

						/* it can't return a set */
						if (expression_returns_set(def->cooked_default))
							ereport(ERROR,
									(errcode(ERRCODE_DATATYPE_MISMATCH),
									 errmsg("transform expression must not return a set")));
					}

					newcmds = lappend(newcmds, cmd);
					break;
				}

			default:
				newcmds = lappend(newcmds, cmd);
				break;
		}
	}

	/*
	 * transformIndexConstraints wants cxt.alist to contain only index
	 * statements, so transfer anything we already have into save_alist
	 * immediately.
	 */
	save_alist = cxt.alist;
	cxt.alist = NIL;

	/* Postprocess index and FK constraints */
	transformIndexConstraints(&cxt, false);

	transformFKConstraints(&cxt, skipValidation, true);

	/*
	 * Push any index-creation commands into the ALTER, so that they can be
	 * scheduled nicely by tablecmds.c.  Note that tablecmds.c assumes that
	 * the IndexStmt attached to an AT_AddIndex or AT_AddIndexConstraint
	 * subcommand has already been through transformIndexStmt.
	 */
	foreach(l, cxt.alist)
	{
		IndexStmt  *idxstmt = (IndexStmt *) lfirst(l);

		Assert(IsA(idxstmt, IndexStmt));
		idxstmt = transformIndexStmt(relid, idxstmt, queryString);
		newcmd = makeNode(AlterTableCmd);
		newcmd->subtype = OidIsValid(idxstmt->indexOid) ? AT_AddIndexConstraint : AT_AddIndex;
		newcmd->def = (Node *) idxstmt;
		newcmds = lappend(newcmds, newcmd);
	}
	cxt.alist = NIL;

	/* Append any CHECK or FK constraints to the commands list */
	foreach(l, cxt.ckconstraints)
	{
		newcmd = makeNode(AlterTableCmd);
		newcmd->subtype = AT_AddConstraint;
		newcmd->def = (Node *) lfirst(l);
		newcmds = lappend(newcmds, newcmd);
	}
	foreach(l, cxt.fkconstraints)
	{
		newcmd = makeNode(AlterTableCmd);
		newcmd->subtype = AT_AddConstraint;
		newcmd->def = (Node *) lfirst(l);
		newcmds = lappend(newcmds, newcmd);
	}

	/*
	 * Close rel
	 *
	 * If this is part of a CREATE TABLE of a partitioned table, creating
	 * the partitions, we release the lock immediately, however. We hold
	 * a lock on the parent table, and no-one can see the partitions yet,
	 * so the lock on each partition isn't strictly required. Creating a
	 * massively partitioned table could otherwise require holding a lot
	 * of locks, running out of shared memory in the lock manager.
	 */
	if (cxt.iscreatepart)
		relation_close(rel, AccessExclusiveLock);
	else
		relation_close(rel, NoLock);

	/*
	 * Output results.
	 */
	stmt->cmds = newcmds;

	result = lappend(cxt.blist, stmt);
	result = list_concat(result, cxt.alist);
	result = list_concat(result, save_alist);

	return result;
}


/*
 * Preprocess a list of column constraint clauses
 * to attach constraint attributes to their primary constraint nodes
 * and detect inconsistent/misplaced constraint attributes.
 *
 * NOTE: currently, attributes are only supported for FOREIGN KEY, UNIQUE,
 * EXCLUSION, and PRIMARY KEY constraints, but someday they ought to be
 * supported for other constraint types.
 */
static void
transformConstraintAttrs(CreateStmtContext *cxt, List *constraintList)
{
	Constraint *lastprimarycon = NULL;
	bool		saw_deferrability = false;
	bool		saw_initially = false;
	ListCell   *clist;

#define SUPPORTS_ATTRS(node)				\
	((node) != NULL &&						\
	 ((node)->contype == CONSTR_PRIMARY ||	\
	  (node)->contype == CONSTR_UNIQUE ||	\
	  (node)->contype == CONSTR_EXCLUSION || \
	  (node)->contype == CONSTR_FOREIGN))

	foreach(clist, constraintList)
	{
		Constraint *con = (Constraint *) lfirst(clist);

		if (!IsA(con, Constraint))
			elog(ERROR, "unrecognized node type: %d",
				 (int) nodeTag(con));
		switch (con->contype)
		{
			case CONSTR_ATTR_DEFERRABLE:
				if (!SUPPORTS_ATTRS(lastprimarycon))
					ereport(ERROR,
							(errcode(ERRCODE_SYNTAX_ERROR),
							 errmsg("misplaced DEFERRABLE clause"),
							 parser_errposition(cxt->pstate, con->location)));
				if (saw_deferrability)
					ereport(ERROR,
							(errcode(ERRCODE_SYNTAX_ERROR),
							 errmsg("multiple DEFERRABLE/NOT DEFERRABLE clauses not allowed"),
							 parser_errposition(cxt->pstate, con->location)));
				saw_deferrability = true;
				lastprimarycon->deferrable = true;
				break;

			case CONSTR_ATTR_NOT_DEFERRABLE:
				if (!SUPPORTS_ATTRS(lastprimarycon))
					ereport(ERROR,
							(errcode(ERRCODE_SYNTAX_ERROR),
							 errmsg("misplaced NOT DEFERRABLE clause"),
							 parser_errposition(cxt->pstate, con->location)));
				if (saw_deferrability)
					ereport(ERROR,
							(errcode(ERRCODE_SYNTAX_ERROR),
							 errmsg("multiple DEFERRABLE/NOT DEFERRABLE clauses not allowed"),
							 parser_errposition(cxt->pstate, con->location)));
				saw_deferrability = true;
				lastprimarycon->deferrable = false;
				if (saw_initially &&
					lastprimarycon->initdeferred)
					ereport(ERROR,
							(errcode(ERRCODE_SYNTAX_ERROR),
							 errmsg("constraint declared INITIALLY DEFERRED must be DEFERRABLE"),
							 parser_errposition(cxt->pstate, con->location)));
				break;

			case CONSTR_ATTR_DEFERRED:
				if (!SUPPORTS_ATTRS(lastprimarycon))
					ereport(ERROR,
							(errcode(ERRCODE_SYNTAX_ERROR),
							 errmsg("misplaced INITIALLY DEFERRED clause"),
							 parser_errposition(cxt->pstate, con->location)));
				if (saw_initially)
					ereport(ERROR,
							(errcode(ERRCODE_SYNTAX_ERROR),
							 errmsg("multiple INITIALLY IMMEDIATE/DEFERRED clauses not allowed"),
							 parser_errposition(cxt->pstate, con->location)));
				saw_initially = true;
				lastprimarycon->initdeferred = true;

				/*
				 * If only INITIALLY DEFERRED appears, assume DEFERRABLE
				 */
				if (!saw_deferrability)
					lastprimarycon->deferrable = true;
				else if (!lastprimarycon->deferrable)
					ereport(ERROR,
							(errcode(ERRCODE_SYNTAX_ERROR),
							 errmsg("constraint declared INITIALLY DEFERRED must be DEFERRABLE"),
							 parser_errposition(cxt->pstate, con->location)));
				break;

			case CONSTR_ATTR_IMMEDIATE:
				if (!SUPPORTS_ATTRS(lastprimarycon))
					ereport(ERROR,
							(errcode(ERRCODE_SYNTAX_ERROR),
							 errmsg("misplaced INITIALLY IMMEDIATE clause"),
							 parser_errposition(cxt->pstate, con->location)));
				if (saw_initially)
					ereport(ERROR,
							(errcode(ERRCODE_SYNTAX_ERROR),
							 errmsg("multiple INITIALLY IMMEDIATE/DEFERRED clauses not allowed"),
							 parser_errposition(cxt->pstate, con->location)));
				saw_initially = true;
				lastprimarycon->initdeferred = false;
				break;

			default:
				/* Otherwise it's not an attribute */
				lastprimarycon = con;
				/* reset flags for new primary node */
				saw_deferrability = false;
				saw_initially = false;
				break;
		}
	}
}

/*
 * Special handling of type definition for a column
 */
static void
transformColumnType(CreateStmtContext *cxt, ColumnDef *column)
{
	/*
	 * All we really need to do here is verify that the type is valid,
	 * including any collation spec that might be present.
	 */
	Type		ctype = typenameType(cxt->pstate, column->typeName, NULL);

	if (column->collClause)
	{
		Form_pg_type typtup = (Form_pg_type) GETSTRUCT(ctype);

		LookupCollation(cxt->pstate,
						column->collClause->collname,
						column->collClause->location);
		/* Complain if COLLATE is applied to an uncollatable type */
		if (!OidIsValid(typtup->typcollation))
			ereport(ERROR,
					(errcode(ERRCODE_DATATYPE_MISMATCH),
					 errmsg("collations are not supported by type %s",
							format_type_be(HeapTupleGetOid(ctype))),
					 parser_errposition(cxt->pstate,
										column->collClause->location)));
	}

	ReleaseSysCache(ctype);
}


/*
 * transformCreateSchemaStmt -
 *	  analyzes the CREATE SCHEMA statement
 *
 * Split the schema element list into individual commands and place
 * them in the result list in an order such that there are no forward
 * references (e.g. GRANT to a table created later in the list). Note
 * that the logic we use for determining forward references is
 * presently quite incomplete.
 *
 * SQL also allows constraints to make forward references, so thumb through
 * the table columns and move forward references to a posterior alter-table
 * command.
 *
 * The result is a list of parse nodes that still need to be analyzed ---
 * but we can't analyze the later commands until we've executed the earlier
 * ones, because of possible inter-object references.
 *
 * Note: this breaks the rules a little bit by modifying schema-name fields
 * within passed-in structs.  However, the transformation would be the same
 * if done over, so it should be all right to scribble on the input to this
 * extent.
 */
List *
transformCreateSchemaStmt(CreateSchemaStmt *stmt)
{
	CreateSchemaStmtContext cxt;
	List	   *result;
	ListCell   *elements;

	cxt.stmtType = "CREATE SCHEMA";
	cxt.schemaname = stmt->schemaname;
	cxt.authrole = (RoleSpec *) stmt->authrole;
	cxt.sequences = NIL;
	cxt.tables = NIL;
	cxt.views = NIL;
	cxt.indexes = NIL;
	cxt.triggers = NIL;
	cxt.grants = NIL;

	/*
	 * Run through each schema element in the schema element list. Separate
	 * statements by type, and do preliminary analysis.
	 */
	foreach(elements, stmt->schemaElts)
	{
		Node	   *element = lfirst(elements);

		switch (nodeTag(element))
		{
			case T_CreateSeqStmt:
				{
					CreateSeqStmt *elp = (CreateSeqStmt *) element;

					setSchemaName(cxt.schemaname, &elp->sequence->schemaname);
					cxt.sequences = lappend(cxt.sequences, element);
				}
				break;

			case T_CreateStmt:
				{
					CreateStmt *elp = (CreateStmt *) element;

					setSchemaName(cxt.schemaname, &elp->relation->schemaname);

					/*
					 * XXX todo: deal with constraints
					 */
					cxt.tables = lappend(cxt.tables, element);
				}
				break;

			case T_ViewStmt:
				{
					ViewStmt   *elp = (ViewStmt *) element;

					setSchemaName(cxt.schemaname, &elp->view->schemaname);

					/*
					 * XXX todo: deal with references between views
					 */
					cxt.views = lappend(cxt.views, element);
				}
				break;

			case T_IndexStmt:
				{
					IndexStmt  *elp = (IndexStmt *) element;

					setSchemaName(cxt.schemaname, &elp->relation->schemaname);
					cxt.indexes = lappend(cxt.indexes, element);
				}
				break;

			case T_CreateTrigStmt:
				{
					CreateTrigStmt *elp = (CreateTrigStmt *) element;

					setSchemaName(cxt.schemaname, &elp->relation->schemaname);
					cxt.triggers = lappend(cxt.triggers, element);
				}
				break;

			case T_GrantStmt:
				cxt.grants = lappend(cxt.grants, element);
				break;

			default:
				elog(ERROR, "unrecognized node type: %d",
					 (int) nodeTag(element));
		}
	}

	result = NIL;
	result = list_concat(result, cxt.sequences);
	result = list_concat(result, cxt.tables);
	result = list_concat(result, cxt.views);
	result = list_concat(result, cxt.indexes);
	result = list_concat(result, cxt.triggers);
	result = list_concat(result, cxt.grants);

	return result;
}

/*
 * setSchemaName
 *		Set or check schema name in an element of a CREATE SCHEMA command
 */
static void
setSchemaName(char *context_schema, char **stmt_schema_name)
{
	if (*stmt_schema_name == NULL)
		*stmt_schema_name = context_schema;
	else if (strcmp(context_schema, *stmt_schema_name) != 0)
		ereport(ERROR,
				(errcode(ERRCODE_INVALID_SCHEMA_DEFINITION),
				 errmsg("CREATE specifies a schema (%s) "
						"different from the one being created (%s)",
						*stmt_schema_name, context_schema)));
}

/*
 * getLikeDistributionPolicy
 *
 * For Greenplum Database distributed tables, default to
 * the same distribution as the first LIKE table, unless
 * we also have INHERITS
 */
static DistributedBy *
getLikeDistributionPolicy(TableLikeClause *e)
{
	DistributedBy *likeDistributedBy = NULL;
	Relation	rel;

	rel = relation_openrv(e->relation, AccessShareLock);

	if (rel->rd_cdbpolicy != NULL && rel->rd_cdbpolicy->ptype != POLICYTYPE_ENTRY)
	{
		likeDistributedBy = make_distributedby_for_rel(rel);
	}

	relation_close(rel, AccessShareLock);

	return likeDistributedBy;
}

/*
 * Transform and validate the actual encoding clauses.
 *
 * We need tell the underlying system that these are AO/CO tables too,
 * hence the concatenation of the extra elements.
 */
List *
transformStorageEncodingClause(List *options)
{
	Datum d;
	ListCell *lc;
	DefElem *dl;
	foreach(lc, options)
	{
		dl = (DefElem *) lfirst(lc);
		if (pg_strncasecmp(dl->defname, SOPT_CHECKSUM, strlen(SOPT_CHECKSUM)) == 0)
		{
			ereport(ERROR,
					(errcode(ERRCODE_INVALID_PARAMETER_VALUE),
					 errmsg("\"%s\" is not a column specific option",
							SOPT_CHECKSUM)));
		}
	}
	List *extra = list_make2(makeDefElem("appendonly",
										 (Node *)makeString("true")),
							 makeDefElem("orientation",
										 (Node *)makeString("column")));

	/* add defaults for missing values */
	options = fillin_encoding(options);

	/*
	 * The following two statements validate that the encoding clause is well
	 * formed.
	 */
	d = transformRelOptions(PointerGetDatum(NULL),
									  list_concat(extra, options),
									  NULL, NULL,
									  true, false);
	(void)heap_reloptions(RELKIND_RELATION, d, true);

	return options;
}

/*
 * Validate the sanity of column reference storage clauses.
 *
 * 1. Ensure that we only refer to columns that exist.
 * 2. Ensure that each column is referenced either zero times or once.
 */
static void
validateColumnStorageEncodingClauses(List *stenc, CreateStmt *stmt)
{
	ListCell *lc;
	struct HTAB *ht = NULL;
	struct colent {
		char colname[NAMEDATALEN];
		int count;
	} *ce = NULL;

	if (!stenc)
		return;

	/* Generate a hash table for all the columns */
	foreach(lc, stmt->tableElts)
	{
		Node *n = lfirst(lc);

		if (IsA(n, ColumnDef))
		{
			ColumnDef *c = (ColumnDef *)n;
			char *colname;
			bool found = false;
			size_t n = NAMEDATALEN - 1 < strlen(c->colname) ?
							NAMEDATALEN - 1 : strlen(c->colname);

			colname = palloc0(NAMEDATALEN);
			MemSet(colname, 0, NAMEDATALEN);
			memcpy(colname, c->colname, n);
			colname[n] = '\0';

			if (!ht)
			{
				HASHCTL  cacheInfo;
				int      cacheFlags;

				memset(&cacheInfo, 0, sizeof(cacheInfo));
				cacheInfo.keysize = NAMEDATALEN;
				cacheInfo.entrysize = sizeof(*ce);
				cacheFlags = HASH_ELEM;

				ht = hash_create("column info cache",
								 list_length(stmt->tableElts),
								 &cacheInfo, cacheFlags);
			}

			ce = hash_search(ht, colname, HASH_ENTER, &found);

			/*
			 * The user specified a duplicate column name. We check duplicate
			 * column names VERY late (under MergeAttributes(), which is called
			 * by DefineRelation(). For the specific case here, it is safe to
			 * call out that this is a duplicate. We don't need to delay until
			 * we look at inheritance.
			 */
			if (found)
			{
				ereport(ERROR,
						(errcode(ERRCODE_DUPLICATE_COLUMN),
						 errmsg("column \"%s\" duplicated",
								colname)));
				
			}
			ce->count = 0;
		}
	}

	/*
	 * If the table has no columns -- usually in the partitioning case -- then
	 * we can short circuit.
	 */
	if (!ht)
		return;

	/*
	 * All column reference storage directives without the DEFAULT
	 * clause should refer to real columns.
	 */
	foreach(lc, stenc)
	{
		ColumnReferenceStorageDirective *c = lfirst(lc);

		Insist(IsA(c, ColumnReferenceStorageDirective));

		if (c->deflt)
			continue;
		else
		{
			bool found = false;
			char colname[NAMEDATALEN];
			size_t collen = strlen(c->column);
			size_t n = NAMEDATALEN - 1 < collen ? NAMEDATALEN - 1 : collen;
			MemSet(colname, 0, NAMEDATALEN);
			memcpy(colname, c->column, n);
			colname[n] = '\0';

			ce = hash_search(ht, colname, HASH_FIND, &found);

			if (!found)
				ereport(ERROR,
						(errcode(ERRCODE_WRONG_OBJECT_TYPE),
						 errmsg("column \"%s\" does not exist", colname)));

			ce->count++;

			if (ce->count > 1)
				ereport(ERROR,
						(errcode(ERRCODE_WRONG_OBJECT_TYPE),
						 errmsg("column \"%s\" referenced in more than one COLUMN ENCODING clause",
								colname)));
		}
	}

	hash_destroy(ht);
}

/*
 * Find the column reference storage encoding clause for `column'.
 *
 * This is called by transformAttributeEncoding() in a loop but stenc should be
 * quite small in practice.
 */
static ColumnReferenceStorageDirective *
find_crsd(char *column, List *stenc)
{
	ListCell *lc;

	foreach(lc, stenc)
	{
		ColumnReferenceStorageDirective *c = lfirst(lc);

		if (c->deflt == false && strcmp(column, c->column) == 0)
			return c;
	}
	return NULL;
}


List *
TypeNameGetStorageDirective(TypeName *typname)
{
	Relation	rel;
	ScanKeyData scankey;
	SysScanDesc sscan;
	HeapTuple	tuple;
	Oid			typid;
	List	   *out = NIL;

	typid = typenameTypeId(NULL, typname);

	rel = heap_open(TypeEncodingRelationId, AccessShareLock);

	/* SELECT typoptions FROM pg_type_encoding where typid = :1 */
	ScanKeyInit(&scankey,
				Anum_pg_type_encoding_typid,
				BTEqualStrategyNumber, F_OIDEQ,
				ObjectIdGetDatum(typid));
	sscan = systable_beginscan(rel, TypeEncodingTypidIndexId,
							   true, NULL, 1, &scankey);
	tuple = systable_getnext(sscan);
	if (HeapTupleIsValid(tuple))
	{
		Datum options;
		bool isnull;

		options = heap_getattr(tuple,
							   Anum_pg_type_encoding_typoptions,
							   RelationGetDescr(rel),
							   &isnull);

		Insist(!isnull);

		out = untransformRelOptions(options);
	}

	systable_endscan(sscan);
	heap_close(rel, AccessShareLock);

	return out;
}

/*
 * Make a default column storage directive from a WITH clause
 * Ignore options in the WITH clause that don't appear in 
 * storage_directives for column-level compression.
 */
List *
form_default_storage_directive(List *enc)
{
	List *out = NIL;
	ListCell *lc;

	foreach(lc, enc)
	{
		DefElem *el = lfirst(lc);

		if (!el->defname)
			out = lappend(out, copyObject(el));

		if (pg_strcasecmp("appendonly", el->defname) == 0)
			continue;
		if (pg_strcasecmp("orientation", el->defname) == 0)
			continue;
		if (pg_strcasecmp("oids", el->defname) == 0)
			continue;
		if (pg_strcasecmp("fillfactor", el->defname) == 0)
			continue;
		if (pg_strcasecmp("tablename", el->defname) == 0)
			continue;
		/* checksum is not a column specific attribute. */
		if (pg_strcasecmp("checksum", el->defname) == 0)
			continue;
		out = lappend(out, copyObject(el));
	}
	return out;
}

static List *
transformAttributeEncoding(List *stenc, CreateStmt *stmt, CreateStmtContext *cxt)
{
	ListCell *lc;
	bool found_enc = stenc != NIL;
	bool can_enc = is_aocs(stmt->options);
	ColumnReferenceStorageDirective *deflt = NULL;
	List *newenc = NIL;
	List *tmpenc;
	MemoryContext oldCtx;

#define UNSUPPORTED_ORIENTATION_ERROR() \
	ereport(ERROR, \
			(errcode(ERRCODE_FEATURE_NOT_SUPPORTED), \
			 errmsg("ENCODING clause only supported with column oriented tables")))

	/* We only support the attribute encoding clause on AOCS tables */
	if (stenc && !can_enc)
		UNSUPPORTED_ORIENTATION_ERROR();

	/* Use the temporary context to avoid leaving behind so much garbage. */
	oldCtx = MemoryContextSwitchTo(cxt->tempCtx);

	/* get the default clause, if there is one. */
	foreach(lc, stenc)
	{
		ColumnReferenceStorageDirective *c = lfirst(lc);
		Insist(IsA(c, ColumnReferenceStorageDirective));

		if (c->deflt)
		{
			/*
			 * Some quick validation: there should only be one default
			 * clause
			 */
			if (deflt)
				elog(ERROR, "only one default column encoding may be specified");

			deflt = copyObject(c);
			deflt->encoding = transformStorageEncodingClause(deflt->encoding);

			/*
			 * The default encoding and the with clause better not
			 * try and set the same options!
			 */
			if (encodings_overlap(stmt->options, deflt->encoding, false))
				ereport(ERROR,
						(errcode(ERRCODE_INVALID_TABLE_DEFINITION),
						 errmsg("DEFAULT COLUMN ENCODING clause cannot override values set in WITH clause")));
		}
	}

	/*
	 * If no default has been specified, we might create one out of the
	 * WITH clause.
	 */
	tmpenc = form_default_storage_directive(stmt->options);

	if (tmpenc)
	{
		deflt = makeNode(ColumnReferenceStorageDirective);
		deflt->deflt = true;
		deflt->encoding = transformStorageEncodingClause(tmpenc);
	}

	/*
	 * Loop over all columns. If a column has a column reference storage clause
	 * -- i.e., COLUMN name ENCODING () -- apply that. Otherwise, apply the
	 * default.
	 */
	foreach(lc, cxt->columns)
	{
		ColumnDef *d = (ColumnDef *) lfirst(lc);
		ColumnReferenceStorageDirective *c;

		Insist(IsA(d, ColumnDef));

		c = makeNode(ColumnReferenceStorageDirective);
		c->column = pstrdup(d->colname);

		/*
		 * Find a storage encoding for this column, in this order:
		 *
		 * 1. An explicit encoding clause in the ColumnDef
		 * 2. A column reference storage directive for this column
		 * 3. A default column encoding in the statement
		 * 4. A default for the type.
		 */
		if (d->encoding)
		{
			found_enc = true;
			c->encoding = transformStorageEncodingClause(d->encoding);
		}
		else
		{
			ColumnReferenceStorageDirective *s = find_crsd(c->column, stenc);

			if (s)
				c->encoding = transformStorageEncodingClause(s->encoding);
			else
			{
				if (deflt)
					c->encoding = copyObject(deflt->encoding);
				else
				{
					List	   *te;

					if (d->typeName)
						te = TypeNameGetStorageDirective(d->typeName);
					else
						te = NIL;

					if (te)
						c->encoding = copyObject(te);
					else
						c->encoding = default_column_encoding_clause();
				}
			}
		}
		newenc = lappend(newenc, c);
	}

	/* Check again in case we expanded a some column encoding clauses */
	if (!can_enc)
	{
		if (found_enc)
			UNSUPPORTED_ORIENTATION_ERROR();
		else
			newenc = NULL;
	}

	validateColumnStorageEncodingClauses(newenc, stmt);

	/* copy the result out of the temporary memory context */
	MemoryContextSwitchTo(oldCtx);
	newenc = copyObject(newenc);

	return newenc;
}

/*
 * Tells the caller if CO is explicitly disabled, to handle cases where we
 * want to ignore encoding clauses in partition expansion.
 *
 * This is an ugly special case that backup expects to work and since we've got
 * tonnes of dumps out there and the possibility that users have learned this
 * grammar from them, we must continue to support it.
 */
static bool
co_explicitly_disabled(List *opts)
{
	ListCell *lc;

	foreach(lc, opts)
	{
		DefElem *el = lfirst(lc);
		char *arg = NULL;

		/* Argument will be a Value */
		if (!el->arg)
		{
			continue;
		}

		arg = defGetString(el);
		bool result = false;
		if (pg_strcasecmp("appendonly", el->defname) == 0 &&
			pg_strcasecmp("false", arg) == 0)
		{
			result = true;
		}
		else if (pg_strcasecmp("orientation", el->defname) == 0 &&
				 pg_strcasecmp("column", arg) != 0)
		{
			result = true;
		}

		if (result)
		{
			return true;
		}
	}
	return false;
}

/*
 * Tell the caller whether appendonly=true and orientation=column
 * have been specified.
 */
bool
is_aocs(List *opts)
{
	bool found_ao = false;
	bool found_cs = false;
	bool aovalue = false;
	bool csvalue = false;

	ListCell *lc;

	foreach(lc, opts)
	{
		DefElem *el = lfirst(lc);
		char *arg = NULL;

		/* Argument will be a Value */
		if (!el->arg)
		{
			continue;
		}

		arg = defGetString(el);

		if (pg_strcasecmp("appendonly", el->defname) == 0)
		{
			found_ao = true;
			if (!parse_bool(arg, &aovalue))
				ereport(ERROR,
						(errcode(ERRCODE_INVALID_PARAMETER_VALUE),
						 errmsg("invalid value for option \"appendonly\"")));
		}
		else if (pg_strcasecmp("orientation", el->defname) == 0)
		{
			found_cs = true;
			csvalue = pg_strcasecmp("column", arg) == 0;
		}
	}
	if (!found_ao)
		aovalue = isDefaultAO();
	if (!found_cs)
		csvalue = isDefaultAOCS();
	return (aovalue && csvalue);
}

/*
 * See if two encodings attempt to see the same parameters. If test_conflicts is
 * true, allow setting the same value, but the setting must be identical.
 */
static bool
encodings_overlap(List *a, List *b, bool test_conflicts)
{
	ListCell *lca;

	foreach(lca, a)
	{
		ListCell *lcb;
		DefElem *ela = lfirst(lca);

		foreach(lcb, b)
		{
			DefElem *elb = lfirst(lcb);

			if (pg_strcasecmp(ela->defname, elb->defname) == 0)
			{
				if (test_conflicts)
				{
					if (!ela->arg && !elb->arg)
						return true;
					else if (!ela->arg || !elb->arg)
					{
						/* skip */
					}
					else
					{
						char *ela_str = defGetString(ela);
						char *elb_str = defGetString(elb);

						if (pg_strcasecmp(ela_str,elb_str) != 0)
							return true;
					}
				}
				else
					return true;
			}
		}
	}
	return false;
}

/*
 * transformAlterTable_all_PartitionStmt -
 *	transform an Alter Table Statement for some Partition operation
 */
static AlterTableCmd *
transformAlterTable_all_PartitionStmt(
		ParseState *pstate,
		AlterTableStmt *stmt,
		CreateStmtContext *pCxt,
		AlterTableCmd *cmd)
{
	AlterPartitionCmd 	*pc   	   = (AlterPartitionCmd *) cmd->def;
	AlterPartitionCmd 	*pci  	   = pc;
	AlterPartitionId  	*pid  	   = (AlterPartitionId *)pci->partid;
	AlterTableCmd 		*atc1 	   = cmd;
	RangeVar 			*rv   	   = stmt->relation;
	PartitionNode 		*pNode 	   = NULL;
	PartitionNode 		*prevNode  = NULL;
	int 			 	 partDepth = 0;
	Oid 			 	 par_oid   = InvalidOid;
	StringInfoData   sid1, sid2;

	if (atc1->subtype == AT_PartAlter)
	{
		PgPartRule* 	 prule = NULL;
		char 			*lrelname;
		Relation 		 rel   = heap_openrv(rv, AccessShareLock);

		initStringInfo(&sid1);
		initStringInfo(&sid2);

		appendStringInfo(&sid1, "relation \"%s\"",
						 RelationGetRelationName(rel));

		lrelname = sid1.data;

		pNode = RelationBuildPartitionDesc(rel, false);

		if (!pNode)
			ereport(ERROR,
					(errcode(ERRCODE_UNDEFINED_OBJECT),
					 errmsg("\"%s\" is not partitioned",
							lrelname)));

		/* Processes nested ALTER (if it exists) */
		while (1)
		{
			AlterPartitionId  	*pid2 = NULL;

			if (atc1->subtype != AT_PartAlter)
			{
				rv = makeRangeVar(
						get_namespace_name(
								RelationGetNamespace(rel)),
						pstrdup(RelationGetRelationName(rel)), -1);
				heap_close(rel, AccessShareLock);
				rel = NULL;
				break;
			}

			pid2 = (AlterPartitionId *)pci->partid;

			if (pid2 && (pid2->idtype == AT_AP_IDValue))
			{
				List *vallist = (List *)pid2->partiddef;
				pid2->partiddef =
						(Node *)transformExpressionList(
							pstate, vallist,
							EXPR_KIND_PARTITION_EXPRESSION);
			}

			partDepth++;

			if (!pNode)
				prule = NULL;
			else
				prule = get_part_rule1(rel,
									   pid2,
									   false, true,
									   NULL,
									   pNode,
									   sid1.data, NULL);

			if (prule && prule->topRule &&
				prule->topRule->children)
			{
				prevNode = pNode;
				pNode = prule->topRule->children;
				par_oid = RelationGetRelid(rel);

				/*
				 * Don't hold a long lock -- lock on the master is
				 * sufficient
				 */
				heap_close(rel, AccessShareLock);
				rel = heap_open(prule->topRule->parchildrelid,
								AccessShareLock);

				appendStringInfo(&sid2, "partition%s of %s",
								 prule->partIdStr, sid1.data);
				resetStringInfo(&sid1);
				appendStringInfo(&sid1, "%s", sid2.data);
				resetStringInfo(&sid2);
			}
			else
			{
				prevNode = pNode;
				pNode = NULL;
			}

			atc1 = (AlterTableCmd *)pci->arg1;
			pci = (AlterPartitionCmd *)atc1->def;
		} /* end while */
		if (rel)
			/* No need to hold onto the lock -- see above */
			heap_close(rel, AccessShareLock);
	} /* end if alter */

	switch (atc1->subtype)
	{
		case AT_PartAdd:				/* Add */
		case AT_PartSetTemplate:		/* Set Subpartn Template */
		case AT_PartDrop:				/* Drop */
		case AT_PartExchange:			/* Exchange */
		case AT_PartRename:				/* Rename */
		case AT_PartTruncate:			/* Truncate */
		case AT_PartSplit:				/* Split */
			/* MPP-4011: get right pid for FOR(value) */
			pid  	   = (AlterPartitionId *)pci->partid;
			if (pid && (pid->idtype == AT_AP_IDValue))
			{
				List *vallist = (List *)pid->partiddef;
				pid->partiddef =
						(Node *)transformExpressionList(
							pstate, vallist,
							EXPR_KIND_PARTITION_EXPRESSION);
			}
	break;
		default:
			break;
	}
	/* transform boundary specifications at execute time */
	return cmd;
} /* end transformAlterTable_all_PartitionStmt */<|MERGE_RESOLUTION|>--- conflicted
+++ resolved
@@ -822,21 +822,6 @@
 static void
 transformTableConstraint(CreateStmtContext *cxt, Constraint *constraint)
 {
-<<<<<<< HEAD
-=======
-	if (cxt->isforeign)
-		ereport(ERROR,
-				(errcode(ERRCODE_FEATURE_NOT_SUPPORTED),
-				 errmsg("constraints are not supported on foreign tables"),
-				 parser_errposition(cxt->pstate,
-									constraint->location)));
-
-	if (constraint->contype == CONSTR_EXCLUSION)
-		ereport(ERROR,
-				(errcode(ERRCODE_FEATURE_NOT_SUPPORTED),
-				 errmsg("GPDB does not support exclusion constraints")));
-
->>>>>>> 8283d532
 	switch (constraint->contype)
 	{
 		case CONSTR_PRIMARY:
