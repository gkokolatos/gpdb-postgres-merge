/*-------------------------------------------------------------------------
 *
 * parse_target.c
 *	  handle target lists
 *
 * Portions Copyright (c) 1996-2008, PostgreSQL Global Development Group
 * Portions Copyright (c) 1994, Regents of the University of California
 *
 *
 * IDENTIFICATION
 *	  $PostgreSQL: pgsql/src/backend/parser/parse_target.c,v 1.153 2007/01/14 13:11:54 petere Exp $
 *
 *-------------------------------------------------------------------------
 */
#include "postgres.h"

#include "catalog/pg_type.h"
#include "commands/dbcommands.h"
#include "funcapi.h"
#include "miscadmin.h"
#include "nodes/makefuncs.h"
#include "parser/parsetree.h"
#include "parser/parse_coerce.h"
#include "parser/parse_expr.h"
#include "parser/parse_func.h"
#include "parser/parse_relation.h"
#include "parser/parse_target.h"
#include "parser/parse_type.h"
#include "parser/parse_cte.h"
#include "utils/builtins.h"
#include "utils/lsyscache.h"
#include "utils/typcache.h"


static void markTargetListOrigin(ParseState *pstate, TargetEntry *tle,
					 Var *var, int levelsup);
static Node *transformAssignmentIndirection(ParseState *pstate,
							   Node *basenode,
							   const char *targetName,
							   bool targetIsArray,
							   Oid targetTypeId,
							   int32 targetTypMod,
							   ListCell *indirection,
							   Node *rhs,
							   int location);
static List *ExpandColumnRefStar(ParseState *pstate, ColumnRef *cref,
					bool targetlist);
static List *ExpandAllTables(ParseState *pstate);
static List *ExpandIndirectionStar(ParseState *pstate, A_Indirection *ind,
					  bool targetlist);
static int	FigureColnameInternal(Node *node, char **name);


/*
 * transformTargetEntry()
 *	Transform any ordinary "expression-type" node into a targetlist entry.
 *	This is exported so that parse_clause.c can generate targetlist entries
 *	for ORDER/GROUP BY items that are not already in the targetlist.
 *
 * node		the (untransformed) parse tree for the value expression.
 * expr		the transformed expression, or NULL if caller didn't do it yet.
 * colname	the column name to be assigned, or NULL if none yet set.
 * resjunk	true if the target should be marked resjunk, ie, it is not
 *			wanted in the final projected tuple.
 */
TargetEntry *
transformTargetEntry(ParseState *pstate,
					 Node *node,
					 Node *expr,
					 char *colname,
					 bool resjunk)
{
	/* Transform the node if caller didn't do it already */
	if (expr == NULL)
		expr = transformExpr(pstate, node);

	if (colname == NULL && !resjunk)
	{
		/*
		 * Generate a suitable column name for a column without any explicit
		 * 'AS ColumnName' clause.
		 */
		colname = FigureColname(node);
	}

	return makeTargetEntry((Expr *) expr,
						   (AttrNumber) pstate->p_next_resno++,
						   colname,
						   resjunk);
}


/*
 * transformTargetList()
 * Turns a list of ResTarget's into a list of TargetEntry's.
 *
 * At this point, we don't care whether we are doing SELECT, INSERT,
 * or UPDATE; we just transform the given expressions (the "val" fields).
 */
List *
transformTargetList(ParseState *pstate, List *targetlist)
{
	List	   *p_target = NIL;
	ListCell   *o_target;
	ParseStateBreadCrumb    savebreadcrumb;

	/* CDB: Push error location stack.  Must pop before return! */
	Assert(pstate);
	savebreadcrumb = pstate->p_breadcrumb;
	pstate->p_breadcrumb.pop = &savebreadcrumb;

	foreach(o_target, targetlist)
	{
		ResTarget  *res = (ResTarget *) lfirst(o_target);

		/* CDB: Drop a breadcrumb in case of error. */
		pstate->p_breadcrumb.node = (Node *)res;

		/*
		 * Check for "something.*".  Depending on the complexity of the
		 * "something", the star could appear as the last name in ColumnRef,
		 * or as the last indirection item in A_Indirection.
		 */
		if (IsA(res->val, ColumnRef))
		{
			ColumnRef  *cref = (ColumnRef *) res->val;

			if (strcmp(strVal(llast(cref->fields)), "*") == 0)
			{
				/* It is something.*, expand into multiple items */
				p_target = list_concat(p_target,
									   ExpandColumnRefStar(pstate, cref,
														   true));
				continue;
			}
		}
		else if (IsA(res->val, A_Indirection))
		{
			A_Indirection *ind = (A_Indirection *) res->val;
			Node	   *lastitem = llast(ind->indirection);

			if (IsA(lastitem, String) &&
				strcmp(strVal(lastitem), "*") == 0)
			{
				/* It is something.*, expand into multiple items */
				p_target = list_concat(p_target,
									   ExpandIndirectionStar(pstate, ind,
															 true));
				continue;
			}
		}

		/*
		 * Not "something.*", so transform as a single expression
		 */
		p_target = lappend(p_target,
						   transformTargetEntry(pstate,
												res->val,
												NULL,
												res->name,
												false));
	}

	/* CDB: Pop error location stack. */
	Assert(pstate->p_breadcrumb.pop == &savebreadcrumb);
	pstate->p_breadcrumb = savebreadcrumb;

	return p_target;
}


/*
 * transformExpressionList()
 *
 * This is the identical transformation to transformTargetList, except that
 * the input list elements are bare expressions without ResTarget decoration,
 * and the output elements are likewise just expressions without TargetEntry
 * decoration.	We use this for ROW() and VALUES() constructs.
 */
List *
transformExpressionList(ParseState *pstate, List *exprlist)
{
	List	   *result = NIL;
	ListCell   *lc;
	ParseStateBreadCrumb    savebreadcrumb;

	/* CDB: Push error location stack.  Must pop before return! */
	Assert(pstate);
	savebreadcrumb = pstate->p_breadcrumb;
	pstate->p_breadcrumb.pop = &savebreadcrumb;

	foreach(lc, exprlist)
	{
		Node	   *e = (Node *) lfirst(lc);

		/* CDB: Drop a breadcrumb in case of error. */
		pstate->p_breadcrumb.node = (Node *)e;

		/*
		 * Check for "something.*".  Depending on the complexity of the
		 * "something", the star could appear as the last name in ColumnRef,
		 * or as the last indirection item in A_Indirection.
		 */
		if (IsA(e, ColumnRef))
		{
			ColumnRef  *cref = (ColumnRef *) e;

			if (strcmp(strVal(llast(cref->fields)), "*") == 0)
			{
				/* It is something.*, expand into multiple items */
				result = list_concat(result,
									 ExpandColumnRefStar(pstate, cref,
														 false));
				continue;
			}
		}
		else if (IsA(e, A_Indirection))
		{
			A_Indirection *ind = (A_Indirection *) e;
			Node	   *lastitem = llast(ind->indirection);

			if (IsA(lastitem, String) &&
				strcmp(strVal(lastitem), "*") == 0)
			{
				/* It is something.*, expand into multiple items */
				result = list_concat(result,
									 ExpandIndirectionStar(pstate, ind,
														   false));
				continue;
			}
		}

		/*
		 * Not "something.*", so transform as a single expression
		 */
		result = lappend(result,
						 transformExpr(pstate, e));
	}

	/* CDB: Pop error location stack. */
	Assert(pstate->p_breadcrumb.pop == &savebreadcrumb);
	pstate->p_breadcrumb = savebreadcrumb;

	return result;
}


/*
 * markTargetListOrigins()
 *		Mark targetlist columns that are simple Vars with the source
 *		table's OID and column number.
 *
 * Currently, this is done only for SELECT targetlists, since we only
 * need the info if we are going to send it to the frontend.
 */
void
markTargetListOrigins(ParseState *pstate, List *targetlist)
{
	ListCell   *l;

	foreach(l, targetlist)
	{
		TargetEntry *tle = (TargetEntry *) lfirst(l);

		markTargetListOrigin(pstate, tle, (Var *) tle->expr, 0);
	}
}

/*
 * markTargetListOrigin()
 *		If 'var' is a Var of a plain relation, mark 'tle' with its origin
 *
 * levelsup is an extra offset to interpret the Var's varlevelsup correctly.
 *
 * This is split out so it can recurse for join references.  Note that we
 * do not drill down into views, but report the view as the column owner.
 */
static void
markTargetListOrigin(ParseState *pstate, TargetEntry *tle,
					 Var *var, int levelsup)
{
	int			netlevelsup;
	RangeTblEntry *rte;
	AttrNumber	attnum;

	if (var == NULL || !IsA(var, Var))
		return;
	netlevelsup = var->varlevelsup + levelsup;
	rte = GetRTEByRangeTablePosn(pstate, var->varno, netlevelsup);
	attnum = var->varattno;

	switch (rte->rtekind)
	{
		case RTE_RELATION:
			/* It's a table or view, report it */
			tle->resorigtbl = rte->relid;
			tle->resorigcol = attnum;
			break;
		case RTE_SUBQUERY:
			/* Subselect-in-FROM: copy up from the subselect */
			if (attnum != InvalidAttrNumber)
			{
				TargetEntry *ste = get_tle_by_resno(rte->subquery->targetList,
													attnum);

				if (ste == NULL || ste->resjunk)
					elog(ERROR, "subquery %s does not have attribute %d",
						 rte->eref->aliasname, attnum);
				tle->resorigtbl = ste->resorigtbl;
				tle->resorigcol = ste->resorigcol;
			}
			break;
		case RTE_CTE:
			/* Similar to RTE_SUBQUERY */
			if (attnum != InvalidAttrNumber)
			{
				/* Find the CommonTableExpr based on the query name */
				CommonTableExpr *cte = GetCTEForRTE(pstate, rte, netlevelsup);
				Assert(cte != NULL);
				
				TargetEntry *ste = get_tle_by_resno(GetCTETargetList(cte), attnum);
				if (ste == NULL || ste->resjunk)
				{
					elog(ERROR, "WITH query %s does not have attribute %d",
						 rte->ctename, attnum);
				}
				
				tle->resorigtbl = ste->resorigtbl;
				tle->resorigcol = ste->resorigcol;
			}
			break;
		case RTE_JOIN:
			/* Join RTE --- recursively inspect the alias variable */
			if (attnum != InvalidAttrNumber)
			{
				Var		   *aliasvar;

				Assert(attnum > 0 && attnum <= list_length(rte->joinaliasvars));
				aliasvar = (Var *) list_nth(rte->joinaliasvars, attnum - 1);
				markTargetListOrigin(pstate, tle, aliasvar, netlevelsup);
			}
			break;
		case RTE_SPECIAL:
		case RTE_TABLEFUNCTION:
		case RTE_FUNCTION:
		case RTE_VALUES:
        case RTE_VOID:
			/* not a simple relation, leave it unmarked */
			break;
	}
}


/*
 * transformAssignedExpr()
 *	This is used in INSERT and UPDATE statements only.	It prepares an
 *	expression for assignment to a column of the target table.
 *	This includes coercing the given value to the target column's type
 *	(if necessary), and dealing with any subfield names or subscripts
 *	attached to the target column itself.  The input expression has
 *	already been through transformExpr().
 *
 * pstate		parse state
 * expr			expression to be modified
 * colname		target column name (ie, name of attribute to be assigned to)
 * attrno		target attribute number
 * indirection	subscripts/field names for target column, if any
 * location		error cursor position, or -1
 *
 * Returns the modified expression.
 */
Expr *
transformAssignedExpr(ParseState *pstate,
					  Expr *expr,
					  char *colname,
					  int attrno,
					  List *indirection,
					  int location)
{
	Oid			type_id;		/* type of value provided */
	Oid			attrtype;		/* type of target column */
	int32		attrtypmod;
	Relation	rd = pstate->p_target_relation;

	Assert(rd != NULL);
	if (attrno <= 0)
		ereport(ERROR,
				(errcode(ERRCODE_FEATURE_NOT_SUPPORTED),
				 errmsg("cannot assign to system column \"%s\"",
						colname),
				 parser_errposition(pstate, location)));
	attrtype = attnumTypeId(rd, attrno);
	attrtypmod = rd->rd_att->attrs[attrno - 1]->atttypmod;

	/*
	 * If the expression is a DEFAULT placeholder, insert the attribute's
	 * type/typmod into it so that exprType will report the right things. (We
	 * expect that the eventually substituted default expression will in fact
	 * have this type and typmod.)	Also, reject trying to update a subfield
	 * or array element with DEFAULT, since there can't be any default for
	 * portions of a column.
	 */
	if (expr && IsA(expr, SetToDefault))
	{
		SetToDefault *def = (SetToDefault *) expr;

		def->typeId = attrtype;
		def->typeMod = attrtypmod;
		if (indirection)
		{
			if (IsA(linitial(indirection), A_Indices))
				ereport(ERROR,
						(errcode(ERRCODE_FEATURE_NOT_SUPPORTED),
						 errmsg("cannot set an array element to DEFAULT"),
						 parser_errposition(pstate, location)));
			else
				ereport(ERROR,
						(errcode(ERRCODE_FEATURE_NOT_SUPPORTED),
						 errmsg("cannot set a subfield to DEFAULT"),
						 parser_errposition(pstate, location)));
		}
	}

	/* Now we can use exprType() safely. */
	type_id = exprType((Node *) expr);

	/*
	 * If there is indirection on the target column, prepare an array or
	 * subfield assignment expression.	This will generate a new column value
	 * that the source value has been inserted into, which can then be placed
	 * in the new tuple constructed by INSERT or UPDATE.
	 */
	if (indirection)
	{
		Node	   *colVar;

		if (pstate->p_is_insert)
		{
			/*
			 * The command is INSERT INTO table (col.something) ... so there
			 * is not really a source value to work with. Insert a NULL
			 * constant as the source value.
			 */
			colVar = (Node *) makeNullConst(attrtype, -1);
		}
		else
		{
			/*
			 * Build a Var for the column to be updated.
			 */
			colVar = (Node *) make_var(pstate,
									   pstate->p_target_rangetblentry,
									   attrno, location);
		}

		expr = (Expr *)
			transformAssignmentIndirection(pstate,
										   colVar,
										   colname,
										   false,
										   attrtype,
										   attrtypmod,
										   list_head(indirection),
										   (Node *) expr,
										   location);
	}
	else
	{
		/*
		 * For normal non-qualified target column, do type checking and
		 * coercion.
		 */
		expr = (Expr *)
			coerce_to_target_type(pstate,
								  (Node *) expr, type_id,
								  attrtype, attrtypmod,
								  COERCION_ASSIGNMENT,
								  COERCE_IMPLICIT_CAST,
								  location);
		if (expr == NULL)
			ereport(ERROR,
					(errcode(ERRCODE_DATATYPE_MISMATCH),
					 errmsg("column \"%s\" is of type %s"
							" but expression is of type %s",
							colname,
							format_type_be(attrtype),
							format_type_be(type_id)),
				 errhint("You will need to rewrite or cast the expression."),
					 parser_errposition(pstate, location)));
	}

	return expr;
}


/*
 * updateTargetListEntry()
 *	This is used in UPDATE statements only. It prepares an UPDATE
 *	TargetEntry for assignment to a column of the target table.
 *	This includes coercing the given value to the target column's type
 *	(if necessary), and dealing with any subfield names or subscripts
 *	attached to the target column itself.
 *
 * pstate		parse state
 * tle			target list entry to be modified
 * colname		target column name (ie, name of attribute to be assigned to)
 * attrno		target attribute number
 * indirection	subscripts/field names for target column, if any
 * location		error cursor position (should point at column name), or -1
 */
void
updateTargetListEntry(ParseState *pstate,
					  TargetEntry *tle,
					  char *colname,
					  int attrno,
					  List *indirection,
					  int location)
{
	/* Fix up expression as needed */
	tle->expr = transformAssignedExpr(pstate,
									  tle->expr,
									  colname,
									  attrno,
									  indirection,
									  location);

	/*
	 * Set the resno to identify the target column --- the rewriter and
	 * planner depend on this.	We also set the resname to identify the target
	 * column, but this is only for debugging purposes; it should not be
	 * relied on.  (In particular, it might be out of date in a stored rule.)
	 */
	tle->resno = (AttrNumber) attrno;
	tle->resname = colname;
}


/*
 * Process indirection (field selection or subscripting) of the target
 * column in INSERT/UPDATE.  This routine recurses for multiple levels
 * of indirection --- but note that several adjacent A_Indices nodes in
 * the indirection list are treated as a single multidimensional subscript
 * operation.
 *
 * In the initial call, basenode is a Var for the target column in UPDATE,
 * or a null Const of the target's type in INSERT.  In recursive calls,
 * basenode is NULL, indicating that a substitute node should be consed up if
 * needed.
 *
 * targetName is the name of the field or subfield we're assigning to, and
 * targetIsArray is true if we're subscripting it.  These are just for
 * error reporting.
 *
 * targetTypeId and targetTypMod indicate the datatype of the object to
 * be assigned to (initially the target column, later some subobject).
 *
 * indirection is the sublist remaining to process.  When it's NULL, we're
 * done recursing and can just coerce and return the RHS.
 *
 * rhs is the already-transformed value to be assigned; note it has not been
 * coerced to any particular type.
 *
 * location is the cursor error position for any errors.  (Note: this points
 * to the head of the target clause, eg "foo" in "foo.bar[baz]".  Later we
 * might want to decorate indirection cells with their own location info,
 * in which case the location argument could probably be dropped.)
 */
static Node *
transformAssignmentIndirection(ParseState *pstate,
							   Node *basenode,
							   const char *targetName,
							   bool targetIsArray,
							   Oid targetTypeId,
							   int32 targetTypMod,
							   ListCell *indirection,
							   Node *rhs,
							   int location)
{
	Node	   *result;
	List	   *subscripts = NIL;
	bool		isSlice = false;
	ListCell   *i;

	if (indirection && !basenode)
	{
		/* Set up a substitution.  We reuse CaseTestExpr for this. */
		CaseTestExpr *ctest = makeNode(CaseTestExpr);

		ctest->typeId = targetTypeId;
		ctest->typeMod = targetTypMod;
		basenode = (Node *) ctest;
	}

	/*
	 * We have to split any field-selection operations apart from
	 * subscripting.  Adjacent A_Indices nodes have to be treated as a single
	 * multidimensional subscript operation.
	 */
	for_each_cell(i, indirection)
	{
		Node	   *n = lfirst(i);

		if (IsA(n, A_Indices))
		{
			subscripts = lappend(subscripts, n);
			if (((A_Indices *) n)->lidx != NULL)
				isSlice = true;
		}
		else
		{
			FieldStore *fstore;
			Oid			typrelid;
			AttrNumber	attnum;
			Oid			fieldTypeId;
			int32		fieldTypMod;

			Assert(IsA(n, String));

			/* process subscripts before this field selection */
			if (subscripts)
			{
				Oid			elementTypeId = transformArrayType(targetTypeId);
				Oid			typeNeeded = isSlice ? targetTypeId : elementTypeId;

				/* recurse to create appropriate RHS for array assign */
				rhs = transformAssignmentIndirection(pstate,
													 NULL,
													 targetName,
													 true,
													 typeNeeded,
													 targetTypMod,
													 i,
													 rhs,
													 location);
				/* process subscripts */
				return (Node *) transformArraySubscripts(pstate,
														 basenode,
														 targetTypeId,
														 elementTypeId,
														 targetTypMod,
														 subscripts,
														 rhs);
			}

			/* No subscripts, so can process field selection here */

			typrelid = typeidTypeRelid(targetTypeId);
			if (!typrelid)
				ereport(ERROR,
						(errcode(ERRCODE_DATATYPE_MISMATCH),
						 errmsg("cannot assign to field \"%s\" of column \"%s\" because its type %s is not a composite type",
								strVal(n), targetName,
								format_type_be(targetTypeId)),
						 parser_errposition(pstate, location)));

			attnum = get_attnum(typrelid, strVal(n));
			if (attnum == InvalidAttrNumber)
				ereport(ERROR,
						(errcode(ERRCODE_UNDEFINED_COLUMN),
						 errmsg("cannot assign to field \"%s\" of column \"%s\" because there is no such column in data type %s",
								strVal(n), targetName,
								format_type_be(targetTypeId)),
						 parser_errposition(pstate, location)));
			if (attnum < 0)
				ereport(ERROR,
						(errcode(ERRCODE_UNDEFINED_COLUMN),
						 errmsg("cannot assign to system column \"%s\"",
								strVal(n)),
						 parser_errposition(pstate, location)));

			get_atttypetypmod(typrelid, attnum,
							  &fieldTypeId, &fieldTypMod);

			/* recurse to create appropriate RHS for field assign */
			rhs = transformAssignmentIndirection(pstate,
												 NULL,
												 strVal(n),
												 false,
												 fieldTypeId,
												 fieldTypMod,
												 lnext(i),
												 rhs,
												 location);

			/* and build a FieldStore node */
			fstore = makeNode(FieldStore);
			fstore->arg = (Expr *) basenode;
			fstore->newvals = list_make1(rhs);
			fstore->fieldnums = list_make1_int(attnum);
			fstore->resulttype = targetTypeId;

			return (Node *) fstore;
		}
	}

	/* process trailing subscripts, if any */
	if (subscripts)
	{
		Oid			elementTypeId = transformArrayType(targetTypeId);
		Oid			typeNeeded = isSlice ? targetTypeId : elementTypeId;

		/* recurse to create appropriate RHS for array assign */
		rhs = transformAssignmentIndirection(pstate,
											 NULL,
											 targetName,
											 true,
											 typeNeeded,
											 targetTypMod,
											 NULL,
											 rhs,
											 location);
		/* process subscripts */
		return (Node *) transformArraySubscripts(pstate,
												 basenode,
												 targetTypeId,
												 elementTypeId,
												 targetTypMod,
												 subscripts,
												 rhs);
	}

	/* base case: just coerce RHS to match target type ID */

	result = coerce_to_target_type(pstate,
								   rhs, exprType(rhs),
								   targetTypeId, targetTypMod,
								   COERCION_ASSIGNMENT,
								   COERCE_IMPLICIT_CAST,
								   location);
	if (result == NULL)
	{
		if (targetIsArray)
			ereport(ERROR,
					(errcode(ERRCODE_DATATYPE_MISMATCH),
					 errmsg("array assignment to \"%s\" requires type %s"
							" but expression is of type %s",
							targetName,
							format_type_be(targetTypeId),
							format_type_be(exprType(rhs))),
				 errhint("You will need to rewrite or cast the expression."),
					 parser_errposition(pstate, location)));
		else
			ereport(ERROR,
					(errcode(ERRCODE_DATATYPE_MISMATCH),
					 errmsg("subfield \"%s\" is of type %s"
							" but expression is of type %s",
							targetName,
							format_type_be(targetTypeId),
							format_type_be(exprType(rhs))),
				 errhint("You will need to rewrite or cast the expression."),
					 parser_errposition(pstate, location)));
	}

	return result;
}


/*
 * checkInsertTargets -
 *	  generate a list of INSERT column targets if not supplied, or
 *	  test supplied column names to make sure they are in target table.
 *	  Also return an integer list of the columns' attribute numbers.
 */
List *
checkInsertTargets(ParseState *pstate, List *cols, List **attrnos)
{
	*attrnos = NIL;

	if (cols == NIL)
	{
		/*
		 * Generate default column list for INSERT.
		 */
		Form_pg_attribute *attr = pstate->p_target_relation->rd_att->attrs;
		int			numcol = pstate->p_target_relation->rd_rel->relnatts;
		int			i;

		for (i = 0; i < numcol; i++)
		{
			ResTarget  *col;

			if (attr[i]->attisdropped)
				continue;

			col = makeNode(ResTarget);
			col->name = pstrdup(NameStr(attr[i]->attname));
			col->indirection = NIL;
			col->val = NULL;
			col->location = -1;
			cols = lappend(cols, col);
			*attrnos = lappend_int(*attrnos, i + 1);
		}
	}
	else
	{
		/*
		 * Do initial validation of user-supplied INSERT column list.
		 */
		Bitmapset  *wholecols = NULL;
		Bitmapset  *partialcols = NULL;
		ListCell   *tl;

		foreach(tl, cols)
		{
			ResTarget  *col = (ResTarget *) lfirst(tl);
			char	   *name = col->name;
			int			attrno;

			/* Lookup column name, ereport on failure */
			attrno = attnameAttNum(pstate->p_target_relation, name, false);
			if (attrno == InvalidAttrNumber)
				ereport(ERROR,
						(errcode(ERRCODE_UNDEFINED_COLUMN),
					errmsg("column \"%s\" of relation \"%s\" does not exist",
						   name,
						 RelationGetRelationName(pstate->p_target_relation)),
						 parser_errposition(pstate, col->location)));

			/*
			 * Check for duplicates, but only of whole columns --- we allow
			 * INSERT INTO foo (col.subcol1, col.subcol2)
			 */
			if (col->indirection == NIL)
			{
				/* whole column; must not have any other assignment */
				if (bms_is_member(attrno, wholecols) ||
					bms_is_member(attrno, partialcols))
					ereport(ERROR,
							(errcode(ERRCODE_DUPLICATE_COLUMN),
							 errmsg("column \"%s\" specified more than once",
									name),
							 parser_errposition(pstate, col->location)));
				wholecols = bms_add_member(wholecols, attrno);
			}
			else
			{
				/* partial column; must not have any whole assignment */
				if (bms_is_member(attrno, wholecols))
					ereport(ERROR,
							(errcode(ERRCODE_DUPLICATE_COLUMN),
							 errmsg("column \"%s\" specified more than once",
									name),
							 parser_errposition(pstate, col->location)));
				partialcols = bms_add_member(partialcols, attrno);
			}

			*attrnos = lappend_int(*attrnos, attrno);
		}
	}

	return cols;
}

/*
 * ExpandColumnRefStar()
 *		Transforms foo.* into a list of expressions or targetlist entries.
 *
 * This handles the case where '*' appears as the last or only name in a
 * ColumnRef.  The code is shared between the case of foo.* at the top level
 * in a SELECT target list (where we want TargetEntry nodes in the result)
 * and foo.* in a ROW() or VALUES() construct (where we want just bare
 * expressions).
 */
static List *
ExpandColumnRefStar(ParseState *pstate, ColumnRef *cref,
					bool targetlist)
{
	List	   *fields = cref->fields;
	int			numnames = list_length(fields);

	if (numnames == 1)
	{
		/*
		 * Target item is a bare '*', expand all tables
		 *
		 * (e.g., SELECT * FROM emp, dept)
		 *
		 * Since the grammar only accepts bare '*' at top level of SELECT, we
		 * need not handle the targetlist==false case here.  However, we must
		 * test for it because the grammar currently fails to distinguish
		 * a quoted name "*" from a real asterisk.
		 */
		if (!targetlist)
			elog(ERROR, "invalid use of *");

		return ExpandAllTables(pstate);
	}
	else
	{
		/*
		 * Target item is relation.*, expand that table
		 *
		 * (e.g., SELECT emp.*, dname FROM emp, dept)
		 */
		char	   *schemaname;
		char	   *relname;
		RangeTblEntry *rte;
		int			sublevels_up;
		int			rtindex;

		switch (numnames)
		{
			case 2:
				schemaname = NULL;
				relname = strVal(linitial(fields));
				break;
			case 3:
				schemaname = strVal(linitial(fields));
				relname = strVal(lsecond(fields));
				break;
			case 4:
				{
					char	   *name1 = strVal(linitial(fields));

					/*
					 * We check the catalog name and then ignore it.
					 */
					if (strcmp(name1, get_database_name(MyDatabaseId)) != 0)
						ereport(ERROR,
								(errcode(ERRCODE_FEATURE_NOT_SUPPORTED),
								 errmsg("cross-database references are not implemented: %s",
										NameListToString(fields)),
								 parser_errposition(pstate, cref->location)));
					schemaname = strVal(lsecond(fields));
					relname = strVal(lthird(fields));
					break;
				}
			default:
				ereport(ERROR,
						(errcode(ERRCODE_SYNTAX_ERROR),
				errmsg("improper qualified name (too many dotted names): %s",
					   NameListToString(fields)),
						 parser_errposition(pstate, cref->location)));
				schemaname = NULL;		/* keep compiler quiet */
				relname = NULL;
				break;
		}

		rte = refnameRangeTblEntry(pstate, schemaname, relname, cref->location,
								   &sublevels_up);
		if (rte == NULL)
			rte = addImplicitRTE(pstate, makeRangeVar(schemaname, relname, cref->location), cref->location);

		/* Require read access --- see comments in setTargetTable() */
		rte->requiredPerms |= ACL_SELECT;

		rtindex = RTERangeTablePosn(pstate, rte, &sublevels_up);

		if (targetlist)
			return expandRelAttrs(pstate, rte, rtindex, sublevels_up, cref->location);
		else
		{
			List	   *vars;

			expandRTE(rte, rtindex, sublevels_up, cref->location, false,
					  NULL, &vars);
			return vars;
		}
	}
}

/*
 * ExpandAllTables()
 *		Transforms '*' (in the target list) into a list of targetlist entries.
 *
 * tlist entries are generated for each relation appearing in the query's
 * varnamespace.  We do not consider relnamespace because that would include
 * input tables of aliasless JOINs, NEW/OLD pseudo-entries, implicit RTEs,
 * etc.
 */
static List *
ExpandAllTables(ParseState *pstate)
{
	List	   *target = NIL;
	ListCell   *l;

	/* Check for SELECT *; */
	if (!pstate->p_varnamespace)
		ereport(ERROR,
				(errcode(ERRCODE_SYNTAX_ERROR),
				 errmsg("SELECT * with no tables specified is not valid")));

	foreach(l, pstate->p_varnamespace)
	{
		RangeTblEntry *rte = (RangeTblEntry *) lfirst(l);
		int			rtindex = RTERangeTablePosn(pstate, rte, NULL);

		/* Require read access --- see comments in setTargetTable() */
		rte->requiredPerms |= ACL_SELECT;

		target = list_concat(target,
							 expandRelAttrs(pstate, rte, rtindex, 0, -1));
	}

	return target;
}

/*
 * ExpandIndirectionStar()
 *		Transforms foo.* into a list of expressions or targetlist entries.
 *
 * This handles the case where '*' appears as the last item in A_Indirection.
 * The code is shared between the case of foo.* at the top level in a SELECT
 * target list (where we want TargetEntry nodes in the result) and foo.* in
 * a ROW() or VALUES() construct (where we want just bare expressions).
 */
static List *
ExpandIndirectionStar(ParseState *pstate, A_Indirection *ind,
					  bool targetlist)
{
	List	   *result = NIL;
	Node	   *expr;
	TupleDesc	tupleDesc;
	int			numAttrs;
	int			i;

	/* Strip off the '*' to create a reference to the rowtype object */
	ind = copyObject(ind);
	ind->indirection = list_truncate(ind->indirection,
									 list_length(ind->indirection) - 1);

	/* And transform that */
	expr = transformExpr(pstate, (Node *) ind);

	/*
	 * Verify it's a composite type, and get the tupdesc.  We use
	 * get_expr_result_type() because that can handle references to functions
	 * returning anonymous record types.  If that fails, use
	 * lookup_rowtype_tupdesc(), which will almost certainly fail as well, but
	 * it will give an appropriate error message.
	 *
	 * If it's a Var of type RECORD, we have to work even harder: we have to
	 * find what the Var refers to, and pass that to get_expr_result_type.
	 * That task is handled by expandRecordVariable().
	 */
	if (IsA(expr, Var) &&
		((Var *) expr)->vartype == RECORDOID)
		tupleDesc = expandRecordVariable(pstate, (Var *) expr, 0);
	else if (get_expr_result_type(expr, NULL, &tupleDesc) != TYPEFUNC_COMPOSITE)
		tupleDesc = lookup_rowtype_tupdesc_copy(exprType(expr),
												exprTypmod(expr));
	Assert(tupleDesc);

	/* Generate a list of references to the individual fields */
	numAttrs = tupleDesc->natts;
	for (i = 0; i < numAttrs; i++)
	{
		Form_pg_attribute att = tupleDesc->attrs[i];
		Node	   *fieldnode;

		if (att->attisdropped)
			continue;

		/*
		 * If we got a whole-row Var from the rowtype reference, we can expand
		 * the fields as simple Vars.  Otherwise we must generate multiple
		 * copies of the rowtype reference and do FieldSelects.
		 */
		if (IsA(expr, Var) &&
			((Var *) expr)->varattno == InvalidAttrNumber)
		{
			Var		   *var = (Var *) expr;

			fieldnode = (Node *) makeVar(var->varno,
										 i + 1,
										 att->atttypid,
										 att->atttypmod,
										 var->varlevelsup);
		}
		else
		{
			FieldSelect *fselect = makeNode(FieldSelect);

			fselect->arg = (Expr *) copyObject(expr);
			fselect->fieldnum = i + 1;
			fselect->resulttype = att->atttypid;
			fselect->resulttypmod = att->atttypmod;

			fieldnode = (Node *) fselect;
		}

		if (targetlist)
		{
			/* add TargetEntry decoration */
			TargetEntry *te;

			te = makeTargetEntry((Expr *) fieldnode,
								 (AttrNumber) pstate->p_next_resno++,
								 pstrdup(NameStr(att->attname)),
								 false);
			result = lappend(result, te);
		}
		else
			result = lappend(result, fieldnode);
	}

	return result;
}

/*
 * expandRecordVariable
 *		Get the tuple descriptor for a Var of type RECORD, if possible.
 *
 * Since no actual table or view column is allowed to have type RECORD, such
 * a Var must refer to a JOIN or FUNCTION RTE or to a subquery output.	We
 * drill down to find the ultimate defining expression and attempt to infer
 * the tupdesc from it.  We ereport if we can't determine the tupdesc.
 *
 * levelsup is an extra offset to interpret the Var's varlevelsup correctly.
 */
TupleDesc
expandRecordVariable(ParseState *pstate, Var *var, int levelsup)
{
	TupleDesc	tupleDesc;
	int			netlevelsup;
	RangeTblEntry *rte;
	AttrNumber	attnum;
	Node	   *expr;

	/* Check my caller didn't mess up */
	Assert(IsA(var, Var));
	Assert(var->vartype == RECORDOID);

	netlevelsup = var->varlevelsup + levelsup;
	rte = GetRTEByRangeTablePosn(pstate, var->varno, netlevelsup);
	attnum = var->varattno;

	if (attnum == InvalidAttrNumber)
	{
		/* Whole-row reference to an RTE, so expand the known fields */
		List	   *names,
				   *vars;
		ListCell   *lname,
				   *lvar;
		int			i;

		expandRTE(rte, var->varno, 0, -1, false,
				  &names, &vars);

		tupleDesc = CreateTemplateTupleDesc(list_length(vars), false);
		i = 1;
		forboth(lname, names, lvar, vars)
		{
			char	   *label = strVal(lfirst(lname));
			Node	   *varnode = (Node *) lfirst(lvar);

			TupleDescInitEntry(tupleDesc, (AttrNumber) i,
							   label,
							   exprType(varnode),
							   exprTypmod(varnode),
							   0);
			i++;
		}
		Assert(lname == NULL && lvar == NULL);	/* lists same length? */

		return tupleDesc;
	}

	expr = (Node *) var;		/* default if we can't drill down */

	switch (rte->rtekind)
	{
		case RTE_RELATION:
		case RTE_SPECIAL:
		case RTE_VALUES:

			/*
			 * This case should not occur: a column of a table or values list
			 * shouldn't have type RECORD.  Fall through and fail (most
			 * likely) at the bottom.
			 */
			break;
		case RTE_SUBQUERY:
			{
				/* Subselect-in-FROM: examine sub-select's output expr */
				TargetEntry *ste = get_tle_by_resno(rte->subquery->targetList,
													attnum);

				if (ste == NULL || ste->resjunk)
					elog(ERROR, "subquery %s does not have attribute %d",
						 rte->eref->aliasname, attnum);
				expr = (Node *) ste->expr;
				if (IsA(expr, Var))
				{
					/*
					 * Recurse into the sub-select to see what its Var refers
					 * to.	We have to build an additional level of ParseState
					 * to keep in step with varlevelsup in the subselect.
					 */
					ParseState	mypstate;

					MemSet(&mypstate, 0, sizeof(mypstate));
					mypstate.parentParseState = pstate;
					mypstate.p_rtable = rte->subquery->rtable;
					/* don't bother filling the rest of the fake pstate */

					return expandRecordVariable(&mypstate, (Var *) expr, 0);
				}
				/* else fall through to inspect the expression */
			}
			break;
		case RTE_CTE:
			if (!rte->self_reference)
			{
				/* Similar to RTE_SUBQUERY */
				CommonTableExpr *cte = GetCTEForRTE(pstate, rte, netlevelsup);
				Assert(cte != NULL);

				TargetEntry *ste = get_tle_by_resno(GetCTETargetList(cte), attnum);
				if (ste == NULL || ste->resjunk)
					elog(ERROR, "WITH query %s does not have attribute %d",
						 cte->ctename, attnum);
				
				expr = (Node *) ste->expr;
				if (IsA(expr, Var))
				{
					/*
					 * Recurse into the sub-select to see what its Var refers
					 * to.	We have to build an additional level of ParseState
					 * to keep in step with varlevelsup in the subselect.
					 */
					ParseState	mypstate;

					MemSet(&mypstate, 0, sizeof(mypstate));

					for (Index levelsup = 0;
						 levelsup < rte->ctelevelsup + netlevelsup;
						 levelsup++)
						pstate = pstate->parentParseState;

					mypstate.parentParseState = pstate;
					mypstate.p_rtable = ((Query *)cte->ctequery)->rtable;
					/* don't bother filling the rest of the fake pstate */

					return expandRecordVariable(&mypstate, (Var *) expr, 0);
				}
				/* else fall through to inspect the expression */
			}
			break;
		case RTE_JOIN:
			/* Join RTE --- recursively inspect the alias variable */
			Assert(attnum > 0 && attnum <= list_length(rte->joinaliasvars));
			expr = (Node *) list_nth(rte->joinaliasvars, attnum - 1);
			if (IsA(expr, Var))
				return expandRecordVariable(pstate, (Var *) expr, netlevelsup);
			/* else fall through to inspect the expression */
			break;
		case RTE_TABLEFUNCTION:
		case RTE_FUNCTION:

			/*
			 * We couldn't get here unless a function is declared with one of
			 * its result columns as RECORD, which is not allowed.
			 */
			break;
        case RTE_VOID:
            Insist(0);
            break;
	}

	/*
	 * We now have an expression we can't expand any more, so see if
	 * get_expr_result_type() can do anything with it.	If not, pass to
	 * lookup_rowtype_tupdesc() which will probably fail, but will give an
	 * appropriate error message while failing.
	 */
	if (get_expr_result_type(expr, NULL, &tupleDesc) != TYPEFUNC_COMPOSITE)
		tupleDesc = lookup_rowtype_tupdesc_copy(exprType(expr),
												exprTypmod(expr));

	return tupleDesc;
}


/*
 * FigureColname -
 *	  if the name of the resulting column is not specified in the target
 *	  list, we have to guess a suitable name.  The SQL spec provides some
 *	  guidance, but not much...
 *
 * Note that the argument is the *untransformed* parse tree for the target
 * item.  This is a shade easier to work with than the transformed tree.
 */
char *
FigureColname(Node *node)
{
	char	   *name = NULL;

	FigureColnameInternal(node, &name);
	if (name != NULL)
		return name;
	/* default result if we can't guess anything */
	return "?column?";
}

static int
FigureColnameInternal(Node *node, char **name)
{
	int			strength = 0;

	if (node == NULL)
		return strength;

	switch (nodeTag(node))
	{
		case T_ColumnRef:
			{
				char	   *fname = NULL;
				ListCell   *l;

				/* find last field name, if any, ignoring "*" */
				foreach(l, ((ColumnRef *) node)->fields)
				{
					Node	   *i = lfirst(l);

					if (strcmp(strVal(i), "*") != 0)
						fname = strVal(i);
				}
				if (fname)
				{
					*name = fname;
					return 2;
				}
			}
			break;
		case T_A_Indirection:
			{
				A_Indirection *ind = (A_Indirection *) node;
				char	   *fname = NULL;
				ListCell   *l;

				/* find last field name, if any, ignoring "*" */
				foreach(l, ind->indirection)
				{
					Node	   *i = lfirst(l);

					if (IsA(i, String) &&
						strcmp(strVal(i), "*") != 0)
						fname = strVal(i);
				}
				if (fname)
				{
					*name = fname;
					return 2;
				}
				return FigureColnameInternal(ind->arg, name);
			}
			break;
		case T_FuncCall:
			*name = strVal(llast(((FuncCall *) node)->funcname));
			return 2;
		case T_A_Expr:
			/* make nullif() act like a regular function */
			if (((A_Expr *) node)->kind == AEXPR_NULLIF)
			{
				*name = "nullif";
				return 2;
			}
			break;
		case T_A_Const:
			if (((A_Const *) node)->typname != NULL)
			{
				*name = strVal(llast(((A_Const *) node)->typname->names));
				return 1;
			}
			break;
		case T_TypeCast:
			strength = FigureColnameInternal(((TypeCast *) node)->arg,
											 name);
			if (strength <= 1)
			{
				if (((TypeCast *) node)->typname != NULL)
				{
					*name = strVal(llast(((TypeCast *) node)->typname->names));
					return 1;
				}
			}
			break;
		case T_CaseExpr:
			strength = FigureColnameInternal((Node *) ((CaseExpr *) node)->defresult,
											 name);
			if (strength <= 1)
			{
				*name = "case";
				return 1;
			}
			break;
		case T_ArrayExpr:
			/* make ARRAY[] act like a function */
			*name = "array";
			return 2;
		case T_RowExpr:
			/* make ROW() act like a function */
			*name = "row";
			return 2;
		case T_CoalesceExpr:
			/* make coalesce() act like a regular function */
			*name = "coalesce";
			return 2;
		case T_MinMaxExpr:
			/* make greatest/least act like a regular function */
			switch (((MinMaxExpr *) node)->op)
			{
				case IS_GREATEST:
					*name = "greatest";
					return 2;
				case IS_LEAST:
					*name = "least";
					return 2;
			}
			break;
		case T_XmlExpr:
			/* make SQL/XML functions act like a regular function */
			switch (((XmlExpr*) node)->op)
			{
				case IS_XMLCONCAT:
					*name = "xmlconcat";
					return 2;
				case IS_XMLELEMENT:
					*name = "xmlelement";
					return 2;
				case IS_XMLFOREST:
					*name = "xmlforest";
					return 2;
				case IS_XMLPARSE:
					*name = "xmlparse";
					return 2;
				case IS_XMLPI:
					*name = "xmlpi";
					return 2;
				case IS_XMLROOT:
					*name = "xmlroot";
					return 2;
<<<<<<< HEAD
				case IS_XMLSERIALIZE:
					*name = "xmlserialize";
					return 2;
				case IS_DOCUMENT:
					/* nothing */
					break;
			}
=======
				case IS_DOCUMENT:
					/* nothing */
					break;
			} 
>>>>>>> 02609893
			break;
		case T_XmlSerialize:
			*name = "xmlserialize";
			return 2;
		case T_GroupingFunc:
			*name = "grouping";
			return 2;
		case T_PercentileExpr:
			switch(((PercentileExpr *) node)->perckind)
			{
				case PERC_MEDIAN:
					*name = "median";
					break;
				case PERC_CONT:
					*name = "percentile_cont";
					break;
				case PERC_DISC:
					*name = "percentile_disc";
					break;
				default:
					elog(ERROR, "unexpected percentile type");
					break;
			}
			return 2;
		default:
			break;
	}

	return strength;
}<|MERGE_RESOLUTION|>--- conflicted
+++ resolved
@@ -1431,7 +1431,6 @@
 				case IS_XMLROOT:
 					*name = "xmlroot";
 					return 2;
-<<<<<<< HEAD
 				case IS_XMLSERIALIZE:
 					*name = "xmlserialize";
 					return 2;
@@ -1439,12 +1438,6 @@
 					/* nothing */
 					break;
 			}
-=======
-				case IS_DOCUMENT:
-					/* nothing */
-					break;
-			} 
->>>>>>> 02609893
 			break;
 		case T_XmlSerialize:
 			*name = "xmlserialize";
