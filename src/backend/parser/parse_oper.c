/*-------------------------------------------------------------------------
 *
 * parse_oper.c
 *		handle operator things for parser
 *
 * Portions Copyright (c) 1996-2008, PostgreSQL Global Development Group
 * Portions Copyright (c) 1994, Regents of the University of California
 *
 *
 * IDENTIFICATION
<<<<<<< HEAD
 *	  $PostgreSQL: pgsql/src/backend/parser/parse_oper.c,v 1.104 2008/08/25 22:42:33 tgl Exp $
=======
 *	  $PostgreSQL: pgsql/src/backend/parser/parse_oper.c,v 1.102 2008/04/22 01:34:34 tgl Exp $
>>>>>>> 49f001d8
 *
 *-------------------------------------------------------------------------
 */

#include "postgres.h"

#include "catalog/pg_operator.h"
#include "catalog/pg_type.h"
#include "lib/stringinfo.h"
#include "nodes/nodeFuncs.h"
#include "parser/parse_coerce.h"
#include "parser/parse_func.h"
#include "parser/parse_oper.h"
#include "parser/parse_type.h"
#include "utils/builtins.h"
#include "utils/hsearch.h"
#include "utils/inval.h"
#include "utils/lsyscache.h"
#include "utils/syscache.h"
#include "utils/typcache.h"


/*
 * The lookup key for the operator lookaside hash table.  Unused bits must be
 * zeroes to ensure hashing works consistently --- in particular, oprname
 * must be zero-padded and any unused entries in search_path must be zero.
 *
 * search_path contains the actual search_path with which the entry was
 * derived (minus temp namespace if any), or else the single specified
 * schema OID if we are looking up an explicitly-qualified operator name.
 *
 * search_path has to be fixed-length since the hashtable code insists on
 * fixed-size keys.  If your search path is longer than that, we just punt
 * and don't cache anything.
 */

/* If your search_path is longer than this, sucks to be you ... */
#define MAX_CACHED_PATH_LEN		16

typedef struct OprCacheKey
{
	char		oprname[NAMEDATALEN];
	Oid			left_arg;		/* Left input OID, or 0 if prefix op */
	Oid			right_arg;		/* Right input OID, or 0 if postfix op */
	Oid			search_path[MAX_CACHED_PATH_LEN];
} OprCacheKey;

typedef struct OprCacheEntry
{
	/* the hash lookup key MUST BE FIRST */
	OprCacheKey	key;

	Oid			opr_oid;		/* OID of the resolved operator */
} OprCacheEntry;


static Oid	binary_oper_exact(List *opname, Oid arg1, Oid arg2);
static FuncDetailCode oper_select_candidate(int nargs,
					  Oid *input_typeids,
					  FuncCandidateList candidates,
					  Oid *operOid);
static const char *op_signature_string(List *op, char oprkind,
					Oid arg1, Oid arg2);
static void op_error(ParseState *pstate, List *op, char oprkind,
		 Oid arg1, Oid arg2,
		 FuncDetailCode fdresult, int location);
static bool make_oper_cache_key(OprCacheKey *key, List *opname,
								Oid ltypeId, Oid rtypeId);
static Oid	find_oper_cache_entry(OprCacheKey *key);
static void make_oper_cache_entry(OprCacheKey *key, Oid opr_oid);
static void InvalidateOprCacheCallBack(Datum arg, int cacheid, ItemPointer tuplePtr);


/*
 * LookupOperName
 *		Given a possibly-qualified operator name and exact input datatypes,
 *		look up the operator.
 *
 * Pass oprleft = InvalidOid for a prefix op, oprright = InvalidOid for
 * a postfix op.
 *
 * If the operator name is not schema-qualified, it is sought in the current
 * namespace search path.
 *
 * If the operator is not found, we return InvalidOid if noError is true,
 * else raise an error.  pstate and location are used only to report the
 * error position; pass NULL/-1 if not available.
 */
Oid
LookupOperName(ParseState *pstate, List *opername, Oid oprleft, Oid oprright,
			   bool noError, int location)
{
	Oid			result;

	result = OpernameGetOprid(opername, oprleft, oprright);
	if (OidIsValid(result))
		return result;

	/* we don't use op_error here because only an exact match is wanted */
	if (!noError)
	{
		char		oprkind;

		if (!OidIsValid(oprleft))
			oprkind = 'l';
		else if (!OidIsValid(oprright))
			oprkind = 'r';
		else
			oprkind = 'b';

		ereport(ERROR,
				(errcode(ERRCODE_UNDEFINED_FUNCTION),
				 errmsg("operator does not exist: %s",
						op_signature_string(opername, oprkind,
											oprleft, oprright)),
				 parser_errposition(pstate, location)));
	}

	return InvalidOid;
}

/*
 * LookupOperNameTypeNames
 *		Like LookupOperName, but the argument types are specified by
 *		TypeName nodes.
 *
 * Pass oprleft = NULL for a prefix op, oprright = NULL for a postfix op.
 */
Oid
LookupOperNameTypeNames(ParseState *pstate, List *opername,
						TypeName *oprleft, TypeName *oprright,
						bool noError, int location)
{
	Oid			leftoid,
				rightoid;

	if (oprleft == NULL)
		leftoid = InvalidOid;
	else
		leftoid = typenameTypeId(pstate, oprleft, NULL);

	if (oprright == NULL)
		rightoid = InvalidOid;
	else
		rightoid = typenameTypeId(pstate, oprright, NULL);

	return LookupOperName(pstate, opername, leftoid, rightoid,
						  noError, location);
}

/*
 * equality_oper - identify a suitable equality operator for a datatype
 *
 * On failure, return NULL if noError, else report a standard error
 */
Operator
equality_oper(Oid argtype, bool noError)
{
	TypeCacheEntry *typentry;
	Oid			oproid;
	Operator	optup;

	/*
	 * Look for an "=" operator for the datatype.  We require it to be an
	 * exact or binary-compatible match, since most callers are not prepared
	 * to cope with adding any run-time type coercion steps.
	 */
	typentry = lookup_type_cache(argtype, TYPECACHE_EQ_OPR);
	oproid = typentry->eq_opr;

	/*
	 * If the datatype is an array, then we can use array_eq ... but only if
	 * there is a suitable equality operator for the element type. (This check
	 * is not in the raw typcache.c code ... should it be?)
	 */
	if (oproid == ARRAY_EQ_OP)
	{
		Oid			elem_type = get_element_type(argtype);

		if (OidIsValid(elem_type))
		{
			optup = equality_oper(elem_type, true);
			if (optup != NULL)
				ReleaseSysCache(optup);
			else
				oproid = InvalidOid;	/* element type has no "=" */
		}
		else
			oproid = InvalidOid;	/* bogus array type? */
	}

	if (OidIsValid(oproid))
	{
		optup = SearchSysCache(OPEROID,
							   ObjectIdGetDatum(oproid),
							   0, 0, 0);
		if (optup == NULL)		/* should not fail */
			elog(ERROR, "cache lookup failed for operator %u", oproid);
		return optup;
	}

	if (!noError)
		ereport(ERROR,
				(errcode(ERRCODE_UNDEFINED_FUNCTION),
				 errmsg("could not identify an equality operator for type %s",
						format_type_be(argtype))));
	return NULL;
}

/*
 * ordering_oper - identify a suitable sorting operator ("<") for a datatype
 *
 * On failure, return NULL if noError, else report a standard error
 */
Operator
ordering_oper(Oid argtype, bool noError)
{
	TypeCacheEntry *typentry;
	Oid			oproid;
	Operator	optup;

	/*
	 * Look for a "<" operator for the datatype.  We require it to be an exact
	 * or binary-compatible match, since most callers are not prepared to cope
	 * with adding any run-time type coercion steps.
	 *
	 * Note: the search algorithm used by typcache.c ensures that if a "<"
	 * operator is returned, it will be consistent with the "=" operator
	 * returned by equality_oper.  This is critical for sorting and grouping
	 * purposes.
	 */
	typentry = lookup_type_cache(argtype, TYPECACHE_LT_OPR);
	oproid = typentry->lt_opr;

	/*
	 * If the datatype is an array, then we can use array_lt ... but only if
	 * there is a suitable less-than operator for the element type. (This
	 * check is not in the raw typcache.c code ... should it be?)
	 */
	if (oproid == ARRAY_LT_OP)
	{
		Oid			elem_type = get_element_type(argtype);

		if (OidIsValid(elem_type))
		{
			optup = ordering_oper(elem_type, true);
			if (optup != NULL)
				ReleaseSysCache(optup);
			else
				oproid = InvalidOid;	/* element type has no "<" */
		}
		else
			oproid = InvalidOid;	/* bogus array type? */
	}

	if (OidIsValid(oproid))
	{
		optup = SearchSysCache(OPEROID,
							   ObjectIdGetDatum(oproid),
							   0, 0, 0);
		if (optup == NULL)		/* should not fail */
			elog(ERROR, "cache lookup failed for operator %u", oproid);
		return optup;
	}

	if (!noError)
		ereport(ERROR,
				(errcode(ERRCODE_UNDEFINED_FUNCTION),
				 errmsg("could not identify an ordering operator for type %s",
						format_type_be(argtype)),
		 errhint("Use an explicit ordering operator or modify the query.")));
	return NULL;
}

/*
 * reverse_ordering_oper - identify DESC sort operator (">") for a datatype
 *
 * On failure, return NULL if noError, else report a standard error
 */
Operator
reverse_ordering_oper(Oid argtype, bool noError)
{
	TypeCacheEntry *typentry;
	Oid			oproid;
	Operator	optup;

	/*
	 * Look for a ">" operator for the datatype.  We require it to be an exact
	 * or binary-compatible match, since most callers are not prepared to cope
	 * with adding any run-time type coercion steps.
	 *
	 * Note: the search algorithm used by typcache.c ensures that if a ">"
	 * operator is returned, it will be consistent with the "=" operator
	 * returned by equality_oper.  This is critical for sorting and grouping
	 * purposes.
	 */
	typentry = lookup_type_cache(argtype, TYPECACHE_GT_OPR);
	oproid = typentry->gt_opr;

	/*
	 * If the datatype is an array, then we can use array_gt ... but only if
	 * there is a suitable greater-than operator for the element type. (This
	 * check is not in the raw typcache.c code ... should it be?)
	 */
	if (oproid == ARRAY_GT_OP)
	{
		Oid			elem_type = get_element_type(argtype);

		if (OidIsValid(elem_type))
		{
			optup = reverse_ordering_oper(elem_type, true);
			if (optup != NULL)
				ReleaseSysCache(optup);
			else
				oproid = InvalidOid;	/* element type has no ">" */
		}
		else
			oproid = InvalidOid;	/* bogus array type? */
	}

	if (OidIsValid(oproid))
	{
		optup = SearchSysCache(OPEROID,
							   ObjectIdGetDatum(oproid),
							   0, 0, 0);
		if (optup == NULL)		/* should not fail */
			elog(ERROR, "cache lookup failed for operator %u", oproid);
		return optup;
	}

	if (!noError)
		ereport(ERROR,
				(errcode(ERRCODE_UNDEFINED_FUNCTION),
				 errmsg("could not identify an ordering operator for type %s",
						format_type_be(argtype)),
		 errhint("Use an explicit ordering operator or modify the query.")));
	return NULL;
}

/*
 * equality_oper_funcid - convenience routine for oprfuncid(equality_oper())
 */
Oid
equality_oper_funcid(Oid argtype)
{
	Operator	optup;
	Oid			result;

	optup = equality_oper(argtype, false);
	result = oprfuncid(optup);
	ReleaseSysCache(optup);
	return result;
}

/*
 * ordering_oper_opid - convenience routine for oprid(ordering_oper())
 *
 * This was formerly called any_ordering_op()
 */
Oid
ordering_oper_opid(Oid argtype)
{
	Operator	optup;
	Oid			result;

	optup = ordering_oper(argtype, false);
	result = oprid(optup);
	ReleaseSysCache(optup);
	return result;
}


/*
 * ordering_oper_opid - convenience routine for oprid(equality_oper())
 */
Oid
equality_oper_opid(Oid argtype)
{
	Operator	optup;
	Oid			result;

	optup = equality_oper(argtype, false);
	result = oprid(optup);
	ReleaseSysCache(optup);
	return result;
}

/*
 * reverse_ordering_oper_opid - convenience routine for oprid(reverse_ordering_oper())
 */
Oid
reverse_ordering_oper_opid(Oid argtype)
{
	Operator	optup;
	Oid			result;

	optup = reverse_ordering_oper(argtype, false);
	result = oprid(optup);
	ReleaseSysCache(optup);
	return result;
}


/* given operator tuple, return the operator OID */
Oid
oprid(Operator op)
{
	return HeapTupleGetOid(op);
}

/* given operator tuple, return the underlying function's OID */
Oid
oprfuncid(Operator op)
{
	Form_pg_operator pgopform = (Form_pg_operator) GETSTRUCT(op);

	return pgopform->oprcode;
}


/* binary_oper_exact()
 * Check for an "exact" match to the specified operand types.
 *
 * If one operand is an unknown literal, assume it should be taken to be
 * the same type as the other operand for this purpose.  Also, consider
 * the possibility that the other operand is a domain type that needs to
 * be reduced to its base type to find an "exact" match.
 */
static Oid
binary_oper_exact(List *opname, Oid arg1, Oid arg2)
{
	Oid			result;
	bool		was_unknown = false;

	/* Unspecified type for one of the arguments? then use the other */
	if ((arg1 == UNKNOWNOID) && (arg2 != InvalidOid))
	{
		arg1 = arg2;
		was_unknown = true;
	}
	else if ((arg2 == UNKNOWNOID) && (arg1 != InvalidOid))
	{
		arg2 = arg1;
		was_unknown = true;
	}

	result = OpernameGetOprid(opname, arg1, arg2);
	if (OidIsValid(result))
		return result;

	if (was_unknown)
	{
		/* arg1 and arg2 are the same here, need only look at arg1 */
		Oid			basetype = getBaseType(arg1);

		if (basetype != arg1)
		{
			result = OpernameGetOprid(opname, basetype, basetype);
			if (OidIsValid(result))
				return result;
		}
	}

	return InvalidOid;
}


/* oper_select_candidate()
 *		Given the input argtype array and one or more candidates
 *		for the operator, attempt to resolve the conflict.
 *
 * Returns FUNCDETAIL_NOTFOUND, FUNCDETAIL_MULTIPLE, or FUNCDETAIL_NORMAL.
 * In the success case the Oid of the best candidate is stored in *operOid.
 *
 * Note that the caller has already determined that there is no candidate
 * exactly matching the input argtype(s).  Incompatible candidates are not yet
 * pruned away, however.
 */
static FuncDetailCode
oper_select_candidate(int nargs,
					  Oid *input_typeids,
					  FuncCandidateList candidates,
					  Oid *operOid)		/* output argument */
{
	int			ncandidates;

	/*
	 * Delete any candidates that cannot actually accept the given input
	 * types, whether directly or by coercion.
	 */
	ncandidates = func_match_argtypes(nargs, input_typeids,
									  candidates, &candidates);

	/* Done if no candidate or only one candidate survives */
	if (ncandidates == 0)
	{
		*operOid = InvalidOid;
		return FUNCDETAIL_NOTFOUND;
	}
	if (ncandidates == 1)
	{
		*operOid = candidates->oid;
		return FUNCDETAIL_NORMAL;
	}

	/*
	 * Use the same heuristics as for ambiguous functions to resolve the
	 * conflict.
	 */
	candidates = func_select_candidate(nargs, input_typeids, candidates);

	if (candidates)
	{
		*operOid = candidates->oid;
		return FUNCDETAIL_NORMAL;
	}

	*operOid = InvalidOid;
	return FUNCDETAIL_MULTIPLE; /* failed to select a best candidate */
}


/* oper() -- search for a binary operator
 * Given operator name, types of arg1 and arg2, return oper struct.
 *
 * IMPORTANT: the returned operator (if any) is only promised to be
 * coercion-compatible with the input datatypes.  Do not use this if
 * you need an exact- or binary-compatible match; see compatible_oper.
 *
 * If no matching operator found, return NULL if noError is true,
 * raise an error if it is false.  pstate and location are used only to report
 * the error position; pass NULL/-1 if not available.
 *
 * NOTE: on success, the returned object is a syscache entry.  The caller
 * must ReleaseSysCache() the entry when done with it.
 */
Operator
oper(ParseState *pstate, List *opname, Oid ltypeId, Oid rtypeId,
	 bool noError, int location)
{
	Oid			operOid;
	OprCacheKey	key;
	bool		key_ok;
	FuncDetailCode fdresult = FUNCDETAIL_NOTFOUND;
	HeapTuple	tup = NULL;

	/*
	 * Try to find the mapping in the lookaside cache.
	 */
	key_ok = make_oper_cache_key(&key, opname, ltypeId, rtypeId);
	if (key_ok)
	{
		operOid = find_oper_cache_entry(&key);
		if (OidIsValid(operOid))
		{
			tup = SearchSysCache(OPEROID,
								 ObjectIdGetDatum(operOid),
								 0, 0, 0);
			if (HeapTupleIsValid(tup))
				return (Operator) tup;
		}
	}

	/*
	 * First try for an "exact" match.
	 */
	operOid = binary_oper_exact(opname, ltypeId, rtypeId);
	if (!OidIsValid(operOid))
	{
		/*
		 * Otherwise, search for the most suitable candidate.
		 */
		FuncCandidateList clist;

		/* Get binary operators of given name */
		clist = OpernameGetCandidates(opname, 'b');

		/* No operators found? Then fail... */
		if (clist != NULL)
		{
			/*
			 * Unspecified type for one of the arguments? then use the other
			 * (XXX this is probably dead code?)
			 */
			Oid			inputOids[2];

			if (rtypeId == InvalidOid)
				rtypeId = ltypeId;
			else if (ltypeId == InvalidOid)
				ltypeId = rtypeId;
			inputOids[0] = ltypeId;
			inputOids[1] = rtypeId;
			fdresult = oper_select_candidate(2, inputOids, clist, &operOid);
		}
	}

	if (OidIsValid(operOid))
		tup = SearchSysCache(OPEROID,
							 ObjectIdGetDatum(operOid),
							 0, 0, 0);

	if (HeapTupleIsValid(tup))
	{
		if (key_ok)
			make_oper_cache_entry(&key, operOid);
	}
	else if (!noError)
		op_error(pstate, opname, 'b', ltypeId, rtypeId, fdresult, location);

	return (Operator) tup;
}

/* compatible_oper()
 *	given an opname and input datatypes, find a compatible binary operator
 *
 *	This is tighter than oper() because it will not return an operator that
 *	requires coercion of the input datatypes (but binary-compatible operators
 *	are accepted).	Otherwise, the semantics are the same.
 */
Operator
compatible_oper(ParseState *pstate, List *op, Oid arg1, Oid arg2,
				bool noError, int location)
{
	Operator	optup;
	Form_pg_operator opform;

	/* oper() will find the best available match */
	optup = oper(pstate, op, arg1, arg2, noError, location);
	if (optup == (Operator) NULL)
		return (Operator) NULL; /* must be noError case */

	/* but is it good enough? */
	opform = (Form_pg_operator) GETSTRUCT(optup);
	if (IsBinaryCoercible(arg1, opform->oprleft) &&
		IsBinaryCoercible(arg2, opform->oprright))
		return optup;

	/* nope... */
	ReleaseSysCache(optup);

	if (!noError)
		ereport(ERROR,
				(errcode(ERRCODE_UNDEFINED_FUNCTION),
				 errmsg("operator requires run-time type coercion: %s",
						op_signature_string(op, 'b', arg1, arg2)),
				 parser_errposition(pstate, location)));

	return (Operator) NULL;
}

/* compatible_oper_opid() -- get OID of a binary operator
 *
 * This is a convenience routine that extracts only the operator OID
 * from the result of compatible_oper().  InvalidOid is returned if the
 * lookup fails and noError is true.
 */
Oid
compatible_oper_opid(List *op, Oid arg1, Oid arg2, bool noError)
{
	Operator	optup;
	Oid			result;

	optup = compatible_oper(NULL, op, arg1, arg2, noError, -1);
	if (optup != NULL)
	{
		result = oprid(optup);
		ReleaseSysCache(optup);
		return result;
	}
	return InvalidOid;
}


/* right_oper() -- search for a unary right operator (postfix operator)
 * Given operator name and type of arg, return oper struct.
 *
 * IMPORTANT: the returned operator (if any) is only promised to be
 * coercion-compatible with the input datatype.  Do not use this if
 * you need an exact- or binary-compatible match.
 *
 * If no matching operator found, return NULL if noError is true,
 * raise an error if it is false.  pstate and location are used only to report
 * the error position; pass NULL/-1 if not available.
 *
 * NOTE: on success, the returned object is a syscache entry.  The caller
 * must ReleaseSysCache() the entry when done with it.
 */
Operator
right_oper(ParseState *pstate, List *op, Oid arg, bool noError, int location)
{
	Oid			operOid;
	OprCacheKey	key;
	bool		key_ok;
	FuncDetailCode fdresult = FUNCDETAIL_NOTFOUND;
	HeapTuple	tup = NULL;

	/*
	 * Try to find the mapping in the lookaside cache.
	 */
	key_ok = make_oper_cache_key(&key, op, arg, InvalidOid);
	if (key_ok)
	{
		operOid = find_oper_cache_entry(&key);
		if (OidIsValid(operOid))
		{
			tup = SearchSysCache(OPEROID,
								 ObjectIdGetDatum(operOid),
								 0, 0, 0);
			if (HeapTupleIsValid(tup))
				return (Operator) tup;
		}
	}

	/*
	 * First try for an "exact" match.
	 */
	operOid = OpernameGetOprid(op, arg, InvalidOid);
	if (!OidIsValid(operOid))
	{
		/*
		 * Otherwise, search for the most suitable candidate.
		 */
		FuncCandidateList clist;

		/* Get postfix operators of given name */
		clist = OpernameGetCandidates(op, 'r');

		/* No operators found? Then fail... */
		if (clist != NULL)
		{
			/*
			 * We must run oper_select_candidate even if only one candidate,
			 * otherwise we may falsely return a non-type-compatible operator.
			 */
			fdresult = oper_select_candidate(1, &arg, clist, &operOid);
		}
	}

	if (OidIsValid(operOid))
		tup = SearchSysCache(OPEROID,
							 ObjectIdGetDatum(operOid),
							 0, 0, 0);

	if (HeapTupleIsValid(tup))
	{
		if (key_ok)
			make_oper_cache_entry(&key, operOid);
	}
	else if (!noError)
		op_error(pstate, op, 'r', arg, InvalidOid, fdresult, location);

	return (Operator) tup;
}


/* left_oper() -- search for a unary left operator (prefix operator)
 * Given operator name and type of arg, return oper struct.
 *
 * IMPORTANT: the returned operator (if any) is only promised to be
 * coercion-compatible with the input datatype.  Do not use this if
 * you need an exact- or binary-compatible match.
 *
 * If no matching operator found, return NULL if noError is true,
 * raise an error if it is false.  pstate and location are used only to report
 * the error position; pass NULL/-1 if not available.
 *
 * NOTE: on success, the returned object is a syscache entry.  The caller
 * must ReleaseSysCache() the entry when done with it.
 */
Operator
left_oper(ParseState *pstate, List *op, Oid arg, bool noError, int location)
{
	Oid			operOid;
	OprCacheKey	key;
	bool		key_ok;
	FuncDetailCode fdresult = FUNCDETAIL_NOTFOUND;
	HeapTuple	tup = NULL;

	/*
	 * Try to find the mapping in the lookaside cache.
	 */
	key_ok = make_oper_cache_key(&key, op, InvalidOid, arg);
	if (key_ok)
	{
		operOid = find_oper_cache_entry(&key);
		if (OidIsValid(operOid))
		{
			tup = SearchSysCache(OPEROID,
								 ObjectIdGetDatum(operOid),
								 0, 0, 0);
			if (HeapTupleIsValid(tup))
				return (Operator) tup;
		}
	}

	/*
	 * First try for an "exact" match.
	 */
	operOid = OpernameGetOprid(op, InvalidOid, arg);
	if (!OidIsValid(operOid))
	{
		/*
		 * Otherwise, search for the most suitable candidate.
		 */
		FuncCandidateList clist;

		/* Get prefix operators of given name */
		clist = OpernameGetCandidates(op, 'l');

		/* No operators found? Then fail... */
		if (clist != NULL)
		{
			/*
			 * The returned list has args in the form (0, oprright). Move the
			 * useful data into args[0] to keep oper_select_candidate simple.
			 * XXX we are assuming here that we may scribble on the list!
			 */
			FuncCandidateList clisti;

			for (clisti = clist; clisti != NULL; clisti = clisti->next)
			{
				clisti->args[0] = clisti->args[1];
			}

			/*
			 * We must run oper_select_candidate even if only one candidate,
			 * otherwise we may falsely return a non-type-compatible operator.
			 */
			fdresult = oper_select_candidate(1, &arg, clist, &operOid);
		}
	}

	if (OidIsValid(operOid))
		tup = SearchSysCache(OPEROID,
							 ObjectIdGetDatum(operOid),
							 0, 0, 0);

	if (HeapTupleIsValid(tup))
	{
		if (key_ok)
			make_oper_cache_entry(&key, operOid);
	}
	else if (!noError)
		op_error(pstate, op, 'l', InvalidOid, arg, fdresult, location);

	return (Operator) tup;
}

/*
 * op_signature_string
 *		Build a string representing an operator name, including arg type(s).
 *		The result is something like "integer + integer".
 *
 * This is typically used in the construction of operator-not-found error
 * messages.
 */
static const char *
op_signature_string(List *op, char oprkind, Oid arg1, Oid arg2)
{
	StringInfoData argbuf;

	initStringInfo(&argbuf);

	if (oprkind != 'l')
		appendStringInfo(&argbuf, "%s ", format_type_be(arg1));

	appendStringInfoString(&argbuf, NameListToString(op));

	if (oprkind != 'r')
		appendStringInfo(&argbuf, " %s", format_type_be(arg2));

	return argbuf.data;			/* return palloc'd string buffer */
}

/*
 * op_error - utility routine to complain about an unresolvable operator
 */
static void
op_error(ParseState *pstate, List *op, char oprkind,
		 Oid arg1, Oid arg2,
		 FuncDetailCode fdresult, int location)
{
	if (fdresult == FUNCDETAIL_MULTIPLE)
		ereport(ERROR,
				(errcode(ERRCODE_AMBIGUOUS_FUNCTION),
				 errmsg("operator is not unique: %s",
						op_signature_string(op, oprkind, arg1, arg2)),
				 errhint("Could not choose a best candidate operator. "
						 "You might need to add explicit type casts."),
				 parser_errposition(pstate, location)));
	else
		ereport(ERROR,
				(errcode(ERRCODE_UNDEFINED_FUNCTION),
				 errmsg("operator does not exist: %s",
						op_signature_string(op, oprkind, arg1, arg2)),
		  errhint("No operator matches the given name and argument type(s). "
				  "You might need to add explicit type casts."),
				 parser_errposition(pstate, location)));
}

/*
 * make_op()
 *		Operator expression construction.
 *
 * Transform operator expression ensuring type compatibility.
 * This is where some type conversion happens.
 *
 * As with coerce_type, pstate may be NULL if no special unknown-Param
 * processing is wanted.
 */
Expr *
make_op(ParseState *pstate, List *opname, Node *ltree, Node *rtree,
		int location)
{
	Oid			ltypeId,
				rtypeId;
	Operator	tup;
	Form_pg_operator opform;
	Oid			actual_arg_types[2];
	Oid			declared_arg_types[2];
	int			nargs;
	List	   *args;
	Oid			rettype;
	OpExpr	   *result;

	/* Select the operator */
	if (rtree == NULL)
	{
		/* right operator */
		ltypeId = exprType(ltree);
		rtypeId = InvalidOid;
		tup = right_oper(pstate, opname, ltypeId, false, location);
	}
	else if (ltree == NULL)
	{
		/* left operator */
		rtypeId = exprType(rtree);
		ltypeId = InvalidOid;
		tup = left_oper(pstate, opname, rtypeId, false, location);
	}
	else
	{
		/* otherwise, binary operator */
		ltypeId = exprType(ltree);
		rtypeId = exprType(rtree);
		tup = oper(pstate, opname, ltypeId, rtypeId, false, location);
	}

	opform = (Form_pg_operator) GETSTRUCT(tup);

	/* Check it's not a shell */
	if (!RegProcedureIsValid(opform->oprcode))
		ereport(ERROR,
				(errcode(ERRCODE_UNDEFINED_FUNCTION),
				 errmsg("operator is only a shell: %s",
						op_signature_string(opname,
											opform->oprkind,
											opform->oprleft,
											opform->oprright)),
				 parser_errposition(pstate, location)));

	/* Do typecasting and build the expression tree */
<<<<<<< HEAD
	result = make_op_expr(pstate, tup, ltree, rtree, ltypeId, rtypeId);
	((OpExpr *) result)->location = location;
=======
	if (rtree == NULL)
	{
		/* right operator */
		args = list_make1(ltree);
		actual_arg_types[0] = ltypeId;
		declared_arg_types[0] = opform->oprleft;
		nargs = 1;
	}
	else if (ltree == NULL)
	{
		/* left operator */
		args = list_make1(rtree);
		actual_arg_types[0] = rtypeId;
		declared_arg_types[0] = opform->oprright;
		nargs = 1;
	}
	else
	{
		/* otherwise, binary operator */
		args = list_make2(ltree, rtree);
		actual_arg_types[0] = ltypeId;
		actual_arg_types[1] = rtypeId;
		declared_arg_types[0] = opform->oprleft;
		declared_arg_types[1] = opform->oprright;
		nargs = 2;
	}

	/*
	 * enforce consistency with polymorphic argument and return types,
	 * possibly adjusting return type or declared_arg_types (which will be
	 * used as the cast destination by make_fn_arguments)
	 */
	rettype = enforce_generic_type_consistency(actual_arg_types,
											   declared_arg_types,
											   nargs,
											   opform->oprresult,
											   false);

	/* perform the necessary typecasting of arguments */
	make_fn_arguments(pstate, args, actual_arg_types, declared_arg_types);

	/* and build the expression node */
	result = makeNode(OpExpr);
	result->opno = oprid(tup);
	result->opfuncid = opform->oprcode;
	result->opresulttype = rettype;
	result->opretset = get_func_retset(opform->oprcode);
	result->args = args;
>>>>>>> 49f001d8

	ReleaseSysCache(tup);

	return (Expr *) result;
}

/*
 * make_scalar_array_op()
 *		Build expression tree for "scalar op ANY/ALL (array)" construct.
 */
Expr *
make_scalar_array_op(ParseState *pstate, List *opname,
					 bool useOr,
					 Node *ltree, Node *rtree,
					 int location)
{
	Oid			ltypeId,
				rtypeId,
				atypeId,
				res_atypeId;
	Operator	tup;
	Form_pg_operator opform;
	Oid			actual_arg_types[2];
	Oid			declared_arg_types[2];
	List	   *args;
	Oid			rettype;
	ScalarArrayOpExpr *result;

	ltypeId = exprType(ltree);
	atypeId = exprType(rtree);

	/*
	 * The right-hand input of the operator will be the element type of the
	 * array.  However, if we currently have just an untyped literal on the
	 * right, stay with that and hope we can resolve the operator.
	 */
	if (atypeId == UNKNOWNOID)
		rtypeId = UNKNOWNOID;
	else
	{
		rtypeId = get_element_type(atypeId);
		if (!OidIsValid(rtypeId))
			ereport(ERROR,
					(errcode(ERRCODE_WRONG_OBJECT_TYPE),
				   errmsg("op ANY/ALL (array) requires array on right side"),
					 parser_errposition(pstate, location)));
	}

	/* Now resolve the operator */
	tup = oper(pstate, opname, ltypeId, rtypeId, false, location);
	opform = (Form_pg_operator) GETSTRUCT(tup);

	/* Check it's not a shell */
	if (!RegProcedureIsValid(opform->oprcode))
		ereport(ERROR,
				(errcode(ERRCODE_UNDEFINED_FUNCTION),
				 errmsg("operator is only a shell: %s",
						op_signature_string(opname,
											opform->oprkind,
											opform->oprleft,
											opform->oprright)),
				 parser_errposition(pstate, location)));

	args = list_make2(ltree, rtree);
	actual_arg_types[0] = ltypeId;
	actual_arg_types[1] = rtypeId;
	declared_arg_types[0] = opform->oprleft;
	declared_arg_types[1] = opform->oprright;

	/*
	 * enforce consistency with polymorphic argument and return types,
	 * possibly adjusting return type or declared_arg_types (which will be
	 * used as the cast destination by make_fn_arguments)
	 */
	rettype = enforce_generic_type_consistency(actual_arg_types,
											   declared_arg_types,
											   2,
											   opform->oprresult,
											   false);

	/*
	 * Check that operator result is boolean
	 */
	if (rettype != BOOLOID)
		ereport(ERROR,
				(errcode(ERRCODE_WRONG_OBJECT_TYPE),
			 errmsg("op ANY/ALL (array) requires operator to yield boolean"),
				 parser_errposition(pstate, location)));
	if (get_func_retset(opform->oprcode))
		ereport(ERROR,
				(errcode(ERRCODE_WRONG_OBJECT_TYPE),
		  errmsg("op ANY/ALL (array) requires operator not to return a set"),
				 parser_errposition(pstate, location)));

	/*
	 * Now switch back to the array type on the right, arranging for any
	 * needed cast to be applied.  Beware of polymorphic operators here;
	 * enforce_generic_type_consistency may or may not have replaced a
	 * polymorphic type with a real one.
	 */
	if (IsPolymorphicType(declared_arg_types[1]))
	{
		/* assume the actual array type is OK */
		res_atypeId = atypeId;
	}
	else
	{
		res_atypeId = get_array_type(declared_arg_types[1]);
		if (!OidIsValid(res_atypeId))
			ereport(ERROR,
					(errcode(ERRCODE_UNDEFINED_OBJECT),
					 errmsg("could not find array type for data type %s",
							format_type_be(declared_arg_types[1])),
					 parser_errposition(pstate, location)));
	}
	actual_arg_types[1] = atypeId;
	declared_arg_types[1] = res_atypeId;

	/* perform the necessary typecasting of arguments */
	make_fn_arguments(pstate, args, actual_arg_types, declared_arg_types);

	/* and build the expression node */
	result = makeNode(ScalarArrayOpExpr);
	result->opno = oprid(tup);
	result->opfuncid = opform->oprcode;
	result->useOr = useOr;
	result->args = args;

	ReleaseSysCache(tup);

	/* Hack to protect pg_get_expr() against misuse */
	check_pg_get_expr_args(pstate, result->opfuncid, args);

	return (Expr *) result;
}

<<<<<<< HEAD
/*
 * make_op_expr()
 *		Build operator expression using an already-looked-up operator.
 *
 * As with coerce_type, pstate may be NULL if no special unknown-Param
 * processing is wanted.
 */
static Expr *
make_op_expr(ParseState *pstate, Operator op,
			 Node *ltree, Node *rtree,
			 Oid ltypeId, Oid rtypeId)
{
	Form_pg_operator opform = (Form_pg_operator) GETSTRUCT(op);
	Oid			actual_arg_types[2];
	Oid			declared_arg_types[2];
	int			nargs;
	List	   *args;
	Oid			rettype;
	OpExpr	   *result;

	if (rtree == NULL)
	{
		/* right operator */
		args = list_make1(ltree);
		actual_arg_types[0] = ltypeId;
		declared_arg_types[0] = opform->oprleft;
		nargs = 1;
	}
	else if (ltree == NULL)
	{
		/* left operator */
		args = list_make1(rtree);
		actual_arg_types[0] = rtypeId;
		declared_arg_types[0] = opform->oprright;
		nargs = 1;
	}
	else
	{
		/* otherwise, binary operator */
		args = list_make2(ltree, rtree);
		actual_arg_types[0] = ltypeId;
		actual_arg_types[1] = rtypeId;
		declared_arg_types[0] = opform->oprleft;
		declared_arg_types[1] = opform->oprright;
		nargs = 2;
	}

	/*
	 * enforce consistency with polymorphic argument and return types,
	 * possibly adjusting return type or declared_arg_types (which will be
	 * used as the cast destination by make_fn_arguments)
	 */
	rettype = enforce_generic_type_consistency(actual_arg_types,
											   declared_arg_types,
											   nargs,
											   opform->oprresult,
											   false);

	/* perform the necessary typecasting of arguments */
	make_fn_arguments(pstate, args, actual_arg_types, declared_arg_types);

	/* and build the expression node */
	result = makeNode(OpExpr);
	result->opno = oprid(op);
	result->opfuncid = opform->oprcode;
	result->opresulttype = rettype;
	result->opretset = get_func_retset(opform->oprcode);
	result->args = args;

	/* Hack to protect pg_get_expr() against misuse */
	check_pg_get_expr_args(pstate, result->opfuncid, args);

	return (Expr *) result;
}

=======
>>>>>>> 49f001d8

/*
 * Lookaside cache to speed operator lookup.  Possibly this should be in
 * a separate module under utils/cache/ ?
 *
 * The idea here is that the mapping from operator name and given argument
 * types is constant for a given search path (or single specified schema OID)
 * so long as the contents of pg_operator and pg_cast don't change.  And that
 * mapping is pretty expensive to compute, especially for ambiguous operators;
 * this is mainly because there are a *lot* of instances of popular operator
 * names such as "=", and we have to check each one to see which is the
 * best match.  So once we have identified the correct mapping, we save it
 * in a cache that need only be flushed on pg_operator or pg_cast change.
 * (pg_cast must be considered because changes in the set of implicit casts
 * affect the set of applicable operators for any given input datatype.)
 *
 * XXX in principle, ALTER TABLE ... INHERIT could affect the mapping as
 * well, but we disregard that since there's no convenient way to find out
 * about it, and it seems a pretty far-fetched corner-case anyway.
 *
 * Note: at some point it might be worth doing a similar cache for function
 * lookups.  However, the potential gain is a lot less since (a) function
 * names are generally not overloaded as heavily as operator names, and
 * (b) we'd have to flush on pg_proc updates, which are probably a good
 * deal more common than pg_operator updates.
 */

/* The operator cache hashtable */
static HTAB *OprCacheHash = NULL;


/*
 * make_oper_cache_key
 *		Fill the lookup key struct given operator name and arg types.
 *
 * Returns TRUE if successful, FALSE if the search_path overflowed
 * (hence no caching is possible).
 */
static bool
make_oper_cache_key(OprCacheKey *key, List *opname, Oid ltypeId, Oid rtypeId)
{
	char	   *schemaname;
	char	   *opername;

	/* deconstruct the name list */
	DeconstructQualifiedName(opname, &schemaname, &opername);

	/* ensure zero-fill for stable hashing */
	MemSet(key, 0, sizeof(OprCacheKey));

	/* save operator name and input types into key */
	strlcpy(key->oprname, opername, NAMEDATALEN);
	key->left_arg = ltypeId;
	key->right_arg = rtypeId;

	if (schemaname)
	{
		/* search only in exact schema given */
		key->search_path[0] = LookupExplicitNamespace(schemaname);
	}
	else
	{
		/* get the active search path */
		if (fetch_search_path_array(key->search_path,
									MAX_CACHED_PATH_LEN) > MAX_CACHED_PATH_LEN)
			return false;		/* oops, didn't fit */
	}

	return true;
}

/*
 * find_oper_cache_entry
 *
 * Look for a cache entry matching the given key.  If found, return the
 * contained operator OID, else return InvalidOid.
 */
static Oid
find_oper_cache_entry(OprCacheKey *key)
{
	OprCacheEntry *oprentry;

	if (OprCacheHash == NULL)
	{
		/* First time through: initialize the hash table */
		HASHCTL		ctl;

		if (!CacheMemoryContext)
			CreateCacheMemoryContext();

		MemSet(&ctl, 0, sizeof(ctl));
		ctl.keysize = sizeof(OprCacheKey);
		ctl.entrysize = sizeof(OprCacheEntry);
		ctl.hash = tag_hash;
		OprCacheHash = hash_create("Operator lookup cache", 256,
									&ctl, HASH_ELEM | HASH_FUNCTION);

		/* Arrange to flush cache on pg_operator and pg_cast changes */
		CacheRegisterSyscacheCallback(OPERNAMENSP,
									  InvalidateOprCacheCallBack,
									  (Datum) 0);
		CacheRegisterSyscacheCallback(CASTSOURCETARGET,
									  InvalidateOprCacheCallBack,
									  (Datum) 0);
	}

	/* Look for an existing entry */
	oprentry = (OprCacheEntry *) hash_search(OprCacheHash,
											 (void *) key,
											 HASH_FIND, NULL);
	if (oprentry == NULL)
		return InvalidOid;

	return oprentry->opr_oid;
}

/*
 * make_oper_cache_entry
 *
 * Insert a cache entry for the given key.
 */
static void
make_oper_cache_entry(OprCacheKey *key, Oid opr_oid)
{
	OprCacheEntry *oprentry;

	Assert(OprCacheHash != NULL);

	oprentry = (OprCacheEntry *) hash_search(OprCacheHash,
											 (void *) key,
											 HASH_ENTER, NULL);
	oprentry->opr_oid = opr_oid;
}

/*
 * Callback for pg_operator and pg_cast inval events
 */
static void
InvalidateOprCacheCallBack(Datum arg, int cacheid, ItemPointer tuplePtr)
{
	HASH_SEQ_STATUS status;
	OprCacheEntry *hentry;

	Assert(OprCacheHash != NULL);

	/* Currently we just flush all entries; hard to be smarter ... */
	hash_seq_init(&status, OprCacheHash);

	while ((hentry = (OprCacheEntry *) hash_seq_search(&status)) != NULL)
	{
		if (hash_search(OprCacheHash,
						(void *) &hentry->key,
						HASH_REMOVE, NULL) == NULL)
			elog(ERROR, "hash table corrupted");
	}
}<|MERGE_RESOLUTION|>--- conflicted
+++ resolved
@@ -8,11 +8,7 @@
  *
  *
  * IDENTIFICATION
-<<<<<<< HEAD
- *	  $PostgreSQL: pgsql/src/backend/parser/parse_oper.c,v 1.104 2008/08/25 22:42:33 tgl Exp $
-=======
  *	  $PostgreSQL: pgsql/src/backend/parser/parse_oper.c,v 1.102 2008/04/22 01:34:34 tgl Exp $
->>>>>>> 49f001d8
  *
  *-------------------------------------------------------------------------
  */
@@ -975,10 +971,6 @@
 				 parser_errposition(pstate, location)));
 
 	/* Do typecasting and build the expression tree */
-<<<<<<< HEAD
-	result = make_op_expr(pstate, tup, ltree, rtree, ltypeId, rtypeId);
-	((OpExpr *) result)->location = location;
-=======
 	if (rtree == NULL)
 	{
 		/* right operator */
@@ -1027,7 +1019,7 @@
 	result->opresulttype = rettype;
 	result->opretset = get_func_retset(opform->oprcode);
 	result->args = args;
->>>>>>> 49f001d8
+	result->location = location;
 
 	ReleaseSysCache(tup);
 
@@ -1164,84 +1156,6 @@
 	return (Expr *) result;
 }
 
-<<<<<<< HEAD
-/*
- * make_op_expr()
- *		Build operator expression using an already-looked-up operator.
- *
- * As with coerce_type, pstate may be NULL if no special unknown-Param
- * processing is wanted.
- */
-static Expr *
-make_op_expr(ParseState *pstate, Operator op,
-			 Node *ltree, Node *rtree,
-			 Oid ltypeId, Oid rtypeId)
-{
-	Form_pg_operator opform = (Form_pg_operator) GETSTRUCT(op);
-	Oid			actual_arg_types[2];
-	Oid			declared_arg_types[2];
-	int			nargs;
-	List	   *args;
-	Oid			rettype;
-	OpExpr	   *result;
-
-	if (rtree == NULL)
-	{
-		/* right operator */
-		args = list_make1(ltree);
-		actual_arg_types[0] = ltypeId;
-		declared_arg_types[0] = opform->oprleft;
-		nargs = 1;
-	}
-	else if (ltree == NULL)
-	{
-		/* left operator */
-		args = list_make1(rtree);
-		actual_arg_types[0] = rtypeId;
-		declared_arg_types[0] = opform->oprright;
-		nargs = 1;
-	}
-	else
-	{
-		/* otherwise, binary operator */
-		args = list_make2(ltree, rtree);
-		actual_arg_types[0] = ltypeId;
-		actual_arg_types[1] = rtypeId;
-		declared_arg_types[0] = opform->oprleft;
-		declared_arg_types[1] = opform->oprright;
-		nargs = 2;
-	}
-
-	/*
-	 * enforce consistency with polymorphic argument and return types,
-	 * possibly adjusting return type or declared_arg_types (which will be
-	 * used as the cast destination by make_fn_arguments)
-	 */
-	rettype = enforce_generic_type_consistency(actual_arg_types,
-											   declared_arg_types,
-											   nargs,
-											   opform->oprresult,
-											   false);
-
-	/* perform the necessary typecasting of arguments */
-	make_fn_arguments(pstate, args, actual_arg_types, declared_arg_types);
-
-	/* and build the expression node */
-	result = makeNode(OpExpr);
-	result->opno = oprid(op);
-	result->opfuncid = opform->oprcode;
-	result->opresulttype = rettype;
-	result->opretset = get_func_retset(opform->oprcode);
-	result->args = args;
-
-	/* Hack to protect pg_get_expr() against misuse */
-	check_pg_get_expr_args(pstate, result->opfuncid, args);
-
-	return (Expr *) result;
-}
-
-=======
->>>>>>> 49f001d8
 
 /*
  * Lookaside cache to speed operator lookup.  Possibly this should be in
