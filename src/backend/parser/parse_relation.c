/*-------------------------------------------------------------------------
 *
 * parse_relation.c
 *	  parser support routines dealing with relations
 *
 * Portions Copyright (c) 2006-2008, Greenplum inc
 * Portions Copyright (c) 2012-Present Pivotal Software, Inc.
 * Portions Copyright (c) 1996-2015, PostgreSQL Global Development Group
 * Portions Copyright (c) 1994, Regents of the University of California
 *
 *
 * IDENTIFICATION
 *	  src/backend/parser/parse_relation.c
 *
 *-------------------------------------------------------------------------
 */
#include "postgres.h"

#include <ctype.h>

#include "access/htup_details.h"
#include "access/sysattr.h"
#include "catalog/heap.h"
#include "catalog/namespace.h"
#include "catalog/catalog.h"
#include "catalog/pg_proc_callback.h"
#include "catalog/pg_type.h"
#include "funcapi.h"
#include "nodes/makefuncs.h"
#include "nodes/nodeFuncs.h"
#include "nodes/relation.h"                 /* CdbRelColumnInfo */
#include "optimizer/pathnode.h"             /* cdb_rte_find_pseudo_column() */
#include "parser/parsetree.h"
#include "parser/parse_relation.h"
#include "parser/parse_type.h"
#include "parser/parse_coerce.h"
#include "utils/builtins.h"
#include "utils/lsyscache.h"
#include "utils/rel.h"
#include "utils/syscache.h"
#include "cdb/cdbvars.h"


#define MAX_FUZZY_DISTANCE				3

static RangeTblEntry *scanNameSpaceForRefname(ParseState *pstate,
						const char *refname, int location);
static RangeTblEntry *scanNameSpaceForRelid(ParseState *pstate, Oid relid,
					  int location);
static void check_lateral_ref_ok(ParseState *pstate, ParseNamespaceItem *nsitem,
					 int location);
static void markRTEForSelectPriv(ParseState *pstate, RangeTblEntry *rte,
					 int rtindex, AttrNumber col);
static void expandRelation(Oid relid, Alias *eref,
			   int rtindex, int sublevels_up,
			   int location, bool include_dropped,
			   List **colnames, List **colvars);
static void expandTupleDesc(TupleDesc tupdesc, Alias *eref,
				int count, int offset,
				int rtindex, int sublevels_up,
				int location, bool include_dropped,
				List **colnames, List **colvars);
static int32 *getValuesTypmods(RangeTblEntry *rte);
static int	specialAttNum(const char *attname);
static bool isQueryUsingTempRelation_walker(Node *node, void *context);


/*
 * refnameRangeTblEntry
 *	  Given a possibly-qualified refname, look to see if it matches any RTE.
 *	  If so, return a pointer to the RangeTblEntry; else return NULL.
 *
 *	  Optionally get RTE's nesting depth (0 = current) into *sublevels_up.
 *	  If sublevels_up is NULL, only consider items at the current nesting
 *	  level.
 *
 * An unqualified refname (schemaname == NULL) can match any RTE with matching
 * alias, or matching unqualified relname in the case of alias-less relation
 * RTEs.  It is possible that such a refname matches multiple RTEs in the
 * nearest nesting level that has a match; if so, we report an error via
 * ereport().
 *
 * A qualified refname (schemaname != NULL) can only match a relation RTE
 * that (a) has no alias and (b) is for the same relation identified by
 * schemaname.refname.  In this case we convert schemaname.refname to a
 * relation OID and search by relid, rather than by alias name.  This is
 * peculiar, but it's what SQL says to do.
 */
RangeTblEntry *
refnameRangeTblEntry(ParseState *pstate,
					 const char *schemaname,
					 const char *refname,
					 int location,
					 int *sublevels_up)
{
	Oid			relId = InvalidOid;

	if (sublevels_up)
		*sublevels_up = 0;

	if (schemaname != NULL)
	{
		Oid			namespaceId;

		/*
		 * We can use LookupNamespaceNoError() here because we are only
		 * interested in finding existing RTEs.  Checking USAGE permission on
		 * the schema is unnecessary since it would have already been checked
		 * when the RTE was made.  Furthermore, we want to report "RTE not
		 * found", not "no permissions for schema", if the name happens to
		 * match a schema name the user hasn't got access to.
		 */
		namespaceId = LookupNamespaceNoError(schemaname);
		if (!OidIsValid(namespaceId))
			return NULL;
		relId = get_relname_relid(refname, namespaceId);
		if (!OidIsValid(relId))
			return NULL;
	}

	while (pstate != NULL)
	{
		RangeTblEntry *result;

		if (OidIsValid(relId))
			result = scanNameSpaceForRelid(pstate, relId, location);
		else
			result = scanNameSpaceForRefname(pstate, refname, location);

		if (result)
			return result;

		if (sublevels_up)
			(*sublevels_up)++;
		else
			break;

		pstate = pstate->parentParseState;
	}
	return NULL;
}

/*
 * Search the query's table namespace for an RTE matching the
 * given unqualified refname.  Return the RTE if a unique match, or NULL
 * if no match.  Raise error if multiple matches.
 *
 * Note: it might seem that we shouldn't have to worry about the possibility
 * of multiple matches; after all, the SQL standard disallows duplicate table
 * aliases within a given SELECT level.  Historically, however, Postgres has
 * been laxer than that.  For example, we allow
 *		SELECT ... FROM tab1 x CROSS JOIN (tab2 x CROSS JOIN tab3 y) z
 * on the grounds that the aliased join (z) hides the aliases within it,
 * therefore there is no conflict between the two RTEs named "x".  However,
 * if tab3 is a LATERAL subquery, then from within the subquery both "x"es
 * are visible.  Rather than rejecting queries that used to work, we allow
 * this situation, and complain only if there's actually an ambiguous
 * reference to "x".
 */
static RangeTblEntry *
scanNameSpaceForRefname(ParseState *pstate, const char *refname, int location)
{
	RangeTblEntry *result = NULL;
	ListCell   *l;

	foreach(l, pstate->p_namespace)
	{
		ParseNamespaceItem *nsitem = (ParseNamespaceItem *) lfirst(l);
		RangeTblEntry *rte = nsitem->p_rte;

		/* Ignore columns-only items */
		if (!nsitem->p_rel_visible)
			continue;
		/* If not inside LATERAL, ignore lateral-only items */
		if (nsitem->p_lateral_only && !pstate->p_lateral_active)
			continue;

		if (strcmp(rte->eref->aliasname, refname) == 0)
		{
			if (result)
				ereport(ERROR,
						(errcode(ERRCODE_AMBIGUOUS_ALIAS),
						 errmsg("table reference \"%s\" is ambiguous",
								refname),
						 parser_errposition(pstate, location)));
			check_lateral_ref_ok(pstate, nsitem, location);
			result = rte;
		}
	}
	return result;
}

/*
 * Search the query's table namespace for a relation RTE matching the
 * given relation OID.  Return the RTE if a unique match, or NULL
 * if no match.  Raise error if multiple matches.
 *
 * See the comments for refnameRangeTblEntry to understand why this
 * acts the way it does.
 */
static RangeTblEntry *
scanNameSpaceForRelid(ParseState *pstate, Oid relid, int location)
{
	RangeTblEntry *result = NULL;
	ListCell   *l;

	foreach(l, pstate->p_namespace)
	{
		ParseNamespaceItem *nsitem = (ParseNamespaceItem *) lfirst(l);
		RangeTblEntry *rte = nsitem->p_rte;

		/* Ignore columns-only items */
		if (!nsitem->p_rel_visible)
			continue;
		/* If not inside LATERAL, ignore lateral-only items */
		if (nsitem->p_lateral_only && !pstate->p_lateral_active)
			continue;

		/* yes, the test for alias == NULL should be there... */
		if (rte->rtekind == RTE_RELATION &&
			rte->relid == relid &&
			rte->alias == NULL)
		{
			if (result)
				ereport(ERROR,
						(errcode(ERRCODE_AMBIGUOUS_ALIAS),
						 errmsg("table reference %u is ambiguous",
								relid),
						 parser_errposition(pstate, location)));
			check_lateral_ref_ok(pstate, nsitem, location);
			result = rte;
		}
	}
	return result;
}

/*
 * Search the query's CTE namespace for a CTE matching the given unqualified
 * refname.  Return the CTE (and its levelsup count) if a match, or NULL
 * if no match.  We need not worry about multiple matches, since parse_cte.c
 * rejects WITH lists containing duplicate CTE names.
 */
CommonTableExpr *
scanNameSpaceForCTE(ParseState *pstate, const char *refname,
					Index *ctelevelsup)
{
	Index		levelsup;

	for (levelsup = 0;
		 pstate != NULL;
		 pstate = pstate->parentParseState, levelsup++)
	{
		ListCell   *lc;

		foreach(lc, pstate->p_ctenamespace)
		{
			CommonTableExpr *cte = (CommonTableExpr *) lfirst(lc);

			if (strcmp(cte->ctename, refname) == 0)
			{
				*ctelevelsup = levelsup;
				return cte;
			}
		}
	}
	return NULL;
}

/*
 * Search for a possible "future CTE", that is one that is not yet in scope
 * according to the WITH scoping rules.  This has nothing to do with valid
 * SQL semantics, but it's important for error reporting purposes.
 */
static bool
isFutureCTE(ParseState *pstate, const char *refname)
{
	for (; pstate != NULL; pstate = pstate->parentParseState)
	{
		ListCell   *lc;

		foreach(lc, pstate->p_future_ctes)
		{
			CommonTableExpr *cte = (CommonTableExpr *) lfirst(lc);

			if (strcmp(cte->ctename, refname) == 0)
				return true;
		}
	}
	return false;
}

/*
 * searchRangeTableForRel
 *	  See if any RangeTblEntry could possibly match the RangeVar.
 *	  If so, return a pointer to the RangeTblEntry; else return NULL.
 *
 * This is different from refnameRangeTblEntry in that it considers every
 * entry in the ParseState's rangetable(s), not only those that are currently
 * visible in the p_namespace list(s).  This behavior is invalid per the SQL
 * spec, and it may give ambiguous results (there might be multiple equally
 * valid matches, but only one will be returned).  This must be used ONLY
 * as a heuristic in giving suitable error messages.  See errorMissingRTE.
 *
 * Notice that we consider both matches on actual relation (or CTE) name
 * and matches on alias.
 */
static RangeTblEntry *
searchRangeTableForRel(ParseState *pstate, RangeVar *relation)
{
	const char *refname = relation->relname;
	Oid			relId = InvalidOid;
	CommonTableExpr *cte = NULL;
	Index		ctelevelsup = 0;
	Index		levelsup;

	/*
	 * If it's an unqualified name, check for possible CTE matches. A CTE
	 * hides any real relation matches.  If no CTE, look for a matching
	 * relation.
	 *
	 * NB: It's not critical that RangeVarGetRelid return the correct answer
	 * here in the face of concurrent DDL.  If it doesn't, the worst case
	 * scenario is a less-clear error message.  Also, the tables involved in
	 * the query are already locked, which reduces the number of cases in
	 * which surprising behavior can occur.  So we do the name lookup
	 * unlocked.
	 */
	if (!relation->schemaname)
		cte = scanNameSpaceForCTE(pstate, refname, &ctelevelsup);
	if (!cte)
		relId = RangeVarGetRelid(relation, NoLock, true);

	/* Now look for RTEs matching either the relation/CTE or the alias */
	for (levelsup = 0;
		 pstate != NULL;
		 pstate = pstate->parentParseState, levelsup++)
	{
		ListCell   *l;

		foreach(l, pstate->p_rtable)
		{
			RangeTblEntry *rte = (RangeTblEntry *) lfirst(l);

			if (rte->rtekind == RTE_RELATION &&
				OidIsValid(relId) &&
				rte->relid == relId)
				return rte;
			if (rte->rtekind == RTE_CTE &&
				cte != NULL &&
				rte->ctelevelsup + levelsup == ctelevelsup &&
				strcmp(rte->ctename, refname) == 0)
				return rte;

			if (rte->eref != NULL &&
                rte->eref->aliasname != NULL &&
                strcmp(rte->eref->aliasname, refname) == 0)
				return rte;
		}
	}
	return NULL;
}

/*
 * Check for relation-name conflicts between two namespace lists.
 * Raise an error if any is found.
 *
 * Note: we assume that each given argument does not contain conflicts
 * itself; we just want to know if the two can be merged together.
 *
 * Per SQL, two alias-less plain relation RTEs do not conflict even if
 * they have the same eref->aliasname (ie, same relation name), if they
 * are for different relation OIDs (implying they are in different schemas).
 *
 * We ignore the lateral-only flags in the namespace items: the lists must
 * not conflict, even when all items are considered visible.  However,
 * columns-only items should be ignored.
 */
void
checkNameSpaceConflicts(ParseState *pstate, List *namespace1,
						List *namespace2)
{
	ListCell   *l1;

	foreach(l1, namespace1)
	{
		ParseNamespaceItem *nsitem1 = (ParseNamespaceItem *) lfirst(l1);
		RangeTblEntry *rte1 = nsitem1->p_rte;
		const char *aliasname1 = rte1->eref->aliasname;
		ListCell   *l2;

		if (!nsitem1->p_rel_visible)
			continue;

		foreach(l2, namespace2)
		{
			ParseNamespaceItem *nsitem2 = (ParseNamespaceItem *) lfirst(l2);
			RangeTblEntry *rte2 = nsitem2->p_rte;

			if (!nsitem2->p_rel_visible)
				continue;
			if (strcmp(rte2->eref->aliasname, aliasname1) != 0)
				continue;		/* definitely no conflict */
			if (rte1->rtekind == RTE_RELATION && rte1->alias == NULL &&
				rte2->rtekind == RTE_RELATION && rte2->alias == NULL &&
				rte1->relid != rte2->relid)
				continue;		/* no conflict per SQL rule */
			ereport(ERROR,
					(errcode(ERRCODE_DUPLICATE_ALIAS),
					 errmsg("table name \"%s\" specified more than once",
							aliasname1)));
		}
	}
}

/*
 * Complain if a namespace item is currently disallowed as a LATERAL reference.
 * This enforces both SQL:2008's rather odd idea of what to do with a LATERAL
 * reference to the wrong side of an outer join, and our own prohibition on
 * referencing the target table of an UPDATE or DELETE as a lateral reference
 * in a FROM/USING clause.
 *
 * Convenience subroutine to avoid multiple copies of a rather ugly ereport.
 */
static void
check_lateral_ref_ok(ParseState *pstate, ParseNamespaceItem *nsitem,
					 int location)
{
	if (nsitem->p_lateral_only && !nsitem->p_lateral_ok)
	{
		/* SQL:2008 demands this be an error, not an invisible item */
		RangeTblEntry *rte = nsitem->p_rte;
		char	   *refname = rte->eref->aliasname;

		ereport(ERROR,
				(errcode(ERRCODE_INVALID_COLUMN_REFERENCE),
			errmsg("invalid reference to FROM-clause entry for table \"%s\"",
				   refname),
				 (rte == pstate->p_target_rangetblentry) ?
				 errhint("There is an entry for table \"%s\", but it cannot be referenced from this part of the query.",
						 refname) :
				 errdetail("The combining JOIN type must be INNER or LEFT for a LATERAL reference."),
				 parser_errposition(pstate, location)));
	}
}

/*
 * given an RTE, return RT index (starting with 1) of the entry,
 * and optionally get its nesting depth (0 = current).  If sublevels_up
 * is NULL, only consider rels at the current nesting level.
 * Raises error if RTE not found.
 */
int
RTERangeTablePosn(ParseState *pstate, RangeTblEntry *rte, int *sublevels_up)
{
	int			index;
	ListCell   *l;

	if (sublevels_up)
		*sublevels_up = 0;

	while (pstate != NULL)
	{
		index = 1;
		foreach(l, pstate->p_rtable)
		{
			if (rte == (RangeTblEntry *) lfirst(l))
				return index;
			index++;
		}
		pstate = pstate->parentParseState;
		if (sublevels_up)
			(*sublevels_up)++;
		else
			break;
	}

	elog(ERROR, "RTE not found (internal error)");
	return 0;					/* keep compiler quiet */
}

/*
 * Given an RT index and nesting depth, find the corresponding RTE.
 * This is the inverse of RTERangeTablePosn.
 */
RangeTblEntry *
GetRTEByRangeTablePosn(ParseState *pstate,
					   int varno,
					   int sublevels_up)
{
	while (sublevels_up-- > 0)
	{
		pstate = pstate->parentParseState;
		Assert(pstate != NULL);
	}
	Assert(varno > 0 && varno <= list_length(pstate->p_rtable));
	return rt_fetch(varno, pstate->p_rtable);
}

/*
 * Fetch the CTE for a CTE-reference RTE.
 *
 * rtelevelsup is the number of query levels above the given pstate that the
 * RTE came from.  Callers that don't have this information readily available
 * may pass -1 instead.
 */
CommonTableExpr *
GetCTEForRTE(ParseState *pstate, RangeTblEntry *rte, int rtelevelsup)
{
	Index		levelsup;
	ListCell   *lc;

	/* Determine RTE's levelsup if caller didn't know it */
	if (rtelevelsup < 0)
		(void) RTERangeTablePosn(pstate, rte, &rtelevelsup);

	Assert(rte->rtekind == RTE_CTE);
	levelsup = rte->ctelevelsup + rtelevelsup;
	while (levelsup-- > 0)
	{
		pstate = pstate->parentParseState;
		if (!pstate)			/* shouldn't happen */
			elog(ERROR, "bad levelsup for CTE \"%s\"", rte->ctename);
	}
	foreach(lc, pstate->p_ctenamespace)
	{
		CommonTableExpr *cte = (CommonTableExpr *) lfirst(lc);

		if (strcmp(cte->ctename, rte->ctename) == 0)
			return cte;
	}
	/* shouldn't happen */
	elog(ERROR, "could not find CTE \"%s\"", rte->ctename);
	return NULL;				/* keep compiler quiet */
}

/*
 * updateFuzzyAttrMatchState
 *	  Using Levenshtein distance, consider if column is best fuzzy match.
 */
static void
updateFuzzyAttrMatchState(int fuzzy_rte_penalty,
						  FuzzyAttrMatchState *fuzzystate, RangeTblEntry *rte,
						  const char *actual, const char *match, int attnum)
{
	int			columndistance;
	int			matchlen;

	/* Bail before computing the Levenshtein distance if there's no hope. */
	if (fuzzy_rte_penalty > fuzzystate->distance)
		return;

	/*
	 * Outright reject dropped columns, which can appear here with apparent
	 * empty actual names, per remarks within scanRTEForColumn().
	 */
	if (actual[0] == '\0')
		return;

	/* Use Levenshtein to compute match distance. */
	matchlen = strlen(match);
	columndistance =
		varstr_levenshtein_less_equal(actual, strlen(actual), match, matchlen,
									  1, 1, 1,
									  fuzzystate->distance + 1
									  - fuzzy_rte_penalty);

	/*
	 * If more than half the characters are different, don't treat it as a
	 * match, to avoid making ridiculous suggestions.
	 */
	if (columndistance > matchlen / 2)
		return;

	/*
	 * From this point on, we can ignore the distinction between the RTE-name
	 * distance and the column-name distance.
	 */
	columndistance += fuzzy_rte_penalty;

	/*
	 * If the new distance is less than or equal to that of the best match
	 * found so far, update fuzzystate.
	 */
	if (columndistance < fuzzystate->distance)
	{
		/* Store new lowest observed distance for RTE */
		fuzzystate->distance = columndistance;
		fuzzystate->rfirst = rte;
		fuzzystate->first = attnum;
		fuzzystate->rsecond = NULL;
		fuzzystate->second = InvalidAttrNumber;
	}
	else if (columndistance == fuzzystate->distance)
	{
		/*
		 * This match distance may equal a prior match within this same range
		 * table.  When that happens, the prior match may also be given, but
		 * only if there is no more than two equally distant matches from the
		 * RTE (in turn, our caller will only accept two equally distant
		 * matches overall).
		 */
		if (AttributeNumberIsValid(fuzzystate->second))
		{
			/* Too many RTE-level matches */
			fuzzystate->rfirst = NULL;
			fuzzystate->first = InvalidAttrNumber;
			fuzzystate->rsecond = NULL;
			fuzzystate->second = InvalidAttrNumber;
			/* Clearly, distance is too low a bar (for *any* RTE) */
			fuzzystate->distance = columndistance - 1;
		}
		else if (AttributeNumberIsValid(fuzzystate->first))
		{
			/* Record as provisional second match for RTE */
			fuzzystate->rsecond = rte;
			fuzzystate->second = attnum;
		}
		else if (fuzzystate->distance <= MAX_FUZZY_DISTANCE)
		{
			/*
			 * Record as provisional first match (this can occasionally occur
			 * because previous lowest distance was "too low a bar", rather
			 * than being associated with a real match)
			 */
			fuzzystate->rfirst = rte;
			fuzzystate->first = attnum;
		}
	}
}

/*
 * scanRTEForColumn
 *	  Search the column names of a single RTE for the given name.
 *	  If found, return an appropriate Var node, else return NULL.
 *	  If the name proves ambiguous within this RTE, raise error.
 *
 * Side effect: if we find a match, mark the RTE as requiring read access
 * for the column.
 *
 * Additional side effect: if fuzzystate is non-NULL, check non-system columns
 * for an approximate match and update fuzzystate accordingly.
 */
Node *
scanRTEForColumn(ParseState *pstate, RangeTblEntry *rte, char *colname,
				 int location, int fuzzy_rte_penalty,
				 FuzzyAttrMatchState *fuzzystate)
{
	Node	   *result = NULL;
	int			attnum = 0;
	Var		   *var;
	ListCell   *c;

	/*
	 * Scan the user column names (or aliases) for a match. Complain if
	 * multiple matches.
	 *
	 * Note: eref->colnames may include entries for dropped columns, but those
	 * will be empty strings that cannot match any legal SQL identifier, so we
	 * don't bother to test for that case here.
	 *
	 * Should this somehow go wrong and we try to access a dropped column,
	 * we'll still catch it by virtue of the checks in
	 * get_rte_attribute_type(), which is called by make_var().  That routine
	 * has to do a cache lookup anyway, so the check there is cheap.  Callers
	 * interested in finding match with shortest distance need to defend
	 * against this directly, though.
	 */
	foreach(c, rte->eref->colnames)
	{
		const char *attcolname = strVal(lfirst(c));

		attnum++;
		if (strcmp(attcolname, colname) == 0)
		{
			if (result)
				ereport(ERROR,
						(errcode(ERRCODE_AMBIGUOUS_COLUMN),
						 errmsg("column reference \"%s\" is ambiguous",
								colname),
						 parser_errposition(pstate, location)));
			var = make_var(pstate, rte, attnum, location);
			/* Require read access to the column */
			markVarForSelectPriv(pstate, var, rte);
			result = (Node *) var;
		}

		/* Updating fuzzy match state, if provided. */
		if (fuzzystate != NULL)
			updateFuzzyAttrMatchState(fuzzy_rte_penalty, fuzzystate,
									  rte, attcolname, colname, attnum);
	}

	/*
	 * If we have a unique match, return it.  Note that this allows a user
	 * alias to override a system column name (such as OID) without error.
	 */
	if (result)
		return result;

	/*
	 * If the RTE represents a real table, consider system column names.
	 */
	if (rte->rtekind == RTE_RELATION)
	{
		/* In GPDB, system columns like gp_segment_id, ctid, xmin/xmax seem to be
		 * ambiguous for replicated table, replica in each segment has different
		 * value of those columns, between sessions, different replicas are chosen
		 * to provide data, so it's weird for users to see different system columns
		 * between sessions. So for replicated table, we don't expose system columns
		 * unless it's GP_ROLE_UTILITY for debug purpose.
		 */
		if (GpPolicyIsReplicated(GpPolicyFetch(rte->relid)) &&
			Gp_role != GP_ROLE_UTILITY)
			return result;

		/* quick check to see if name could be a system column */
		attnum = specialAttNum(colname);

		/* In constraint check, no system column is allowed except tableOid */
		/*
		 * In GPDB, tableoid is not allowed either, because we've removed
		 * HeapTupleData.t_tableOid field.
		 * GPDB_94_MERGE_FIXME: Could we make that work somehow? Resurrect
		 * t_tableOid, maybe? I think we'd need it for logical decoding as well.
		 */
		if (pstate->p_expr_kind == EXPR_KIND_CHECK_CONSTRAINT &&
			attnum < InvalidAttrNumber /* && attnum != TableOidAttributeNumber */)
			ereport(ERROR,
					(errcode(ERRCODE_INVALID_COLUMN_REFERENCE),
					 errmsg("system column \"%s\" reference in check constraint is invalid",
							colname),
					 parser_errposition(pstate, location)));

		if (attnum != InvalidAttrNumber)
		{
			/*
			 * Now check to see if column actually is defined.  Because of
			 * an ancient oversight in DefineQueryRewrite, it's possible that
			 * pg_attribute contains entries for system columns for a view,
			 * even though views should not have such --- so we also check
			 * the relkind.  This kluge will not be needed in 9.3 and later.
			 */
			if (SearchSysCacheExists2(ATTNUM,
									  ObjectIdGetDatum(rte->relid),
									  Int16GetDatum(attnum)) &&
				get_rel_relkind(rte->relid) != RELKIND_VIEW)
			{
				var = make_var(pstate, rte, attnum, location);
				/* Require read access to the column */
				markVarForSelectPriv(pstate, var, rte);
				result = (Node *) var;
			}
		}
	}

	return result;
}

/*
 * colNameToVar
 *	  Search for an unqualified column name.
 *	  If found, return the appropriate Var node (or expression).
 *	  If not found, return NULL.  If the name proves ambiguous, raise error.
 *	  If localonly is true, only names in the innermost query are considered.
 */
Node *
colNameToVar(ParseState *pstate, char *colname, bool localonly,
			 int location)
{
	Node	   *result = NULL;
	ParseState *orig_pstate = pstate;

	while (pstate != NULL)
	{
		ListCell   *l;

		foreach(l, pstate->p_namespace)
		{
			ParseNamespaceItem *nsitem = (ParseNamespaceItem *) lfirst(l);
			RangeTblEntry *rte = nsitem->p_rte;
			Node	   *newresult;

			/* Ignore table-only items */
			if (!nsitem->p_cols_visible)
				continue;
			/* If not inside LATERAL, ignore lateral-only items */
			if (nsitem->p_lateral_only && !pstate->p_lateral_active)
				continue;

			/* use orig_pstate here to get the right sublevels_up */
			newresult = scanRTEForColumn(orig_pstate, rte, colname, location,
										 0, NULL);

			if (newresult)
			{
				if (result)
					ereport(ERROR,
							(errcode(ERRCODE_AMBIGUOUS_COLUMN),
							 errmsg("column reference \"%s\" is ambiguous",
									colname),
							 parser_errposition(pstate, location)));
				check_lateral_ref_ok(pstate, nsitem, location);
				result = newresult;
			}
		}

		if (result != NULL || localonly)
			break;				/* found, or don't want to look at parent */

		pstate = pstate->parentParseState;
	}

	return result;
}

/*
 * searchRangeTableForCol
 *	  See if any RangeTblEntry could possibly provide the given column name (or
 *	  find the best match available).  Returns state with relevant details.
 *
 * This is different from colNameToVar in that it considers every entry in
 * the ParseState's rangetable(s), not only those that are currently visible
 * in the p_namespace list(s).  This behavior is invalid per the SQL spec,
 * and it may give ambiguous results (there might be multiple equally valid
 * matches, but only one will be returned).  This must be used ONLY as a
 * heuristic in giving suitable error messages.  See errorMissingColumn.
 *
 * This function is also different in that it will consider approximate
 * matches -- if the user entered an alias/column pair that is only slightly
 * different from a valid pair, we may be able to infer what they meant to
 * type and provide a reasonable hint.
 *
 * The FuzzyAttrMatchState will have 'rfirst' pointing to the best RTE
 * containing the most promising match for the alias and column name.  If
 * the alias and column names match exactly, 'first' will be InvalidAttrNumber;
 * otherwise, it will be the attribute number for the match.  In the latter
 * case, 'rsecond' may point to a second, equally close approximate match,
 * and 'second' will contain the attribute number for the second match.
 */
static FuzzyAttrMatchState *
searchRangeTableForCol(ParseState *pstate, const char *alias, char *colname,
					   int location)
{
	ParseState *orig_pstate = pstate;
	FuzzyAttrMatchState *fuzzystate = palloc(sizeof(FuzzyAttrMatchState));

	fuzzystate->distance = MAX_FUZZY_DISTANCE + 1;
	fuzzystate->rfirst = NULL;
	fuzzystate->rsecond = NULL;
	fuzzystate->first = InvalidAttrNumber;
	fuzzystate->second = InvalidAttrNumber;

	while (pstate != NULL)
	{
		ListCell   *l;

		foreach(l, pstate->p_rtable)
		{
			RangeTblEntry *rte = (RangeTblEntry *) lfirst(l);
			int			fuzzy_rte_penalty = 0;

			/*
			 * Typically, it is not useful to look for matches within join
			 * RTEs; they effectively duplicate other RTEs for our purposes,
			 * and if a match is chosen from a join RTE, an unhelpful alias is
			 * displayed in the final diagnostic message.
			 */
			if (rte->rtekind == RTE_JOIN)
				continue;

			/*
			 * If the user didn't specify an alias, then matches against one
			 * RTE are as good as another.  But if the user did specify an
			 * alias, then we want at least a fuzzy - and preferably an exact
			 * - match for the range table entry.
			 */
			if (alias != NULL)
				fuzzy_rte_penalty =
					varstr_levenshtein(alias, strlen(alias),
									   rte->eref->aliasname,
									   strlen(rte->eref->aliasname),
									   1, 1, 1);

			/*
			 * Scan for a matching column; if we find an exact match, we're
			 * done.  Otherwise, update fuzzystate.
			 */
			if (scanRTEForColumn(orig_pstate, rte, colname, location,
								 fuzzy_rte_penalty, fuzzystate)
				&& fuzzy_rte_penalty == 0)
			{
				fuzzystate->rfirst = rte;
				fuzzystate->first = InvalidAttrNumber;
				fuzzystate->rsecond = NULL;
				fuzzystate->second = InvalidAttrNumber;
				return fuzzystate;
			}
		}

		pstate = pstate->parentParseState;
	}

	return fuzzystate;
}

/*
 * markRTEForSelectPriv
 *	   Mark the specified column of an RTE as requiring SELECT privilege
 *
 * col == InvalidAttrNumber means a "whole row" reference
 *
 * The caller should pass the actual RTE if it has it handy; otherwise pass
 * NULL, and we'll look it up here.  (This uglification of the API is
 * worthwhile because nearly all external callers have the RTE at hand.)
 */
static void
markRTEForSelectPriv(ParseState *pstate, RangeTblEntry *rte,
					 int rtindex, AttrNumber col)
{
	if (rte == NULL)
		rte = rt_fetch(rtindex, pstate->p_rtable);

	if (rte->rtekind == RTE_RELATION)
	{
		/* Make sure the rel as a whole is marked for SELECT access */
		rte->requiredPerms |= ACL_SELECT;
		/* Must offset the attnum to fit in a bitmapset */
		rte->selectedCols = bms_add_member(rte->selectedCols,
								   col - FirstLowInvalidHeapAttributeNumber);
	}
	else if (rte->rtekind == RTE_JOIN)
	{
		if (col == InvalidAttrNumber)
		{
			/*
			 * A whole-row reference to a join has to be treated as whole-row
			 * references to the two inputs.
			 */
			JoinExpr   *j;

			if (rtindex > 0 && rtindex <= list_length(pstate->p_joinexprs))
				j = (JoinExpr *) list_nth(pstate->p_joinexprs, rtindex - 1);
			else
				j = NULL;
			if (j == NULL)
				elog(ERROR, "could not find JoinExpr for whole-row reference");
			Assert(IsA(j, JoinExpr));

			/* Note: we can't see FromExpr here */
			if (IsA(j->larg, RangeTblRef))
			{
				int			varno = ((RangeTblRef *) j->larg)->rtindex;

				markRTEForSelectPriv(pstate, NULL, varno, InvalidAttrNumber);
			}
			else if (IsA(j->larg, JoinExpr))
			{
				int			varno = ((JoinExpr *) j->larg)->rtindex;

				markRTEForSelectPriv(pstate, NULL, varno, InvalidAttrNumber);
			}
			else
				elog(ERROR, "unrecognized node type: %d",
					 (int) nodeTag(j->larg));
			if (IsA(j->rarg, RangeTblRef))
			{
				int			varno = ((RangeTblRef *) j->rarg)->rtindex;

				markRTEForSelectPriv(pstate, NULL, varno, InvalidAttrNumber);
			}
			else if (IsA(j->rarg, JoinExpr))
			{
				int			varno = ((JoinExpr *) j->rarg)->rtindex;

				markRTEForSelectPriv(pstate, NULL, varno, InvalidAttrNumber);
			}
			else
				elog(ERROR, "unrecognized node type: %d",
					 (int) nodeTag(j->rarg));
		}
		else
		{
			/*
			 * Regular join attribute, look at the alias-variable list.
			 *
			 * The aliasvar could be either a Var or a COALESCE expression,
			 * but in the latter case we should already have marked the two
			 * referent variables as being selected, due to their use in the
			 * JOIN clause.  So we need only be concerned with the Var case.
			 * But we do need to drill down through implicit coercions.
			 */
			Var		   *aliasvar;

			Assert(col > 0 && col <= list_length(rte->joinaliasvars));
			aliasvar = (Var *) list_nth(rte->joinaliasvars, col - 1);
			aliasvar = (Var *) strip_implicit_coercions((Node *) aliasvar);
			if (aliasvar && IsA(aliasvar, Var))
				markVarForSelectPriv(pstate, aliasvar, NULL);
		}
	}
	/* other RTE types don't require privilege marking */
}

/*
 * markVarForSelectPriv
 *	   Mark the RTE referenced by a Var as requiring SELECT privilege
 *
 * The caller should pass the Var's referenced RTE if it has it handy
 * (nearly all do); otherwise pass NULL.
 */
void
markVarForSelectPriv(ParseState *pstate, Var *var, RangeTblEntry *rte)
{
	Index		lv;

	Assert(IsA(var, Var));
	/* Find the appropriate pstate if it's an uplevel Var */
	for (lv = 0; lv < var->varlevelsup; lv++)
		pstate = pstate->parentParseState;
	markRTEForSelectPriv(pstate, rte, var->varno, var->varattno);
}

/*
 * buildRelationAliases
 *		Construct the eref column name list for a relation RTE.
 *		This code is also used for function RTEs.
 *
 * tupdesc: the physical column information
 * alias: the user-supplied alias, or NULL if none
 * eref: the eref Alias to store column names in
 *
 * eref->colnames is filled in.  Also, alias->colnames is rebuilt to insert
 * empty strings for any dropped columns, so that it will be one-to-one with
 * physical column numbers.
 *
 * It is an error for there to be more aliases present than required.
 */
static void
buildRelationAliases(TupleDesc tupdesc, Alias *alias, Alias *eref)
{
	int			maxattrs = tupdesc->natts;
	ListCell   *aliaslc;
	int			numaliases;
	int			varattno;
	int			numdropped = 0;

	Assert(eref->colnames == NIL);

	if (alias)
	{
		aliaslc = list_head(alias->colnames);
		numaliases = list_length(alias->colnames);
		/* We'll rebuild the alias colname list */
		alias->colnames = NIL;
	}
	else
	{
		aliaslc = NULL;
		numaliases = 0;
	}

	for (varattno = 0; varattno < maxattrs; varattno++)
	{
		Form_pg_attribute attr = tupdesc->attrs[varattno];
		Value	   *attrname;

		if (attr->attisdropped)
		{
			/* Always insert an empty string for a dropped column */
			attrname = makeString(pstrdup(""));
			if (aliaslc)
				alias->colnames = lappend(alias->colnames, attrname);
			numdropped++;
		}
		else if (aliaslc)
		{
			/* Use the next user-supplied alias */
			attrname = (Value *) lfirst(aliaslc);
			aliaslc = lnext(aliaslc);
			alias->colnames = lappend(alias->colnames, attrname);
		}
		else
		{
			attrname = makeString(pstrdup(NameStr(attr->attname)));
			/* we're done with the alias if any */
		}

		eref->colnames = lappend(eref->colnames, attrname);
	}

	/* Too many user-supplied aliases? */
	if (aliaslc)
		ereport(ERROR,
				(errcode(ERRCODE_INVALID_COLUMN_REFERENCE),
				 errmsg("table \"%s\" has %d columns available but %d columns specified",
						eref->aliasname, maxattrs - numdropped, numaliases)));
}

/*
 * chooseScalarFunctionAlias
 *		Select the column alias for a function in a function RTE,
 *		when the function returns a scalar type (not composite or RECORD).
 *
 * funcexpr: transformed expression tree for the function call
 * funcname: function name (as determined by FigureColname)
 * alias: the user-supplied alias for the RTE, or NULL if none
 * nfuncs: the number of functions appearing in the function RTE
 *
 * Note that the name we choose might be overridden later, if the user-given
 * alias includes column alias names.  That's of no concern here.
 */
static char *
chooseScalarFunctionAlias(Node *funcexpr, char *funcname,
						  Alias *alias, int nfuncs)
{
	char	   *pname;

	/*
	 * If the expression is a simple function call, and the function has a
	 * single OUT parameter that is named, use the parameter's name.
	 */
	if (funcexpr && IsA(funcexpr, FuncExpr))
	{
		pname = get_func_result_name(((FuncExpr *) funcexpr)->funcid);
		if (pname)
			return pname;
	}

	/*
	 * If there's just one function in the RTE, and the user gave an RTE alias
	 * name, use that name.  (This makes FROM func() AS foo use "foo" as the
	 * column name as well as the table alias.)
	 */
	if (nfuncs == 1 && alias)
		return alias->aliasname;

	/*
	 * Otherwise use the function name.
	 */
	return funcname;
}

/*
 * Open a table during parse analysis
 *
 * This is essentially the same as CdbOpenRelationRv, except that it caters
 * to some parser-specific error reporting needs.
 */
Relation
parserOpenTable(ParseState *pstate, const RangeVar *relation,
				int lockmode, bool nowait, bool *lockUpgraded)
{
	Relation	rel;
	ParseCallbackState pcbstate;
	Oid			relid;

	setup_parser_errposition_callback(&pcbstate, pstate, relation->location);

	/* Look up the appropriate relation using namespace search */
	relid = RangeVarGetRelid(relation, NoLock, true);
	/*
	 * CdbTryOpenRelation might return NULL (for example, if the table
	 * is dropped by another transaction). Every time we invoke function
	 * CdbTryOpenRelation, we should check if the return value is NULL.
	 */
	rel = CdbTryOpenRelation(relid, lockmode, nowait, lockUpgraded);

	if (!RelationIsValid(rel))
	{
		if (relation->schemaname)
			ereport(ERROR,
					(errcode(ERRCODE_UNDEFINED_TABLE),
					 errmsg("relation \"%s.%s\" does not exist",
							relation->schemaname, relation->relname)));
		else
		{
			/*
			 * An unqualified name might have been meant as a reference to
			 * some not-yet-in-scope CTE.  The bare "does not exist" message
			 * has proven remarkably unhelpful for figuring out such problems,
			 * so we take pains to offer a specific hint.
			 */
			if (isFutureCTE(pstate, relation->relname))
				ereport(ERROR,
						(errcode(ERRCODE_UNDEFINED_TABLE),
						 errmsg("relation \"%s\" does not exist",
								relation->relname),
						 errdetail("There is a WITH item named \"%s\", but it cannot be referenced from this part of the query.",
								   relation->relname),
						 errhint("Use WITH RECURSIVE, or re-order the WITH items to remove forward references.")));
			else
				ereport(ERROR,
						(errcode(ERRCODE_UNDEFINED_TABLE),
						 errmsg("relation \"%s\" does not exist",
								relation->relname)));
		}
	}

	cancel_parser_errposition_callback(&pcbstate);
	return rel;
}

/*
 * Add an entry for a relation to the pstate's range table (p_rtable).
 *
 * Note: formerly this checked for refname conflicts, but that's wrong.
 * Caller is responsible for checking for conflicts in the appropriate scope.
 */
RangeTblEntry *
addRangeTableEntry(ParseState *pstate,
				   RangeVar *relation,
				   Alias *alias,
				   bool inh,
				   bool inFromCl)
{
	RangeTblEntry *rte = makeNode(RangeTblEntry);
	char	   *refname = alias ? alias->aliasname : relation->relname;
	LOCKMODE	lockmode = AccessShareLock;
	bool		nowait = false;
	LockingClause *locking;
	Relation	rel;
	ParseCallbackState pcbstate;

	Assert(pstate != NULL);

	rte->alias = alias;
	rte->rtekind = RTE_RELATION;

	/*
	 * Greenplum specific behavior:
	 * The implementation of select statement with locking clause
	 * (for update | no key update | share | key share) in postgres
	 * is to hold RowShareLock on tables during parsing stage, and
	 * generate a LockRows plan node for executor to lock the tuples.
	 * It is not easy to lock tuples in Greenplum database, since
	 * tuples may be fetched through motion nodes.
	 *
	 * But when Global Deadlock Detector is enabled, and the select
	 * statement with locking clause contains only one table, we are
	 * sure that there are no motions. For such simple cases, we could
	 * make the behavior just the same as Postgres.
	 */
	locking = getLockedRefname(pstate, refname);
	if (locking)
	{
<<<<<<< HEAD
		lockmode = locking->strength >= LCS_FORNOKEYUPDATE ?
			ExclusiveLock : RowShareLock;

	 	/* if user says NOWAIT, report an error if we cannot lock the table */
		nowait = locking->waitPolicy == LockWaitError ? true : false;
=======
		Oid relid;

		relid = RangeVarGetRelid(relation, lockmode, false);

		rel = try_heap_open(relid, NoLock, true);
		if (!rel)
			elog(ERROR, "open relation(%u) fail", relid);

		if (rel->rd_rel->relkind != RELKIND_RELATION ||
			RelationIsAppendOptimized(rel))
			pstate->p_canOptSelectLockingClause = false;

		lockmode = pstate->p_canOptSelectLockingClause ? RowShareLock : ExclusiveLock;

		heap_close(rel, NoLock);
		nowait = locking->noWait;
>>>>>>> 6df9dfa3
	}

	/*
	 * Get the rel's OID.  This access also ensures that we have an up-to-date
	 * relcache entry for the rel.  Since this is typically the first access
	 * to a rel in a statement, be careful to get the right access level
	 * depending on whether we're doing SELECT FOR UPDATE/SHARE.
	 */
	setup_parser_errposition_callback(&pcbstate, pstate, relation->location);
	rel = parserOpenTable(pstate, relation, lockmode, nowait, NULL);
	cancel_parser_errposition_callback(&pcbstate);
	rte->relid = RelationGetRelid(rel);
	rte->relkind = rel->rd_rel->relkind;

	/*
	 * Build the list of effective column names using user-supplied aliases
	 * and/or actual column names.
	 */
	rte->eref = makeAlias(refname, NIL);
	buildRelationAliases(rel->rd_att, alias, rte->eref);

	/*
	 * Drop the rel refcount, but keep the access lock till end of transaction
	 * so that the table can't be deleted or have its schema modified
	 * underneath us.
	 */
	heap_close(rel, NoLock);

	/*
	 * Set flags and access permissions.
	 *
	 * The initial default on access checks is always check-for-READ-access,
	 * which is the right thing for all except target tables.
	 */
	rte->lateral = false;
	rte->inh = inh;
	rte->inFromCl = inFromCl;

	rte->requiredPerms = ACL_SELECT;
	rte->checkAsUser = InvalidOid;		/* not set-uid by default, either */
	rte->selectedCols = NULL;
	rte->insertedCols = NULL;
	rte->updatedCols = NULL;

	/*
	 * Add completed RTE to pstate's range table list, but not to join list
	 * nor namespace --- caller must do that if appropriate.
	 */
	pstate->p_rtable = lappend(pstate->p_rtable, rte);

	return rte;
}

/*
 * Add an entry for a relation to the pstate's range table (p_rtable).
 *
 * This is just like addRangeTableEntry() except that it makes an RTE
 * given an already-open relation instead of a RangeVar reference.
 */
RangeTblEntry *
addRangeTableEntryForRelation(ParseState *pstate,
							  Relation rel,
							  Alias *alias,
							  bool inh,
							  bool inFromCl)
{
	RangeTblEntry *rte = makeNode(RangeTblEntry);
	char	   *refname = alias ? alias->aliasname : RelationGetRelationName(rel);

	Assert(pstate != NULL);

	rte->rtekind = RTE_RELATION;
	rte->alias = alias;
	rte->relid = RelationGetRelid(rel);
	rte->relkind = rel->rd_rel->relkind;

	/*
	 * Build the list of effective column names using user-supplied aliases
	 * and/or actual column names.
	 */
	rte->eref = makeAlias(refname, NIL);
	buildRelationAliases(rel->rd_att, alias, rte->eref);

	/*
	 * Set flags and access permissions.
	 *
	 * The initial default on access checks is always check-for-READ-access,
	 * which is the right thing for all except target tables.
	 */
	rte->lateral = false;
	rte->inh = inh;
	rte->inFromCl = inFromCl;

	rte->requiredPerms = ACL_SELECT;
	rte->checkAsUser = InvalidOid;		/* not set-uid by default, either */
	rte->selectedCols = NULL;
	rte->insertedCols = NULL;
	rte->updatedCols = NULL;

	/*
	 * Add completed RTE to pstate's range table list, but not to join list
	 * nor namespace --- caller must do that if appropriate.
	 */
	pstate->p_rtable = lappend(pstate->p_rtable, rte);

	return rte;
}

/*
 * Add an entry for a subquery to the pstate's range table (p_rtable).
 *
 * This is just like addRangeTableEntry() except that it makes a subquery RTE.
 * Note that an alias clause *must* be supplied.
 */
RangeTblEntry *
addRangeTableEntryForSubquery(ParseState *pstate,
							  Query *subquery,
							  Alias *alias,
							  bool lateral,
							  bool inFromCl)
{
	RangeTblEntry *rte = makeNode(RangeTblEntry);
	char	   *refname = alias->aliasname;
	Alias	   *eref;
	int			numaliases;
	int			varattno;
	ListCell   *tlistitem;

	rte->rtekind = RTE_SUBQUERY;
	rte->relid = InvalidOid;
	rte->subquery = subquery;
	rte->alias = alias;

	eref = copyObject(alias);
	numaliases = list_length(eref->colnames);

	/* fill in any unspecified alias columns */
	varattno = 0;
	foreach(tlistitem, subquery->targetList)
	{
		TargetEntry *te = (TargetEntry *) lfirst(tlistitem);

		if (te->resjunk)
			continue;
		varattno++;
		Assert(varattno == te->resno);
		if (varattno > numaliases)
		{
			char	   *attrname;

			attrname = pstrdup(te->resname);
			eref->colnames = lappend(eref->colnames, makeString(attrname));
		}
	}
	if (varattno < numaliases)
		ereport(ERROR,
				(errcode(ERRCODE_INVALID_COLUMN_REFERENCE),
				 errmsg("table \"%s\" has %d columns available but %d columns specified",
						refname, varattno, numaliases)));

	rte->eref = eref;

	/*
	 * Set flags and access permissions.
	 *
	 * Subqueries are never checked for access rights.
	 */
	rte->lateral = lateral;
	rte->inh = false;			/* never true for subqueries */
	rte->inFromCl = inFromCl;

	rte->requiredPerms = 0;
	rte->checkAsUser = InvalidOid;
	rte->selectedCols = NULL;
	rte->insertedCols = NULL;
	rte->updatedCols = NULL;

	/*
	 * Add completed RTE to pstate's range table list, but not to join list
	 * nor namespace --- caller must do that if appropriate.
	 */
	if (pstate != NULL)
		pstate->p_rtable = lappend(pstate->p_rtable, rte);

	return rte;
}

/*
 * Add an entry for a function (or functions) to the pstate's range table
 * (p_rtable).
 *
 * This is just like addRangeTableEntry() except that it makes a function RTE.
 */
RangeTblEntry *
addRangeTableEntryForFunction(ParseState *pstate,
							  List *funcnames,
							  List *funcexprs,
							  List *coldeflists,
							  RangeFunction *rangefunc,
							  bool lateral,
							  bool inFromCl)
{
	RangeTblEntry *rte = makeNode(RangeTblEntry);
	Oid         funcDescribe = InvalidOid;
	Alias	   *alias = rangefunc->alias;
	Alias	   *eref;
	char	   *aliasname;
	int			nfuncs = list_length(funcexprs);
	TupleDesc  *functupdescs;
	TupleDesc	tupdesc;
	ListCell   *lc1,
			   *lc2,
			   *lc3;
	int			i;
	int			j;
	int			funcno;
	int			natts,
				totalatts;

	Assert(pstate != NULL);

	rte->rtekind = RTE_FUNCTION;
	rte->relid = InvalidOid;
	rte->subquery = NULL;
	rte->functions = NIL;		/* we'll fill this list below */
	rte->funcordinality = rangefunc->ordinality;
	rte->alias = alias;

	/*
	 * Choose the RTE alias name.  We default to using the first function's
	 * name even when there's more than one; which is maybe arguable but beats
	 * using something constant like "table".
	 */
	if (alias)
		aliasname = alias->aliasname;
	else
		aliasname = linitial(funcnames);

	eref = makeAlias(aliasname, NIL);
	rte->eref = eref;

	/* Process each function ... */
	functupdescs = (TupleDesc *) palloc(nfuncs * sizeof(TupleDesc));

	totalatts = 0;
	funcno = 0;
	forthree(lc1, funcexprs, lc2, funcnames, lc3, coldeflists)
	{
		Node	   *funcexpr = (Node *) lfirst(lc1);
		char	   *funcname = (char *) lfirst(lc2);
		List	   *coldeflist = (List *) lfirst(lc3);
		RangeTblFunction *rtfunc = makeNode(RangeTblFunction);
		TypeFuncClass functypclass;
		Oid			funcrettype;

		/* Initialize RangeTblFunction node */
		rtfunc->funcexpr = funcexpr;
		rtfunc->funccolnames = NIL;
		rtfunc->funccoltypes = NIL;
		rtfunc->funccoltypmods = NIL;
		rtfunc->funccolcollations = NIL;
		rtfunc->funcparams = NULL;		/* not set until planning */

		/*
		 * If the function has TABLE value expressions in its arguments then it must
		 * be planned as a TableFunctionScan instead of a normal FunctionScan.  We
		 * mark this here because this is where we know that the function is being
		 * used as a RangeTableEntry.
		 */
		if (funcexpr && IsA(funcexpr, FuncExpr))
		{
			FuncExpr		*func = (FuncExpr *) funcexpr;

			if (func->args && IsA(func->args, List))
			{
				ListCell		*arg;

				foreach(arg, (List*) func->args)
				{
					Node *n = (Node *) lfirst(arg);
					if (IsA(n, TableValueExpr))
					{
						TableValueExpr *input = (TableValueExpr *) n;

						/* 
						 * Currently only support single TABLE value expression.
						 *
						 * Note: this shouldn't be possible given that we don't
						 * allow it at function creation so the function parser
						 * should have already errored due to type mismatch.
						 */
						Assert(IsA(input->subquery, Query));
						if (rte->subquery != NULL)
							ereport(ERROR, 
									(errcode(ERRCODE_INVALID_PARAMETER_VALUE),
									 errmsg("functions over multiple TABLE value "
											"expressions not supported")));

						/*
						 * Convert RTE to a TableFunctionScan over the specified
						 * input 
						 */
						rte->rtekind = RTE_TABLEFUNCTION;
						rte->subquery = (Query *) input->subquery;

						/* 
						 * Mark function as a table function so that the second pass
						 * check, parseCheckTableFunctions(), can correctly detect
						 * that it is a valid TABLE value expression.
						 */
						func->is_tablefunc = true;

						/*
						 * We do not break from the loop here because we want to
						 * keep looping to guard against multiple TableValueExpr
						 * arguments.
						 */
					}
				}
			}
		}

		/*
		 * Now determine if the function returns a simple or composite type.
		 */
		functypclass = get_expr_result_type(funcexpr,
											&funcrettype,
											&tupdesc);

		/*
		 * Handle dynamic type resolution for functions with DESCRIBE callbacks.
		 */
		/* GPDB_94_MERGE_FIXME: What happens if you have 'coldeflist', and a DESCRIBE callback? */
		if (functypclass == TYPEFUNC_RECORD && IsA(funcexpr, FuncExpr))
		{
			FuncExpr *func = (FuncExpr *) funcexpr;
			Datum     d;
			int       i;

			Insist(TypeSupportsDescribe(funcrettype));

			funcDescribe = lookupProcCallback(func->funcid, PROMETHOD_DESCRIBE);
			if (OidIsValid(funcDescribe))
			{
				FmgrInfo	flinfo;
				FunctionCallInfoData fcinfo;

				/*
				 * Describe functions have the signature  d(internal) => internal
				 * where the parameter is the untransformed FuncExpr node and the result
				 * is a tuple descriptor. Its context is RangeTblFunction which has
				 * funcuserdata field to store arbitrary binary data to transport
				 * to executor.
				 */
				rtfunc->funcuserdata = NULL;
				fmgr_info(funcDescribe, &flinfo);
				InitFunctionCallInfoData(fcinfo, &flinfo, 1, InvalidOid, (Node *) rtfunc, NULL);
				fcinfo.arg[0] = PointerGetDatum(funcexpr);
				fcinfo.argnull[0] = false;

				d = FunctionCallInvoke(&fcinfo);
				if (fcinfo.isnull)
					elog(ERROR, "function %u returned NULL", flinfo.fn_oid);
				tupdesc = (TupleDesc) DatumGetPointer(d);

				/* 
				 * Might want to improve this API so the describe method return 
				 * value is somehow verifiable 
				 */
				if (tupdesc != NULL)
				{
					functypclass = TYPEFUNC_COMPOSITE;
					for (i = 0; i < tupdesc->natts; i++)
					{
						Form_pg_attribute attr = tupdesc->attrs[i];

						rtfunc->funccolnames	= lappend(rtfunc->funccolnames,
														  makeString(pstrdup(NameStr(attr->attname))));
						rtfunc->funccoltypes	= lappend_oid(rtfunc->funccoltypes,
														  attr->atttypid);
						rtfunc->funccoltypmods = lappend_int(rtfunc->funccoltypmods,
														  attr->atttypmod);
						rtfunc->funccolcollations = lappend_oid(rtfunc->funccolcollations,
															 attr->attcollation);
					}
				}
			}
		}

		/*
		 * A coldeflist is required if the function returns RECORD and hasn't
		 * got a predetermined record type, and is prohibited otherwise.
		 */
		if (coldeflist != NIL)
		{
			if (functypclass != TYPEFUNC_RECORD)
				ereport(ERROR,
						(errcode(ERRCODE_SYNTAX_ERROR),
						 errmsg("a column definition list is only allowed for functions returning \"record\""),
						 parser_errposition(pstate,
										exprLocation((Node *) coldeflist))));
		}
		else
		{
			if (functypclass == TYPEFUNC_RECORD)
				ereport(ERROR,
						(errcode(ERRCODE_SYNTAX_ERROR),
						 errmsg("a column definition list is required for functions returning \"record\""),
						 parser_errposition(pstate, exprLocation(funcexpr))));
		}

		if (functypclass == TYPEFUNC_COMPOSITE)
		{
			/* Composite data type, e.g. a table's row type */
			Assert(tupdesc);
		}
		else if (functypclass == TYPEFUNC_SCALAR)
		{
			/* Base data type, i.e. scalar */
			tupdesc = CreateTemplateTupleDesc(1, false);
			TupleDescInitEntry(tupdesc,
							   (AttrNumber) 1,
							   chooseScalarFunctionAlias(funcexpr, funcname,
														 alias, nfuncs),
							   funcrettype,
							   -1,
							   0);
		}
		else if (functypclass == TYPEFUNC_RECORD)
		{
			ListCell   *col;

			/*
			 * Use the column definition list to construct a tupdesc and fill
			 * in the RangeTblFunction's lists.
			 */
			tupdesc = CreateTemplateTupleDesc(list_length(coldeflist), false);
			i = 1;
			foreach(col, coldeflist)
			{
				ColumnDef  *n = (ColumnDef *) lfirst(col);
				char	   *attrname;
				Oid			attrtype;
				int32		attrtypmod;
				Oid			attrcollation;

				attrname = n->colname;
				if (n->typeName->setof)
					ereport(ERROR,
							(errcode(ERRCODE_INVALID_TABLE_DEFINITION),
							 errmsg("column \"%s\" cannot be declared SETOF",
									attrname),
							 parser_errposition(pstate, n->location)));
				typenameTypeIdAndMod(pstate, n->typeName,
									 &attrtype, &attrtypmod);
				attrcollation = GetColumnDefCollation(pstate, n, attrtype);
				TupleDescInitEntry(tupdesc,
								   (AttrNumber) i,
								   attrname,
								   attrtype,
								   attrtypmod,
								   0);
				TupleDescInitEntryCollation(tupdesc,
											(AttrNumber) i,
											attrcollation);
				rtfunc->funccolnames = lappend(rtfunc->funccolnames,
											   makeString(pstrdup(attrname)));
				rtfunc->funccoltypes = lappend_oid(rtfunc->funccoltypes,
												   attrtype);
				rtfunc->funccoltypmods = lappend_int(rtfunc->funccoltypmods,
													 attrtypmod);
				rtfunc->funccolcollations = lappend_oid(rtfunc->funccolcollations,
														attrcollation);

				i++;
			}

			/*
			 * Ensure that the coldeflist defines a legal set of names (no
			 * duplicates) and datatypes (no pseudo-types, for instance).
			 */
			CheckAttributeNamesTypes(tupdesc, RELKIND_COMPOSITE_TYPE, false);
		}
		else
			ereport(ERROR,
					(errcode(ERRCODE_DATATYPE_MISMATCH),
			 errmsg("function \"%s\" in FROM has unsupported return type %s",
					funcname, format_type_be(funcrettype)),
					 parser_errposition(pstate, exprLocation(funcexpr))));

		/* Finish off the RangeTblFunction and add it to the RTE's list */
		rtfunc->funccolcount = tupdesc->natts;
		rte->functions = lappend(rte->functions, rtfunc);

		/* Save the tupdesc for use below */
		functupdescs[funcno] = tupdesc;
		totalatts += tupdesc->natts;
		funcno++;
	}

	/*
	 * If there's more than one function, or we want an ordinality column, we
	 * have to produce a merged tupdesc.
	 */
	if (nfuncs > 1 || rangefunc->ordinality)
	{
		if (rangefunc->ordinality)
			totalatts++;

		/* Merge the tuple descs of each function into a composite one */
		tupdesc = CreateTemplateTupleDesc(totalatts, false);
		natts = 0;
		for (i = 0; i < nfuncs; i++)
		{
			for (j = 1; j <= functupdescs[i]->natts; j++)
				TupleDescCopyEntry(tupdesc, ++natts, functupdescs[i], j);
		}

		/* Add the ordinality column if needed */
		if (rangefunc->ordinality)
			TupleDescInitEntry(tupdesc,
							   (AttrNumber) ++natts,
							   "ordinality",
							   INT8OID,
							   -1,
							   0);

		Assert(natts == totalatts);
	}
	else
	{
		/* We can just use the single function's tupdesc as-is */
		tupdesc = functupdescs[0];
	}

	/* Use the tupdesc while assigning column aliases for the RTE */
	buildRelationAliases(tupdesc, alias, eref);

	/*
	 * Set flags and access permissions.
	 *
	 * Functions are never checked for access rights (at least, not by the RTE
	 * permissions mechanism).
	 */
	rte->lateral = lateral;
	rte->inh = false;			/* never true for functions */
	rte->inFromCl = inFromCl;

	rte->requiredPerms = 0;
	rte->checkAsUser = InvalidOid;
	rte->selectedCols = NULL;
	rte->insertedCols = NULL;
	rte->updatedCols = NULL;

	/*
	 * Add completed RTE to pstate's range table list, but not to join list
	 * nor namespace --- caller must do that if appropriate.
	 */
	pstate->p_rtable = lappend(pstate->p_rtable, rte);

	return rte;
}

/*
 * Add an entry for a VALUES list to the pstate's range table (p_rtable).
 *
 * This is much like addRangeTableEntry() except that it makes a values RTE.
 */
RangeTblEntry *
addRangeTableEntryForValues(ParseState *pstate,
							List *exprs,
							List *collations,
							Alias *alias,
							bool lateral,
							bool inFromCl)
{
	RangeTblEntry *rte = makeNode(RangeTblEntry);
	char	   *refname = alias ? alias->aliasname : pstrdup("*VALUES*");
	Alias	   *eref;
	int			numaliases;
	int			numcolumns;

	Assert(pstate != NULL);

	rte->rtekind = RTE_VALUES;
	rte->relid = InvalidOid;
	rte->subquery = NULL;
	rte->values_lists = exprs;
	rte->values_collations = collations;
	rte->alias = alias;

	eref = alias ? copyObject(alias) : makeAlias(refname, NIL);

	/* fill in any unspecified alias columns */
	numcolumns = list_length((List *) linitial(exprs));
	numaliases = list_length(eref->colnames);
	while (numaliases < numcolumns)
	{
		char		attrname[64];

		numaliases++;
		snprintf(attrname, sizeof(attrname), "column%d", numaliases);
		eref->colnames = lappend(eref->colnames,
								 makeString(pstrdup(attrname)));
	}
	if (numcolumns < numaliases)
		ereport(ERROR,
				(errcode(ERRCODE_INVALID_COLUMN_REFERENCE),
				 errmsg("VALUES lists \"%s\" have %d columns available but %d columns specified",
						refname, numcolumns, numaliases)));

	rte->eref = eref;

	/*
	 * Set flags and access permissions.
	 *
	 * Subqueries are never checked for access rights.
	 */
	rte->lateral = lateral;
	rte->inh = false;			/* never true for values RTEs */
	rte->inFromCl = inFromCl;

	rte->requiredPerms = 0;
	rte->checkAsUser = InvalidOid;
	rte->selectedCols = NULL;
	rte->insertedCols = NULL;
	rte->updatedCols = NULL;

	/*
	 * Add completed RTE to pstate's range table list, but not to join list
	 * nor namespace --- caller must do that if appropriate.
	 */
	pstate->p_rtable = lappend(pstate->p_rtable, rte);

	return rte;
}

/*
 * Add an entry for a join to the pstate's range table (p_rtable).
 *
 * This is much like addRangeTableEntry() except that it makes a join RTE.
 */
RangeTblEntry *
addRangeTableEntryForJoin(ParseState *pstate,
						  List *colnames,
						  JoinType jointype,
						  List *aliasvars,
						  Alias *alias,
						  bool inFromCl)
{
	RangeTblEntry *rte = makeNode(RangeTblEntry);
	Alias	   *eref;
	int			numaliases;

	Assert(pstate != NULL);

	/*
	 * Fail if join has too many columns --- we must be able to reference any
	 * of the columns with an AttrNumber.
	 */
	if (list_length(aliasvars) > MaxAttrNumber)
		ereport(ERROR,
				(errcode(ERRCODE_PROGRAM_LIMIT_EXCEEDED),
				 errmsg("joins can have at most %d columns",
						MaxAttrNumber)));

	rte->rtekind = RTE_JOIN;
	rte->relid = InvalidOid;
	rte->subquery = NULL;
	rte->jointype = jointype;
	rte->joinaliasvars = aliasvars;
	rte->alias = alias;

	/* transform any Vars of type UNKNOWNOID if we can */
	fixup_unknown_vars_in_exprlist(pstate, rte->joinaliasvars);

	eref = alias ? (Alias *) copyObject(alias) : makeAlias("unnamed_join", NIL);
	numaliases = list_length(eref->colnames);

	/* fill in any unspecified alias columns */
	if (numaliases < list_length(colnames))
		eref->colnames = list_concat(eref->colnames,
									 list_copy_tail(colnames, numaliases));

	rte->eref = eref;

	/*
	 * Set flags and access permissions.
	 *
	 * Joins are never checked for access rights.
	 */
	rte->lateral = false;
	rte->inh = false;			/* never true for joins */
	rte->inFromCl = inFromCl;

	rte->requiredPerms = 0;
	rte->checkAsUser = InvalidOid;
	rte->selectedCols = NULL;
	rte->insertedCols = NULL;
	rte->updatedCols = NULL;

	/*
	 * Add completed RTE to pstate's range table list, but not to join list
	 * nor namespace --- caller must do that if appropriate.
	 */
	pstate->p_rtable = lappend(pstate->p_rtable, rte);

	return rte;
}

/*
 * Add an entry for a CTE reference to the pstate's range table (p_rtable).
 *
 * This is much like addRangeTableEntry() except that it makes a CTE RTE.
 */
RangeTblEntry *
addRangeTableEntryForCTE(ParseState *pstate,
						 CommonTableExpr *cte,
						 Index levelsup,
						 RangeVar *rv,
						 bool inFromCl)
{
	RangeTblEntry *rte = makeNode(RangeTblEntry);
	Alias	   *alias = rv->alias;
	char	   *refname = alias ? alias->aliasname : cte->ctename;
	Alias	   *eref;
	int			numaliases;
	int			varattno;
	ListCell   *lc;

	Assert(pstate != NULL);

	rte->rtekind = RTE_CTE;
	rte->ctename = cte->ctename;
	rte->ctelevelsup = levelsup;

	/* Self-reference if and only if CTE's parse analysis isn't completed */
	rte->self_reference = !IsA(cte->ctequery, Query);
	Assert(cte->cterecursive || !rte->self_reference);
	/* Bump the CTE's refcount if this isn't a self-reference */
	if (!rte->self_reference)
		cte->cterefcount++;

	/*
	 * We throw error if the CTE is INSERT/UPDATE/DELETE without RETURNING.
	 * This won't get checked in case of a self-reference, but that's OK
	 * because data-modifying CTEs aren't allowed to be recursive anyhow.
	 */
	if (IsA(cte->ctequery, Query))
	{
		Query	   *ctequery = (Query *) cte->ctequery;

		if (ctequery->commandType != CMD_SELECT &&
			ctequery->returningList == NIL)
			ereport(ERROR,
					(errcode(ERRCODE_FEATURE_NOT_SUPPORTED),
				 errmsg("WITH query \"%s\" does not have a RETURNING clause",
						cte->ctename),
					 parser_errposition(pstate, rv->location)));
	}

	rte->ctecoltypes = cte->ctecoltypes;
	rte->ctecoltypmods = cte->ctecoltypmods;
	rte->ctecolcollations = cte->ctecolcollations;

	rte->alias = alias;
	if (alias)
		eref = copyObject(alias);
	else
		eref = makeAlias(refname, NIL);
	numaliases = list_length(eref->colnames);

	/* fill in any unspecified alias columns */
	varattno = 0;
	foreach(lc, cte->ctecolnames)
	{
		varattno++;
		if (varattno > numaliases)
			eref->colnames = lappend(eref->colnames, lfirst(lc));
	}
	if (varattno < numaliases)
		ereport(ERROR,
				(errcode(ERRCODE_INVALID_COLUMN_REFERENCE),
				 errmsg("table \"%s\" has %d columns available but %d columns specified",
						refname, varattno, numaliases)));

	rte->eref = eref;

	/*
	 * Set flags and access permissions.
	 *
	 * Subqueries are never checked for access rights.
	 */
	rte->lateral = false;
	rte->inh = false;			/* never true for subqueries */
	rte->inFromCl = inFromCl;

	rte->requiredPerms = 0;
	rte->checkAsUser = InvalidOid;
	rte->selectedCols = NULL;
	rte->insertedCols = NULL;
	rte->updatedCols = NULL;

	/*
	 * Add completed RTE to pstate's range table list, but not to join list
	 * nor namespace --- caller must do that if appropriate.
	 */
	pstate->p_rtable = lappend(pstate->p_rtable, rte);

	return rte;
}


/*
 * Has the specified refname been selected FOR UPDATE/FOR SHARE?
 *
 * This is used when we have not yet done transformLockingClause, but need
 * to know the correct lock to take during initial opening of relations.
 *
 * Note: we pay no attention to whether it's FOR UPDATE vs FOR SHARE,
 * since the table-level lock is the same either way.
 */
LockingClause *
getLockedRefname(ParseState *pstate, const char *refname)
{
	ListCell   *l;

	/*
	 * If we are in a subquery specified as locked FOR UPDATE/SHARE from
	 * parent level, then act as though there's a generic FOR UPDATE here.
	 */
	if (pstate->p_lockclause_from_parent)
		return pstate->p_lockclause_from_parent;

	foreach(l, pstate->p_locking_clause)
	{
		LockingClause *lc = (LockingClause *) lfirst(l);

		if (lc->lockedRels == NIL)
		{
			/* all tables used in query */
			return lc;
		}
		else
		{
			/* just the named tables */
			ListCell   *l2;

			foreach(l2, lc->lockedRels)
			{
				RangeVar   *thisrel = (RangeVar *) lfirst(l2);

				if (strcmp(refname, thisrel->relname) == 0)
					return lc;
			}
		}
	}

	return NULL;
}

/*
 * isSimplyUpdatableRelation
 *
 * The oid must reference a normal, heap relation. This disallows
 * AO, AO/CO, external tables, views, replicated table etc.
 *
 * If 'noerror' is true, function returns true/false. If 'noerror'
 * is false, throws an error if the relation is not simply updatable.
 */
bool
isSimplyUpdatableRelation(Oid relid, bool noerror)
{
	Relation rel;
	bool return_value = true;

	if (!OidIsValid(relid))
	{
		if (!noerror)
			ereport(ERROR,
					(errcode(ERRCODE_UNDEFINED_OBJECT),
					 errmsg("invalid oid: %d is not simply updatable", relid)));
		return false;
	}

	rel = relation_open(relid, AccessShareLock);

	do
	{
		/*
		 * This should match the error message in rewriteManip.c,
		 * so that you get the same error as in PostgreSQL.
		 */
		if (rel->rd_rel->relkind == RELKIND_VIEW)
		{
			if (!noerror)
				ereport(ERROR,
						(errcode(ERRCODE_FEATURE_NOT_SUPPORTED),
						 errmsg("WHERE CURRENT OF on a view is not implemented")));
			return_value = false;
			break;
		}

		if (rel->rd_rel->relkind != RELKIND_RELATION)
		{
			if (!noerror)
				ereport(ERROR,
						(errcode(ERRCODE_FEATURE_NOT_SUPPORTED),
						 errmsg("\"%s\" is not simply updatable",
								RelationGetRelationName(rel))));
			return_value = false;
			break;
		}

		if (rel->rd_rel->relstorage != RELSTORAGE_HEAP)
		{
			if (!noerror)
				ereport(ERROR,
						(errcode(ERRCODE_FEATURE_NOT_SUPPORTED),
						 errmsg("\"%s\" is not simply updatable",
								RelationGetRelationName(rel))));
			return_value = false;
			break;
		}

		/*
		 * A row in replicated table cannot be identified by (ctid + gp_segment_id)
		 * in all replicas, for each row replica, the gp_segment_id is different,
		 * the ctid is also not guaranteed to be the same, so it's not simply
		 * updateable for CURRENT OF.
		 */
		if (GpPolicyIsReplicated(rel->rd_cdbpolicy))
		{
			if (!noerror)
				ereport(ERROR,
						(errcode(ERRCODE_FEATURE_NOT_SUPPORTED),
						 errmsg("\"%s\" is not simply updatable",
								RelationGetRelationName(rel))));
			return_value = false;
			break;
		}
	} while (0);

	relation_close(rel, NoLock);
	return return_value;
}

/*
 * extractSimplyUpdatableRTEIndex
 *  given a range table associated with a simply updatable range table,
 *    return the desired RangeTblEntry
 *
 * NOTE: The range table *MUST* belong to a simply updatable query.
 * 
 * The semantics of a simply updatable query demand a range table consisting
 * of exactly one logical table. Thus, for the simple case of a one-element
 * range table, we quickly return the index for the lone RTE.
 * However, we must also cope with inheritance, where an RTE requesting 
 * inheritance may have been expanded out into its child relations. In this
 * case, we seek to return the parent RTE.
 */
Index
extractSimplyUpdatableRTEIndex(List *rtable) 
{
	Assert(list_length(rtable) > 0);
	if (list_length(rtable) == 1)
		return 1;

	/* 
	 * This better be an inheritance case. 
	 * Find the RTE with inh = true. 
	 * Furthermore, we Insist that no other RTEs have inh = true. 
	 */
	Index 			temp, ret = 0;
	ListCell        *lc;
	foreach_with_count (lc, rtable, temp)
	{
		RangeTblEntry *rte = (RangeTblEntry *) lfirst(lc);
		if (rte->inh)
		{
			Insist(ret == 0);	/* to be simply updatable, there cannot be more than 1 parent table */
			ret = temp + 1;		/* the temp counter is zero indexed */
		}
	}
	Insist(ret != 0);
	return ret;
}

/*
 * Add the given RTE as a top-level entry in the pstate's join list
 * and/or namespace list.  (We assume caller has checked for any
 * namespace conflicts.)  The RTE is always marked as unconditionally
 * visible, that is, not LATERAL-only.
 *
 * Note: some callers know that they can find the new ParseNamespaceItem
 * at the end of the pstate->p_namespace list.  This is a bit ugly but not
 * worth complicating this function's signature for.
 */
void
addRTEtoQuery(ParseState *pstate, RangeTblEntry *rte,
			  bool addToJoinList,
			  bool addToRelNameSpace, bool addToVarNameSpace)
{
	if (addToJoinList)
	{
		int			rtindex = RTERangeTablePosn(pstate, rte, NULL);
		RangeTblRef *rtr = makeNode(RangeTblRef);

		rtr->rtindex = rtindex;
		pstate->p_joinlist = lappend(pstate->p_joinlist, rtr);
	}
	if (addToRelNameSpace || addToVarNameSpace)
	{
		ParseNamespaceItem *nsitem;

		nsitem = (ParseNamespaceItem *) palloc(sizeof(ParseNamespaceItem));
		nsitem->p_rte = rte;
		nsitem->p_rel_visible = addToRelNameSpace;
		nsitem->p_cols_visible = addToVarNameSpace;
		nsitem->p_lateral_only = false;
		nsitem->p_lateral_ok = true;
		pstate->p_namespace = lappend(pstate->p_namespace, nsitem);
	}
}

/*
 * expandRTE -- expand the columns of a rangetable entry
 *
 * This creates lists of an RTE's column names (aliases if provided, else
 * real names) and Vars for each column.  Only user columns are considered.
 * If include_dropped is FALSE then dropped columns are omitted from the
 * results.  If include_dropped is TRUE then empty strings and NULL constants
 * (not Vars!) are returned for dropped columns.
 *
 * rtindex, sublevels_up, and location are the varno, varlevelsup, and location
 * values to use in the created Vars.  Ordinarily rtindex should match the
 * actual position of the RTE in its rangetable.
 *
 * The output lists go into *colnames and *colvars.
 * If only one of the two kinds of output list is needed, pass NULL for the
 * output pointer for the unwanted one.
 */
void
expandRTE(RangeTblEntry *rte, int rtindex, int sublevels_up,
		  int location, bool include_dropped,
		  List **colnames, List **colvars)
{
	int			varattno;

	if (colnames)
		*colnames = NIL;
	if (colvars)
		*colvars = NIL;

	switch (rte->rtekind)
	{
		case RTE_RELATION:
			/* Ordinary relation RTE */
			expandRelation(rte->relid, rte->eref,
						   rtindex, sublevels_up, location,
						   include_dropped, colnames, colvars);
			break;
		case RTE_SUBQUERY:
			{
				/* Subquery RTE */
				ListCell   *aliasp_item = list_head(rte->eref->colnames);
				ListCell   *tlistitem;

				varattno = 0;
				foreach(tlistitem, rte->subquery->targetList)
				{
					TargetEntry *te = (TargetEntry *) lfirst(tlistitem);

					if (te->resjunk)
						continue;
					varattno++;
					Assert(varattno == te->resno);

					/*
					 * In scenarios where columns have been added to a view
					 * since the outer query was originally parsed, there can
					 * be more items in the subquery tlist than the outer
					 * query expects.  We should ignore such extra column(s)
					 * --- compare the behavior for composite-returning
					 * functions, in the RTE_FUNCTION case below.
					 */
					if (!aliasp_item)
						break;

					if (colnames)
					{
						char	   *label = strVal(lfirst(aliasp_item));

						*colnames = lappend(*colnames, makeString(pstrdup(label)));
					}

					if (colvars)
					{
						Var		   *varnode;

						varnode = makeVar(rtindex, varattno,
										  exprType((Node *) te->expr),
										  exprTypmod((Node *) te->expr),
										  exprCollation((Node *) te->expr),
										  sublevels_up);
						varnode->location = location;

						*colvars = lappend(*colvars, varnode);
					}

					aliasp_item = lnext(aliasp_item);
				}
			}
			break;
		case RTE_TABLEFUNCTION:
		case RTE_FUNCTION:
			{
				/* Function RTE */
				int			atts_done = 0;
				ListCell   *lc;

				foreach(lc, rte->functions)
				{
					RangeTblFunction *rtfunc = (RangeTblFunction *) lfirst(lc);
					TypeFuncClass functypclass;
					Oid			funcrettype;
					TupleDesc	tupdesc;

					functypclass = get_expr_result_type(rtfunc->funcexpr,
														&funcrettype,
														&tupdesc);
					if (functypclass == TYPEFUNC_COMPOSITE)
					{
						/* Composite data type, e.g. a table's row type */
						Assert(tupdesc);
						expandTupleDesc(tupdesc, rte->eref,
										rtfunc->funccolcount, atts_done,
										rtindex, sublevels_up, location,
										include_dropped, colnames, colvars);
					}
					else if (functypclass == TYPEFUNC_SCALAR)
					{
						/* Base data type, i.e. scalar */
						if (colnames)
							*colnames = lappend(*colnames,
												list_nth(rte->eref->colnames,
														 atts_done));

						if (colvars)
						{
							Var		   *varnode;

							varnode = makeVar(rtindex, atts_done + 1,
											  funcrettype, -1,
											  exprCollation(rtfunc->funcexpr),
											  sublevels_up);
							varnode->location = location;

							*colvars = lappend(*colvars, varnode);
						}
					}
					else if (functypclass == TYPEFUNC_RECORD)
					{
						if (colnames)
						{
							List	   *namelist;

							/* extract appropriate subset of column list */
							namelist = list_copy_tail(rte->eref->colnames,
													  atts_done);
							namelist = list_truncate(namelist,
													 rtfunc->funccolcount);
							*colnames = list_concat(*colnames, namelist);
						}

						if (colvars)
						{
							ListCell   *l1;
							ListCell   *l2;
							ListCell   *l3;
							int			attnum = atts_done;

							forthree(l1, rtfunc->funccoltypes,
									 l2, rtfunc->funccoltypmods,
									 l3, rtfunc->funccolcollations)
							{
								Oid			attrtype = lfirst_oid(l1);
								int32		attrtypmod = lfirst_int(l2);
								Oid			attrcollation = lfirst_oid(l3);
								Var		   *varnode;

								attnum++;
								varnode = makeVar(rtindex,
												  attnum,
												  attrtype,
												  attrtypmod,
												  attrcollation,
												  sublevels_up);
								varnode->location = location;
								*colvars = lappend(*colvars, varnode);
							}
						}
					}
					else
					{
						/* addRangeTableEntryForFunction should've caught this */
						elog(ERROR, "function in FROM has unsupported return type");
					}
					atts_done += rtfunc->funccolcount;
				}

				/* Append the ordinality column if any */
				if (rte->funcordinality)
				{
					if (colnames)
						*colnames = lappend(*colnames,
											llast(rte->eref->colnames));

					if (colvars)
					{
						Var		   *varnode = makeVar(rtindex,
													  atts_done + 1,
													  INT8OID,
													  -1,
													  InvalidOid,
													  sublevels_up);

						*colvars = lappend(*colvars, varnode);
					}
				}
			}
			break;
		case RTE_VALUES:
			{
				/* Values RTE */
				ListCell   *aliasp_item = list_head(rte->eref->colnames);
				int32	   *coltypmods;
				ListCell   *lcv;
				ListCell   *lcc;

				/*
				 * It's okay to extract column types from the expressions in
				 * the first row, since all rows will have been coerced to the
				 * same types.  Their typmods might not be the same though, so
				 * we potentially need to examine all rows to compute those.
				 * Column collations are pre-computed in values_collations.
				 */
				if (colvars)
					coltypmods = getValuesTypmods(rte);
				else
					coltypmods = NULL;

				varattno = 0;
				forboth(lcv, (List *) linitial(rte->values_lists),
						lcc, rte->values_collations)
				{
					Node	   *col = (Node *) lfirst(lcv);
					Oid			colcollation = lfirst_oid(lcc);

					varattno++;
					if (colnames)
					{
						/* Assume there is one alias per column */
						char	   *label = strVal(lfirst(aliasp_item));

						*colnames = lappend(*colnames,
											makeString(pstrdup(label)));
						aliasp_item = lnext(aliasp_item);
					}

					if (colvars)
					{
						Var		   *varnode;

						varnode = makeVar(rtindex, varattno,
										  exprType(col),
										  coltypmods[varattno - 1],
										  colcollation,
										  sublevels_up);
						varnode->location = location;
						*colvars = lappend(*colvars, varnode);
					}
				}
				if (coltypmods)
					pfree(coltypmods);
			}
			break;
		case RTE_JOIN:
			{
				/* Join RTE */
				ListCell   *colname;
				ListCell   *aliasvar;

				Assert(list_length(rte->eref->colnames) == list_length(rte->joinaliasvars));

				varattno = 0;
				forboth(colname, rte->eref->colnames, aliasvar, rte->joinaliasvars)
				{
					Node	   *avar = (Node *) lfirst(aliasvar);

					varattno++;

					/*
					 * During ordinary parsing, there will never be any
					 * deleted columns in the join; but we have to check since
					 * this routine is also used by the rewriter, and joins
					 * found in stored rules might have join columns for
					 * since-deleted columns.  This will be signaled by a null
					 * pointer in the alias-vars list.
					 */
					if (avar == NULL)
					{
						if (include_dropped)
						{
							if (colnames)
								*colnames = lappend(*colnames,
													makeString(pstrdup("")));
							if (colvars)
							{
								/*
								 * Can't use join's column type here (it might
								 * be dropped!); but it doesn't really matter
								 * what type the Const claims to be.
								 */
								*colvars = lappend(*colvars,
												   makeNullConst(INT4OID, -1,
																 InvalidOid));
							}
						}
						continue;
					}

					if (colnames)
					{
						char	   *label = strVal(lfirst(colname));

						*colnames = lappend(*colnames,
											makeString(pstrdup(label)));
					}

					if (colvars)
					{
						Var		   *varnode;

						varnode = makeVar(rtindex, varattno,
										  exprType(avar),
										  exprTypmod(avar),
										  exprCollation(avar),
										  sublevels_up);
						varnode->location = location;

						*colvars = lappend(*colvars, varnode);
					}
				}
			}
			break;
		case RTE_CTE:
			{
				ListCell   *aliasp_item = list_head(rte->eref->colnames);
				ListCell   *lct;
				ListCell   *lcm;
				ListCell   *lcc;

				varattno = 0;
				forthree(lct, rte->ctecoltypes,
						 lcm, rte->ctecoltypmods,
						 lcc, rte->ctecolcollations)
				{
					Oid			coltype = lfirst_oid(lct);
					int32		coltypmod = lfirst_int(lcm);
					Oid			colcoll = lfirst_oid(lcc);

					varattno++;

					if (colnames)
					{
						/* Assume there is one alias per output column */
						char	   *label = strVal(lfirst(aliasp_item));

						*colnames = lappend(*colnames, makeString(pstrdup(label)));
						aliasp_item = lnext(aliasp_item);
					}

					if (colvars)
					{
						Var		   *varnode;

						varnode = makeVar(rtindex, varattno,
										  coltype, coltypmod, colcoll,
										  sublevels_up);
						varnode->location = location;

						*colvars = lappend(*colvars, varnode);
					}
				}
			}
			break;
		default:
			elog(ERROR, "unrecognized RTE kind: %d", (int) rte->rtekind);
	}
}

/*
 * expandRelation -- expandRTE subroutine
 */
static void
expandRelation(Oid relid, Alias *eref, int rtindex, int sublevels_up,
			   int location, bool include_dropped,
			   List **colnames, List **colvars)
{
	Relation	rel;

	/* Get the tupledesc and turn it over to expandTupleDesc */
	rel = relation_open(relid, AccessShareLock);
	expandTupleDesc(rel->rd_att, eref, rel->rd_att->natts, 0,
					rtindex, sublevels_up,
					location, include_dropped,
					colnames, colvars);
	relation_close(rel, AccessShareLock);
}

/*
 * expandTupleDesc -- expandRTE subroutine
 *
 * Generate names and/or Vars for the first "count" attributes of the tupdesc,
 * and append them to colnames/colvars.  "offset" is added to the varattno
 * that each Var would otherwise have, and we also skip the first "offset"
 * entries in eref->colnames.  (These provisions allow use of this code for
 * an individual composite-returning function in an RTE_FUNCTION RTE.)
 */
static void
expandTupleDesc(TupleDesc tupdesc, Alias *eref, int count, int offset,
				int rtindex, int sublevels_up,
				int location, bool include_dropped,
				List **colnames, List **colvars)
{
	ListCell   *aliascell = list_head(eref->colnames);
	int			varattno;

	if (colnames)
	{
		int			i;

		for (i = 0; i < offset; i++)
		{
			if (aliascell)
				aliascell = lnext(aliascell);
		}
	}

	Assert(count <= tupdesc->natts);
	for (varattno = 0; varattno < count; varattno++)
	{
		Form_pg_attribute attr = tupdesc->attrs[varattno];

		if (attr->attisdropped)
		{
			if (include_dropped)
			{
				if (colnames)
					*colnames = lappend(*colnames, makeString(pstrdup("")));
				if (colvars)
				{
					/*
					 * can't use atttypid here, but it doesn't really matter
					 * what type the Const claims to be.
					 */
					*colvars = lappend(*colvars,
									 makeNullConst(INT4OID, -1, InvalidOid));
				}
			}
			if (aliascell)
				aliascell = lnext(aliascell);
			continue;
		}

		if (colnames)
		{
			char	   *label;

			if (aliascell)
			{
				label = strVal(lfirst(aliascell));
				aliascell = lnext(aliascell);
			}
			else
			{
				/* If we run out of aliases, use the underlying name */
				label = NameStr(attr->attname);
			}
			*colnames = lappend(*colnames, makeString(pstrdup(label)));
		}

		if (colvars)
		{
			Var		   *varnode;

			varnode = makeVar(rtindex, varattno + offset + 1,
							  attr->atttypid, attr->atttypmod,
							  attr->attcollation,
							  sublevels_up);
			varnode->location = location;

			*colvars = lappend(*colvars, varnode);
		}
	}
}

/*
 * getValuesTypmods -- expandRTE subroutine
 *
 * Identify per-column typmods for the given VALUES RTE.  Returns a
 * palloc'd array.
 */
static int32 *
getValuesTypmods(RangeTblEntry *rte)
{
	int32	   *coltypmods;
	List	   *firstrow;
	int			ncolumns,
				nvalid,
				i;
	ListCell   *lc;

	Assert(rte->values_lists != NIL);
	firstrow = (List *) linitial(rte->values_lists);
	ncolumns = list_length(firstrow);
	coltypmods = (int32 *) palloc(ncolumns * sizeof(int32));
	nvalid = 0;

	/* Collect the typmods from the first VALUES row */
	i = 0;
	foreach(lc, firstrow)
	{
		Node	   *col = (Node *) lfirst(lc);

		coltypmods[i] = exprTypmod(col);
		if (coltypmods[i] >= 0)
			nvalid++;
		i++;
	}

	/*
	 * Scan remaining rows; as soon as we have a non-matching typmod for a
	 * column, reset that typmod to -1.  We can bail out early if all typmods
	 * become -1.
	 */
	if (nvalid > 0)
	{
		for_each_cell(lc, lnext(list_head(rte->values_lists)))
		{
			List	   *thisrow = (List *) lfirst(lc);
			ListCell   *lc2;

			Assert(list_length(thisrow) == ncolumns);
			i = 0;
			foreach(lc2, thisrow)
			{
				Node	   *col = (Node *) lfirst(lc2);

				if (coltypmods[i] >= 0 && coltypmods[i] != exprTypmod(col))
				{
					coltypmods[i] = -1;
					nvalid--;
				}
				i++;
			}

			if (nvalid <= 0)
				break;
		}
	}

	return coltypmods;
}

/*
 * expandRelAttrs -
 *	  Workhorse for "*" expansion: produce a list of targetentries
 *	  for the attributes of the RTE
 *
 * As with expandRTE, rtindex/sublevels_up determine the varno/varlevelsup
 * fields of the Vars produced, and location sets their location.
 * pstate->p_next_resno determines the resnos assigned to the TLEs.
 * The referenced columns are marked as requiring SELECT access.
 */
List *
expandRelAttrs(ParseState *pstate, RangeTblEntry *rte,
			   int rtindex, int sublevels_up, int location)
{
	List	   *names,
			   *vars;
	ListCell   *name,
			   *var;
	List	   *te_list = NIL;

	expandRTE(rte, rtindex, sublevels_up, location, false,
			  &names, &vars);

	/*
	 * Require read access to the table.  This is normally redundant with the
	 * markVarForSelectPriv calls below, but not if the table has zero
	 * columns.
	 */
	rte->requiredPerms |= ACL_SELECT;

	forboth(name, names, var, vars)
	{
		char	   *label = strVal(lfirst(name));
		Var		   *varnode = (Var *) lfirst(var);
		TargetEntry *te;

		te = makeTargetEntry((Expr *) varnode,
							 (AttrNumber) pstate->p_next_resno++,
							 label,
							 false);
		te_list = lappend(te_list, te);

		/* Require read access to each column */
		markVarForSelectPriv(pstate, varnode, rte);
	}

	Assert(name == NULL && var == NULL);		/* lists not the same length? */

	return te_list;
}

/*
 * get_rte_attribute_name
 *		Get an attribute name from a RangeTblEntry
 *
 * This is unlike get_attname() because we use aliases if available.
 * In particular, it will work on an RTE for a subselect or join, whereas
 * get_attname() only works on real relations.
 *
 * "*" is returned if the given attnum is InvalidAttrNumber --- this case
 * occurs when a Var represents a whole tuple of a relation.
 */
char *
get_rte_attribute_name(RangeTblEntry *rte, AttrNumber attnum)
{
    const char *name;

	if (attnum == InvalidAttrNumber)
		return "*";

	/*
	 * If there is a user-written column alias, use it.
	 */
	if (rte->alias &&
		attnum > 0 && attnum <= list_length(rte->alias->colnames))
		return strVal(list_nth(rte->alias->colnames, attnum - 1));

	/*
	 * CDB: Pseudo columns have negative attribute numbers below the
	 * lowest system attribute number.
	 */
	if (attnum <= FirstLowInvalidHeapAttributeNumber)
	{
		CdbRelColumnInfo   *rci = cdb_rte_find_pseudo_column(rte, attnum);

		if (!rci)
			goto bogus;
		return rci->colname;
	}

	/*
	 * If the RTE is a relation, go to the system catalogs not the
	 * eref->colnames list.  This is a little slower but it will give the
	 * right answer if the column has been renamed since the eref list was
	 * built (which can easily happen for rules).
	 */
	if (rte->rtekind == RTE_RELATION)
		return get_relid_attribute_name(rte->relid, attnum);

	/*
	 * Otherwise use the column name from eref.  There should always be one.
	 */
	if (rte->eref != NULL &&
        attnum > 0 &&
        attnum <= list_length(rte->eref->colnames))
		return strVal(list_nth(rte->eref->colnames, attnum - 1));

    /* CDB: Get name of sysattr even if relid is no good (e.g. SubqueryScan) */
    if (attnum < 0 &&
        attnum > FirstLowInvalidHeapAttributeNumber)
    {
		Form_pg_attribute att_tup = SystemAttributeDefinition(attnum, true);

		return NameStr(att_tup->attname);
    }

bogus:
	/* else caller gave us a bogus attnum */
    name = (rte->eref && rte->eref->aliasname) ? rte->eref->aliasname
                                               : "*BOGUS*";
    ereport(WARNING, (errcode(ERRCODE_INTERNAL_ERROR),
                      errmsg_internal("invalid attnum %d for rangetable entry %s",
                                      attnum, name) ));
	return "*BOGUS*";
}

/*
 * get_rte_attribute_type
 *		Get attribute type/typmod/collation information from a RangeTblEntry
 */
void
get_rte_attribute_type(RangeTblEntry *rte, AttrNumber attnum,
					   Oid *vartype, int32 *vartypmod, Oid *varcollid)
{
	switch (rte->rtekind)
	{
		case RTE_RELATION:
			{
				/* Plain relation RTE --- get the attribute's type info */
				HeapTuple	tp;
				Form_pg_attribute att_tup;

				tp = SearchSysCache2(ATTNUM,
									 ObjectIdGetDatum(rte->relid),
									 Int16GetDatum(attnum));
				if (!HeapTupleIsValid(tp))		/* shouldn't happen */
					elog(ERROR, "cache lookup failed for attribute %d of relation %u",
						 attnum, rte->relid);
				att_tup = (Form_pg_attribute) GETSTRUCT(tp);

				/*
				 * If dropped column, pretend it ain't there.  See notes in
				 * scanRTEForColumn.
				 */
				if (att_tup->attisdropped)
					ereport(ERROR,
							(errcode(ERRCODE_UNDEFINED_COLUMN),
					errmsg("column \"%s\" of relation \"%s\" does not exist",
						   NameStr(att_tup->attname),
						   get_rel_name(rte->relid))));
				*vartype = att_tup->atttypid;
				*vartypmod = att_tup->atttypmod;
				*varcollid = att_tup->attcollation;
				ReleaseSysCache(tp);
			}
			break;
		case RTE_SUBQUERY:
			{
				/* Subselect RTE --- get type info from subselect's tlist */
				TargetEntry *te = get_tle_by_resno(rte->subquery->targetList,
												   attnum);

				if (te == NULL || te->resjunk)
					elog(ERROR, "subquery %s does not have attribute %d",
						 rte->eref->aliasname, attnum);
				*vartype = exprType((Node *) te->expr);
				*vartypmod = exprTypmod((Node *) te->expr);
				*varcollid = exprCollation((Node *) te->expr);
			}
			break;
		case RTE_TABLEFUNCTION:
		case RTE_FUNCTION:
			{
				/* Function RTE */
				ListCell   *lc;
				int			atts_done = 0;

				/* Identify which function covers the requested column */
				foreach(lc, rte->functions)
				{
					RangeTblFunction *rtfunc = (RangeTblFunction *) lfirst(lc);

					if (attnum > atts_done &&
						attnum <= atts_done + rtfunc->funccolcount)
					{
						TypeFuncClass functypclass;
						Oid			funcrettype;
						TupleDesc	tupdesc;

						attnum -= atts_done;	/* now relative to this func */
						functypclass = get_expr_result_type(rtfunc->funcexpr,
															&funcrettype,
															&tupdesc);

						if (functypclass == TYPEFUNC_COMPOSITE)
						{
							/* Composite data type, e.g. a table's row type */
							Form_pg_attribute att_tup;

							Assert(tupdesc);
							Assert(attnum <= tupdesc->natts);
							att_tup = tupdesc->attrs[attnum - 1];

							/*
							 * If dropped column, pretend it ain't there.  See
							 * notes in scanRTEForColumn.
							 */
							if (att_tup->attisdropped)
								ereport(ERROR,
										(errcode(ERRCODE_UNDEFINED_COLUMN),
										 errmsg("column \"%s\" of relation \"%s\" does not exist",
												NameStr(att_tup->attname),
												rte->eref->aliasname)));
							*vartype = att_tup->atttypid;
							*vartypmod = att_tup->atttypmod;
							*varcollid = att_tup->attcollation;
						}
						else if (functypclass == TYPEFUNC_SCALAR)
						{
							/* Base data type, i.e. scalar */
							*vartype = funcrettype;
							*vartypmod = -1;
							*varcollid = exprCollation(rtfunc->funcexpr);
						}
						else if (functypclass == TYPEFUNC_RECORD)
						{
							*vartype = list_nth_oid(rtfunc->funccoltypes,
													attnum - 1);
							*vartypmod = list_nth_int(rtfunc->funccoltypmods,
													  attnum - 1);
							*varcollid = list_nth_oid(rtfunc->funccolcollations,
													  attnum - 1);
						}
						else
						{
							/*
							 * addRangeTableEntryForFunction should've caught
							 * this
							 */
							elog(ERROR, "function in FROM has unsupported return type");
						}
						return;
					}
					atts_done += rtfunc->funccolcount;
				}

				/* If we get here, must be looking for the ordinality column */
				if (rte->funcordinality && attnum == atts_done + 1)
				{
					*vartype = INT8OID;
					*vartypmod = -1;
					*varcollid = InvalidOid;
					return;
				}

				/* this probably can't happen ... */
				ereport(ERROR,
						(errcode(ERRCODE_UNDEFINED_COLUMN),
						 errmsg("column %d of relation \"%s\" does not exist",
								attnum,
								rte->eref->aliasname)));
			}
			break;
		case RTE_VALUES:
			{
				/*
				 * Values RTE --- we can get type info from first sublist, but
				 * typmod may require scanning all sublists, and collation is
				 * stored separately.  Using getValuesTypmods() is overkill,
				 * but this path is taken so seldom for VALUES that it's not
				 * worth writing extra code.
				 */
				List	   *collist = (List *) linitial(rte->values_lists);
				Node	   *col;
				int32	   *coltypmods = getValuesTypmods(rte);

				if (attnum < 1 || attnum > list_length(collist))
					elog(ERROR, "values list %s does not have attribute %d",
						 rte->eref->aliasname, attnum);
				col = (Node *) list_nth(collist, attnum - 1);
				*vartype = exprType(col);
				*vartypmod = coltypmods[attnum - 1];
				*varcollid = list_nth_oid(rte->values_collations, attnum - 1);
				pfree(coltypmods);
			}
			break;
		case RTE_JOIN:
			{
				/*
				 * Join RTE --- get type info from join RTE's alias variable
				 */
				Node	   *aliasvar;

				Assert(attnum > 0 && attnum <= list_length(rte->joinaliasvars));
				aliasvar = (Node *) list_nth(rte->joinaliasvars, attnum - 1);
				Assert(aliasvar != NULL);
				*vartype = exprType(aliasvar);
				*vartypmod = exprTypmod(aliasvar);
				*varcollid = exprCollation(aliasvar);
			}
			break;
		case RTE_CTE:
			{
				/* CTE RTE --- get type info from lists in the RTE */
				Assert(attnum > 0 && attnum <= list_length(rte->ctecoltypes));
				*vartype = list_nth_oid(rte->ctecoltypes, attnum - 1);
				*vartypmod = list_nth_int(rte->ctecoltypmods, attnum - 1);
				*varcollid = list_nth_oid(rte->ctecolcollations, attnum - 1);
			}
			break;
		default:
			elog(ERROR, "unrecognized RTE kind: %d", (int) rte->rtekind);
	}
}

/*
 * get_rte_attribute_is_dropped
 *		Check whether attempted attribute ref is to a dropped column
 */
bool
get_rte_attribute_is_dropped(RangeTblEntry *rte, AttrNumber attnum)
{
	bool		result;

	switch (rte->rtekind)
	{
		case RTE_RELATION:
			{
				/*
				 * Plain relation RTE --- get the attribute's catalog entry
				 */
				HeapTuple	tp;
				Form_pg_attribute att_tup;

				tp = SearchSysCache2(ATTNUM,
									 ObjectIdGetDatum(rte->relid),
									 Int16GetDatum(attnum));
				if (!HeapTupleIsValid(tp))		/* shouldn't happen */
					elog(ERROR, "cache lookup failed for attribute %d of relation %u",
						 attnum, rte->relid);
				att_tup = (Form_pg_attribute) GETSTRUCT(tp);
				result = att_tup->attisdropped;
				ReleaseSysCache(tp);
			}
			break;
		case RTE_SUBQUERY:
		case RTE_VALUES:
		case RTE_CTE:
			/* Subselect, Values, CTE RTEs never have dropped columns */
			result = false;
			break;
		case RTE_JOIN:
			{
				/*
				 * A join RTE would not have dropped columns when constructed,
				 * but one in a stored rule might contain columns that were
				 * dropped from the underlying tables, if said columns are
				 * nowhere explicitly referenced in the rule.  This will be
				 * signaled to us by a null pointer in the joinaliasvars list.
				 */
				Var		   *aliasvar;

				if (attnum <= 0 ||
					attnum > list_length(rte->joinaliasvars))
					elog(ERROR, "invalid varattno %d", attnum);
				aliasvar = (Var *) list_nth(rte->joinaliasvars, attnum - 1);

				result = (aliasvar == NULL);
			}
			break;
		case RTE_TABLEFUNCTION:
		case RTE_FUNCTION:
			{
				/* Function RTE */
				ListCell   *lc;
				int			atts_done = 0;

				/*
				 * Dropped attributes are only possible with functions that
				 * return named composite types.  In such a case we have to
				 * look up the result type to see if it currently has this
				 * column dropped.  So first, loop over the funcs until we
				 * find the one that covers the requested column.
				 */
				foreach(lc, rte->functions)
				{
					RangeTblFunction *rtfunc = (RangeTblFunction *) lfirst(lc);

					if (attnum > atts_done &&
						attnum <= atts_done + rtfunc->funccolcount)
					{
						TypeFuncClass functypclass;
						Oid			funcrettype;
						TupleDesc	tupdesc;

						functypclass = get_expr_result_type(rtfunc->funcexpr,
															&funcrettype,
															&tupdesc);
						if (functypclass == TYPEFUNC_COMPOSITE)
						{
							/* Composite data type, e.g. a table's row type */
							Form_pg_attribute att_tup;

							Assert(tupdesc);
							Assert(attnum - atts_done <= tupdesc->natts);
							att_tup = tupdesc->attrs[attnum - atts_done - 1];
							return att_tup->attisdropped;
						}
						/* Otherwise, it can't have any dropped columns */
						return false;
					}
					atts_done += rtfunc->funccolcount;
				}

				/* If we get here, must be looking for the ordinality column */
				if (rte->funcordinality && attnum == atts_done + 1)
					return false;

				/* this probably can't happen ... */
				ereport(ERROR,
						(errcode(ERRCODE_UNDEFINED_COLUMN),
						 errmsg("column %d of relation \"%s\" does not exist",
								attnum,
								rte->eref->aliasname)));
				result = false; /* keep compiler quiet */
			}
			break;
		default:
			elog(ERROR, "unrecognized RTE kind: %d", (int) rte->rtekind);
			result = false;		/* keep compiler quiet */
	}

	return result;
}

/*
 * Given a targetlist and a resno, return the matching TargetEntry
 *
 * Returns NULL if resno is not present in list.
 *
 * Note: we need to search, rather than just indexing with list_nth(),
 * because not all tlists are sorted by resno.
 */
TargetEntry *
get_tle_by_resno(List *tlist, AttrNumber resno)
{
	ListCell   *l;

	foreach(l, tlist)
	{
		TargetEntry *tle = (TargetEntry *) lfirst(l);

		if (tle->resno == resno)
			return tle;
	}
	return NULL;
}

/*
 * Given a Query and rangetable index, return relation's RowMarkClause if any
 *
 * Returns NULL if relation is not selected FOR UPDATE/SHARE
 */
RowMarkClause *
get_parse_rowmark(Query *qry, Index rtindex)
{
	ListCell   *l;

	foreach(l, qry->rowMarks)
	{
		RowMarkClause *rc = (RowMarkClause *) lfirst(l);

		if (rc->rti == rtindex)
			return rc;
	}
	return NULL;
}

/*
 *	given relation and att name, return attnum of variable
 *
 *	Returns InvalidAttrNumber if the attr doesn't exist (or is dropped).
 *
 *	This should only be used if the relation is already
 *	heap_open()'ed.  Use the cache version get_attnum()
 *	for access to non-opened relations.
 */
int
attnameAttNum(Relation rd, const char *attname, bool sysColOK)
{
	int			i;

	for (i = 0; i < rd->rd_rel->relnatts; i++)
	{
		Form_pg_attribute att = rd->rd_att->attrs[i];

		if (namestrcmp(&(att->attname), attname) == 0 && !att->attisdropped)
			return i + 1;
	}

	if (sysColOK)
	{
		if ((i = specialAttNum(attname)) != InvalidAttrNumber)
		{
			if (i != ObjectIdAttributeNumber || rd->rd_rel->relhasoids)
				return i;
		}
	}

	/* on failure */
	return InvalidAttrNumber;
}

/* specialAttNum()
 *
 * Check attribute name to see if it is "special", e.g. "oid".
 * - thomas 2000-02-07
 *
 * Note: this only discovers whether the name could be a system attribute.
 * Caller needs to verify that it really is an attribute of the rel,
 * at least in the case of "oid", which is now optional.
 */
static int
specialAttNum(const char *attname)
{
	Form_pg_attribute sysatt;

	sysatt = SystemAttributeByName(attname,
								   true /* "oid" will be accepted */ );
	if (sysatt != NULL)
		return sysatt->attnum;
	return InvalidAttrNumber;
}


/*
 * given attribute id, return name of that attribute
 *
 *	This should only be used if the relation is already
 *	heap_open()'ed.  Use the cache version get_atttype()
 *	for access to non-opened relations.
 */
Name
attnumAttName(Relation rd, int attid)
{
	if (attid <= 0)
	{
		Form_pg_attribute sysatt;

		sysatt = SystemAttributeDefinition(attid, rd->rd_rel->relhasoids);
		return &sysatt->attname;
	}
	if (attid > rd->rd_att->natts)
		elog(ERROR, "invalid attribute number %d", attid);
	return &rd->rd_att->attrs[attid - 1]->attname;
}

/*
 * given attribute id, return type of that attribute
 *
 *	This should only be used if the relation is already
 *	heap_open()'ed.  Use the cache version get_atttype()
 *	for access to non-opened relations.
 */
Oid
attnumTypeId(Relation rd, int attid)
{
	if (attid <= 0)
	{
		Form_pg_attribute sysatt;

		sysatt = SystemAttributeDefinition(attid, rd->rd_rel->relhasoids);
		return sysatt->atttypid;
	}
	if (attid > rd->rd_att->natts)
		elog(ERROR, "invalid attribute number %d", attid);
	return rd->rd_att->attrs[attid - 1]->atttypid;
}

/*
 * given attribute id, return collation of that attribute
 *
 *	This should only be used if the relation is already heap_open()'ed.
 */
Oid
attnumCollationId(Relation rd, int attid)
{
	if (attid <= 0)
	{
		/* All system attributes are of noncollatable types. */
		return InvalidOid;
	}
	if (attid > rd->rd_att->natts)
		elog(ERROR, "invalid attribute number %d", attid);
	return rd->rd_att->attrs[attid - 1]->attcollation;
}

/*
 * Generate a suitable error about a missing RTE.
 *
 * Since this is a very common type of error, we work rather hard to
 * produce a helpful message.
 */
void
errorMissingRTE(ParseState *pstate, RangeVar *relation)
{
	RangeTblEntry *rte;
	int			sublevels_up;
	const char *badAlias = NULL;

	/*
	 * Check to see if there are any potential matches in the query's
	 * rangetable.  (Note: cases involving a bad schema name in the RangeVar
	 * will throw error immediately here.  That seems OK.)
	 */
	rte = searchRangeTableForRel(pstate, relation);

	/*
	 * If we found a match that has an alias and the alias is visible in the
	 * namespace, then the problem is probably use of the relation's real name
	 * instead of its alias, ie "SELECT foo.* FROM foo f". This mistake is
	 * common enough to justify a specific hint.
	 *
	 * If we found a match that doesn't meet those criteria, assume the
	 * problem is illegal use of a relation outside its scope, as in the
	 * MySQL-ism "SELECT ... FROM a, b LEFT JOIN c ON (a.x = c.y)".
	 */
	if (rte && rte->alias &&
		strcmp(rte->eref->aliasname, relation->relname) != 0 &&
		refnameRangeTblEntry(pstate, NULL, rte->eref->aliasname,
							 relation->location,
							 &sublevels_up) == rte)
		badAlias = rte->eref->aliasname;

	if (rte)
		ereport(ERROR,
				(errcode(ERRCODE_UNDEFINED_TABLE),
			errmsg("invalid reference to FROM-clause entry for table \"%s\"",
				   relation->relname),
				 (badAlias ?
			errhint("Perhaps you meant to reference the table alias \"%s\".",
					badAlias) :
				  errhint("There is an entry for table \"%s\", but it cannot be referenced from this part of the query.",
						  rte->eref->aliasname)),
				 parser_errposition(pstate, relation->location)));
	else
		ereport(ERROR,
				(errcode(ERRCODE_UNDEFINED_TABLE),
				 errmsg("missing FROM-clause entry for table \"%s\"",
						relation->relname),
				 parser_errposition(pstate, relation->location)));
}

/*
 * Generate a suitable error about a missing column.
 *
 * Since this is a very common type of error, we work rather hard to
 * produce a helpful message.
 */
void
errorMissingColumn(ParseState *pstate,
				   char *relname, char *colname, int location)
{
	FuzzyAttrMatchState *state;
	char	   *closestfirst = NULL;

	/*
	 * Search the entire rtable looking for possible matches.  If we find one,
	 * emit a hint about it.
	 *
	 * TODO: improve this code (and also errorMissingRTE) to mention using
	 * LATERAL if appropriate.
	 */
	state = searchRangeTableForCol(pstate, relname, colname, location);

	/*
	 * Extract closest col string for best match, if any.
	 *
	 * Infer an exact match referenced despite not being visible from the fact
	 * that an attribute number was not present in state passed back -- this
	 * is what is reported when !closestfirst.  There might also be an exact
	 * match that was qualified with an incorrect alias, in which case
	 * closestfirst will be set (so hint is the same as generic fuzzy case).
	 */
	if (state->rfirst && AttributeNumberIsValid(state->first))
		closestfirst = strVal(list_nth(state->rfirst->eref->colnames,
									   state->first - 1));

	if (!state->rsecond)
	{
		/*
		 * Handle case where there is zero or one column suggestions to hint,
		 * including exact matches referenced but not visible.
		 */
		ereport(ERROR,
				(errcode(ERRCODE_UNDEFINED_COLUMN),
				 relname ?
				 errmsg("column %s.%s does not exist", relname, colname) :
				 errmsg("column \"%s\" does not exist", colname),
				 state->rfirst ? closestfirst ?
		  errhint("Perhaps you meant to reference the column \"%s\".\"%s\".",
				  state->rfirst->eref->aliasname, closestfirst) :
				 errhint("There is a column named \"%s\" in table \"%s\", but it cannot be referenced from this part of the query.",
						 colname, state->rfirst->eref->aliasname) : 0,
				 parser_errposition(pstate, location)));
	}
	else
	{
		/* Handle case where there are two equally useful column hints */
		char	   *closestsecond;

		closestsecond = strVal(list_nth(state->rsecond->eref->colnames,
										state->second - 1));

		ereport(ERROR,
				(errcode(ERRCODE_UNDEFINED_COLUMN),
				 relname ?
				 errmsg("column %s.%s does not exist", relname, colname) :
				 errmsg("column \"%s\" does not exist", colname),
				 errhint("Perhaps you meant to reference the column \"%s\".\"%s\" or the column \"%s\".\"%s\".",
						 state->rfirst->eref->aliasname, closestfirst,
						 state->rsecond->eref->aliasname, closestsecond),
				 parser_errposition(pstate, location)));
	}
}


/*
 * Examine a fully-parsed query, and return TRUE iff any relation underlying
 * the query is a temporary relation (table, view, or materialized view).
 */
bool
isQueryUsingTempRelation(Query *query)
{
	return isQueryUsingTempRelation_walker((Node *) query, NULL);
}

static bool
isQueryUsingTempRelation_walker(Node *node, void *context)
{
	if (node == NULL)
		return false;

	if (IsA(node, Query))
	{
		Query	   *query = (Query *) node;
		ListCell   *rtable;

		foreach(rtable, query->rtable)
		{
			RangeTblEntry *rte = lfirst(rtable);

			if (rte->rtekind == RTE_RELATION)
			{
				Relation	rel = heap_open(rte->relid, AccessShareLock);
				char		relpersistence = rel->rd_rel->relpersistence;

				heap_close(rel, AccessShareLock);
				if (relpersistence == RELPERSISTENCE_TEMP)
					return true;
			}
		}

		return query_tree_walker(query,
								 isQueryUsingTempRelation_walker,
								 context,
								 QTW_IGNORE_JOINALIASES);
	}

	return expression_tree_walker(node,
								  isQueryUsingTempRelation_walker,
								  context);
}<|MERGE_RESOLUTION|>--- conflicted
+++ resolved
@@ -1243,13 +1243,6 @@
 	locking = getLockedRefname(pstate, refname);
 	if (locking)
 	{
-<<<<<<< HEAD
-		lockmode = locking->strength >= LCS_FORNOKEYUPDATE ?
-			ExclusiveLock : RowShareLock;
-
-	 	/* if user says NOWAIT, report an error if we cannot lock the table */
-		nowait = locking->waitPolicy == LockWaitError ? true : false;
-=======
 		Oid relid;
 
 		relid = RangeVarGetRelid(relation, lockmode, false);
@@ -1265,8 +1258,8 @@
 		lockmode = pstate->p_canOptSelectLockingClause ? RowShareLock : ExclusiveLock;
 
 		heap_close(rel, NoLock);
-		nowait = locking->noWait;
->>>>>>> 6df9dfa3
+	 	/* if user says NOWAIT, report an error if we cannot lock the table */
+		nowait = locking->waitPolicy == LockWaitError ? true : false;
 	}
 
 	/*
