/*-------------------------------------------------------------------------
 *
 * parse_relation.c
 *	  parser support routines dealing with relations
 *
 * Portions Copyright (c) 2006-2008, Greenplum inc
 * Portions Copyright (c) 2012-Present Pivotal Software, Inc.
 * Portions Copyright (c) 1996-2019, PostgreSQL Global Development Group
 * Portions Copyright (c) 1994, Regents of the University of California
 *
 *
 * IDENTIFICATION
 *	  src/backend/parser/parse_relation.c
 *
 *-------------------------------------------------------------------------
 */
#include "postgres.h"

#include <ctype.h>

#include "access/htup_details.h"
#include "access/relation.h"
#include "access/sysattr.h"
#include "access/table.h"
#include "catalog/heap.h"
#include "catalog/namespace.h"
#include "catalog/pg_proc_callback.h"
#include "catalog/pg_type.h"
#include "funcapi.h"
#include "nodes/makefuncs.h"
#include "nodes/nodeFuncs.h"
<<<<<<< HEAD
=======
#include "optimizer/pathnode.h"             /* cdb_rte_find_pseudo_column() */
>>>>>>> a7df6f9b
#include "parser/parsetree.h"
#include "parser/parse_enr.h"
#include "parser/parse_relation.h"
#include "parser/parse_type.h"
#include "storage/lmgr.h"
#include "utils/builtins.h"
#include "utils/lsyscache.h"
#include "utils/rel.h"
#include "utils/syscache.h"
#include "utils/varlena.h"

#include "cdb/cdbvars.h"
#include "optimizer/pathnode.h"             /* cdb_rte_find_pseudo_column() */
#include "parser/parse_coerce.h"


#define MAX_FUZZY_DISTANCE				3

static RangeTblEntry *scanNameSpaceForRefname(ParseState *pstate,
											  const char *refname, int location);
static RangeTblEntry *scanNameSpaceForRelid(ParseState *pstate, Oid relid,
											int location);
static void check_lateral_ref_ok(ParseState *pstate, ParseNamespaceItem *nsitem,
								 int location);
static void markRTEForSelectPriv(ParseState *pstate, RangeTblEntry *rte,
								 int rtindex, AttrNumber col);
static void expandRelation(Oid relid, Alias *eref,
						   int rtindex, int sublevels_up,
						   int location, bool include_dropped,
						   List **colnames, List **colvars);
static void expandTupleDesc(TupleDesc tupdesc, Alias *eref,
							int count, int offset,
							int rtindex, int sublevels_up,
							int location, bool include_dropped,
							List **colnames, List **colvars);
static int	specialAttNum(const char *attname);
static bool isQueryUsingTempRelation_walker(Node *node, void *context);


/*
 * refnameRangeTblEntry
 *	  Given a possibly-qualified refname, look to see if it matches any RTE.
 *	  If so, return a pointer to the RangeTblEntry; else return NULL.
 *
 *	  Optionally get RTE's nesting depth (0 = current) into *sublevels_up.
 *	  If sublevels_up is NULL, only consider items at the current nesting
 *	  level.
 *
 * An unqualified refname (schemaname == NULL) can match any RTE with matching
 * alias, or matching unqualified relname in the case of alias-less relation
 * RTEs.  It is possible that such a refname matches multiple RTEs in the
 * nearest nesting level that has a match; if so, we report an error via
 * ereport().
 *
 * A qualified refname (schemaname != NULL) can only match a relation RTE
 * that (a) has no alias and (b) is for the same relation identified by
 * schemaname.refname.  In this case we convert schemaname.refname to a
 * relation OID and search by relid, rather than by alias name.  This is
 * peculiar, but it's what SQL says to do.
 */
RangeTblEntry *
refnameRangeTblEntry(ParseState *pstate,
					 const char *schemaname,
					 const char *refname,
					 int location,
					 int *sublevels_up)
{
	Oid			relId = InvalidOid;

	if (sublevels_up)
		*sublevels_up = 0;

	if (schemaname != NULL)
	{
		Oid			namespaceId;

		/*
		 * We can use LookupNamespaceNoError() here because we are only
		 * interested in finding existing RTEs.  Checking USAGE permission on
		 * the schema is unnecessary since it would have already been checked
		 * when the RTE was made.  Furthermore, we want to report "RTE not
		 * found", not "no permissions for schema", if the name happens to
		 * match a schema name the user hasn't got access to.
		 */
		namespaceId = LookupNamespaceNoError(schemaname);
		if (!OidIsValid(namespaceId))
			return NULL;
		relId = get_relname_relid(refname, namespaceId);
		if (!OidIsValid(relId))
			return NULL;
	}

	while (pstate != NULL)
	{
		RangeTblEntry *result;

		if (OidIsValid(relId))
			result = scanNameSpaceForRelid(pstate, relId, location);
		else
			result = scanNameSpaceForRefname(pstate, refname, location);

		if (result)
			return result;

		if (sublevels_up)
			(*sublevels_up)++;
		else
			break;

		pstate = pstate->parentParseState;
	}
	return NULL;
}

/*
 * Search the query's table namespace for an RTE matching the
 * given unqualified refname.  Return the RTE if a unique match, or NULL
 * if no match.  Raise error if multiple matches.
 *
 * Note: it might seem that we shouldn't have to worry about the possibility
 * of multiple matches; after all, the SQL standard disallows duplicate table
 * aliases within a given SELECT level.  Historically, however, Postgres has
 * been laxer than that.  For example, we allow
 *		SELECT ... FROM tab1 x CROSS JOIN (tab2 x CROSS JOIN tab3 y) z
 * on the grounds that the aliased join (z) hides the aliases within it,
 * therefore there is no conflict between the two RTEs named "x".  However,
 * if tab3 is a LATERAL subquery, then from within the subquery both "x"es
 * are visible.  Rather than rejecting queries that used to work, we allow
 * this situation, and complain only if there's actually an ambiguous
 * reference to "x".
 */
static RangeTblEntry *
scanNameSpaceForRefname(ParseState *pstate, const char *refname, int location)
{
	RangeTblEntry *result = NULL;
	ListCell   *l;

	foreach(l, pstate->p_namespace)
	{
		ParseNamespaceItem *nsitem = (ParseNamespaceItem *) lfirst(l);
		RangeTblEntry *rte = nsitem->p_rte;

		/* Ignore columns-only items */
		if (!nsitem->p_rel_visible)
			continue;
		/* If not inside LATERAL, ignore lateral-only items */
		if (nsitem->p_lateral_only && !pstate->p_lateral_active)
			continue;

		if (strcmp(rte->eref->aliasname, refname) == 0)
		{
			if (result)
				ereport(ERROR,
						(errcode(ERRCODE_AMBIGUOUS_ALIAS),
						 errmsg("table reference \"%s\" is ambiguous",
								refname),
						 parser_errposition(pstate, location)));
			check_lateral_ref_ok(pstate, nsitem, location);
			result = rte;
		}
	}
	return result;
}

/*
 * Search the query's table namespace for a relation RTE matching the
 * given relation OID.  Return the RTE if a unique match, or NULL
 * if no match.  Raise error if multiple matches.
 *
 * See the comments for refnameRangeTblEntry to understand why this
 * acts the way it does.
 */
static RangeTblEntry *
scanNameSpaceForRelid(ParseState *pstate, Oid relid, int location)
{
	RangeTblEntry *result = NULL;
	ListCell   *l;

	foreach(l, pstate->p_namespace)
	{
		ParseNamespaceItem *nsitem = (ParseNamespaceItem *) lfirst(l);
		RangeTblEntry *rte = nsitem->p_rte;

		/* Ignore columns-only items */
		if (!nsitem->p_rel_visible)
			continue;
		/* If not inside LATERAL, ignore lateral-only items */
		if (nsitem->p_lateral_only && !pstate->p_lateral_active)
			continue;

		/* yes, the test for alias == NULL should be there... */
		if (rte->rtekind == RTE_RELATION &&
			rte->relid == relid &&
			rte->alias == NULL)
		{
			if (result)
				ereport(ERROR,
						(errcode(ERRCODE_AMBIGUOUS_ALIAS),
						 errmsg("table reference %u is ambiguous",
								relid),
						 parser_errposition(pstate, location)));
			check_lateral_ref_ok(pstate, nsitem, location);
			result = rte;
		}
	}
	return result;
}

/*
 * Search the query's CTE namespace for a CTE matching the given unqualified
 * refname.  Return the CTE (and its levelsup count) if a match, or NULL
 * if no match.  We need not worry about multiple matches, since parse_cte.c
 * rejects WITH lists containing duplicate CTE names.
 */
CommonTableExpr *
scanNameSpaceForCTE(ParseState *pstate, const char *refname,
					Index *ctelevelsup)
{
	Index		levelsup;

	for (levelsup = 0;
		 pstate != NULL;
		 pstate = pstate->parentParseState, levelsup++)
	{
		ListCell   *lc;

		foreach(lc, pstate->p_ctenamespace)
		{
			CommonTableExpr *cte = (CommonTableExpr *) lfirst(lc);

			if (strcmp(cte->ctename, refname) == 0)
			{
				*ctelevelsup = levelsup;
				return cte;
			}
		}
	}
	return NULL;
}

/*
 * Search for a possible "future CTE", that is one that is not yet in scope
 * according to the WITH scoping rules.  This has nothing to do with valid
 * SQL semantics, but it's important for error reporting purposes.
 */
static bool
isFutureCTE(ParseState *pstate, const char *refname)
{
	for (; pstate != NULL; pstate = pstate->parentParseState)
	{
		ListCell   *lc;

		foreach(lc, pstate->p_future_ctes)
		{
			CommonTableExpr *cte = (CommonTableExpr *) lfirst(lc);

			if (strcmp(cte->ctename, refname) == 0)
				return true;
		}
	}
	return false;
}

/*
 * Search the query's ephemeral named relation namespace for a relation
 * matching the given unqualified refname.
 */
bool
scanNameSpaceForENR(ParseState *pstate, const char *refname)
{
	return name_matches_visible_ENR(pstate, refname);
}

/*
 * searchRangeTableForRel
 *	  See if any RangeTblEntry could possibly match the RangeVar.
 *	  If so, return a pointer to the RangeTblEntry; else return NULL.
 *
 * This is different from refnameRangeTblEntry in that it considers every
 * entry in the ParseState's rangetable(s), not only those that are currently
 * visible in the p_namespace list(s).  This behavior is invalid per the SQL
 * spec, and it may give ambiguous results (there might be multiple equally
 * valid matches, but only one will be returned).  This must be used ONLY
 * as a heuristic in giving suitable error messages.  See errorMissingRTE.
 *
 * Notice that we consider both matches on actual relation (or CTE) name
 * and matches on alias.
 */
static RangeTblEntry *
searchRangeTableForRel(ParseState *pstate, RangeVar *relation)
{
	const char *refname = relation->relname;
	Oid			relId = InvalidOid;
	CommonTableExpr *cte = NULL;
	bool		isenr = false;
	Index		ctelevelsup = 0;
	Index		levelsup;

	/*
	 * If it's an unqualified name, check for possible CTE matches. A CTE
	 * hides any real relation matches.  If no CTE, look for a matching
	 * relation.
	 *
	 * NB: It's not critical that RangeVarGetRelid return the correct answer
	 * here in the face of concurrent DDL.  If it doesn't, the worst case
	 * scenario is a less-clear error message.  Also, the tables involved in
	 * the query are already locked, which reduces the number of cases in
	 * which surprising behavior can occur.  So we do the name lookup
	 * unlocked.
	 */
	if (!relation->schemaname)
	{
		cte = scanNameSpaceForCTE(pstate, refname, &ctelevelsup);
		if (!cte)
			isenr = scanNameSpaceForENR(pstate, refname);
	}

	if (!cte && !isenr)
		relId = RangeVarGetRelid(relation, NoLock, true);

	/* Now look for RTEs matching either the relation/CTE/ENR or the alias */
	for (levelsup = 0;
		 pstate != NULL;
		 pstate = pstate->parentParseState, levelsup++)
	{
		ListCell   *l;

		foreach(l, pstate->p_rtable)
		{
			RangeTblEntry *rte = (RangeTblEntry *) lfirst(l);

			if (rte->rtekind == RTE_RELATION &&
				OidIsValid(relId) &&
				rte->relid == relId)
				return rte;
			if (rte->rtekind == RTE_CTE &&
				cte != NULL &&
				rte->ctelevelsup + levelsup == ctelevelsup &&
				strcmp(rte->ctename, refname) == 0)
				return rte;
			if (rte->rtekind == RTE_NAMEDTUPLESTORE &&
				isenr &&
				strcmp(rte->enrname, refname) == 0)
				return rte;

			if (rte->eref != NULL &&
                rte->eref->aliasname != NULL &&
                strcmp(rte->eref->aliasname, refname) == 0)
				return rte;
		}
	}
	return NULL;
}

/*
 * Check for relation-name conflicts between two namespace lists.
 * Raise an error if any is found.
 *
 * Note: we assume that each given argument does not contain conflicts
 * itself; we just want to know if the two can be merged together.
 *
 * Per SQL, two alias-less plain relation RTEs do not conflict even if
 * they have the same eref->aliasname (ie, same relation name), if they
 * are for different relation OIDs (implying they are in different schemas).
 *
 * We ignore the lateral-only flags in the namespace items: the lists must
 * not conflict, even when all items are considered visible.  However,
 * columns-only items should be ignored.
 */
void
checkNameSpaceConflicts(ParseState *pstate, List *namespace1,
						List *namespace2)
{
	ListCell   *l1;

	foreach(l1, namespace1)
	{
		ParseNamespaceItem *nsitem1 = (ParseNamespaceItem *) lfirst(l1);
		RangeTblEntry *rte1 = nsitem1->p_rte;
		const char *aliasname1 = rte1->eref->aliasname;
		ListCell   *l2;

		if (!nsitem1->p_rel_visible)
			continue;

		foreach(l2, namespace2)
		{
			ParseNamespaceItem *nsitem2 = (ParseNamespaceItem *) lfirst(l2);
			RangeTblEntry *rte2 = nsitem2->p_rte;

			if (!nsitem2->p_rel_visible)
				continue;
			if (strcmp(rte2->eref->aliasname, aliasname1) != 0)
				continue;		/* definitely no conflict */
			if (rte1->rtekind == RTE_RELATION && rte1->alias == NULL &&
				rte2->rtekind == RTE_RELATION && rte2->alias == NULL &&
				rte1->relid != rte2->relid)
				continue;		/* no conflict per SQL rule */
			ereport(ERROR,
					(errcode(ERRCODE_DUPLICATE_ALIAS),
					 errmsg("table name \"%s\" specified more than once",
							aliasname1)));
		}
	}
}

/*
 * Complain if a namespace item is currently disallowed as a LATERAL reference.
 * This enforces both SQL:2008's rather odd idea of what to do with a LATERAL
 * reference to the wrong side of an outer join, and our own prohibition on
 * referencing the target table of an UPDATE or DELETE as a lateral reference
 * in a FROM/USING clause.
 *
 * Convenience subroutine to avoid multiple copies of a rather ugly ereport.
 */
static void
check_lateral_ref_ok(ParseState *pstate, ParseNamespaceItem *nsitem,
					 int location)
{
	if (nsitem->p_lateral_only && !nsitem->p_lateral_ok)
	{
		/* SQL:2008 demands this be an error, not an invisible item */
		RangeTblEntry *rte = nsitem->p_rte;
		char	   *refname = rte->eref->aliasname;

		ereport(ERROR,
				(errcode(ERRCODE_INVALID_COLUMN_REFERENCE),
				 errmsg("invalid reference to FROM-clause entry for table \"%s\"",
						refname),
				 (rte == pstate->p_target_rangetblentry) ?
				 errhint("There is an entry for table \"%s\", but it cannot be referenced from this part of the query.",
						 refname) :
				 errdetail("The combining JOIN type must be INNER or LEFT for a LATERAL reference."),
				 parser_errposition(pstate, location)));
	}
}

/*
 * given an RTE, return RT index (starting with 1) of the entry,
 * and optionally get its nesting depth (0 = current).  If sublevels_up
 * is NULL, only consider rels at the current nesting level.
 * Raises error if RTE not found.
 */
int
RTERangeTablePosn(ParseState *pstate, RangeTblEntry *rte, int *sublevels_up)
{
	int			index;
	ListCell   *l;

	if (sublevels_up)
		*sublevels_up = 0;

	while (pstate != NULL)
	{
		index = 1;
		foreach(l, pstate->p_rtable)
		{
			if (rte == (RangeTblEntry *) lfirst(l))
				return index;
			index++;
		}
		pstate = pstate->parentParseState;
		if (sublevels_up)
			(*sublevels_up)++;
		else
			break;
	}

	elog(ERROR, "RTE not found (internal error)");
	return 0;					/* keep compiler quiet */
}

/*
 * Given an RT index and nesting depth, find the corresponding RTE.
 * This is the inverse of RTERangeTablePosn.
 */
RangeTblEntry *
GetRTEByRangeTablePosn(ParseState *pstate,
					   int varno,
					   int sublevels_up)
{
	while (sublevels_up-- > 0)
	{
		pstate = pstate->parentParseState;
		Assert(pstate != NULL);
	}
	Assert(varno > 0 && varno <= list_length(pstate->p_rtable));
	return rt_fetch(varno, pstate->p_rtable);
}

/*
 * Fetch the CTE for a CTE-reference RTE.
 *
 * rtelevelsup is the number of query levels above the given pstate that the
 * RTE came from.  Callers that don't have this information readily available
 * may pass -1 instead.
 */
CommonTableExpr *
GetCTEForRTE(ParseState *pstate, RangeTblEntry *rte, int rtelevelsup)
{
	Index		levelsup;
	ListCell   *lc;

	/* Determine RTE's levelsup if caller didn't know it */
	if (rtelevelsup < 0)
		(void) RTERangeTablePosn(pstate, rte, &rtelevelsup);

	Assert(rte->rtekind == RTE_CTE);
	levelsup = rte->ctelevelsup + rtelevelsup;
	while (levelsup-- > 0)
	{
		pstate = pstate->parentParseState;
		if (!pstate)			/* shouldn't happen */
			elog(ERROR, "bad levelsup for CTE \"%s\"", rte->ctename);
	}
	foreach(lc, pstate->p_ctenamespace)
	{
		CommonTableExpr *cte = (CommonTableExpr *) lfirst(lc);

		if (strcmp(cte->ctename, rte->ctename) == 0)
			return cte;
	}
	/* shouldn't happen */
	elog(ERROR, "could not find CTE \"%s\"", rte->ctename);
	return NULL;				/* keep compiler quiet */
}

/*
 * updateFuzzyAttrMatchState
 *	  Using Levenshtein distance, consider if column is best fuzzy match.
 */
static void
updateFuzzyAttrMatchState(int fuzzy_rte_penalty,
						  FuzzyAttrMatchState *fuzzystate, RangeTblEntry *rte,
						  const char *actual, const char *match, int attnum)
{
	int			columndistance;
	int			matchlen;

	/* Bail before computing the Levenshtein distance if there's no hope. */
	if (fuzzy_rte_penalty > fuzzystate->distance)
		return;

	/*
	 * Outright reject dropped columns, which can appear here with apparent
	 * empty actual names, per remarks within scanRTEForColumn().
	 */
	if (actual[0] == '\0')
		return;

	/* Use Levenshtein to compute match distance. */
	matchlen = strlen(match);
	columndistance =
		varstr_levenshtein_less_equal(actual, strlen(actual), match, matchlen,
									  1, 1, 1,
									  fuzzystate->distance + 1
									  - fuzzy_rte_penalty,
									  true);

	/*
	 * If more than half the characters are different, don't treat it as a
	 * match, to avoid making ridiculous suggestions.
	 */
	if (columndistance > matchlen / 2)
		return;

	/*
	 * From this point on, we can ignore the distinction between the RTE-name
	 * distance and the column-name distance.
	 */
	columndistance += fuzzy_rte_penalty;

	/*
	 * If the new distance is less than or equal to that of the best match
	 * found so far, update fuzzystate.
	 */
	if (columndistance < fuzzystate->distance)
	{
		/* Store new lowest observed distance for RTE */
		fuzzystate->distance = columndistance;
		fuzzystate->rfirst = rte;
		fuzzystate->first = attnum;
		fuzzystate->rsecond = NULL;
		fuzzystate->second = InvalidAttrNumber;
	}
	else if (columndistance == fuzzystate->distance)
	{
		/*
		 * This match distance may equal a prior match within this same range
		 * table.  When that happens, the prior match may also be given, but
		 * only if there is no more than two equally distant matches from the
		 * RTE (in turn, our caller will only accept two equally distant
		 * matches overall).
		 */
		if (AttributeNumberIsValid(fuzzystate->second))
		{
			/* Too many RTE-level matches */
			fuzzystate->rfirst = NULL;
			fuzzystate->first = InvalidAttrNumber;
			fuzzystate->rsecond = NULL;
			fuzzystate->second = InvalidAttrNumber;
			/* Clearly, distance is too low a bar (for *any* RTE) */
			fuzzystate->distance = columndistance - 1;
		}
		else if (AttributeNumberIsValid(fuzzystate->first))
		{
			/* Record as provisional second match for RTE */
			fuzzystate->rsecond = rte;
			fuzzystate->second = attnum;
		}
		else if (fuzzystate->distance <= MAX_FUZZY_DISTANCE)
		{
			/*
			 * Record as provisional first match (this can occasionally occur
			 * because previous lowest distance was "too low a bar", rather
			 * than being associated with a real match)
			 */
			fuzzystate->rfirst = rte;
			fuzzystate->first = attnum;
		}
	}
}

/*
 * scanRTEForColumn
 *	  Search the column names of a single RTE for the given name.
 *	  If found, return an appropriate Var node, else return NULL.
 *	  If the name proves ambiguous within this RTE, raise error.
 *
 * Side effect: if we find a match, mark the RTE as requiring read access
 * for the column.
 *
 * Additional side effect: if fuzzystate is non-NULL, check non-system columns
 * for an approximate match and update fuzzystate accordingly.
 */
Node *
scanRTEForColumn(ParseState *pstate, RangeTblEntry *rte, const char *colname,
				 int location, int fuzzy_rte_penalty,
				 FuzzyAttrMatchState *fuzzystate)
{
	Node	   *result = NULL;
	int			attnum = 0;
	Var		   *var;
	ListCell   *c;

	/*
	 * Scan the user column names (or aliases) for a match. Complain if
	 * multiple matches.
	 *
	 * Note: eref->colnames may include entries for dropped columns, but those
	 * will be empty strings that cannot match any legal SQL identifier, so we
	 * don't bother to test for that case here.
	 *
	 * Should this somehow go wrong and we try to access a dropped column,
	 * we'll still catch it by virtue of the checks in
	 * get_rte_attribute_type(), which is called by make_var().  That routine
	 * has to do a cache lookup anyway, so the check there is cheap.  Callers
	 * interested in finding match with shortest distance need to defend
	 * against this directly, though.
	 */
	foreach(c, rte->eref->colnames)
	{
		const char *attcolname = strVal(lfirst(c));

		attnum++;
		if (strcmp(attcolname, colname) == 0)
		{
			if (result)
				ereport(ERROR,
						(errcode(ERRCODE_AMBIGUOUS_COLUMN),
						 errmsg("column reference \"%s\" is ambiguous",
								colname),
						 parser_errposition(pstate, location)));
			var = make_var(pstate, rte, attnum, location);
			/* Require read access to the column */
			markVarForSelectPriv(pstate, var, rte);
			result = (Node *) var;
		}

		/* Updating fuzzy match state, if provided. */
		if (fuzzystate != NULL)
			updateFuzzyAttrMatchState(fuzzy_rte_penalty, fuzzystate,
									  rte, attcolname, colname, attnum);
	}

	/*
	 * If we have a unique match, return it.  Note that this allows a user
	 * alias to override a system column name (such as OID) without error.
	 */
	if (result)
		return result;

	/*
	 * If the RTE represents a real relation, consider system column names.
	 * Composites are only used for pseudo-relations like ON CONFLICT's
	 * excluded.
	 */
	if (rte->rtekind == RTE_RELATION &&
		rte->relkind != RELKIND_COMPOSITE_TYPE)
	{
		/* In GPDB, system columns like gp_segment_id, ctid, xmin/xmax seem to be
		 * ambiguous for replicated table, replica in each segment has different
		 * value of those columns, between sessions, different replicas are chosen
		 * to provide data, so it's weird for users to see different system columns
		 * between sessions. So for replicated table, we don't expose system columns
		 * unless it's GP_ROLE_UTILITY for debug purpose.
		 */
		if (GpPolicyIsReplicated(GpPolicyFetch(rte->relid)) &&
			Gp_role != GP_ROLE_UTILITY)
			return result;

		/* quick check to see if name could be a system column */
		attnum = specialAttNum(colname);

		/* In constraint check, no system column is allowed except tableOid */
		if (pstate->p_expr_kind == EXPR_KIND_CHECK_CONSTRAINT &&
			attnum < InvalidAttrNumber && attnum != TableOidAttributeNumber)
			ereport(ERROR,
					(errcode(ERRCODE_INVALID_COLUMN_REFERENCE),
					 errmsg("system column \"%s\" reference in check constraint is invalid",
							colname),
					 parser_errposition(pstate, location)));

		/*
		 * In generated column, no system column is allowed except tableOid.
		 */
		if (pstate->p_expr_kind == EXPR_KIND_GENERATED_COLUMN &&
			attnum < InvalidAttrNumber && attnum != TableOidAttributeNumber)
			ereport(ERROR,
					(errcode(ERRCODE_INVALID_COLUMN_REFERENCE),
					 errmsg("cannot use system column \"%s\" in column generation expression",
							colname),
					 parser_errposition(pstate, location)));

		if (attnum != InvalidAttrNumber)
		{
			/*
			 * Now check to see if column actually is defined.  Because of
			 * an ancient oversight in DefineQueryRewrite, it's possible that
			 * pg_attribute contains entries for system columns for a view,
			 * even though views should not have such --- so we also check
			 * the relkind.  This kluge will not be needed in 9.3 and later.
			 */
			if (SearchSysCacheExists2(ATTNUM,
									  ObjectIdGetDatum(rte->relid),
									  Int16GetDatum(attnum)) &&
				get_rel_relkind(rte->relid) != RELKIND_VIEW)
			{
				var = make_var(pstate, rte, attnum, location);
				/* Require read access to the column */
				markVarForSelectPriv(pstate, var, rte);
				result = (Node *) var;
			}
		}
	}

	return result;
}

/*
 * colNameToVar
 *	  Search for an unqualified column name.
 *	  If found, return the appropriate Var node (or expression).
 *	  If not found, return NULL.  If the name proves ambiguous, raise error.
 *	  If localonly is true, only names in the innermost query are considered.
 */
Node *
colNameToVar(ParseState *pstate, const char *colname, bool localonly,
			 int location)
{
	Node	   *result = NULL;
	ParseState *orig_pstate = pstate;

	while (pstate != NULL)
	{
		ListCell   *l;

		foreach(l, pstate->p_namespace)
		{
			ParseNamespaceItem *nsitem = (ParseNamespaceItem *) lfirst(l);
			RangeTblEntry *rte = nsitem->p_rte;
			Node	   *newresult;

			/* Ignore table-only items */
			if (!nsitem->p_cols_visible)
				continue;
			/* If not inside LATERAL, ignore lateral-only items */
			if (nsitem->p_lateral_only && !pstate->p_lateral_active)
				continue;

			/* use orig_pstate here to get the right sublevels_up */
			newresult = scanRTEForColumn(orig_pstate, rte, colname, location,
										 0, NULL);

			if (newresult)
			{
				if (result)
					ereport(ERROR,
							(errcode(ERRCODE_AMBIGUOUS_COLUMN),
							 errmsg("column reference \"%s\" is ambiguous",
									colname),
							 parser_errposition(pstate, location)));
				check_lateral_ref_ok(pstate, nsitem, location);
				result = newresult;
			}
		}

		if (result != NULL || localonly)
			break;				/* found, or don't want to look at parent */

		pstate = pstate->parentParseState;
	}

	return result;
}

/*
 * searchRangeTableForCol
 *	  See if any RangeTblEntry could possibly provide the given column name (or
 *	  find the best match available).  Returns state with relevant details.
 *
 * This is different from colNameToVar in that it considers every entry in
 * the ParseState's rangetable(s), not only those that are currently visible
 * in the p_namespace list(s).  This behavior is invalid per the SQL spec,
 * and it may give ambiguous results (there might be multiple equally valid
 * matches, but only one will be returned).  This must be used ONLY as a
 * heuristic in giving suitable error messages.  See errorMissingColumn.
 *
 * This function is also different in that it will consider approximate
 * matches -- if the user entered an alias/column pair that is only slightly
 * different from a valid pair, we may be able to infer what they meant to
 * type and provide a reasonable hint.
 *
 * The FuzzyAttrMatchState will have 'rfirst' pointing to the best RTE
 * containing the most promising match for the alias and column name.  If
 * the alias and column names match exactly, 'first' will be InvalidAttrNumber;
 * otherwise, it will be the attribute number for the match.  In the latter
 * case, 'rsecond' may point to a second, equally close approximate match,
 * and 'second' will contain the attribute number for the second match.
 */
static FuzzyAttrMatchState *
searchRangeTableForCol(ParseState *pstate, const char *alias, const char *colname,
					   int location)
{
	ParseState *orig_pstate = pstate;
	FuzzyAttrMatchState *fuzzystate = palloc(sizeof(FuzzyAttrMatchState));

	fuzzystate->distance = MAX_FUZZY_DISTANCE + 1;
	fuzzystate->rfirst = NULL;
	fuzzystate->rsecond = NULL;
	fuzzystate->first = InvalidAttrNumber;
	fuzzystate->second = InvalidAttrNumber;

	while (pstate != NULL)
	{
		ListCell   *l;

		foreach(l, pstate->p_rtable)
		{
			RangeTblEntry *rte = (RangeTblEntry *) lfirst(l);
			int			fuzzy_rte_penalty = 0;

			/*
			 * Typically, it is not useful to look for matches within join
			 * RTEs; they effectively duplicate other RTEs for our purposes,
			 * and if a match is chosen from a join RTE, an unhelpful alias is
			 * displayed in the final diagnostic message.
			 */
			if (rte->rtekind == RTE_JOIN)
				continue;

			/*
			 * If the user didn't specify an alias, then matches against one
			 * RTE are as good as another.  But if the user did specify an
			 * alias, then we want at least a fuzzy - and preferably an exact
			 * - match for the range table entry.
			 */
			if (alias != NULL)
				fuzzy_rte_penalty =
					varstr_levenshtein_less_equal(alias, strlen(alias),
												  rte->eref->aliasname,
												  strlen(rte->eref->aliasname),
												  1, 1, 1,
												  MAX_FUZZY_DISTANCE + 1,
												  true);

			/*
			 * Scan for a matching column; if we find an exact match, we're
			 * done.  Otherwise, update fuzzystate.
			 */
			if (scanRTEForColumn(orig_pstate, rte, colname, location,
								 fuzzy_rte_penalty, fuzzystate)
				&& fuzzy_rte_penalty == 0)
			{
				fuzzystate->rfirst = rte;
				fuzzystate->first = InvalidAttrNumber;
				fuzzystate->rsecond = NULL;
				fuzzystate->second = InvalidAttrNumber;
				return fuzzystate;
			}
		}

		pstate = pstate->parentParseState;
	}

	return fuzzystate;
}

/*
 * markRTEForSelectPriv
 *	   Mark the specified column of an RTE as requiring SELECT privilege
 *
 * col == InvalidAttrNumber means a "whole row" reference
 *
 * The caller should pass the actual RTE if it has it handy; otherwise pass
 * NULL, and we'll look it up here.  (This uglification of the API is
 * worthwhile because nearly all external callers have the RTE at hand.)
 */
static void
markRTEForSelectPriv(ParseState *pstate, RangeTblEntry *rte,
					 int rtindex, AttrNumber col)
{
	if (rte == NULL)
		rte = rt_fetch(rtindex, pstate->p_rtable);

	if (rte->rtekind == RTE_RELATION)
	{
		/* Make sure the rel as a whole is marked for SELECT access */
		rte->requiredPerms |= ACL_SELECT;
		/* Must offset the attnum to fit in a bitmapset */
		rte->selectedCols = bms_add_member(rte->selectedCols,
										   col - FirstLowInvalidHeapAttributeNumber);
	}
	else if (rte->rtekind == RTE_JOIN)
	{
		if (col == InvalidAttrNumber)
		{
			/*
			 * A whole-row reference to a join has to be treated as whole-row
			 * references to the two inputs.
			 */
			JoinExpr   *j;

			if (rtindex > 0 && rtindex <= list_length(pstate->p_joinexprs))
				j = list_nth_node(JoinExpr, pstate->p_joinexprs, rtindex - 1);
			else
				j = NULL;
			if (j == NULL)
				elog(ERROR, "could not find JoinExpr for whole-row reference");

			/* Note: we can't see FromExpr here */
			if (IsA(j->larg, RangeTblRef))
			{
				int			varno = ((RangeTblRef *) j->larg)->rtindex;

				markRTEForSelectPriv(pstate, NULL, varno, InvalidAttrNumber);
			}
			else if (IsA(j->larg, JoinExpr))
			{
				int			varno = ((JoinExpr *) j->larg)->rtindex;

				markRTEForSelectPriv(pstate, NULL, varno, InvalidAttrNumber);
			}
			else
				elog(ERROR, "unrecognized node type: %d",
					 (int) nodeTag(j->larg));
			if (IsA(j->rarg, RangeTblRef))
			{
				int			varno = ((RangeTblRef *) j->rarg)->rtindex;

				markRTEForSelectPriv(pstate, NULL, varno, InvalidAttrNumber);
			}
			else if (IsA(j->rarg, JoinExpr))
			{
				int			varno = ((JoinExpr *) j->rarg)->rtindex;

				markRTEForSelectPriv(pstate, NULL, varno, InvalidAttrNumber);
			}
			else
				elog(ERROR, "unrecognized node type: %d",
					 (int) nodeTag(j->rarg));
		}
		else
		{
			/*
			 * Regular join attribute, look at the alias-variable list.
			 *
			 * The aliasvar could be either a Var or a COALESCE expression,
			 * but in the latter case we should already have marked the two
			 * referent variables as being selected, due to their use in the
			 * JOIN clause.  So we need only be concerned with the Var case.
			 * But we do need to drill down through implicit coercions.
			 */
			Var		   *aliasvar;

			Assert(col > 0 && col <= list_length(rte->joinaliasvars));
			aliasvar = (Var *) list_nth(rte->joinaliasvars, col - 1);
			aliasvar = (Var *) strip_implicit_coercions((Node *) aliasvar);
			if (aliasvar && IsA(aliasvar, Var))
				markVarForSelectPriv(pstate, aliasvar, NULL);
		}
	}
	/* other RTE types don't require privilege marking */
}

/*
 * markVarForSelectPriv
 *	   Mark the RTE referenced by a Var as requiring SELECT privilege
 *
 * The caller should pass the Var's referenced RTE if it has it handy
 * (nearly all do); otherwise pass NULL.
 */
void
markVarForSelectPriv(ParseState *pstate, Var *var, RangeTblEntry *rte)
{
	Index		lv;

	Assert(IsA(var, Var));
	/* Find the appropriate pstate if it's an uplevel Var */
	for (lv = 0; lv < var->varlevelsup; lv++)
		pstate = pstate->parentParseState;
	markRTEForSelectPriv(pstate, rte, var->varno, var->varattno);
}

/*
 * buildRelationAliases
 *		Construct the eref column name list for a relation RTE.
 *		This code is also used for function RTEs.
 *
 * tupdesc: the physical column information
 * alias: the user-supplied alias, or NULL if none
 * eref: the eref Alias to store column names in
 *
 * eref->colnames is filled in.  Also, alias->colnames is rebuilt to insert
 * empty strings for any dropped columns, so that it will be one-to-one with
 * physical column numbers.
 *
 * It is an error for there to be more aliases present than required.
 */
static void
buildRelationAliases(TupleDesc tupdesc, Alias *alias, Alias *eref)
{
	int			maxattrs = tupdesc->natts;
	ListCell   *aliaslc;
	int			numaliases;
	int			varattno;
	int			numdropped = 0;

	Assert(eref->colnames == NIL);

	if (alias)
	{
		aliaslc = list_head(alias->colnames);
		numaliases = list_length(alias->colnames);
		/* We'll rebuild the alias colname list */
		alias->colnames = NIL;
	}
	else
	{
		aliaslc = NULL;
		numaliases = 0;
	}

	for (varattno = 0; varattno < maxattrs; varattno++)
	{
		Form_pg_attribute attr = TupleDescAttr(tupdesc, varattno);
		Value	   *attrname;

		if (attr->attisdropped)
		{
			/* Always insert an empty string for a dropped column */
			attrname = makeString(pstrdup(""));
			if (aliaslc)
				alias->colnames = lappend(alias->colnames, attrname);
			numdropped++;
		}
		else if (aliaslc)
		{
			/* Use the next user-supplied alias */
			attrname = (Value *) lfirst(aliaslc);
			aliaslc = lnext(aliaslc);
			alias->colnames = lappend(alias->colnames, attrname);
		}
		else
		{
			attrname = makeString(pstrdup(NameStr(attr->attname)));
			/* we're done with the alias if any */
		}

		eref->colnames = lappend(eref->colnames, attrname);
	}

	/* Too many user-supplied aliases? */
	if (aliaslc)
		ereport(ERROR,
				(errcode(ERRCODE_INVALID_COLUMN_REFERENCE),
				 errmsg("table \"%s\" has %d columns available but %d columns specified",
						eref->aliasname, maxattrs - numdropped, numaliases)));
}

/*
 * chooseScalarFunctionAlias
 *		Select the column alias for a function in a function RTE,
 *		when the function returns a scalar type (not composite or RECORD).
 *
 * funcexpr: transformed expression tree for the function call
 * funcname: function name (as determined by FigureColname)
 * alias: the user-supplied alias for the RTE, or NULL if none
 * nfuncs: the number of functions appearing in the function RTE
 *
 * Note that the name we choose might be overridden later, if the user-given
 * alias includes column alias names.  That's of no concern here.
 */
static char *
chooseScalarFunctionAlias(Node *funcexpr, char *funcname,
						  Alias *alias, int nfuncs)
{
	char	   *pname;

	/*
	 * If the expression is a simple function call, and the function has a
	 * single OUT parameter that is named, use the parameter's name.
	 */
	if (funcexpr && IsA(funcexpr, FuncExpr))
	{
		pname = get_func_result_name(((FuncExpr *) funcexpr)->funcid);
		if (pname)
			return pname;
	}

	/*
	 * If there's just one function in the RTE, and the user gave an RTE alias
	 * name, use that name.  (This makes FROM func() AS foo use "foo" as the
	 * column name as well as the table alias.)
	 */
	if (nfuncs == 1 && alias)
		return alias->aliasname;

	/*
	 * Otherwise use the function name.
	 */
	return funcname;
}

/*
 * Open a table during parse analysis
 *
 * This is essentially just the same as table_openrv(), except that it caters
 * to some parser-specific error reporting needs, notably that it arranges
 * to include the RangeVar's parse location in any resulting error.
 *
 * Note: properly, lockmode should be declared LOCKMODE not int, but that
 * would require importing storage/lock.h into parse_relation.h.  Since
 * LOCKMODE is typedef'd as int anyway, that seems like overkill.
 */
Relation
parserOpenTable(ParseState *pstate, const RangeVar *relation,
				int lockmode, bool *lockUpgraded)
{
	Relation	rel;
	ParseCallbackState pcbstate;
	Oid			relid;

	setup_parser_errposition_callback(&pcbstate, pstate, relation->location);

	/* Look up the appropriate relation using namespace search */
	relid = RangeVarGetRelid(relation, NoLock, true);
	/*
	 * CdbTryOpenTable might return NULL (for example, if the table
	 * is dropped by another transaction). Every time we invoke function
	 * CdbTryOpenTable, we should check if the return value is NULL.
	 */
	rel = CdbTryOpenTable(relid, lockmode, lockUpgraded);

	if (!RelationIsValid(rel))
	{
		if (relation->schemaname)
			ereport(ERROR,
					(errcode(ERRCODE_UNDEFINED_TABLE),
					 errmsg("relation \"%s.%s\" does not exist",
							relation->schemaname, relation->relname)));
		else
		{
			/*
			 * An unqualified name might have been meant as a reference to
			 * some not-yet-in-scope CTE.  The bare "does not exist" message
			 * has proven remarkably unhelpful for figuring out such problems,
			 * so we take pains to offer a specific hint.
			 */
			if (isFutureCTE(pstate, relation->relname))
				ereport(ERROR,
						(errcode(ERRCODE_UNDEFINED_TABLE),
						 errmsg("relation \"%s\" does not exist",
								relation->relname),
						 errdetail("There is a WITH item named \"%s\", but it cannot be referenced from this part of the query.",
								   relation->relname),
						 errhint("Use WITH RECURSIVE, or re-order the WITH items to remove forward references.")));
			else
				ereport(ERROR,
						(errcode(ERRCODE_UNDEFINED_TABLE),
						 errmsg("relation \"%s\" does not exist",
								relation->relname)));
		}
	}

	cancel_parser_errposition_callback(&pcbstate);
	return rel;
}

/*
 * Add an entry for a relation to the pstate's range table (p_rtable).
 *
 * Note: formerly this checked for refname conflicts, but that's wrong.
 * Caller is responsible for checking for conflicts in the appropriate scope.
 */
RangeTblEntry *
addRangeTableEntry(ParseState *pstate,
				   RangeVar *relation,
				   Alias *alias,
				   bool inh,
				   bool inFromCl)
{
	RangeTblEntry *rte = makeNode(RangeTblEntry);
	char	   *refname = alias ? alias->aliasname : relation->relname;
	LOCKMODE	lockmode = AccessShareLock;
	LockingClause *locking;
	Relation	rel;

	Assert(pstate != NULL);

	rte->alias = alias;
	rte->rtekind = RTE_RELATION;

	/*
	 * Identify the type of lock we'll need on this relation.  It's not the
	 * query's target table (that case is handled elsewhere), so we need
	 * either RowShareLock if it's locked by FOR UPDATE/SHARE, or plain
	 * AccessShareLock otherwise.
	 */
	/*
	 * Greenplum specific behavior:
	 * The implementation of select statement with locking clause
	 * (for update | no key update | share | key share) in postgres
	 * is to hold RowShareLock on tables during parsing stage, and
	 * generate a LockRows plan node for executor to lock the tuples.
	 * It is not easy to lock tuples in Greenplum database, since
	 * tuples may be fetched through motion nodes.
	 *
	 * But when Global Deadlock Detector is enabled, and the select
	 * statement with locking clause contains only one table, we are
	 * sure that there are no motions. For such simple cases, we could
	 * make the behavior just the same as Postgres.
	 */
	locking = getLockedRefname(pstate, refname);
	if (locking)
	{
		Oid relid;

		relid = RangeVarGetRelid(relation, lockmode, false);

		rel = try_table_open(relid, NoLock, true);
		if (!rel)
			elog(ERROR, "open relation(%u) fail", relid);

		if (rel->rd_rel->relkind != RELKIND_RELATION ||
			GpPolicyIsReplicated(rel->rd_cdbpolicy) ||
			RelationIsAppendOptimized(rel))
			pstate->p_canOptSelectLockingClause = false;

		if (rel->rd_rel->relkind == RELKIND_MATVIEW)
			ereport(ERROR,
					(errcode(ERRCODE_WRONG_OBJECT_TYPE),
					 errmsg("cannot lock rows in materialized view \"%s\"",
							RelationGetRelationName(rel))));

		lockmode = pstate->p_canOptSelectLockingClause ? RowShareLock : ExclusiveLock;
		if (lockmode == ExclusiveLock && locking->waitPolicy != LockWaitBlock)
			ereport(WARNING,
					(errmsg("Upgrade the lockmode to ExclusiveLock on table(%s) and ingore the wait policy.",
					 RelationGetRelationName(rel))));

		heap_close(rel, NoLock);

	}
	else
		lockmode = AccessShareLock;

	/*
	 * Get the rel's OID.  This access also ensures that we have an up-to-date
	 * relcache entry for the rel.  Since this is typically the first access
	 * to a rel in a statement, we must open the rel with the proper lockmode.
	 */
	// GPDB_12_MERGE_FIXME: we used do setup_parser_errposition_callback here.
	// I presume that is no longer needed.
	rel = parserOpenTable(pstate, relation, lockmode, NULL);
	rte->relid = RelationGetRelid(rel);
	rte->relkind = rel->rd_rel->relkind;
	rte->rellockmode = lockmode;

	/*
	 * Build the list of effective column names using user-supplied aliases
	 * and/or actual column names.
	 */
	rte->eref = makeAlias(refname, NIL);
	buildRelationAliases(rel->rd_att, alias, rte->eref);

	/*
	 * Drop the rel refcount, but keep the access lock till end of transaction
	 * so that the table can't be deleted or have its schema modified
	 * underneath us.
	 */
	table_close(rel, NoLock);

	/*
	 * Set flags and access permissions.
	 *
	 * The initial default on access checks is always check-for-READ-access,
	 * which is the right thing for all except target tables.
	 */
	rte->lateral = false;
	rte->inh = inh;
	rte->inFromCl = inFromCl;

	rte->requiredPerms = ACL_SELECT;
	rte->checkAsUser = InvalidOid;	/* not set-uid by default, either */
	rte->selectedCols = NULL;
	rte->insertedCols = NULL;
	rte->updatedCols = NULL;
	rte->extraUpdatedCols = NULL;

	/*
	 * Add completed RTE to pstate's range table list, but not to join list
	 * nor namespace --- caller must do that if appropriate.
	 */
	pstate->p_rtable = lappend(pstate->p_rtable, rte);

	return rte;
}

/*
 * Add an entry for a relation to the pstate's range table (p_rtable).
 *
 * This is just like addRangeTableEntry() except that it makes an RTE
 * given an already-open relation instead of a RangeVar reference.
 *
 * lockmode is the lock type required for query execution; it must be one
 * of AccessShareLock, RowShareLock, or RowExclusiveLock depending on the
 * RTE's role within the query.  The caller must hold that lock mode
 * or a stronger one.
 *
 * Note: properly, lockmode should be declared LOCKMODE not int, but that
 * would require importing storage/lock.h into parse_relation.h.  Since
 * LOCKMODE is typedef'd as int anyway, that seems like overkill.
 */
RangeTblEntry *
addRangeTableEntryForRelation(ParseState *pstate,
							  Relation rel,
							  int lockmode,
							  Alias *alias,
							  bool inh,
							  bool inFromCl)
{
	RangeTblEntry *rte = makeNode(RangeTblEntry);
	char	   *refname = alias ? alias->aliasname : RelationGetRelationName(rel);

	Assert(pstate != NULL);

	Assert(lockmode == AccessShareLock ||
		   lockmode == RowShareLock ||
		   lockmode == RowExclusiveLock);
	Assert(CheckRelationLockedByMe(rel, lockmode, true));

	rte->rtekind = RTE_RELATION;
	rte->alias = alias;
	rte->relid = RelationGetRelid(rel);
	rte->relkind = rel->rd_rel->relkind;
	rte->rellockmode = lockmode;

	/*
	 * Build the list of effective column names using user-supplied aliases
	 * and/or actual column names.
	 */
	rte->eref = makeAlias(refname, NIL);
	buildRelationAliases(rel->rd_att, alias, rte->eref);

	/*
	 * Set flags and access permissions.
	 *
	 * The initial default on access checks is always check-for-READ-access,
	 * which is the right thing for all except target tables.
	 */
	rte->lateral = false;
	rte->inh = inh;
	rte->inFromCl = inFromCl;

	rte->requiredPerms = ACL_SELECT;
	rte->checkAsUser = InvalidOid;	/* not set-uid by default, either */
	rte->selectedCols = NULL;
	rte->insertedCols = NULL;
	rte->updatedCols = NULL;
	rte->extraUpdatedCols = NULL;

	/*
	 * Add completed RTE to pstate's range table list, but not to join list
	 * nor namespace --- caller must do that if appropriate.
	 */
	pstate->p_rtable = lappend(pstate->p_rtable, rte);

	return rte;
}

/*
 * Add an entry for a subquery to the pstate's range table (p_rtable).
 *
 * This is just like addRangeTableEntry() except that it makes a subquery RTE.
 * Note that an alias clause *must* be supplied.
 */
RangeTblEntry *
addRangeTableEntryForSubquery(ParseState *pstate,
							  Query *subquery,
							  Alias *alias,
							  bool lateral,
							  bool inFromCl)
{
	RangeTblEntry *rte = makeNode(RangeTblEntry);
	char	   *refname = alias->aliasname;
	Alias	   *eref;
	int			numaliases;
	int			varattno;
	ListCell   *tlistitem;

	rte->rtekind = RTE_SUBQUERY;
	rte->subquery = subquery;
	rte->alias = alias;

	eref = copyObject(alias);
	numaliases = list_length(eref->colnames);

	/* fill in any unspecified alias columns */
	varattno = 0;
	foreach(tlistitem, subquery->targetList)
	{
		TargetEntry *te = (TargetEntry *) lfirst(tlistitem);

		if (te->resjunk)
			continue;
		varattno++;
		Assert(varattno == te->resno);
		if (varattno > numaliases)
		{
			char	   *attrname;

			attrname = pstrdup(te->resname);
			eref->colnames = lappend(eref->colnames, makeString(attrname));
		}
	}
	if (varattno < numaliases)
		ereport(ERROR,
				(errcode(ERRCODE_INVALID_COLUMN_REFERENCE),
				 errmsg("table \"%s\" has %d columns available but %d columns specified",
						refname, varattno, numaliases)));

	rte->eref = eref;

	/*
	 * Set flags and access permissions.
	 *
	 * Subqueries are never checked for access rights.
	 */
	rte->lateral = lateral;
	rte->inh = false;			/* never true for subqueries */
	rte->inFromCl = inFromCl;

	rte->requiredPerms = 0;
	rte->checkAsUser = InvalidOid;
	rte->selectedCols = NULL;
	rte->insertedCols = NULL;
	rte->updatedCols = NULL;
	rte->extraUpdatedCols = NULL;

	/*
	 * Add completed RTE to pstate's range table list, but not to join list
	 * nor namespace --- caller must do that if appropriate.
	 */
	if (pstate != NULL)
		pstate->p_rtable = lappend(pstate->p_rtable, rte);

	return rte;
}

/*
 * Add an entry for a function (or functions) to the pstate's range table
 * (p_rtable).
 *
 * This is just like addRangeTableEntry() except that it makes a function RTE.
 */
RangeTblEntry *
addRangeTableEntryForFunction(ParseState *pstate,
							  List *funcnames,
							  List *funcexprs,
							  List *coldeflists,
							  RangeFunction *rangefunc,
							  bool lateral,
							  bool inFromCl)
{
	RangeTblEntry *rte = makeNode(RangeTblEntry);
	Oid         funcDescribe = InvalidOid;
	Alias	   *alias = rangefunc->alias;
	Alias	   *eref;
	char	   *aliasname;
	int			nfuncs = list_length(funcexprs);
	TupleDesc  *functupdescs;
	TupleDesc	tupdesc;
	ListCell   *lc1,
			   *lc2,
			   *lc3;
	int			i;
	int			j;
	int			funcno;
	int			natts,
				totalatts;

	Assert(pstate != NULL);

	rte->rtekind = RTE_FUNCTION;
	rte->relid = InvalidOid;
	rte->subquery = NULL;
	rte->functions = NIL;		/* we'll fill this list below */
	rte->funcordinality = rangefunc->ordinality;
	rte->alias = alias;

	/*
	 * Choose the RTE alias name.  We default to using the first function's
	 * name even when there's more than one; which is maybe arguable but beats
	 * using something constant like "table".
	 */
	if (alias)
		aliasname = alias->aliasname;
	else
		aliasname = linitial(funcnames);

	eref = makeAlias(aliasname, NIL);
	rte->eref = eref;

	/* Process each function ... */
	functupdescs = (TupleDesc *) palloc(nfuncs * sizeof(TupleDesc));

	totalatts = 0;
	funcno = 0;
	forthree(lc1, funcexprs, lc2, funcnames, lc3, coldeflists)
	{
		Node	   *funcexpr = (Node *) lfirst(lc1);
		char	   *funcname = (char *) lfirst(lc2);
		List	   *coldeflist = (List *) lfirst(lc3);
		RangeTblFunction *rtfunc = makeNode(RangeTblFunction);
		TypeFuncClass functypclass;
		Oid			funcrettype;

		/* Initialize RangeTblFunction node */
		rtfunc->funcexpr = funcexpr;
		rtfunc->funccolnames = NIL;
		rtfunc->funccoltypes = NIL;
		rtfunc->funccoltypmods = NIL;
		rtfunc->funccolcollations = NIL;
		rtfunc->funcparams = NULL;	/* not set until planning */

		/*
		 * If the function has TABLE value expressions in its arguments then it must
		 * be planned as a TableFunctionScan instead of a normal FunctionScan.  We
		 * mark this here because this is where we know that the function is being
		 * used as a RangeTableEntry.
		 */
		if (funcexpr && IsA(funcexpr, FuncExpr))
		{
			FuncExpr		*func = (FuncExpr *) funcexpr;

			if (func->args && IsA(func->args, List))
			{
				ListCell		*arg;

				foreach(arg, (List*) func->args)
				{
					Node *n = (Node *) lfirst(arg);
					if (IsA(n, TableValueExpr))
					{
						TableValueExpr *input = (TableValueExpr *) n;

						/* 
						 * Currently only support single TABLE value expression.
						 *
						 * Note: this shouldn't be possible given that we don't
						 * allow it at function creation so the function parser
						 * should have already errored due to type mismatch.
						 */
						Assert(IsA(input->subquery, Query));
						if (rte->subquery != NULL)
							ereport(ERROR, 
									(errcode(ERRCODE_INVALID_PARAMETER_VALUE),
									 errmsg("functions over multiple TABLE value "
											"expressions not supported")));

						/*
						 * Convert RTE to a TableFunctionScan over the specified
						 * input 
						 */
						rte->rtekind = RTE_TABLEFUNCTION;
						rte->subquery = (Query *) input->subquery;

						/* 
						 * Mark function as a table function so that the second pass
						 * check, parseCheckTableFunctions(), can correctly detect
						 * that it is a valid TABLE value expression.
						 */
						func->is_tablefunc = true;

						/*
						 * We do not break from the loop here because we want to
						 * keep looping to guard against multiple TableValueExpr
						 * arguments.
						 */
					}
				}
			}
		}

		/*
		 * Now determine if the function returns a simple or composite type.
		 */
		functypclass = get_expr_result_type(funcexpr,
											&funcrettype,
											&tupdesc);

		/*
		 * Handle dynamic type resolution for functions with DESCRIBE callbacks.
		 */
		/* GPDB_94_MERGE_FIXME: What happens if you have 'coldeflist', and a DESCRIBE callback? */
		if (functypclass == TYPEFUNC_RECORD && IsA(funcexpr, FuncExpr))
		{
			FuncExpr *func = (FuncExpr *) funcexpr;
			Datum     d;
			int       i;

			Insist(TypeSupportsDescribe(funcrettype));

			funcDescribe = lookupProcCallback(func->funcid, PROMETHOD_DESCRIBE);
			if (OidIsValid(funcDescribe))
			{
				FmgrInfo	flinfo;
				LOCAL_FCINFO(fcinfo, 1);

				/*
				 * Describe functions have the signature  d(internal) => internal
				 * where the parameter is the untransformed FuncExpr node and the result
				 * is a tuple descriptor. Its context is RangeTblFunction which has
				 * funcuserdata field to store arbitrary binary data to transport
				 * to executor.
				 */
				rtfunc->funcuserdata = NULL;
				fmgr_info(funcDescribe, &flinfo);
				InitFunctionCallInfoData(*fcinfo, &flinfo, 1, InvalidOid, (Node *) rtfunc, NULL);
				fcinfo->args[0].value = PointerGetDatum(funcexpr);
				fcinfo->args[0].isnull = false;

				d = FunctionCallInvoke(fcinfo);
				if (fcinfo->isnull)
					elog(ERROR, "function %u returned NULL", flinfo.fn_oid);
				tupdesc = (TupleDesc) DatumGetPointer(d);

				/* 
				 * Might want to improve this API so the describe method return 
				 * value is somehow verifiable 
				 */
				if (tupdesc != NULL)
				{
					functypclass = TYPEFUNC_COMPOSITE;
					for (i = 0; i < tupdesc->natts; i++)
					{
						Form_pg_attribute attr = TupleDescAttr(tupdesc, i);

						rtfunc->funccolnames	= lappend(rtfunc->funccolnames,
														  makeString(pstrdup(NameStr(attr->attname))));
						rtfunc->funccoltypes	= lappend_oid(rtfunc->funccoltypes,
														  attr->atttypid);
						rtfunc->funccoltypmods = lappend_int(rtfunc->funccoltypmods,
														  attr->atttypmod);
						rtfunc->funccolcollations = lappend_oid(rtfunc->funccolcollations,
															 attr->attcollation);
					}
				}
			}
		}

		/*
		 * A coldeflist is required if the function returns RECORD and hasn't
		 * got a predetermined record type, and is prohibited otherwise.
		 */
		if (coldeflist != NIL)
		{
			if (functypclass != TYPEFUNC_RECORD)
				ereport(ERROR,
						(errcode(ERRCODE_SYNTAX_ERROR),
						 errmsg("a column definition list is only allowed for functions returning \"record\""),
						 parser_errposition(pstate,
											exprLocation((Node *) coldeflist))));
		}
		else
		{
			if (functypclass == TYPEFUNC_RECORD)
				ereport(ERROR,
						(errcode(ERRCODE_SYNTAX_ERROR),
						 errmsg("a column definition list is required for functions returning \"record\""),
						 parser_errposition(pstate, exprLocation(funcexpr))));
		}

		if (functypclass == TYPEFUNC_COMPOSITE ||
			functypclass == TYPEFUNC_COMPOSITE_DOMAIN)
		{
			/* Composite data type, e.g. a table's row type */
			Assert(tupdesc);
		}
		else if (functypclass == TYPEFUNC_SCALAR)
		{
			/* Base data type, i.e. scalar */
			tupdesc = CreateTemplateTupleDesc(1);
			TupleDescInitEntry(tupdesc,
							   (AttrNumber) 1,
							   chooseScalarFunctionAlias(funcexpr, funcname,
														 alias, nfuncs),
							   funcrettype,
							   -1,
							   0);
		}
		else if (functypclass == TYPEFUNC_RECORD)
		{
			ListCell   *col;

			/*
			 * Use the column definition list to construct a tupdesc and fill
			 * in the RangeTblFunction's lists.
			 */
			tupdesc = CreateTemplateTupleDesc(list_length(coldeflist));
			i = 1;
			foreach(col, coldeflist)
			{
				ColumnDef  *n = (ColumnDef *) lfirst(col);
				char	   *attrname;
				Oid			attrtype;
				int32		attrtypmod;
				Oid			attrcollation;

				attrname = n->colname;
				if (n->typeName->setof)
					ereport(ERROR,
							(errcode(ERRCODE_INVALID_TABLE_DEFINITION),
							 errmsg("column \"%s\" cannot be declared SETOF",
									attrname),
							 parser_errposition(pstate, n->location)));
				typenameTypeIdAndMod(pstate, n->typeName,
									 &attrtype, &attrtypmod);
				attrcollation = GetColumnDefCollation(pstate, n, attrtype);
				TupleDescInitEntry(tupdesc,
								   (AttrNumber) i,
								   attrname,
								   attrtype,
								   attrtypmod,
								   0);
				TupleDescInitEntryCollation(tupdesc,
											(AttrNumber) i,
											attrcollation);
				rtfunc->funccolnames = lappend(rtfunc->funccolnames,
											   makeString(pstrdup(attrname)));
				rtfunc->funccoltypes = lappend_oid(rtfunc->funccoltypes,
												   attrtype);
				rtfunc->funccoltypmods = lappend_int(rtfunc->funccoltypmods,
													 attrtypmod);
				rtfunc->funccolcollations = lappend_oid(rtfunc->funccolcollations,
														attrcollation);

				i++;
			}

			/*
			 * Ensure that the coldeflist defines a legal set of names (no
			 * duplicates, but we needn't worry about system column names) and
			 * datatypes.  Although we mostly can't allow pseudo-types, it
			 * seems safe to allow RECORD and RECORD[], since values within
			 * those type classes are self-identifying at runtime, and the
			 * coldeflist doesn't represent anything that will be visible to
			 * other sessions.
			 */
			CheckAttributeNamesTypes(tupdesc, RELKIND_COMPOSITE_TYPE,
									 CHKATYPE_ANYRECORD);
		}
		else
			ereport(ERROR,
					(errcode(ERRCODE_DATATYPE_MISMATCH),
					 errmsg("function \"%s\" in FROM has unsupported return type %s",
							funcname, format_type_be(funcrettype)),
					 parser_errposition(pstate, exprLocation(funcexpr))));

		/* Finish off the RangeTblFunction and add it to the RTE's list */
		rtfunc->funccolcount = tupdesc->natts;
		rte->functions = lappend(rte->functions, rtfunc);

		/* Save the tupdesc for use below */
		functupdescs[funcno] = tupdesc;
		totalatts += tupdesc->natts;
		funcno++;
	}

	/*
	 * If there's more than one function, or we want an ordinality column, we
	 * have to produce a merged tupdesc.
	 */
	if (nfuncs > 1 || rangefunc->ordinality)
	{
		if (rangefunc->ordinality)
			totalatts++;

		/* Merge the tuple descs of each function into a composite one */
		tupdesc = CreateTemplateTupleDesc(totalatts);
		natts = 0;
		for (i = 0; i < nfuncs; i++)
		{
			for (j = 1; j <= functupdescs[i]->natts; j++)
				TupleDescCopyEntry(tupdesc, ++natts, functupdescs[i], j);
		}

		/* Add the ordinality column if needed */
		if (rangefunc->ordinality)
			TupleDescInitEntry(tupdesc,
							   (AttrNumber) ++natts,
							   "ordinality",
							   INT8OID,
							   -1,
							   0);

		Assert(natts == totalatts);
	}
	else
	{
		/* We can just use the single function's tupdesc as-is */
		tupdesc = functupdescs[0];
	}

	/* Use the tupdesc while assigning column aliases for the RTE */
	buildRelationAliases(tupdesc, alias, eref);

	/*
	 * Set flags and access permissions.
	 *
	 * Functions are never checked for access rights (at least, not by the RTE
	 * permissions mechanism).
	 */
	rte->lateral = lateral;
	rte->inh = false;			/* never true for functions */
	rte->inFromCl = inFromCl;

	rte->requiredPerms = 0;
	rte->checkAsUser = InvalidOid;
	rte->selectedCols = NULL;
	rte->insertedCols = NULL;
	rte->updatedCols = NULL;
	rte->extraUpdatedCols = NULL;

	/*
	 * Add completed RTE to pstate's range table list, but not to join list
	 * nor namespace --- caller must do that if appropriate.
	 */
	pstate->p_rtable = lappend(pstate->p_rtable, rte);

	return rte;
}

/*
 * Add an entry for a table function to the pstate's range table (p_rtable).
 *
 * This is much like addRangeTableEntry() except that it makes a tablefunc RTE.
 */
RangeTblEntry *
addRangeTableEntryForTableFunc(ParseState *pstate,
							   TableFunc *tf,
							   Alias *alias,
							   bool lateral,
							   bool inFromCl)
{
	RangeTblEntry *rte = makeNode(RangeTblEntry);
	char	   *refname = alias ? alias->aliasname : pstrdup("xmltable");
	Alias	   *eref;
	int			numaliases;

	Assert(pstate != NULL);

	rte->rtekind = RTE_TABLEFUNC;
	rte->relid = InvalidOid;
	rte->subquery = NULL;
	rte->tablefunc = tf;
	rte->coltypes = tf->coltypes;
	rte->coltypmods = tf->coltypmods;
	rte->colcollations = tf->colcollations;
	rte->alias = alias;

	eref = alias ? copyObject(alias) : makeAlias(refname, NIL);
	numaliases = list_length(eref->colnames);

	/* fill in any unspecified alias columns */
	if (numaliases < list_length(tf->colnames))
		eref->colnames = list_concat(eref->colnames,
									 list_copy_tail(tf->colnames, numaliases));

	rte->eref = eref;

	/*
	 * Set flags and access permissions.
	 *
	 * Tablefuncs are never checked for access rights (at least, not by the
	 * RTE permissions mechanism).
	 */
	rte->lateral = lateral;
	rte->inh = false;			/* never true for tablefunc RTEs */
	rte->inFromCl = inFromCl;

	rte->requiredPerms = 0;
	rte->checkAsUser = InvalidOid;
	rte->selectedCols = NULL;
	rte->insertedCols = NULL;
	rte->updatedCols = NULL;
	rte->extraUpdatedCols = NULL;

	/*
	 * Add completed RTE to pstate's range table list, but not to join list
	 * nor namespace --- caller must do that if appropriate.
	 */
	pstate->p_rtable = lappend(pstate->p_rtable, rte);

	return rte;
}

/*
 * Add an entry for a VALUES list to the pstate's range table (p_rtable).
 *
 * This is much like addRangeTableEntry() except that it makes a values RTE.
 */
RangeTblEntry *
addRangeTableEntryForValues(ParseState *pstate,
							List *exprs,
							List *coltypes,
							List *coltypmods,
							List *colcollations,
							Alias *alias,
							bool lateral,
							bool inFromCl)
{
	RangeTblEntry *rte = makeNode(RangeTblEntry);
	char	   *refname = alias ? alias->aliasname : pstrdup("*VALUES*");
	Alias	   *eref;
	int			numaliases;
	int			numcolumns;

	Assert(pstate != NULL);

	rte->rtekind = RTE_VALUES;
	rte->relid = InvalidOid;
	rte->subquery = NULL;
	rte->values_lists = exprs;
	rte->coltypes = coltypes;
	rte->coltypmods = coltypmods;
	rte->colcollations = colcollations;
	rte->alias = alias;

	eref = alias ? copyObject(alias) : makeAlias(refname, NIL);

	/* fill in any unspecified alias columns */
	numcolumns = list_length((List *) linitial(exprs));
	numaliases = list_length(eref->colnames);
	while (numaliases < numcolumns)
	{
		char		attrname[64];

		numaliases++;
		snprintf(attrname, sizeof(attrname), "column%d", numaliases);
		eref->colnames = lappend(eref->colnames,
								 makeString(pstrdup(attrname)));
	}
	if (numcolumns < numaliases)
		ereport(ERROR,
				(errcode(ERRCODE_INVALID_COLUMN_REFERENCE),
				 errmsg("VALUES lists \"%s\" have %d columns available but %d columns specified",
						refname, numcolumns, numaliases)));

	rte->eref = eref;

	/*
	 * Set flags and access permissions.
	 *
	 * Subqueries are never checked for access rights.
	 */
	rte->lateral = lateral;
	rte->inh = false;			/* never true for values RTEs */
	rte->inFromCl = inFromCl;

	rte->requiredPerms = 0;
	rte->checkAsUser = InvalidOid;
	rte->selectedCols = NULL;
	rte->insertedCols = NULL;
	rte->updatedCols = NULL;
	rte->extraUpdatedCols = NULL;

	/*
	 * Add completed RTE to pstate's range table list, but not to join list
	 * nor namespace --- caller must do that if appropriate.
	 */
	pstate->p_rtable = lappend(pstate->p_rtable, rte);

	return rte;
}

/*
 * Add an entry for a join to the pstate's range table (p_rtable).
 *
 * This is much like addRangeTableEntry() except that it makes a join RTE.
 */
RangeTblEntry *
addRangeTableEntryForJoin(ParseState *pstate,
						  List *colnames,
						  JoinType jointype,
						  List *aliasvars,
						  Alias *alias,
						  bool inFromCl)
{
	RangeTblEntry *rte = makeNode(RangeTblEntry);
	Alias	   *eref;
	int			numaliases;

	Assert(pstate != NULL);

	/*
	 * Fail if join has too many columns --- we must be able to reference any
	 * of the columns with an AttrNumber.
	 */
	if (list_length(aliasvars) > MaxAttrNumber)
		ereport(ERROR,
				(errcode(ERRCODE_PROGRAM_LIMIT_EXCEEDED),
				 errmsg("joins can have at most %d columns",
						MaxAttrNumber)));

	rte->rtekind = RTE_JOIN;
	rte->relid = InvalidOid;
	rte->subquery = NULL;
	rte->jointype = jointype;
	rte->joinaliasvars = aliasvars;
	rte->alias = alias;

	eref = alias ? copyObject(alias) : makeAlias("unnamed_join", NIL);
	numaliases = list_length(eref->colnames);

	/* fill in any unspecified alias columns */
	if (numaliases < list_length(colnames))
		eref->colnames = list_concat(eref->colnames,
									 list_copy_tail(colnames, numaliases));

	rte->eref = eref;

	/*
	 * Set flags and access permissions.
	 *
	 * Joins are never checked for access rights.
	 */
	rte->lateral = false;
	rte->inh = false;			/* never true for joins */
	rte->inFromCl = inFromCl;

	rte->requiredPerms = 0;
	rte->checkAsUser = InvalidOid;
	rte->selectedCols = NULL;
	rte->insertedCols = NULL;
	rte->updatedCols = NULL;
	rte->extraUpdatedCols = NULL;

	/*
	 * Add completed RTE to pstate's range table list, but not to join list
	 * nor namespace --- caller must do that if appropriate.
	 */
	pstate->p_rtable = lappend(pstate->p_rtable, rte);

	return rte;
}

/*
 * Add an entry for a CTE reference to the pstate's range table (p_rtable).
 *
 * This is much like addRangeTableEntry() except that it makes a CTE RTE.
 */
RangeTblEntry *
addRangeTableEntryForCTE(ParseState *pstate,
						 CommonTableExpr *cte,
						 Index levelsup,
						 RangeVar *rv,
						 bool inFromCl)
{
	RangeTblEntry *rte = makeNode(RangeTblEntry);
	Alias	   *alias = rv->alias;
	char	   *refname = alias ? alias->aliasname : cte->ctename;
	Alias	   *eref;
	int			numaliases;
	int			varattno;
	ListCell   *lc;

	Assert(pstate != NULL);

	rte->rtekind = RTE_CTE;
	rte->ctename = cte->ctename;
	rte->ctelevelsup = levelsup;

	/* Self-reference if and only if CTE's parse analysis isn't completed */
	rte->self_reference = !IsA(cte->ctequery, Query);
	Assert(cte->cterecursive || !rte->self_reference);
	/* Bump the CTE's refcount if this isn't a self-reference */
	if (!rte->self_reference)
		cte->cterefcount++;

	/*
	 * We throw error if the CTE is INSERT/UPDATE/DELETE without RETURNING.
	 * This won't get checked in case of a self-reference, but that's OK
	 * because data-modifying CTEs aren't allowed to be recursive anyhow.
	 */
	if (IsA(cte->ctequery, Query))
	{
		Query	   *ctequery = (Query *) cte->ctequery;

		if (ctequery->commandType != CMD_SELECT &&
			ctequery->returningList == NIL)
			ereport(ERROR,
					(errcode(ERRCODE_FEATURE_NOT_SUPPORTED),
					 errmsg("WITH query \"%s\" does not have a RETURNING clause",
							cte->ctename),
					 parser_errposition(pstate, rv->location)));
	}

	rte->coltypes = cte->ctecoltypes;
	rte->coltypmods = cte->ctecoltypmods;
	rte->colcollations = cte->ctecolcollations;

	rte->alias = alias;
	if (alias)
		eref = copyObject(alias);
	else
		eref = makeAlias(refname, NIL);
	numaliases = list_length(eref->colnames);

	/* fill in any unspecified alias columns */
	varattno = 0;
	foreach(lc, cte->ctecolnames)
	{
		varattno++;
		if (varattno > numaliases)
			eref->colnames = lappend(eref->colnames, lfirst(lc));
	}
	if (varattno < numaliases)
		ereport(ERROR,
				(errcode(ERRCODE_INVALID_COLUMN_REFERENCE),
				 errmsg("table \"%s\" has %d columns available but %d columns specified",
						refname, varattno, numaliases)));

	rte->eref = eref;

	/*
	 * Set flags and access permissions.
	 *
	 * Subqueries are never checked for access rights.
	 */
	rte->lateral = false;
	rte->inh = false;			/* never true for subqueries */
	rte->inFromCl = inFromCl;

	rte->requiredPerms = 0;
	rte->checkAsUser = InvalidOid;
	rte->selectedCols = NULL;
	rte->insertedCols = NULL;
	rte->updatedCols = NULL;
	rte->extraUpdatedCols = NULL;

	/*
	 * Add completed RTE to pstate's range table list, but not to join list
	 * nor namespace --- caller must do that if appropriate.
	 */
	pstate->p_rtable = lappend(pstate->p_rtable, rte);

	return rte;
}

/*
 * Add an entry for an ephemeral named relation reference to the pstate's
 * range table (p_rtable).
 *
 * It is expected that the RangeVar, which up until now is only known to be an
 * ephemeral named relation, will (in conjunction with the QueryEnvironment in
 * the ParseState), create a RangeTblEntry for a specific *kind* of ephemeral
 * named relation, based on enrtype.
 *
 * This is much like addRangeTableEntry() except that it makes an RTE for an
 * ephemeral named relation.
 */
RangeTblEntry *
addRangeTableEntryForENR(ParseState *pstate,
						 RangeVar *rv,
						 bool inFromCl)
{
	RangeTblEntry *rte = makeNode(RangeTblEntry);
	Alias	   *alias = rv->alias;
	char	   *refname = alias ? alias->aliasname : rv->relname;
	EphemeralNamedRelationMetadata enrmd;
	TupleDesc	tupdesc;
	int			attno;

	Assert(pstate != NULL);
	enrmd = get_visible_ENR(pstate, rv->relname);
	Assert(enrmd != NULL);

	switch (enrmd->enrtype)
	{
		case ENR_NAMED_TUPLESTORE:
			rte->rtekind = RTE_NAMEDTUPLESTORE;
			break;

		default:
			elog(ERROR, "unexpected enrtype: %d", enrmd->enrtype);
			return NULL;		/* for fussy compilers */
	}

	/*
	 * Record dependency on a relation.  This allows plans to be invalidated
	 * if they access transition tables linked to a table that is altered.
	 */
	rte->relid = enrmd->reliddesc;

	/*
	 * Build the list of effective column names using user-supplied aliases
	 * and/or actual column names.
	 */
	tupdesc = ENRMetadataGetTupDesc(enrmd);
	rte->eref = makeAlias(refname, NIL);
	buildRelationAliases(tupdesc, alias, rte->eref);

	/* Record additional data for ENR, including column type info */
	rte->enrname = enrmd->name;
	rte->enrtuples = enrmd->enrtuples;
	rte->coltypes = NIL;
	rte->coltypmods = NIL;
	rte->colcollations = NIL;
	for (attno = 1; attno <= tupdesc->natts; ++attno)
	{
		Form_pg_attribute att = TupleDescAttr(tupdesc, attno - 1);

		if (att->attisdropped)
		{
			/* Record zeroes for a dropped column */
			rte->coltypes = lappend_oid(rte->coltypes, InvalidOid);
			rte->coltypmods = lappend_int(rte->coltypmods, 0);
			rte->colcollations = lappend_oid(rte->colcollations, InvalidOid);
		}
		else
		{
			/* Let's just make sure we can tell this isn't dropped */
			if (att->atttypid == InvalidOid)
				elog(ERROR, "atttypid is invalid for non-dropped column in \"%s\"",
					 rv->relname);
			rte->coltypes = lappend_oid(rte->coltypes, att->atttypid);
			rte->coltypmods = lappend_int(rte->coltypmods, att->atttypmod);
			rte->colcollations = lappend_oid(rte->colcollations,
											 att->attcollation);
		}
	}

	/*
	 * Set flags and access permissions.
	 *
	 * ENRs are never checked for access rights.
	 */
	rte->lateral = false;
	rte->inh = false;			/* never true for ENRs */
	rte->inFromCl = inFromCl;

	rte->requiredPerms = 0;
	rte->checkAsUser = InvalidOid;
	rte->selectedCols = NULL;

	/*
	 * Add completed RTE to pstate's range table list, but not to join list
	 * nor namespace --- caller must do that if appropriate.
	 */
	pstate->p_rtable = lappend(pstate->p_rtable, rte);

	return rte;
}


/*
 * Has the specified refname been selected FOR UPDATE/FOR SHARE?
 *
 * This is used when we have not yet done transformLockingClause, but need
 * to know the correct lock to take during initial opening of relations.
 *
 * Note: we pay no attention to whether it's FOR UPDATE vs FOR SHARE,
 * since the table-level lock is the same either way.
 */
LockingClause *
getLockedRefname(ParseState *pstate, const char *refname)
{
	ListCell   *l;

	/*
	 * If we are in a subquery specified as locked FOR UPDATE/SHARE from
	 * parent level, then act as though there's a generic FOR UPDATE here.
	 */
	if (pstate->p_lockclause_from_parent)
		return pstate->p_lockclause_from_parent;

	foreach(l, pstate->p_locking_clause)
	{
		LockingClause *lc = (LockingClause *) lfirst(l);

		if (lc->lockedRels == NIL)
		{
			/* all tables used in query */
			return lc;
		}
		else
		{
			/* just the named tables */
			ListCell   *l2;

			foreach(l2, lc->lockedRels)
			{
				RangeVar   *thisrel = (RangeVar *) lfirst(l2);

				if (strcmp(refname, thisrel->relname) == 0)
					return lc;
			}
		}
	}

	return NULL;
}

/*
 * isSimplyUpdatableRelation
 *
 * The oid must reference a normal, heap relation. This disallows
 * AO, AO/CO, external tables, views, replicated table etc.
 *
 * If 'noerror' is true, function returns true/false. If 'noerror'
 * is false, throws an error if the relation is not simply updatable.
 */
bool
isSimplyUpdatableRelation(Oid relid, bool noerror)
{
	Relation rel;
	bool return_value = true;

	if (!OidIsValid(relid))
	{
		if (!noerror)
			ereport(ERROR,
					(errcode(ERRCODE_UNDEFINED_OBJECT),
					 errmsg("invalid oid: %d is not simply updatable", relid)));
		return false;
	}

	rel = relation_open(relid, AccessShareLock);

	do
	{
		/*
		 * This should match the error message in rewriteManip.c,
		 * so that you get the same error as in PostgreSQL.
		 */
		if (rel->rd_rel->relkind == RELKIND_VIEW)
		{
			if (!noerror)
				ereport(ERROR,
						(errcode(ERRCODE_FEATURE_NOT_SUPPORTED),
						 errmsg("WHERE CURRENT OF on a view is not implemented")));
			return_value = false;
			break;
		}

		if (rel->rd_rel->relkind != RELKIND_RELATION)
		{
			if (!noerror)
				ereport(ERROR,
						(errcode(ERRCODE_FEATURE_NOT_SUPPORTED),
						 errmsg("\"%s\" is not simply updatable",
								RelationGetRelationName(rel))));
			return_value = false;
			break;
		}

		/* GPDB_12_MERGE_FIXME: How to check this now? Look at rel->rd_rel->relam? */
#if 0
		if (rel->rd_rel->relstorage != RELSTORAGE_HEAP)
		{
			if (!noerror)
				ereport(ERROR,
						(errcode(ERRCODE_FEATURE_NOT_SUPPORTED),
						 errmsg("\"%s\" is not simply updatable",
								RelationGetRelationName(rel))));
			return_value = false;
			break;
		}
#endif

		/*
		 * A row in replicated table cannot be identified by (ctid + gp_segment_id)
		 * in all replicas, for each row replica, the gp_segment_id is different,
		 * the ctid is also not guaranteed to be the same, so it's not simply
		 * updateable for CURRENT OF.
		 */
		if (GpPolicyIsReplicated(rel->rd_cdbpolicy))
		{
			if (!noerror)
				ereport(ERROR,
						(errcode(ERRCODE_FEATURE_NOT_SUPPORTED),
						 errmsg("\"%s\" is not simply updatable",
								RelationGetRelationName(rel))));
			return_value = false;
			break;
		}
	} while (0);

	relation_close(rel, NoLock);
	return return_value;
}

/*
 * extractSimplyUpdatableRTEIndex
 *  given a range table associated with a simply updatable range table,
 *    return the desired RangeTblEntry
 *
 * NOTE: The range table *MUST* belong to a simply updatable query.
 * 
 * The semantics of a simply updatable query demand a range table consisting
 * of exactly one logical table. Thus, for the simple case of a one-element
 * range table, we quickly return the index for the lone RTE.
 * However, we must also cope with inheritance, where an RTE requesting 
 * inheritance may have been expanded out into its child relations. In this
 * case, we seek to return the parent RTE.
 */
Index
extractSimplyUpdatableRTEIndex(List *rtable) 
{
	Assert(list_length(rtable) > 0);
	if (list_length(rtable) == 1)
		return 1;

	/* 
	 * This better be an inheritance case. 
	 * Find the RTE with inh = true. 
	 * Furthermore, we Insist that no other RTEs have inh = true. 
	 */
	Index 			temp, ret = 0;
	ListCell        *lc;
	foreach_with_count (lc, rtable, temp)
	{
		RangeTblEntry *rte = (RangeTblEntry *) lfirst(lc);
		if (rte->inh)
		{
			Insist(ret == 0);	/* to be simply updatable, there cannot be more than 1 parent table */
			ret = temp + 1;		/* the temp counter is zero indexed */
		}
	}
	Insist(ret != 0);
	return ret;
}

/*
 * Add the given RTE as a top-level entry in the pstate's join list
 * and/or namespace list.  (We assume caller has checked for any
 * namespace conflicts.)  The RTE is always marked as unconditionally
 * visible, that is, not LATERAL-only.
 *
 * Note: some callers know that they can find the new ParseNamespaceItem
 * at the end of the pstate->p_namespace list.  This is a bit ugly but not
 * worth complicating this function's signature for.
 */
void
addRTEtoQuery(ParseState *pstate, RangeTblEntry *rte,
			  bool addToJoinList,
			  bool addToRelNameSpace, bool addToVarNameSpace)
{
	if (addToJoinList)
	{
		int			rtindex = RTERangeTablePosn(pstate, rte, NULL);
		RangeTblRef *rtr = makeNode(RangeTblRef);

		rtr->rtindex = rtindex;
		pstate->p_joinlist = lappend(pstate->p_joinlist, rtr);
	}
	if (addToRelNameSpace || addToVarNameSpace)
	{
		ParseNamespaceItem *nsitem;

		nsitem = (ParseNamespaceItem *) palloc(sizeof(ParseNamespaceItem));
		nsitem->p_rte = rte;
		nsitem->p_rel_visible = addToRelNameSpace;
		nsitem->p_cols_visible = addToVarNameSpace;
		nsitem->p_lateral_only = false;
		nsitem->p_lateral_ok = true;
		pstate->p_namespace = lappend(pstate->p_namespace, nsitem);
	}
}

/*
 * expandRTE -- expand the columns of a rangetable entry
 *
 * This creates lists of an RTE's column names (aliases if provided, else
 * real names) and Vars for each column.  Only user columns are considered.
 * If include_dropped is false then dropped columns are omitted from the
 * results.  If include_dropped is true then empty strings and NULL constants
 * (not Vars!) are returned for dropped columns.
 *
 * rtindex, sublevels_up, and location are the varno, varlevelsup, and location
 * values to use in the created Vars.  Ordinarily rtindex should match the
 * actual position of the RTE in its rangetable.
 *
 * The output lists go into *colnames and *colvars.
 * If only one of the two kinds of output list is needed, pass NULL for the
 * output pointer for the unwanted one.
 */
void
expandRTE(RangeTblEntry *rte, int rtindex, int sublevels_up,
		  int location, bool include_dropped,
		  List **colnames, List **colvars)
{
	int			varattno;

	if (colnames)
		*colnames = NIL;
	if (colvars)
		*colvars = NIL;

	switch (rte->rtekind)
	{
		case RTE_RELATION:
			/* Ordinary relation RTE */
			expandRelation(rte->relid, rte->eref,
						   rtindex, sublevels_up, location,
						   include_dropped, colnames, colvars);
			break;
		case RTE_SUBQUERY:
			{
				/* Subquery RTE */
				ListCell   *aliasp_item = list_head(rte->eref->colnames);
				ListCell   *tlistitem;

				varattno = 0;
				foreach(tlistitem, rte->subquery->targetList)
				{
					TargetEntry *te = (TargetEntry *) lfirst(tlistitem);

					if (te->resjunk)
						continue;
					varattno++;
					Assert(varattno == te->resno);

					/*
					 * In scenarios where columns have been added to a view
					 * since the outer query was originally parsed, there can
					 * be more items in the subquery tlist than the outer
					 * query expects.  We should ignore such extra column(s)
					 * --- compare the behavior for composite-returning
					 * functions, in the RTE_FUNCTION case below.
					 */
					if (!aliasp_item)
						break;

					if (colnames)
					{
						char	   *label = strVal(lfirst(aliasp_item));

						*colnames = lappend(*colnames, makeString(pstrdup(label)));
					}

					if (colvars)
					{
						Var		   *varnode;

						varnode = makeVar(rtindex, varattno,
										  exprType((Node *) te->expr),
										  exprTypmod((Node *) te->expr),
										  exprCollation((Node *) te->expr),
										  sublevels_up);
						varnode->location = location;

						*colvars = lappend(*colvars, varnode);
					}

					aliasp_item = lnext(aliasp_item);
				}
			}
			break;
		case RTE_TABLEFUNCTION:
		case RTE_FUNCTION:
			{
				/* Function RTE */
				int			atts_done = 0;
				ListCell   *lc;

				foreach(lc, rte->functions)
				{
					RangeTblFunction *rtfunc = (RangeTblFunction *) lfirst(lc);
					TypeFuncClass functypclass;
					Oid			funcrettype;
					TupleDesc	tupdesc;

					functypclass = get_expr_result_type(rtfunc->funcexpr,
														&funcrettype,
														&tupdesc);
					if (functypclass == TYPEFUNC_COMPOSITE ||
						functypclass == TYPEFUNC_COMPOSITE_DOMAIN)
					{
						/* Composite data type, e.g. a table's row type */
						Assert(tupdesc);
						expandTupleDesc(tupdesc, rte->eref,
										rtfunc->funccolcount, atts_done,
										rtindex, sublevels_up, location,
										include_dropped, colnames, colvars);
					}
					else if (functypclass == TYPEFUNC_SCALAR)
					{
						/* Base data type, i.e. scalar */
						if (colnames)
							*colnames = lappend(*colnames,
												list_nth(rte->eref->colnames,
														 atts_done));

						if (colvars)
						{
							Var		   *varnode;

							varnode = makeVar(rtindex, atts_done + 1,
											  funcrettype, -1,
											  exprCollation(rtfunc->funcexpr),
											  sublevels_up);
							varnode->location = location;

							*colvars = lappend(*colvars, varnode);
						}
					}
					else if (functypclass == TYPEFUNC_RECORD)
					{
						if (colnames)
						{
							List	   *namelist;

							/* extract appropriate subset of column list */
							namelist = list_copy_tail(rte->eref->colnames,
													  atts_done);
							namelist = list_truncate(namelist,
													 rtfunc->funccolcount);
							*colnames = list_concat(*colnames, namelist);
						}

						if (colvars)
						{
							ListCell   *l1;
							ListCell   *l2;
							ListCell   *l3;
							int			attnum = atts_done;

							forthree(l1, rtfunc->funccoltypes,
									 l2, rtfunc->funccoltypmods,
									 l3, rtfunc->funccolcollations)
							{
								Oid			attrtype = lfirst_oid(l1);
								int32		attrtypmod = lfirst_int(l2);
								Oid			attrcollation = lfirst_oid(l3);
								Var		   *varnode;

								attnum++;
								varnode = makeVar(rtindex,
												  attnum,
												  attrtype,
												  attrtypmod,
												  attrcollation,
												  sublevels_up);
								varnode->location = location;
								*colvars = lappend(*colvars, varnode);
							}
						}
					}
					else
					{
						/* addRangeTableEntryForFunction should've caught this */
						elog(ERROR, "function in FROM has unsupported return type");
					}
					atts_done += rtfunc->funccolcount;
				}

				/* Append the ordinality column if any */
				if (rte->funcordinality)
				{
					if (colnames)
						*colnames = lappend(*colnames,
											llast(rte->eref->colnames));

					if (colvars)
					{
						Var		   *varnode = makeVar(rtindex,
													  atts_done + 1,
													  INT8OID,
													  -1,
													  InvalidOid,
													  sublevels_up);

						*colvars = lappend(*colvars, varnode);
					}
				}
			}
			break;
		case RTE_JOIN:
			{
				/* Join RTE */
				ListCell   *colname;
				ListCell   *aliasvar;

				Assert(list_length(rte->eref->colnames) == list_length(rte->joinaliasvars));

				varattno = 0;
				forboth(colname, rte->eref->colnames, aliasvar, rte->joinaliasvars)
				{
					Node	   *avar = (Node *) lfirst(aliasvar);

					varattno++;

					/*
					 * During ordinary parsing, there will never be any
					 * deleted columns in the join; but we have to check since
					 * this routine is also used by the rewriter, and joins
					 * found in stored rules might have join columns for
					 * since-deleted columns.  This will be signaled by a null
					 * pointer in the alias-vars list.
					 */
					if (avar == NULL)
					{
						if (include_dropped)
						{
							if (colnames)
								*colnames = lappend(*colnames,
													makeString(pstrdup("")));
							if (colvars)
							{
								/*
								 * Can't use join's column type here (it might
								 * be dropped!); but it doesn't really matter
								 * what type the Const claims to be.
								 */
								*colvars = lappend(*colvars,
												   makeNullConst(INT4OID, -1,
																 InvalidOid));
							}
						}
						continue;
					}

					if (colnames)
					{
						char	   *label = strVal(lfirst(colname));

						*colnames = lappend(*colnames,
											makeString(pstrdup(label)));
					}

					if (colvars)
					{
						Var		   *varnode;

						varnode = makeVar(rtindex, varattno,
										  exprType(avar),
										  exprTypmod(avar),
										  exprCollation(avar),
										  sublevels_up);
						varnode->location = location;

						*colvars = lappend(*colvars, varnode);
					}
				}
			}
			break;
		case RTE_TABLEFUNC:
		case RTE_VALUES:
		case RTE_CTE:
		case RTE_NAMEDTUPLESTORE:
			{
				/* Tablefunc, Values, CTE, or ENR RTE */
				ListCell   *aliasp_item = list_head(rte->eref->colnames);
				ListCell   *lct;
				ListCell   *lcm;
				ListCell   *lcc;

				varattno = 0;
				forthree(lct, rte->coltypes,
						 lcm, rte->coltypmods,
						 lcc, rte->colcollations)
				{
					Oid			coltype = lfirst_oid(lct);
					int32		coltypmod = lfirst_int(lcm);
					Oid			colcoll = lfirst_oid(lcc);

					varattno++;

					if (colnames)
					{
						/* Assume there is one alias per output column */
						if (OidIsValid(coltype))
						{
							char	   *label = strVal(lfirst(aliasp_item));

							*colnames = lappend(*colnames,
												makeString(pstrdup(label)));
						}
						else if (include_dropped)
							*colnames = lappend(*colnames,
												makeString(pstrdup("")));

						aliasp_item = lnext(aliasp_item);
					}

					if (colvars)
					{
						if (OidIsValid(coltype))
						{
							Var		   *varnode;

							varnode = makeVar(rtindex, varattno,
											  coltype, coltypmod, colcoll,
											  sublevels_up);
							varnode->location = location;

							*colvars = lappend(*colvars, varnode);
						}
						else if (include_dropped)
						{
							/*
							 * It doesn't really matter what type the Const
							 * claims to be.
							 */
							*colvars = lappend(*colvars,
											   makeNullConst(INT4OID, -1,
															 InvalidOid));
						}
					}
				}
			}
			break;
		case RTE_RESULT:
			/* These expose no columns, so nothing to do */
			break;
		default:
			elog(ERROR, "unrecognized RTE kind: %d", (int) rte->rtekind);
	}
}

/*
 * expandRelation -- expandRTE subroutine
 */
static void
expandRelation(Oid relid, Alias *eref, int rtindex, int sublevels_up,
			   int location, bool include_dropped,
			   List **colnames, List **colvars)
{
	Relation	rel;

	/* Get the tupledesc and turn it over to expandTupleDesc */
	rel = relation_open(relid, AccessShareLock);
	expandTupleDesc(rel->rd_att, eref, rel->rd_att->natts, 0,
					rtindex, sublevels_up,
					location, include_dropped,
					colnames, colvars);
	relation_close(rel, AccessShareLock);
}

/*
 * expandTupleDesc -- expandRTE subroutine
 *
 * Generate names and/or Vars for the first "count" attributes of the tupdesc,
 * and append them to colnames/colvars.  "offset" is added to the varattno
 * that each Var would otherwise have, and we also skip the first "offset"
 * entries in eref->colnames.  (These provisions allow use of this code for
 * an individual composite-returning function in an RTE_FUNCTION RTE.)
 */
static void
expandTupleDesc(TupleDesc tupdesc, Alias *eref, int count, int offset,
				int rtindex, int sublevels_up,
				int location, bool include_dropped,
				List **colnames, List **colvars)
{
	ListCell   *aliascell = list_head(eref->colnames);
	int			varattno;

	if (colnames)
	{
		int			i;

		for (i = 0; i < offset; i++)
		{
			if (aliascell)
				aliascell = lnext(aliascell);
		}
	}

	Assert(count <= tupdesc->natts);
	for (varattno = 0; varattno < count; varattno++)
	{
		Form_pg_attribute attr = TupleDescAttr(tupdesc, varattno);

		if (attr->attisdropped)
		{
			if (include_dropped)
			{
				if (colnames)
					*colnames = lappend(*colnames, makeString(pstrdup("")));
				if (colvars)
				{
					/*
					 * can't use atttypid here, but it doesn't really matter
					 * what type the Const claims to be.
					 */
					*colvars = lappend(*colvars,
									   makeNullConst(INT4OID, -1, InvalidOid));
				}
			}
			if (aliascell)
				aliascell = lnext(aliascell);
			continue;
		}

		if (colnames)
		{
			char	   *label;

			if (aliascell)
			{
				label = strVal(lfirst(aliascell));
				aliascell = lnext(aliascell);
			}
			else
			{
				/* If we run out of aliases, use the underlying name */
				label = NameStr(attr->attname);
			}
			*colnames = lappend(*colnames, makeString(pstrdup(label)));
		}

		if (colvars)
		{
			Var		   *varnode;

			varnode = makeVar(rtindex, varattno + offset + 1,
							  attr->atttypid, attr->atttypmod,
							  attr->attcollation,
							  sublevels_up);
			varnode->location = location;

			*colvars = lappend(*colvars, varnode);
		}
	}
}

/*
 * expandRelAttrs -
 *	  Workhorse for "*" expansion: produce a list of targetentries
 *	  for the attributes of the RTE
 *
 * As with expandRTE, rtindex/sublevels_up determine the varno/varlevelsup
 * fields of the Vars produced, and location sets their location.
 * pstate->p_next_resno determines the resnos assigned to the TLEs.
 * The referenced columns are marked as requiring SELECT access.
 */
List *
expandRelAttrs(ParseState *pstate, RangeTblEntry *rte,
			   int rtindex, int sublevels_up, int location)
{
	List	   *names,
			   *vars;
	ListCell   *name,
			   *var;
	List	   *te_list = NIL;

	expandRTE(rte, rtindex, sublevels_up, location, false,
			  &names, &vars);

	/*
	 * Require read access to the table.  This is normally redundant with the
	 * markVarForSelectPriv calls below, but not if the table has zero
	 * columns.
	 */
	rte->requiredPerms |= ACL_SELECT;

	forboth(name, names, var, vars)
	{
		char	   *label = strVal(lfirst(name));
		Var		   *varnode = (Var *) lfirst(var);
		TargetEntry *te;

		te = makeTargetEntry((Expr *) varnode,
							 (AttrNumber) pstate->p_next_resno++,
							 label,
							 false);
		te_list = lappend(te_list, te);

		/* Require read access to each column */
		markVarForSelectPriv(pstate, varnode, rte);
	}

	Assert(name == NULL && var == NULL);	/* lists not the same length? */

	return te_list;
}

/*
 * get_rte_attribute_name
 *		Get an attribute name from a RangeTblEntry
 *
 * This is unlike get_attname() because we use aliases if available.
 * In particular, it will work on an RTE for a subselect or join, whereas
 * get_attname() only works on real relations.
 *
 * "*" is returned if the given attnum is InvalidAttrNumber --- this case
 * occurs when a Var represents a whole tuple of a relation.
 */
char *
get_rte_attribute_name(RangeTblEntry *rte, AttrNumber attnum)
{
    const char *name;

	if (attnum == InvalidAttrNumber)
		return "*";

	/*
	 * If there is a user-written column alias, use it.
	 */
	if (rte->alias &&
		attnum > 0 && attnum <= list_length(rte->alias->colnames))
		return strVal(list_nth(rte->alias->colnames, attnum - 1));

	/*
	 * If the RTE is a relation, go to the system catalogs not the
	 * eref->colnames list.  This is a little slower but it will give the
	 * right answer if the column has been renamed since the eref list was
	 * built (which can easily happen for rules).
	 */
	if (rte->rtekind == RTE_RELATION)
		return get_attname(rte->relid, attnum, false);

	/*
	 * Otherwise use the column name from eref.  There should always be one.
	 */
	if (rte->eref != NULL &&
        attnum > 0 &&
        attnum <= list_length(rte->eref->colnames))
		return strVal(list_nth(rte->eref->colnames, attnum - 1));

    /* CDB: Get name of sysattr even if relid is no good (e.g. SubqueryScan) */
    if (attnum < 0 &&
        attnum > FirstLowInvalidHeapAttributeNumber)
    {
		const FormData_pg_attribute *att_tup = SystemAttributeDefinition(attnum);

		return pstrdup(NameStr(att_tup->attname));
    }

	/* else caller gave us a bogus attnum */
    name = (rte->eref && rte->eref->aliasname) ? rte->eref->aliasname
                                               : "*BOGUS*";
    ereport(WARNING, (errcode(ERRCODE_INTERNAL_ERROR),
                      errmsg_internal("invalid attnum %d for rangetable entry %s",
                                      attnum, name) ));
	return "*BOGUS*";
}

/*
 * get_rte_attribute_type
 *		Get attribute type/typmod/collation information from a RangeTblEntry
 */
void
get_rte_attribute_type(RangeTblEntry *rte, AttrNumber attnum,
					   Oid *vartype, int32 *vartypmod, Oid *varcollid)
{
	switch (rte->rtekind)
	{
		case RTE_RELATION:
			{
				/* Plain relation RTE --- get the attribute's type info */
				HeapTuple	tp;
				Form_pg_attribute att_tup;

				tp = SearchSysCache2(ATTNUM,
									 ObjectIdGetDatum(rte->relid),
									 Int16GetDatum(attnum));
				if (!HeapTupleIsValid(tp))	/* shouldn't happen */
					elog(ERROR, "cache lookup failed for attribute %d of relation %u",
						 attnum, rte->relid);
				att_tup = (Form_pg_attribute) GETSTRUCT(tp);

				/*
				 * If dropped column, pretend it ain't there.  See notes in
				 * scanRTEForColumn.
				 */
				if (att_tup->attisdropped)
					ereport(ERROR,
							(errcode(ERRCODE_UNDEFINED_COLUMN),
							 errmsg("column \"%s\" of relation \"%s\" does not exist",
									NameStr(att_tup->attname),
									get_rel_name(rte->relid))));
				*vartype = att_tup->atttypid;
				*vartypmod = att_tup->atttypmod;
				*varcollid = att_tup->attcollation;
				ReleaseSysCache(tp);
			}
			break;
		case RTE_SUBQUERY:
			{
				/* Subselect RTE --- get type info from subselect's tlist */
				TargetEntry *te = get_tle_by_resno(rte->subquery->targetList,
												   attnum);

				if (te == NULL || te->resjunk)
					elog(ERROR, "subquery %s does not have attribute %d",
						 rte->eref->aliasname, attnum);
				*vartype = exprType((Node *) te->expr);
				*vartypmod = exprTypmod((Node *) te->expr);
				*varcollid = exprCollation((Node *) te->expr);
			}
			break;
		case RTE_TABLEFUNCTION:
		case RTE_FUNCTION:
			{
				/* Function RTE */
				ListCell   *lc;
				int			atts_done = 0;

				/* Identify which function covers the requested column */
				foreach(lc, rte->functions)
				{
					RangeTblFunction *rtfunc = (RangeTblFunction *) lfirst(lc);

					if (attnum > atts_done &&
						attnum <= atts_done + rtfunc->funccolcount)
					{
						TypeFuncClass functypclass;
						Oid			funcrettype;
						TupleDesc	tupdesc;

						attnum -= atts_done;	/* now relative to this func */
						functypclass = get_expr_result_type(rtfunc->funcexpr,
															&funcrettype,
															&tupdesc);

						if (functypclass == TYPEFUNC_COMPOSITE ||
							functypclass == TYPEFUNC_COMPOSITE_DOMAIN)
						{
							/* Composite data type, e.g. a table's row type */
							Form_pg_attribute att_tup;

							Assert(tupdesc);
							Assert(attnum <= tupdesc->natts);
							att_tup = TupleDescAttr(tupdesc, attnum - 1);

							/*
							 * If dropped column, pretend it ain't there.  See
							 * notes in scanRTEForColumn.
							 */
							if (att_tup->attisdropped)
								ereport(ERROR,
										(errcode(ERRCODE_UNDEFINED_COLUMN),
										 errmsg("column \"%s\" of relation \"%s\" does not exist",
												NameStr(att_tup->attname),
												rte->eref->aliasname)));
							*vartype = att_tup->atttypid;
							*vartypmod = att_tup->atttypmod;
							*varcollid = att_tup->attcollation;
						}
						else if (functypclass == TYPEFUNC_SCALAR)
						{
							/* Base data type, i.e. scalar */
							*vartype = funcrettype;
							*vartypmod = -1;
							*varcollid = exprCollation(rtfunc->funcexpr);
						}
						else if (functypclass == TYPEFUNC_RECORD)
						{
							*vartype = list_nth_oid(rtfunc->funccoltypes,
													attnum - 1);
							*vartypmod = list_nth_int(rtfunc->funccoltypmods,
													  attnum - 1);
							*varcollid = list_nth_oid(rtfunc->funccolcollations,
													  attnum - 1);
						}
						else
						{
							/*
							 * addRangeTableEntryForFunction should've caught
							 * this
							 */
							elog(ERROR, "function in FROM has unsupported return type");
						}
						return;
					}
					atts_done += rtfunc->funccolcount;
				}

				/* If we get here, must be looking for the ordinality column */
				if (rte->funcordinality && attnum == atts_done + 1)
				{
					*vartype = INT8OID;
					*vartypmod = -1;
					*varcollid = InvalidOid;
					return;
				}

				/* this probably can't happen ... */
				ereport(ERROR,
						(errcode(ERRCODE_UNDEFINED_COLUMN),
						 errmsg("column %d of relation \"%s\" does not exist",
								attnum,
								rte->eref->aliasname)));
			}
			break;
		case RTE_JOIN:
			{
				/*
				 * Join RTE --- get type info from join RTE's alias variable
				 */
				Node	   *aliasvar;

				Assert(attnum > 0 && attnum <= list_length(rte->joinaliasvars));
				aliasvar = (Node *) list_nth(rte->joinaliasvars, attnum - 1);
				Assert(aliasvar != NULL);
				*vartype = exprType(aliasvar);
				*vartypmod = exprTypmod(aliasvar);
				*varcollid = exprCollation(aliasvar);
			}
			break;
		case RTE_TABLEFUNC:
		case RTE_VALUES:
		case RTE_CTE:
		case RTE_NAMEDTUPLESTORE:
			{
				/*
				 * tablefunc, VALUES, CTE, or ENR RTE --- get type info from
				 * lists in the RTE
				 */
				Assert(attnum > 0 && attnum <= list_length(rte->coltypes));
				*vartype = list_nth_oid(rte->coltypes, attnum - 1);
				*vartypmod = list_nth_int(rte->coltypmods, attnum - 1);
				*varcollid = list_nth_oid(rte->colcollations, attnum - 1);

				/* For ENR, better check for dropped column */
				if (!OidIsValid(*vartype))
					ereport(ERROR,
							(errcode(ERRCODE_UNDEFINED_COLUMN),
							 errmsg("column %d of relation \"%s\" does not exist",
									attnum,
									rte->eref->aliasname)));
			}
			break;
		case RTE_RESULT:
			/* this probably can't happen ... */
			ereport(ERROR,
					(errcode(ERRCODE_UNDEFINED_COLUMN),
					 errmsg("column %d of relation \"%s\" does not exist",
							attnum,
							rte->eref->aliasname)));
			break;
		default:
			elog(ERROR, "unrecognized RTE kind: %d", (int) rte->rtekind);
	}
}

/*
 * get_rte_attribute_is_dropped
 *		Check whether attempted attribute ref is to a dropped column
 */
bool
get_rte_attribute_is_dropped(RangeTblEntry *rte, AttrNumber attnum)
{
	bool		result;

	switch (rte->rtekind)
	{
		case RTE_RELATION:
			{
				/*
				 * Plain relation RTE --- get the attribute's catalog entry
				 */
				HeapTuple	tp;
				Form_pg_attribute att_tup;

				tp = SearchSysCache2(ATTNUM,
									 ObjectIdGetDatum(rte->relid),
									 Int16GetDatum(attnum));
				if (!HeapTupleIsValid(tp))	/* shouldn't happen */
					elog(ERROR, "cache lookup failed for attribute %d of relation %u",
						 attnum, rte->relid);
				att_tup = (Form_pg_attribute) GETSTRUCT(tp);
				result = att_tup->attisdropped;
				ReleaseSysCache(tp);
			}
			break;
		case RTE_SUBQUERY:
		case RTE_TABLEFUNC:
		case RTE_VALUES:
		case RTE_CTE:

			/*
			 * Subselect, Table Functions, Values, CTE RTEs never have dropped
			 * columns
			 */
			result = false;
			break;
		case RTE_NAMEDTUPLESTORE:
			{
				/* Check dropped-ness by testing for valid coltype */
				if (attnum <= 0 ||
					attnum > list_length(rte->coltypes))
					elog(ERROR, "invalid varattno %d", attnum);
				result = !OidIsValid((list_nth_oid(rte->coltypes, attnum - 1)));
			}
			break;
		case RTE_JOIN:
			{
				/*
				 * A join RTE would not have dropped columns when constructed,
				 * but one in a stored rule might contain columns that were
				 * dropped from the underlying tables, if said columns are
				 * nowhere explicitly referenced in the rule.  This will be
				 * signaled to us by a null pointer in the joinaliasvars list.
				 */
				Var		   *aliasvar;

				if (attnum <= 0 ||
					attnum > list_length(rte->joinaliasvars))
					elog(ERROR, "invalid varattno %d", attnum);
				aliasvar = (Var *) list_nth(rte->joinaliasvars, attnum - 1);

				result = (aliasvar == NULL);
			}
			break;
		case RTE_TABLEFUNCTION:
		case RTE_FUNCTION:
			{
				/* Function RTE */
				ListCell   *lc;
				int			atts_done = 0;

				/*
				 * Dropped attributes are only possible with functions that
				 * return named composite types.  In such a case we have to
				 * look up the result type to see if it currently has this
				 * column dropped.  So first, loop over the funcs until we
				 * find the one that covers the requested column.
				 */
				foreach(lc, rte->functions)
				{
					RangeTblFunction *rtfunc = (RangeTblFunction *) lfirst(lc);

					if (attnum > atts_done &&
						attnum <= atts_done + rtfunc->funccolcount)
					{
						TupleDesc	tupdesc;

						tupdesc = get_expr_result_tupdesc(rtfunc->funcexpr,
														  true);
						if (tupdesc)
						{
							/* Composite data type, e.g. a table's row type */
							Form_pg_attribute att_tup;

							Assert(tupdesc);
							Assert(attnum - atts_done <= tupdesc->natts);
							att_tup = TupleDescAttr(tupdesc,
													attnum - atts_done - 1);
							return att_tup->attisdropped;
						}
						/* Otherwise, it can't have any dropped columns */
						return false;
					}
					atts_done += rtfunc->funccolcount;
				}

				/* If we get here, must be looking for the ordinality column */
				if (rte->funcordinality && attnum == atts_done + 1)
					return false;

				/* this probably can't happen ... */
				ereport(ERROR,
						(errcode(ERRCODE_UNDEFINED_COLUMN),
						 errmsg("column %d of relation \"%s\" does not exist",
								attnum,
								rte->eref->aliasname)));
				result = false; /* keep compiler quiet */
			}
			break;
		case RTE_RESULT:
			/* this probably can't happen ... */
			ereport(ERROR,
					(errcode(ERRCODE_UNDEFINED_COLUMN),
					 errmsg("column %d of relation \"%s\" does not exist",
							attnum,
							rte->eref->aliasname)));
			result = false;		/* keep compiler quiet */
			break;
		default:
			elog(ERROR, "unrecognized RTE kind: %d", (int) rte->rtekind);
			result = false;		/* keep compiler quiet */
	}

	return result;
}

/*
 * Given a targetlist and a resno, return the matching TargetEntry
 *
 * Returns NULL if resno is not present in list.
 *
 * Note: we need to search, rather than just indexing with list_nth(),
 * because not all tlists are sorted by resno.
 */
TargetEntry *
get_tle_by_resno(List *tlist, AttrNumber resno)
{
	ListCell   *l;

	foreach(l, tlist)
	{
		TargetEntry *tle = (TargetEntry *) lfirst(l);

		if (tle->resno == resno)
			return tle;
	}
	return NULL;
}

/*
 * Given a Query and rangetable index, return relation's RowMarkClause if any
 *
 * Returns NULL if relation is not selected FOR UPDATE/SHARE
 */
RowMarkClause *
get_parse_rowmark(Query *qry, Index rtindex)
{
	ListCell   *l;

	foreach(l, qry->rowMarks)
	{
		RowMarkClause *rc = (RowMarkClause *) lfirst(l);

		if (rc->rti == rtindex)
			return rc;
	}
	return NULL;
}

/*
 *	given relation and att name, return attnum of variable
 *
 *	Returns InvalidAttrNumber if the attr doesn't exist (or is dropped).
 *
 *	This should only be used if the relation is already
 *	table_open()'ed.  Use the cache version get_attnum()
 *	for access to non-opened relations.
 */
int
attnameAttNum(Relation rd, const char *attname, bool sysColOK)
{
	int			i;

	for (i = 0; i < RelationGetNumberOfAttributes(rd); i++)
	{
		Form_pg_attribute att = TupleDescAttr(rd->rd_att, i);

		if (namestrcmp(&(att->attname), attname) == 0 && !att->attisdropped)
			return i + 1;
	}

	if (sysColOK)
	{
		if ((i = specialAttNum(attname)) != InvalidAttrNumber)
			return i;
	}

	/* on failure */
	return InvalidAttrNumber;
}

/* specialAttNum()
 *
 * Check attribute name to see if it is "special", e.g. "xmin".
 * - thomas 2000-02-07
 *
 * Note: this only discovers whether the name could be a system attribute.
 * Caller needs to ensure that it really is an attribute of the rel.
 */
static int
specialAttNum(const char *attname)
{
	const FormData_pg_attribute *sysatt;

	sysatt = SystemAttributeByName(attname);
	if (sysatt != NULL)
		return sysatt->attnum;
	return InvalidAttrNumber;
}


/*
 * given attribute id, return name of that attribute
 *
 *	This should only be used if the relation is already
 *	table_open()'ed.  Use the cache version get_atttype()
 *	for access to non-opened relations.
 */
const NameData *
attnumAttName(Relation rd, int attid)
{
	if (attid <= 0)
	{
		const FormData_pg_attribute *sysatt;

		sysatt = SystemAttributeDefinition(attid);
		return &sysatt->attname;
	}
	if (attid > rd->rd_att->natts)
		elog(ERROR, "invalid attribute number %d", attid);
	return &TupleDescAttr(rd->rd_att, attid - 1)->attname;
}

/*
 * given attribute id, return type of that attribute
 *
 *	This should only be used if the relation is already
 *	table_open()'ed.  Use the cache version get_atttype()
 *	for access to non-opened relations.
 */
Oid
attnumTypeId(Relation rd, int attid)
{
	if (attid <= 0)
	{
		const FormData_pg_attribute *sysatt;

		sysatt = SystemAttributeDefinition(attid);
		return sysatt->atttypid;
	}
	if (attid > rd->rd_att->natts)
		elog(ERROR, "invalid attribute number %d", attid);
	return TupleDescAttr(rd->rd_att, attid - 1)->atttypid;
}

/*
 * given attribute id, return collation of that attribute
 *
 *	This should only be used if the relation is already table_open()'ed.
 */
Oid
attnumCollationId(Relation rd, int attid)
{
	if (attid <= 0)
	{
		/* All system attributes are of noncollatable types. */
		return InvalidOid;
	}
	if (attid > rd->rd_att->natts)
		elog(ERROR, "invalid attribute number %d", attid);
	return TupleDescAttr(rd->rd_att, attid - 1)->attcollation;
}

/*
 * Generate a suitable error about a missing RTE.
 *
 * Since this is a very common type of error, we work rather hard to
 * produce a helpful message.
 */
void
errorMissingRTE(ParseState *pstate, RangeVar *relation)
{
	RangeTblEntry *rte;
	int			sublevels_up;
	const char *badAlias = NULL;

	/*
	 * Check to see if there are any potential matches in the query's
	 * rangetable.  (Note: cases involving a bad schema name in the RangeVar
	 * will throw error immediately here.  That seems OK.)
	 */
	rte = searchRangeTableForRel(pstate, relation);

	/*
	 * If we found a match that has an alias and the alias is visible in the
	 * namespace, then the problem is probably use of the relation's real name
	 * instead of its alias, ie "SELECT foo.* FROM foo f". This mistake is
	 * common enough to justify a specific hint.
	 *
	 * If we found a match that doesn't meet those criteria, assume the
	 * problem is illegal use of a relation outside its scope, as in the
	 * MySQL-ism "SELECT ... FROM a, b LEFT JOIN c ON (a.x = c.y)".
	 */
	if (rte && rte->alias &&
		strcmp(rte->eref->aliasname, relation->relname) != 0 &&
		refnameRangeTblEntry(pstate, NULL, rte->eref->aliasname,
							 relation->location,
							 &sublevels_up) == rte)
		badAlias = rte->eref->aliasname;

	if (rte)
		ereport(ERROR,
				(errcode(ERRCODE_UNDEFINED_TABLE),
				 errmsg("invalid reference to FROM-clause entry for table \"%s\"",
						relation->relname),
				 (badAlias ?
				  errhint("Perhaps you meant to reference the table alias \"%s\".",
						  badAlias) :
				  errhint("There is an entry for table \"%s\", but it cannot be referenced from this part of the query.",
						  rte->eref->aliasname)),
				 parser_errposition(pstate, relation->location)));
	else
		ereport(ERROR,
				(errcode(ERRCODE_UNDEFINED_TABLE),
				 errmsg("missing FROM-clause entry for table \"%s\"",
						relation->relname),
				 parser_errposition(pstate, relation->location)));
}

/*
 * Generate a suitable error about a missing column.
 *
 * Since this is a very common type of error, we work rather hard to
 * produce a helpful message.
 */
void
errorMissingColumn(ParseState *pstate,
				   const char *relname, const char *colname, int location)
{
	FuzzyAttrMatchState *state;
	char	   *closestfirst = NULL;

	/*
	 * Search the entire rtable looking for possible matches.  If we find one,
	 * emit a hint about it.
	 *
	 * TODO: improve this code (and also errorMissingRTE) to mention using
	 * LATERAL if appropriate.
	 */
	state = searchRangeTableForCol(pstate, relname, colname, location);

	/*
	 * Extract closest col string for best match, if any.
	 *
	 * Infer an exact match referenced despite not being visible from the fact
	 * that an attribute number was not present in state passed back -- this
	 * is what is reported when !closestfirst.  There might also be an exact
	 * match that was qualified with an incorrect alias, in which case
	 * closestfirst will be set (so hint is the same as generic fuzzy case).
	 */
	if (state->rfirst && AttributeNumberIsValid(state->first))
		closestfirst = strVal(list_nth(state->rfirst->eref->colnames,
									   state->first - 1));

	if (!state->rsecond)
	{
		/*
		 * Handle case where there is zero or one column suggestions to hint,
		 * including exact matches referenced but not visible.
		 */
		ereport(ERROR,
				(errcode(ERRCODE_UNDEFINED_COLUMN),
				 relname ?
				 errmsg("column %s.%s does not exist", relname, colname) :
				 errmsg("column \"%s\" does not exist", colname),
				 state->rfirst ? closestfirst ?
				 errhint("Perhaps you meant to reference the column \"%s.%s\".",
						 state->rfirst->eref->aliasname, closestfirst) :
				 errhint("There is a column named \"%s\" in table \"%s\", but it cannot be referenced from this part of the query.",
						 colname, state->rfirst->eref->aliasname) : 0,
				 parser_errposition(pstate, location)));
	}
	else
	{
		/* Handle case where there are two equally useful column hints */
		char	   *closestsecond;

		closestsecond = strVal(list_nth(state->rsecond->eref->colnames,
										state->second - 1));

		ereport(ERROR,
				(errcode(ERRCODE_UNDEFINED_COLUMN),
				 relname ?
				 errmsg("column %s.%s does not exist", relname, colname) :
				 errmsg("column \"%s\" does not exist", colname),
				 errhint("Perhaps you meant to reference the column \"%s.%s\" or the column \"%s.%s\".",
						 state->rfirst->eref->aliasname, closestfirst,
						 state->rsecond->eref->aliasname, closestsecond),
				 parser_errposition(pstate, location)));
	}
}


/*
 * Examine a fully-parsed query, and return true iff any relation underlying
 * the query is a temporary relation (table, view, or materialized view).
 */
bool
isQueryUsingTempRelation(Query *query)
{
	return isQueryUsingTempRelation_walker((Node *) query, NULL);
}

static bool
isQueryUsingTempRelation_walker(Node *node, void *context)
{
	if (node == NULL)
		return false;

	if (IsA(node, Query))
	{
		Query	   *query = (Query *) node;
		ListCell   *rtable;

		foreach(rtable, query->rtable)
		{
			RangeTblEntry *rte = lfirst(rtable);

			if (rte->rtekind == RTE_RELATION)
			{
				Relation	rel = table_open(rte->relid, AccessShareLock);
				char		relpersistence = rel->rd_rel->relpersistence;

				table_close(rel, AccessShareLock);
				if (relpersistence == RELPERSISTENCE_TEMP)
					return true;
			}
		}

		return query_tree_walker(query,
								 isQueryUsingTempRelation_walker,
								 context,
								 QTW_IGNORE_JOINALIASES);
	}

	return expression_tree_walker(node,
								  isQueryUsingTempRelation_walker,
								  context);
}<|MERGE_RESOLUTION|>--- conflicted
+++ resolved
@@ -29,10 +29,7 @@
 #include "funcapi.h"
 #include "nodes/makefuncs.h"
 #include "nodes/nodeFuncs.h"
-<<<<<<< HEAD
-=======
 #include "optimizer/pathnode.h"             /* cdb_rte_find_pseudo_column() */
->>>>>>> a7df6f9b
 #include "parser/parsetree.h"
 #include "parser/parse_enr.h"
 #include "parser/parse_relation.h"
