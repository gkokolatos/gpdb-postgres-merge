--- conflicted
+++ resolved
@@ -122,18 +122,6 @@
 static int get_distkey_by_name(char *key, IntoClause *into, Query *qry, bool *found);
 static void setQryDistributionPolicy(ParseState *pstate, IntoClause *into, Query *qry);
 
-<<<<<<< HEAD
-static Query *transformGroupedWindows(ParseState *pstate, Query *qry);
-static void init_grouped_window_context(grouped_window_ctx *ctx, Query *qry);
-static Var *var_for_gw_expr(grouped_window_ctx *ctx, Expr *expr, bool force);
-static void discard_grouped_window_context(grouped_window_ctx *ctx);
-static Node *map_sgr_mutator(Node *node, void *context);
-static Node *grouped_window_mutator(Node *node, void *context);
-static Alias *make_replacement_alias(Query *qry, const char *aname);
-static char *generate_positional_name(AttrNumber attrno);
-static List*generate_alternate_vars(Var *var, grouped_window_ctx *ctx);
-=======
->>>>>>> b22544fb
 static bool checkCanOptSelectLockingClause(SelectStmt *stmt);
 static bool queryNodeSearch(Node *node, void *context);
 static void sanity_check_on_conflict_update_set_distkey(Oid relid, List *onconflict_set);
@@ -1117,669 +1105,7 @@
 }
 
 /*
-<<<<<<< HEAD
- * If an input query (Q) mixes window functions with aggregate
- * functions or grouping, then (per SQL:2003) we need to divide
- * it into an outer query, Q', that contains no aggregate calls
- * or grouping and an inner query, Q'', that contains no window
- * calls.
- *
- * Q' will have a 1-entry range table whose entry corresponds to
- * the results of Q''.
- *
- * Q'' will have the same range as Q and will be pushed down into
- * a subquery range table entry in Q'.
- *
- * As a result, the depth of outer references in Q'' and below
- * will increase, so we need to adjust non-zero xxxlevelsup fields
- * (Var, Aggref, and WindowFunc nodes) in Q'' and below.  At the end,
- * there will be no levelsup items referring to Q'.  Prior references
- * to Q will now refer to Q''; prior references to blocks above Q will
- * refer to the same blocks above Q'.)
- *
- * We do all this by creating a new Query node, subq, for Q''.  We
- * modify the input Query node, qry, in place for Q'.  (Since qry is
- * also the input, Q, be careful not to destroy values before we're
- * done with them.
- */
-static Query *
-transformGroupedWindows(ParseState *pstate, Query *qry)
-{
-	Query *subq;
-	RangeTblEntry *rte;
-	RangeTblRef *ref;
-	Alias *alias;
-	bool hadSubLinks = qry->hasSubLinks;
-
-	grouped_window_ctx ctx;
-
-	Assert(qry->commandType == CMD_SELECT);
-	Assert(!PointerIsValid(qry->utilityStmt));
-	Assert(qry->returningList == NIL);
-
-	if ( !qry->hasWindowFuncs || !(qry->groupClause || qry->hasAggs) )
-		return qry;
-
-	/* Make the new subquery (Q'').  Note that (per SQL:2003) there
-	 * can't be any window functions called in the WHERE, GROUP BY,
-	 * or HAVING clauses.
-	 */
-	subq = makeNode(Query);
-	subq->commandType = CMD_SELECT;
-	subq->querySource = QSRC_PARSER;
-	subq->canSetTag = true;
-	subq->utilityStmt = NULL;
-	subq->resultRelation = 0;
-	subq->hasAggs = qry->hasAggs;
-	subq->hasWindowFuncs = false; /* reevaluate later */
-	subq->hasSubLinks = qry->hasSubLinks; /* reevaluate later */
-
-	/* Core of subquery input table expression: */
-	subq->rtable = qry->rtable; /* before windowing */
-	subq->jointree = qry->jointree; /* before windowing */
-	subq->targetList = NIL; /* fill in later */
-
-	subq->returningList = NIL;
-	subq->groupClause = qry->groupClause; /* before windowing */
-	subq->groupingSets = qry->groupingSets; /* before windowing */
-	subq->havingQual = qry->havingQual; /* before windowing */
-	subq->windowClause = NIL; /* by construction */
-	subq->distinctClause = NIL; /* after windowing */
-	subq->sortClause = NIL; /* after windowing */
-	subq->limitOffset = NULL; /* after windowing */
-	subq->limitCount = NULL; /* after windowing */
-	subq->rowMarks = NIL;
-	subq->setOperations = NULL;
-
-	/* Check if there is a window function in the join tree. If so
-	 * we must mark hasWindowFuncs in the sub query as well.
-	 */
-	if (contain_window_function((Node *)subq->jointree))
-		subq->hasWindowFuncs = true;
-
-	/* Make the single range table entry for the outer query Q' as
-	 * a wrapper for the subquery (Q'') currently under construction.
-	 */
-	rte = makeNode(RangeTblEntry);
-	rte->rtekind = RTE_SUBQUERY;
-	rte->subquery = subq;
-	rte->alias = NULL; /* fill in later */
-	rte->eref = NULL; /* fill in later */
-	rte->inFromCl = true;
-	rte->requiredPerms = ACL_SELECT;
-	/* Default?
-	 * rte->inh = 0;
-	 * rte->checkAsUser = 0;
-	*/
-
-	/* Make a reference to the new range table entry .
-	 */
-	ref = makeNode(RangeTblRef);
-	ref->rtindex = 1;
-
-	/* Set up context for mutating the target list.  Careful.
-	 * This is trickier than it looks.  The context will be
-	 * "primed" with grouping targets.
-	 */
-	init_grouped_window_context(&ctx, qry);
-
-    /* Begin rewriting the outer query in place.
-     */
-	qry->hasAggs = false; /* by construction */
-	/* qry->hasSubLinks -- reevaluate later. */
-
-	/* Core of outer query input table expression: */
-	qry->rtable = list_make1(rte);
-	qry->jointree = (FromExpr *)makeNode(FromExpr);
-	qry->jointree->fromlist = list_make1(ref);
-	qry->jointree->quals = NULL;
-	/* qry->targetList -- to be mutated from Q to Q' below */
-
-	qry->groupClause = NIL; /* by construction */
-	qry->groupingSets = NIL; /* by construction */
-	qry->havingQual = NULL; /* by construction */
-
-	/* Mutate the Q target list and windowClauses for use in Q' and, at the
-	 * same time, update state with info needed to assemble the target list
-	 * for the subquery (Q'').
-	 */
-	qry->targetList = (List*)grouped_window_mutator((Node*)qry->targetList, &ctx);
-	qry->windowClause = (List*)grouped_window_mutator((Node*)qry->windowClause, &ctx);
-	qry->hasSubLinks = checkExprHasSubLink((Node*)qry->targetList);
-
-	/* New subquery fields
-	 */
-	subq->targetList = ctx.subtlist;
-	subq->groupClause = ctx.subgroupClause;
-	subq->groupingSets = ctx.subgroupingSets;
-
-	/* We always need an eref, but we shouldn't really need a filled in alias.
-	 * However, view deparse (or at least the fix for MPP-2189) wants one.
-	 */
-	alias = make_replacement_alias(subq, "Window");
-	rte->eref = copyObject(alias);
-	rte->alias = alias;
-
-	/* Accommodate depth change in new subquery, Q''.
-	 */
-	IncrementVarSublevelsUpInTransformGroupedWindows((Node*)subq, 1, 1);
-
-	/* Might have changed. */
-	subq->hasSubLinks = checkExprHasSubLink((Node*)subq);
-
-	Assert(PointerIsValid(qry->targetList));
-	Assert(IsA(qry->targetList, List));
-	/* Use error instead of assertion to "use" hadSubLinks and keep compiler happy. */
-	if (hadSubLinks != (qry->hasSubLinks || subq->hasSubLinks))
-		elog(ERROR, "inconsistency detected in internal grouped windows transformation");
-
-	discard_grouped_window_context(&ctx);
-
-	assign_query_collations(pstate, subq);
-
-	return qry;
-}
-
-
-/* Helper for transformGroupedWindows:
- *
- * Prime the subquery target list in the context with the grouping
- * and windowing attributes from the given query and adjust the
- * subquery group clauses in the context to agree.
- *
- * Note that we arrange dense sortgroupref values and stash the
- * referents on the front of the subquery target list.  This may
- * be over-kill, but the grouping extension code seems to like it
- * this way.
- *
- * Note that we only transfer sortgrpref values associated with
- * grouping and windowing to the subquery context.  The subquery
- * shouldn't care about ordering, etc. XXX
- */
-static void
-init_grouped_window_context(grouped_window_ctx *ctx, Query *qry)
-{
-	List *grp_tles;
-	List *grp_sortops;
-	List *grp_eqops;
-	ListCell *lc = NULL;
-	Index maxsgr = 0;
-
-	get_sortgroupclauses_tles(qry->groupClause, qry->targetList,
-							  &grp_tles, &grp_sortops, &grp_eqops);
-	list_free(grp_sortops);
-	maxsgr = maxSortGroupRef(grp_tles, true);
-
-	ctx->subtlist = NIL;
-	ctx->subgroupClause = NIL;
-	ctx->subgroupingSets = NIL;
-
-	/* Set up scratch space.
-	 */
-
-	ctx->subrtable = qry->rtable;
-
-	/* Map input = outer query sortgroupref values to subquery values while building the
-	 * subquery target list prefix. */
-	ctx->sgr_map = palloc0((maxsgr+1)*sizeof(ctx->sgr_map[0]));
-	ctx->sgr_map_size = maxsgr + 1;
-	foreach (lc, grp_tles)
-	{
-	    TargetEntry *tle;
-	    Index old_sgr;
-
-	    tle = (TargetEntry*)copyObject(lfirst(lc));
-	    old_sgr = tle->ressortgroupref;
-
-	    ctx->subtlist = lappend(ctx->subtlist, tle);
-		tle->resno = list_length(ctx->subtlist);
-		tle->ressortgroupref = tle->resno;
-		tle->resjunk = false;
-
-		ctx->sgr_map[old_sgr] = tle->ressortgroupref;
-	}
-
-	/* Miscellaneous scratch area. */
-	ctx->call_depth = 0;
-	ctx->tle = NULL;
-
-	/* Revise grouping into ctx->subgroupClause */
-	ctx->subgroupClause = (List*)map_sgr_mutator((Node*)qry->groupClause, ctx);
-	ctx->subgroupingSets = (List *) map_sgr_mutator((Node *) qry->groupingSets, ctx);
-}
-
-
-/* Helper for transformGroupedWindows */
-static void
-discard_grouped_window_context(grouped_window_ctx *ctx)
-{
-	ctx->subtlist = NIL;
-	ctx->subgroupClause = NIL;
-	ctx->subgroupingSets = NIL;
-	ctx->tle = NULL;
-	if (ctx->sgr_map)
-		pfree(ctx->sgr_map);
-	ctx->sgr_map = NULL;
-	ctx->subrtable = NULL;
-}
-
-
-/* Helper for transformGroupedWindows:
- *
- * Look for the given expression in the context's subtlist.  If
- * none is found and the force argument is true, add a target
- * for it.  Make and return a variable referring to the target
- * with the matching expression, or return NULL, if no target
- * was found/added.
- */
-static Var *
-var_for_gw_expr(grouped_window_ctx *ctx, Expr *expr, bool force)
-{
-	Var *var = NULL;
-	TargetEntry *tle = tlist_member(expr, ctx->subtlist);
-
-	if ( tle == NULL && force )
-	{
-		tle = makeNode(TargetEntry);
-		ctx->subtlist = lappend(ctx->subtlist, tle);
-		tle->expr = expr;
-		tle->resno = list_length(ctx->subtlist);
-		/* See comment in grouped_window_mutator for why level 3 is appropriate. */
-		if ( ctx->call_depth == 3 && ctx->tle != NULL && ctx->tle->resname != NULL )
-		{
-			tle->resname = pstrdup(ctx->tle->resname);
-		}
-		else
-		{
-			tle->resname = generate_positional_name(tle->resno);
-		}
-		tle->ressortgroupref = 0;
-		tle->resorigtbl = 0;
-		tle->resorigcol = 0;
-		tle->resjunk = false;
-	}
-
-	if (tle != NULL)
-	{
-		var = makeNode(Var);
-		var->varno = 1; /* one and only */
-		var->varattno = tle->resno; /* by construction */
-		var->vartype = exprType((Node*)tle->expr);
-		var->vartypmod = exprTypmod((Node*)tle->expr);
-		var->varcollid = exprCollation((Node*)tle->expr);
-		var->varlevelsup = 0;
-		var->varnoold = 1;
-		var->varoattno = tle->resno;
-		var->location = 0;
-	}
-
-	return var;
-}
-
-
-/* Helper for transformGroupedWindows:
- *
- * Mutator for subquery groupingClause to adjust sortgrpref values
- * based on map developed while priming context target list.
- */
-static Node*
-map_sgr_mutator(Node *node, void *context)
-{
-	grouped_window_ctx *ctx = (grouped_window_ctx*)context;
-
-	if (!node)
-		return NULL;
-
-	if (IsA(node, List))
-	{
-		ListCell *lc;
-		List *new_lst = NIL;
-
-		foreach ( lc, (List *)node)
-		{
-			Node *newnode = lfirst(lc);
-			newnode = map_sgr_mutator(newnode, ctx);
-			new_lst = lappend(new_lst, newnode);
-		}
-		return (Node*)new_lst;
-	}
-	else if (IsA(node, IntList))
-	{
-		ListCell *lc;
-		List *new_lst = NIL;
-
-		foreach ( lc, (List *) node)
-		{
-			int			sortgroupref = lfirst_int(lc);
-
-			if (sortgroupref < 0 || sortgroupref >= ctx->sgr_map_size)
-				elog(ERROR, "sortgroupref %d out of bounds", sortgroupref);
-
-			sortgroupref = ctx->sgr_map[sortgroupref];
-
-			new_lst = lappend_int(new_lst, sortgroupref);
-		}
-		return (Node *) new_lst;
-	}
-	else if (IsA(node, SortGroupClause))
-	{
-		SortGroupClause *g = (SortGroupClause *) node;
-		SortGroupClause *new_g = makeNode(SortGroupClause);
-		memcpy(new_g, g, sizeof(SortGroupClause));
-		new_g->tleSortGroupRef = ctx->sgr_map[g->tleSortGroupRef];
-		return (Node*)new_g;
-	}
-	else if (IsA(node, GroupingSet))
-	{
-		GroupingSet *gset = (GroupingSet *) node;
-		GroupingSet *newgset = (GroupingSet *) node;
-
-		newgset = makeNode(GroupingSet);
-		newgset->kind = gset->kind;
-		newgset->content = (List *) map_sgr_mutator((Node *) gset->content, context);
-		newgset->location = gset->location;
-
-		return (Node *) newgset;
-	}
-	else
-		elog(ERROR, "unexpected node type %d", nodeTag(node));
-}
-
-
-
-
-/*
- * Helper for transformGroupedWindows:
- *
- * Transform targets from Q into targets for Q' and place information
- * needed to eventually construct the target list for the subquery Q''
- * in the context structure.
- *
- * The general idea is to add expressions that must be evaluated in the
- * subquery to the subquery target list (in the context) and to replace
- * them with Var nodes in the outer query.
- *
- * If there are any Agg nodes in the Q'' target list, arrange
- * to set hasAggs to true in the subquery. (This should already be
- * done, though).
- *
- * If we're pushing down an entire TLE that has a resname, use
- * it as an alias in the upper TLE, too.  Facilitate this by copying
- * down the resname from an immediately enclosing TargetEntry, if any.
- *
- * The algorithm repeatedly searches the subquery target list under
- * construction (quadric), however we don't expect many targets so
- * we don't optimize this.  (Could, for example, use a hash or divide
- * the target list into var, expr, and group/aggregate function lists.)
- */
-
-static Node* grouped_window_mutator(Node *node, void *context)
-{
-	Node *result = NULL;
-
-	grouped_window_ctx *ctx = (grouped_window_ctx*)context;
-
-	if (!node)
-		return result;
-
-	ctx->call_depth++;
-
-	if (IsA(node, TargetEntry))
-	{
-		TargetEntry *tle = (TargetEntry *)node;
-		TargetEntry *new_tle = makeNode(TargetEntry);
-
-		/* Copy the target entry. */
-		new_tle->resno = tle->resno;
-		if (tle->resname == NULL )
-		{
-			new_tle->resname = generate_positional_name(new_tle->resno);
-		}
-		else
-		{
-			new_tle->resname = pstrdup(tle->resname);
-		}
-		new_tle->ressortgroupref = tle->ressortgroupref;
-		new_tle->resorigtbl = InvalidOid;
-		new_tle->resorigcol = 0;
-		new_tle->resjunk = tle->resjunk;
-
-		/* This is pretty shady, but we know our call pattern.  The target
-		 * list is at level 1, so we're interested in target entries at level
-		 * 2.  We record them in context so var_for_gw_expr can maybe make a better
-		 * than default choice of alias.
-		 */
-		if (ctx->call_depth == 2 )
-		{
-			ctx->tle = tle;
-		}
-		else
-		{
-			ctx->tle = NULL;
-		}
-
-		new_tle->expr = (Expr*)grouped_window_mutator((Node*)tle->expr, ctx);
-
-		ctx->tle = NULL;
-		result = (Node*)new_tle;
-	}
-	else if (IsA(node, Aggref))
-	{
-		/* Aggregation expression */
-		result = (Node*) var_for_gw_expr(ctx, (Expr *) node, true);
-	}
-	else if (IsA(node, GroupingFunc))
-	{
-		GroupingFunc *gfunc = (GroupingFunc *) node;
-		GroupingFunc *newgfunc;
-
-		newgfunc = (GroupingFunc *) copyObject((Node *) gfunc);
-
-		newgfunc->refs = (List *) map_sgr_mutator((Node *) newgfunc->refs, ctx);
-
-		result = (Node *) var_for_gw_expr(ctx, (Expr *) newgfunc, true);
-	}
-	else if (IsA(node, Var))
-	{
-		Var *var = (Var*)node;
-
-		/* Since this is a Var (leaf node), we must be able to mutate it,
-		 * else we can't finish the transformation and must give up.
-		 */
-		result = (Node*) var_for_gw_expr(ctx, (Expr *) node, false);
-
-		if ( !result )
-		{
-			List *altvars = generate_alternate_vars(var, ctx);
-			ListCell *lc;
-			foreach(lc, altvars)
-			{
-				result = (Node*) var_for_gw_expr(ctx, lfirst(lc), false);
-				if ( result )
-					break;
-			}
-		}
-
-		if ( ! result )
-			ereport(ERROR,
-					(errcode(ERRCODE_WINDOWING_ERROR),
-					 errmsg("unresolved grouping key in window query"),
-					 errhint("You might need to use explicit aliases and/or to refer to grouping keys in the same way throughout the query.")));
-	}
-	else
-	{
-		/* Grouping expression; may not find one. */
-		result = (Node*) var_for_gw_expr(ctx, (Expr *) node, false);
-	}
-
-
-	if ( !result )
-	{
-		result = expression_tree_mutator(node, grouped_window_mutator, ctx);
-	}
-
-	ctx->call_depth--;
-	return result;
-}
-
-/*
- * Helper for transformGroupedWindows:
- *
- * Build an Alias for a subquery RTE representing the given Query.
- * The input string aname is the name for the overall Alias. The
- * attribute names are all found or made up.
- */
-static Alias *
-make_replacement_alias(Query *qry, const char *aname)
-{
-	ListCell *lc = NULL;
-	 char *name = NULL;
-	Alias *alias = makeNode(Alias);
-	AttrNumber attrno = 0;
-
-	alias->aliasname = pstrdup(aname);
-	alias->colnames = NIL;
-
-	foreach(lc, qry->targetList)
-	{
-		TargetEntry *tle = (TargetEntry*)lfirst(lc);
-		attrno++;
-
-		if (tle->resname)
-		{
-			/* Prefer the target's resname. */
-			name = pstrdup(tle->resname);
-		}
-		else if ( IsA(tle->expr, Var) )
-		{
-			/* If the target expression is a Var, use the name of the
-			 * attribute in the query's range table. */
-			Var *var = (Var*)tle->expr;
-			RangeTblEntry *rte = rt_fetch(var->varno, qry->rtable);
-			name = pstrdup(get_rte_attribute_name(rte, var->varattno));
-		}
-		else
-		{
-			/* If all else, fails, generate a name based on position. */
-			name = generate_positional_name(attrno);
-		}
-
-		alias->colnames = lappend(alias->colnames, makeString(name));
-	}
-	return alias;
-}
-
-/*
- * Helper for transformGroupedWindows:
- *
- * Make a palloc'd C-string named for the input attribute number.
- */
-static char *
-generate_positional_name(AttrNumber attrno)
-{
-	int rc = 0;
-	char buf[NAMEDATALEN];
-
-	rc = snprintf(buf, sizeof(buf),
-				  "att_%d", attrno );
-	if ( rc == EOF || rc < 0 || rc >=sizeof(buf) )
-	{
-		ereport(ERROR,
-				(errcode(ERRCODE_INTERNAL_ERROR),
-				 errmsg("can't generate internal attribute name")));
-	}
-	return pstrdup(buf);
-}
-
-/*
- * Helper for transformGroupedWindows:
- *
- * Find alternate Vars on the range of the input query that are aliases
- * (modulo ANSI join) of the input Var on the range and that occur in the
- * target list of the input query.
- *
- * If the input Var references a join result, there will be a single
- * alias.  If not, we need to search the range table for occurrences
- * of the input Var in some join result's RTE and add a Var referring
- * to the appropriate attribute of the join RTE to the list.
- *
- * This is not efficient, but the need is rare (MPP-12082) so we don't
- * bother to precompute this.
- */
-static List*
-generate_alternate_vars(Var *invar, grouped_window_ctx *ctx)
-{
-	List *rtable = ctx->subrtable;
-	RangeTblEntry *inrte;
-	List *alternates = NIL;
-
-	Assert(IsA(invar, Var));
-
-	inrte = rt_fetch(invar->varno, rtable);
-
-	if ( inrte->rtekind == RTE_JOIN )
-	{
-		Node *ja = list_nth(inrte->joinaliasvars, invar->varattno-1);
-
-		/* Though Node types other than Var (e.g., CoalesceExpr or Const) may occur
-		 * as joinaliasvars, we ignore them.
-		 */
-		if ( IsA(ja, Var) )
-		{
-			alternates = lappend(alternates, copyObject(ja));
-		}
-	}
-	else
-	{
-		ListCell *jlc;
-		Index varno = 0;
-
-		foreach (jlc, rtable)
-		{
-			RangeTblEntry *rte = (RangeTblEntry*)lfirst(jlc);
-
-			varno++; /* This RTE's varno */
-
-			if ( rte->rtekind == RTE_JOIN )
-			{
-				ListCell *alc;
-				AttrNumber attno = 0;
-
-				foreach (alc, rte->joinaliasvars)
-				{
-					ListCell *tlc;
-					Node *altnode = lfirst(alc);
-					Var *altvar = (Var*)altnode;
-
-					attno++; /* This attribute's attno in its join RTE */
-
-					if ( !IsA(altvar, Var) || !equal(invar, altvar) )
-						continue;
-
-					/* Look for a matching Var in the target list. */
-
-					foreach(tlc, ctx->subtlist)
-					{
-						TargetEntry *tle = (TargetEntry*)lfirst(tlc);
-						Var *v = (Var*)tle->expr;
-
-						if ( IsA(v, Var) && v->varno == varno && v->varattno == attno )
-						{
-							alternates = lappend(alternates, tle->expr);
-						}
-					}
-				}
-			}
-		}
-	}
-	return alternates;
-}
-
-/*
  * transformOnConflictClause -
-=======
- * transformSelectStmt -
->>>>>>> b22544fb
  *	  transforms an OnConflictClause in an INSERT
  */
 static OnConflictExpr *
@@ -2149,25 +1475,6 @@
 	if (pstate->p_hasAggs || qry->groupClause || qry->groupingSets || qry->havingQual)
 		parseCheckAggregates(pstate, qry);
 
-<<<<<<< HEAD
-	/* GPDB_12_MERGE_FIXME: Do we still need to do this? Or did the refactoring of cdbgroup.c
-	 * in the 9.6 merge make this unnecessary? */
-	/*
-	 * If the query mixes window functions and aggregates, we need to
-	 * transform it such that the grouped query appears as a subquery
-	 *
-	 * This must be done after collations. Because it, specifically the
-	 * grouped_window_mutator() it called, will replace some expressions with
-	 * Var and set the varcollid with the replaced expressions' original
-	 * collations, which are from assign_query_collations().
-	 *
-	 * Note: assign_query_collations() doesn't handle Var's collation.
-	 */
-	if (qry->hasWindowFuncs && (qry->groupClause || qry->hasAggs))
-		transformGroupedWindows(pstate, qry);
-
-=======
->>>>>>> b22544fb
 	return qry;
 }
 
