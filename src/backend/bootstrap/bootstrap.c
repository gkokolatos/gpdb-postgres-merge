--- conflicted
+++ resolved
@@ -384,7 +384,7 @@
 		/*
 		 * Assign the ProcSignalSlot for an auxiliary process.  Since it
 		 * doesn't have a BackendId, the slot is statically allocated based on
-		 * the auxiliary process type (auxType).  Backends use slots indexed
+		 * the auxiliary process type (MyAuxProcType).  Backends use slots indexed
 		 * in the range from 1 to MaxBackends (inclusive), so we use
 		 * MaxBackends + AuxProcType + 1 as the index of the slot for an
 		 * auxiliary process.
@@ -392,7 +392,7 @@
 		 * This will need rethinking if we ever want more than one of a
 		 * particular auxiliary process type.
 		 */
-		ProcSignalInit(MaxBackends + auxType + 1);
+		ProcSignalInit(MaxBackends + MyAuxProcType + 1);
 
 		/* finish setting up bufmgr.c */
 		InitBufferPoolBackend();
@@ -1079,171 +1079,6 @@
 	return newStr;
 }
 
-<<<<<<< HEAD
-/* ----------------
- *		EnterString
- *		returns the string table position of the identifier
- *		passed to it.  We add it to the table if we can't find it.
- * ----------------
- */
-int
-EnterString(char *str)
-{
-	hashnode   *node;
-	int			len;
-
-	len = strlen(str);
-
-	node = FindStr(str, len, NULL);
-	if (node)
-		return node->strnum;
-	else
-	{
-		node = AddStr(str, len, 0);
-		return node->strnum;
-	}
-}
-
-/* ----------------
- *		LexIDStr
- *		when given an idnum into the 'string-table' return the string
- *		associated with the idnum
- * ----------------
- */
-char *
-LexIDStr(int ident_num)
-{
-	return strtable[ident_num];
-}
-
-
-/* ----------------
- *		CompHash
- *
- *		Compute a hash function for a given string.  We look at the first,
- *		the last, and the middle character of a string to try to get spread
- *		the strings out.  The function is rather arbitrary, except that we
- *		are mod'ing by a prime number.
- * ----------------
- */
-static int
-CompHash(char *str, int len)
-{
-	int			result;
-	
-	Assert(len >=0 && "string length is negative");
-	if (len == 0) 
-	{
-		return 0;
-	}
-
-	result = (NUM * str[0] + NUMSQR * str[len - 1] + NUMCUBE * str[(len - 1) / 2]);
-
-	return result % HASHTABLESIZE;
-
-}
-
-/* ----------------
- *		FindStr
- *
- *		This routine looks for the specified string in the hash
- *		table.	It returns a pointer to the hash node found,
- *		or NULL if the string is not in the table.
- * ----------------
- */
-static hashnode *
-FindStr(char *str, int length, hashnode *mderef)
-{
-	hashnode   *node;
-
-	node = hashtable[CompHash(str, length)];
-	while (node != NULL)
-	{
-		/*
-		 * We must differentiate between string constants that might have the
-		 * same value as a identifier and the identifier itself.
-		 */
-		if (!strcmp(str, strtable[node->strnum]))
-		{
-			return node;		/* no need to check */
-		}
-		else
-			node = node->next;
-	}
-	/* Couldn't find it in the list */
-	return NULL;
-}
-
-/* ----------------
- *		AddStr
- *
- *		This function adds the specified string, along with its associated
- *		data, to the hash table and the string table.  We return the node
- *		so that the calling routine can find out the unique id that AddStr
- *		has assigned to this string.
- * ----------------
- */
-static hashnode *
-AddStr(char *str, int strlength, int mderef)
-{
-	hashnode   *temp,
-			   *trail,
-			   *newnode;
-	int			hashresult;
-	int			len;
-
-	if (++strtable_end >= STRTABLESIZE)
-		elog(FATAL, "bootstrap string table overflow");
-
-	/*
-	 * Some of the utilites (eg, define type, create relation) assume that the
-	 * string they're passed is a NAMEDATALEN.  We get array bound read
-	 * violations from purify if we don't allocate at least NAMEDATALEN bytes
-	 * for strings of this sort.  Because we're lazy, we allocate at least
-	 * NAMEDATALEN bytes all the time.
-	 */
-
-	if ((len = strlength + 1) < NAMEDATALEN)
-		len = NAMEDATALEN;
-
-	strtable[strtable_end] = malloc((unsigned) len);
-	if (strtable[strtable_end] == NULL)
-		ereport(ERROR, (errcode(ERRCODE_OUT_OF_MEMORY),
-						errmsg("Bootstrap failed: out of memory in AddStr")));
-
-	strcpy(strtable[strtable_end], str);
-
-	/* Now put a node in the hash table */
-	newnode = (hashnode *) malloc(sizeof(hashnode) * 1);
-	if (newnode == NULL)
-		ereport(ERROR, (errcode(ERRCODE_OUT_OF_MEMORY),
-						errmsg("Bootstrap failed: out of memory in AddStr")));
-
-	newnode->strnum = strtable_end;
-	newnode->next = NULL;
-
-	/* Find out where it goes */
-
-	hashresult = CompHash(str, strlength);
-	if (hashtable[hashresult] == NULL)
-		hashtable[hashresult] = newnode;
-	else
-	{							/* There is something in the list */
-		trail = hashtable[hashresult];
-		temp = trail->next;
-		while (temp != NULL)
-		{
-			trail = temp;
-			temp = temp->next;
-		}
-		trail->next = newnode;
-	}
-	return newnode;
-}
-
-
-=======
->>>>>>> 78a09145
 
 /*
  *	index_register() -- record an index that has been set up for building
