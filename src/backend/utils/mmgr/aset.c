--- conflicted
+++ resolved
@@ -980,7 +980,6 @@
 
 		AllocAllocInfo(set, chunk);
 
-<<<<<<< HEAD
 		/* Ensure any padding bytes are marked NOACCESS. */
 		VALGRIND_MAKE_MEM_NOACCESS((char *) AllocChunkGetPointer(chunk) + size,
 								   chunk->size - size);
@@ -988,10 +987,7 @@
 		/* Disallow external access to private part of chunk header. */
 		VALGRIND_MAKE_MEM_NOACCESS(chunk, ALLOCCHUNK_PRIVATE_LEN);
 
-		MEMORY_ACCOUNT_UPDATE_ALLOCATED(set, chunk->size);
-=======
 		MEMORY_ACCOUNT_INC_ALLOCATED(set, chunk->size);
->>>>>>> ee2d4641
 
 		return AllocChunkGetPointer(chunk);
 	}
@@ -1146,7 +1142,6 @@
 #endif
 
 	AllocAllocInfo(set, chunk);
-<<<<<<< HEAD
 
 	/* Ensure any padding bytes are marked NOACCESS. */
 	VALGRIND_MAKE_MEM_NOACCESS((char *) AllocChunkGetPointer(chunk) + size,
@@ -1155,11 +1150,8 @@
 	/* Disallow external access to private part of chunk header. */
 	VALGRIND_MAKE_MEM_NOACCESS(chunk, ALLOCCHUNK_PRIVATE_LEN);
 
-	MEMORY_ACCOUNT_UPDATE_ALLOCATED(set, chunk->size);
-
-=======
 	MEMORY_ACCOUNT_INC_ALLOCATED(set, chunk->size);
->>>>>>> ee2d4641
+
 	return AllocChunkGetPointer(chunk);
 }
 
@@ -1392,17 +1384,13 @@
 		/* Ensure any padding bytes are marked NOACCESS. */
 		VALGRIND_MAKE_MEM_NOACCESS((char *) pointer + size, chksize - size);
 
-<<<<<<< HEAD
 		/* Disallow external access to private part of chunk header. */
 		VALGRIND_MAKE_MEM_NOACCESS(chunk, ALLOCCHUNK_PRIVATE_LEN);
 
-		MEMORY_ACCOUNT_UPDATE_ALLOCATED(set, chksize - oldsize);
-=======
 		if (chksize > oldsize)
 			MEMORY_ACCOUNT_INC_ALLOCATED(set, chksize - oldsize);
 		else
 			MEMORY_ACCOUNT_DEC_ALLOCATED(set, oldsize - chksize);
->>>>>>> ee2d4641
 
 		return pointer;
 	}
@@ -1684,6 +1672,11 @@
 void
 AllocSetTransferAccounting(MemoryContext context, MemoryContext new_parent)
 {
+	/* GPDB_12_MERGE_FIXME: If you mix AllocSetContexts and other contexts,
+	 * what happens to accounting? */
+	if (!IsA(context, AllocSetContext))
+		return;
+
 	AllocSet set = (AllocSet)context;
 	AllocSet np = (AllocSet)new_parent;
 
