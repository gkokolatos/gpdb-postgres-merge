/*-------------------------------------------------------------------------
 *
 * mcxt.c
 *	  POSTGRES memory context management code.
 *
 * This module handles context management operations that are independent
 * of the particular kind of context being operated on.  It calls
 * context-type-specific operations via the function pointers in a
 * context's MemoryContextMethods struct.
 *
 *
 * Portions Copyright (c) 2007-2008, Greenplum inc
 * Portions Copyright (c) 2012-Present Pivotal Software, Inc.
 * Portions Copyright (c) 1996-2019, PostgreSQL Global Development Group
 * Portions Copyright (c) 1994, Regents of the University of California
 *
 *
 * IDENTIFICATION
 *	  src/backend/utils/mmgr/mcxt.c
 *
 *-------------------------------------------------------------------------
 */

#include "postgres.h"

#include "mb/pg_wchar.h"
#include "miscadmin.h"
#include "utils/memdebug.h"
#include "utils/memutils.h"

#include "cdb/cdbvars.h"                    /* coredump_on_memerror */
#include "inttypes.h"

#ifdef CDB_PALLOC_CALLER_ID
#define CDB_MCXT_WHERE(context) (context)->callerFile, (context)->callerLine
#else
#define CDB_MCXT_WHERE(context) __FILE__, __LINE__
#endif

#if defined(CDB_PALLOC_TAGS) && !defined(CDB_PALLOC_CALLER_ID)
#error "If CDB_PALLOC_TAGS is defined, CDB_PALLOC_CALLER_ID must be defined too"
#endif

/*****************************************************************************
 *	  GLOBAL MEMORY															 *
 *****************************************************************************/

/*
 * CurrentMemoryContext
 *		Default memory context for allocations.
 */
MemoryContext CurrentMemoryContext = NULL;

/*
 * Standard top-level contexts. For a description of the purpose of each
 * of these contexts, refer to src/backend/utils/mmgr/README
 */
MemoryContext TopMemoryContext = NULL;
MemoryContext ErrorContext = NULL;
MemoryContext PostmasterContext = NULL;
MemoryContext CacheMemoryContext = NULL;
MemoryContext MessageContext = NULL;
MemoryContext TopTransactionContext = NULL;
MemoryContext CurTransactionContext = NULL;
MemoryContext DispatcherContext = NULL;
MemoryContext InterconnectContext = NULL;
MemoryContext OptimizerMemoryContext = NULL;

/* This is a transient link to the active portal's memory context: */
MemoryContext PortalContext = NULL;

static void MemoryContextCallResetCallbacks(MemoryContext context);
static void MemoryContextStatsInternal(MemoryContext context, int level,
									   bool print, int max_children,
									   MemoryContextCounters *totals);
static void MemoryContextStatsPrint(MemoryContext context, void *passthru,
									const char *stats_string);

/*
 * You should not do memory allocations within a critical section, because
 * an out-of-memory error will be escalated to a PANIC. To enforce that
 * rule, the allocation functions Assert that.
 */
/*
 * GPDB_94_MERGE_FIXME: Disabled temporarily, we were unsafe things in GPDB.
 * Fix all the failures and re-enable this later.
 */
#if 0
#define AssertNotInCriticalSection(context) \
	Assert(CritSectionCount == 0 || (context)->allowInCritSection)
#else
#define AssertNotInCriticalSection(context)
#endif

/*****************************************************************************
 *	  EXPORTED ROUTINES														 *
 *****************************************************************************/


/*
 * MemoryContextInit
 *		Start up the memory-context subsystem.
 *
 * This must be called before creating contexts or allocating memory in
 * contexts.  TopMemoryContext and ErrorContext are initialized here;
 * other contexts must be created afterwards.
 *
 * In normal multi-backend operation, this is called once during
 * postmaster startup, and not at all by individual backend startup
 * (since the backends inherit an already-initialized context subsystem
 * by virtue of being forked off the postmaster).  But in an EXEC_BACKEND
 * build, each process must do this for itself.
 *
 * In a standalone backend this must be called during backend startup.
 */
void
MemoryContextInit(void)
{
	AssertState(TopMemoryContext == NULL);

	/*
<<<<<<< HEAD
	 * First, initialize TopMemoryContext, which is the parent of all others.
=======
	 * First, initialize TopMemoryContext, which will hold the MemoryContext
	 * nodes for all other contexts.  (There is special-case code in
	 * MemoryContextCreate() to handle this call.)
>>>>>>> 91f86cac
	 */
	TopMemoryContext = AllocSetContextCreate((MemoryContext) NULL,
											 "TopMemoryContext",
											 ALLOCSET_DEFAULT_SIZES);

	/*
	 * Not having any other place to point CurrentMemoryContext, make it point
	 * to TopMemoryContext.  Caller should change this soon!
	 */
	CurrentMemoryContext = TopMemoryContext;

	/*
	 * Initialize ErrorContext as an AllocSetContext with slow growth rate ---
	 * we don't really expect much to be allocated in it. More to the point,
	 * require it to contain at least 8K at all times. This is the only case
	 * where retained memory in a context is *essential* --- we want to be
	 * sure ErrorContext still has some memory even if we've run out
	 * elsewhere! Also, allow allocations in ErrorContext within a critical
	 * section. Otherwise a PANIC will cause an assertion failure in the error
	 * reporting code, before printing out the real cause of the failure.
	 *
	 * This should be the last step in this function, as elog.c assumes memory
	 * management works once ErrorContext is non-null.
	 */
	ErrorContext = AllocSetContextCreate(TopMemoryContext,
										 "ErrorContext",
										 8 * 1024,
										 8 * 1024,
										 8 * 1024);
	MemoryContextAllowInCriticalSection(ErrorContext, true);
}

/*
 * MemoryContextReset
 *		Release all space allocated within a context and delete all its
 *		descendant contexts (but not the named context itself).
 */
void
MemoryContextReset(MemoryContext context)
{
	AssertArg(MemoryContextIsValid(context));

	/* save a function call in common case where there are no children */
	if (context->firstchild != NULL)
		MemoryContextDeleteChildren(context);

	/* save a function call if no pallocs since startup or last reset */
	if (!context->isReset)
		MemoryContextResetOnly(context);
}

/*
 * MemoryContextResetOnly
 *		Release all space allocated within a context.
 *		Nothing is done to the context's descendant contexts.
 */
void
MemoryContextResetOnly(MemoryContext context)
{
	AssertArg(MemoryContextIsValid(context));

	/* Nothing to do if no pallocs since startup or last reset */
	if (!context->isReset)
	{
		MemoryContextCallResetCallbacks(context);
<<<<<<< HEAD

		/*
		 * If context->ident points into the context's memory, it will become
		 * a dangling pointer.  We could prevent that by setting it to NULL
		 * here, but that would break valid coding patterns that keep the
		 * ident elsewhere, e.g. in a parent context.  Another idea is to use
		 * MemoryContextContains(), but we don't require ident strings to be
		 * in separately-palloc'd chunks, so that risks false positives.  So
		 * for now we assume the programmer got it right.
		 */

		context->methods->reset(context);
=======
		(*context->methods->reset) (context);
>>>>>>> 91f86cac
		context->isReset = true;
		VALGRIND_DESTROY_MEMPOOL(context);
		VALGRIND_CREATE_MEMPOOL(context, 0, false);
	}
}

/*
 * MemoryContextResetChildren
 *		Release all space allocated within a context's descendants,
 *		but don't delete the contexts themselves.  The named context
 *		itself is not touched.
 */
void
MemoryContextResetChildren(MemoryContext context)
{
	MemoryContext child;

	AssertArg(MemoryContextIsValid(context));

	for (child = context->firstchild; child != NULL; child = child->nextchild)
	{
		MemoryContextResetChildren(child);
		MemoryContextResetOnly(child);
	}
}

/*
 * MemoryContextDelete
 *		Delete a context and its descendants, and release all space
 *		allocated therein.
 *
 * The type-specific delete routine removes all storage for the context,
 * but we have to recurse to handle the children.
 * We must also delink the context from its parent, if it has one.
 */
void
MemoryContextDeleteImpl(MemoryContext context, const char* sfile, const char *func, int sline)
{
	MemoryContext parent;

	AssertArg(MemoryContextIsValid(context));
	/* We had better not be deleting TopMemoryContext ... */
	Assert(context != TopMemoryContext);
	/* And not CurrentMemoryContext, either */
	Assert(context != CurrentMemoryContext);

#ifdef CDB_PALLOC_CALLER_ID
	context->callerFile = sfile;
	context->callerLine = sline;
#endif

	/* save a function call in common case where there are no children */
	if (context->firstchild != NULL)
		MemoryContextDeleteChildren(context);

	/*
	 * It's not entirely clear whether 'tis better to do this before or after
	 * delinking the context; but an error in a callback will likely result in
	 * leaking the whole context (if it's not a root context) if we do it
	 * after, so let's do it before.
	 */
	MemoryContextCallResetCallbacks(context);

	/*
	 * We delink the context from its parent before deleting it, so that if
	 * there's an error we won't have deleted/busted contexts still attached
	 * to the context tree.  Better a leak than a crash.
	 */
	parent = MemoryContextGetParent(context);
	MemoryContextSetParent(context, NULL);

<<<<<<< HEAD
	/*
	 * Also reset the context's ident pointer, in case it points into the
	 * context.  This would only matter if someone tries to get stats on the
	 * (already unlinked) context, which is unlikely, but let's be safe.
	 */
	context->ident = NULL;

	context->methods->delete_context(context);

=======
	(*context->methods->delete_context) (context, parent);
>>>>>>> 91f86cac
	VALGRIND_DESTROY_MEMPOOL(context);
}

/*
 * MemoryContextDeleteChildren
 *		Delete all the descendants of the named context and release all
 *		space allocated therein.  The named context itself is not touched.
 */
void
MemoryContextDeleteChildren(MemoryContext context)
{
	AssertArg(MemoryContextIsValid(context));

	/*
	 * MemoryContextDelete will delink the child from me, so just iterate as
	 * long as there is a child.
	 */
	while (context->firstchild != NULL)
		MemoryContextDelete(context->firstchild);
}

/*
 * MemoryContextRegisterResetCallback
 *		Register a function to be called before next context reset/delete.
 *		Such callbacks will be called in reverse order of registration.
 *
 * The caller is responsible for allocating a MemoryContextCallback struct
 * to hold the info about this callback request, and for filling in the
 * "func" and "arg" fields in the struct to show what function to call with
 * what argument.  Typically the callback struct should be allocated within
 * the specified context, since that means it will automatically be freed
 * when no longer needed.
 *
 * There is no API for deregistering a callback once registered.  If you
 * want it to not do anything anymore, adjust the state pointed to by its
 * "arg" to indicate that.
 */
void
MemoryContextRegisterResetCallback(MemoryContext context,
								   MemoryContextCallback *cb)
{
	AssertArg(MemoryContextIsValid(context));

	/* Push onto head so this will be called before older registrants. */
	cb->next = context->reset_cbs;
	context->reset_cbs = cb;
	/* Mark the context as non-reset (it probably is already). */
	context->isReset = false;
}

/*
 * MemoryContextCallResetCallbacks
 *		Internal function to call all registered callbacks for context.
 */
static void
MemoryContextCallResetCallbacks(MemoryContext context)
{
	MemoryContextCallback *cb;

	/*
	 * We pop each callback from the list before calling.  That way, if an
	 * error occurs inside the callback, we won't try to call it a second time
	 * in the likely event that we reset or delete the context later.
	 */
	while ((cb = context->reset_cbs) != NULL)
	{
		context->reset_cbs = cb->next;
		cb->func(cb->arg);
	}
}

/*
 * MemoryContextSetIdentifier
 *		Set the identifier string for a memory context.
 *
 * An identifier can be provided to help distinguish among different contexts
 * of the same kind in memory context stats dumps.  The identifier string
 * must live at least as long as the context it is for; typically it is
 * allocated inside that context, so that it automatically goes away on
 * context deletion.  Pass id = NULL to forget any old identifier.
 */
void
MemoryContextSetIdentifier(MemoryContext context, const char *id)
{
	AssertArg(MemoryContextIsValid(context));
	context->ident = id;
}

/*
 * MemoryContextSetParent
 *		Change a context to belong to a new parent (or no parent).
 *
 * We provide this as an API function because it is sometimes useful to
 * change a context's lifespan after creation.  For example, a context
 * might be created underneath a transient context, filled with data,
 * and then reparented underneath CacheMemoryContext to make it long-lived.
 * In this way no special effort is needed to get rid of the context in case
 * a failure occurs before its contents are completely set up.
 *
 * Callers often assume that this function cannot fail, so don't put any
 * elog(ERROR) calls in it.
 *
 * A possible caller error is to reparent a context under itself, creating
 * a loop in the context graph.  We assert here that context != new_parent,
 * but checking for multi-level loops seems more trouble than it's worth.
 */
void
MemoryContextSetParent(MemoryContext context, MemoryContext new_parent)
{
	AssertArg(MemoryContextIsValid(context));
	AssertArg(context != new_parent);

	/* Fast path if it's got correct parent already */
	if (new_parent == context->parent)
		return;

	/* Delink from existing parent, if any */
	if (context->parent)
	{
		MemoryContext parent = context->parent;

		if (context->prevchild != NULL)
			context->prevchild->nextchild = context->nextchild;
		else
		{
			Assert(parent->firstchild == context);
			parent->firstchild = context->nextchild;
		}

		if (context->nextchild != NULL)
			context->nextchild->prevchild = context->prevchild;
	}

	/* And relink */
	if (new_parent)
	{
		AssertArg(MemoryContextIsValid(new_parent));
		context->parent = new_parent;
		context->prevchild = NULL;
		context->nextchild = new_parent->firstchild;
		if (new_parent->firstchild != NULL)
			new_parent->firstchild->prevchild = context;
		new_parent->firstchild = context;
	}
	else
	{
		context->parent = NULL;
		context->prevchild = NULL;
		context->nextchild = NULL;
	}
}

/*
 * MemoryContextAllowInCriticalSection
 *		Allow/disallow allocations in this memory context within a critical
 *		section.
 *
 * Normally, memory allocations are not allowed within a critical section,
 * because a failure would lead to PANIC.  There are a few exceptions to
 * that, like allocations related to debugging code that is not supposed to
 * be enabled in production.  This function can be used to exempt specific
 * memory contexts from the assertion in palloc().
 */
void
MemoryContextAllowInCriticalSection(MemoryContext context, bool allow)
{
	AssertArg(MemoryContextIsValid(context));

	context->allowInCritSection = allow;
}

/*
 * GetMemoryChunkSpace
 *		Given a currently-allocated chunk, determine the total space
 *		it occupies (including all memory-allocation overhead).
 *
 * This is useful for measuring the total space occupied by a set of
 * allocated chunks.
 */
Size
GetMemoryChunkSpace(void *pointer)
{
	MemoryContext context = GetMemoryChunkContext(pointer);

<<<<<<< HEAD
	/*
	 * Try to detect bogus pointers handed to us, poorly though we can.
	 * Presumably, a pointer that isn't MAXALIGNED isn't pointing at an
	 * allocated chunk.
	 */
	Assert(pointer != NULL);
	Assert(pointer == (void *) MAXALIGN(pointer));

	/*
	 * OK, it's probably safe to look at the chunk header.
	 */
	header = (StandardChunkHeader *)
		((char *) pointer - STANDARDCHUNKHEADERSIZE);

	AssertArg(MemoryContextIsValid(header->context));

	return (*header->context->methods->get_chunk_space) (header->context,
														 pointer);
}

/*
 * GetMemoryChunkContext
 *		Given a currently-allocated chunk, determine the context
 *		it belongs to.
 */
MemoryContext
GetMemoryChunkContext(void *pointer)
{
	StandardChunkHeader *header;

	/*
	 * Try to detect bogus pointers handed to us, poorly though we can.
	 * Presumably, a pointer that isn't MAXALIGNED isn't pointing at an
	 * allocated chunk.
	 */
	Assert(pointer != NULL);
	Assert(pointer == (void *) MAXALIGN(pointer));

	/*
	 * OK, it's probably safe to look at the chunk header.
	 */
	header = (StandardChunkHeader *)
		((char *) pointer - STANDARDCHUNKHEADERSIZE);

	AssertArg(MemoryContextIsValid(header->context));

<<<<<<< HEAD
	return header->sharedHeader->context;
=======
	return context->methods->get_chunk_space(context, pointer);
>>>>>>> 9e1c9f959422192bbe1b842a2a1ffaf76b080196
=======
	return header->context;
>>>>>>> 91f86cac
}

/*
 * MemoryContextGetParent
 *		Get the parent context (if any) of the specified context
 */
MemoryContext
MemoryContextGetParent(MemoryContext context)
{
	AssertArg(MemoryContextIsValid(context));

	return context->parent;
}

/*
 * MemoryContextIsEmpty
 *		Is a memory context empty of any allocated space?
 */
bool
MemoryContextIsEmpty(MemoryContext context)
{
	AssertArg(MemoryContextIsValid(context));

	/*
	 * For now, we consider a memory context nonempty if it has any children;
	 * perhaps this should be changed later.
	 */
	if (context->firstchild != NULL)
		return false;
	/* Otherwise use the type-specific inquiry */
<<<<<<< HEAD
	return context->methods->is_empty(context);
=======
	return (*context->methods->is_empty) (context);
>>>>>>> 91f86cac
}

/*
 * MemoryContextError
 *		Report failure of a memory context operation.  Does not return.
 */
void
MemoryContextError(int errorcode, MemoryContext context,
		const char *sfile, int sline,
		const char *fmt, ...)
{
	va_list args;
	char    buf[200];

	/*
	 * Don't use elog, as we might have a malloc problem.
	 * Also, don't use write_log, as this method might be
	 * called from syslogger, which does not support
	 * write_log calls
	 */
	write_stderr("Logging memory usage for memory context error");

	MemoryContextStats(TopMemoryContext);

	if(coredump_on_memerror)
	{
		/*
		 * Turn memory context into a SIGSEGV, so will generate
		 * a core dump.
		 *
		 * XXX What is the right way of doing this?
		 */
		((void(*)()) NULL)();
	}

	if(errorcode != ERRCODE_OUT_OF_MEMORY && errorcode != ERRCODE_INTERNAL_ERROR)
	{
		Assert(!"Memory context error: unknown error code.");
	}

	/* Format caller's message. */
	va_start(args, fmt);
	vsnprintf(buf, sizeof(buf)-32, fmt, args);
	va_end(args);

	/*
	 * This might fail if we run out of memory at the system level
	 * (i.e., malloc returned null), and the system is running so
	 * low in memory that ereport cannot format its parameter.
	 * However, we already dumped our usage information using
	 * write_stderr, so we are gonna take a chance by calling ereport.
	 * If we fail, we at least have OOM message in the log. If we succeed,
	 * we will also have the detail error code and location of the error.
	 * Note, ereport should switch to ErrorContext which should have
	 * some preallocated memory to handle this message. Therefore,
	 * our chance of success is quite high
	 */
	ereport(ERROR, (errcode(errorcode),
				errmsg("%s (context '%s') (%s:%d)",
					buf,
					context->name,
					sfile ? sfile : "",
					sline)
		       ));

	/* not reached */
	abort();
}                               /* MemoryContextError */


void
MemoryContextDeclareAccountingRoot(MemoryContext context)
{
	AssertArg(MemoryContextIsValid(context));

	return (*context->methods->declare_accounting_root) (context);
}

/*
 * MemoryContextGetCurrentSpace
 *		Return the number of bytes currently occupied by the memory context.
 *
 * This is the amount of space obtained from the lower-level source of the
 * memory (e.g. malloc) and not yet released back to that source.  Includes
 * overhead and free space held and managed within this context by the
 * context-type-specific memory manager.
 */
Size
MemoryContextGetCurrentSpace(MemoryContext context)
{
	AssertArg(MemoryContextIsValid(context));

	return (*context->methods->get_current_usage) (context);
}                               /* MemoryContextGetCurrentSpace */

/*
 * MemoryContextGetPeakSpace
 *		Return the peak number of bytes occupied by the memory context.
 *
 * This is the maximum value reached by MemoryContextGetCurrentSpace() since
 * the context was created, or since reset by MemoryContextSetPeakSpace().
 */
Size
MemoryContextGetPeakSpace(MemoryContext context)
{
	AssertArg(MemoryContextIsValid(context));

	return (*context->methods->get_peak_usage) (context);
}                               /* MemoryContextGetPeakSpace */

/*
 * MemoryContextSetPeakSpace
 *		Resets the peak space statistic to the space currently occupied or
 *      the specified value, whichever is greater.  Returns the former peak
 *      space value.
 *
 * Can be used to observe local maximum usage over an interval and then to
 * restore the overall maximum.
 */
Size
MemoryContextSetPeakSpace(MemoryContext context, Size nbytes)
{
	AssertArg(MemoryContextIsValid(context));

	return (*context->methods->set_peak_usage) (context, nbytes);
}                               /* MemoryContextSetPeakSpace */

/*
 * MemoryContextStats
 *		Print statistics about the named context and all its descendants.
 *
 * This is just a debugging utility, so it's not very fancy.  However, we do
 * make some effort to summarize when the output would otherwise be very long.
 * The statistics are sent to stderr.
 */
void
MemoryContextStats(MemoryContext context)
{
	/* A hard-wired limit on the number of children is usually good enough */
	MemoryContextStatsDetail(context, 100);
}

/*
 * MemoryContextStatsDetail
 *
 * Entry point for use if you want to vary the number of child contexts shown.
 */
void
MemoryContextStatsDetail(MemoryContext context, int max_children)
{
	MemoryContextCounters grand_totals;

	memset(&grand_totals, 0, sizeof(grand_totals));

	MemoryContextStatsInternal(context, 0, true, max_children, &grand_totals);

	fprintf(stderr,
			"Grand total: %zu bytes in %zd blocks; %zu free (%zd chunks); %zu used\n",
			grand_totals.totalspace, grand_totals.nblocks,
			grand_totals.freespace, grand_totals.freechunks,
			grand_totals.totalspace - grand_totals.freespace);
}

/*
 * MemoryContextStatsInternal
 *		One recursion level for MemoryContextStats
 *
 * Print this context if print is true, but in any case accumulate counts into
 * *totals (if given).
 */
static void
MemoryContextStatsInternal(MemoryContext context, int level,
						   bool print, int max_children,
						   MemoryContextCounters *totals)
{
	MemoryContextCounters local_totals;
	MemoryContext child;
	int			ichild;

	AssertArg(MemoryContextIsValid(context));

	/* Examine the context itself */
<<<<<<< HEAD
	context->methods->stats(context,
							print ? MemoryContextStatsPrint : NULL,
							(void *) &level,
							totals);
=======
	(*context->methods->stats) (context, level, print, totals);
>>>>>>> 91f86cac

	/*
	 * Examine children.  If there are more than max_children of them, we do
	 * not print the rest explicitly, but just summarize them.
	 */
	memset(&local_totals, 0, sizeof(local_totals));

	for (child = context->firstchild, ichild = 0;
		 child != NULL;
		 child = child->nextchild, ichild++)
	{
		if (ichild < max_children)
			MemoryContextStatsInternal(child, level + 1,
									   print, max_children,
									   totals);
		else
			MemoryContextStatsInternal(child, level + 1,
									   false, max_children,
									   &local_totals);
	}

	/* Deal with excess children */
	if (ichild > max_children)
	{
		if (print)
		{
			int			i;

			for (i = 0; i <= level; i++)
				fprintf(stderr, "  ");
			fprintf(stderr,
					"%d more child contexts containing %zu total in %zd blocks; %zu free (%zd chunks); %zu used\n",
					ichild - max_children,
					local_totals.totalspace,
					local_totals.nblocks,
					local_totals.freespace,
					local_totals.freechunks,
					local_totals.totalspace - local_totals.freespace);
		}

		if (totals)
		{
			totals->nblocks += local_totals.nblocks;
			totals->freechunks += local_totals.freechunks;
			totals->totalspace += local_totals.totalspace;
			totals->freespace += local_totals.freespace;
		}
	}
}

/*
 * MemoryContextStatsPrint
 *		Print callback used by MemoryContextStatsInternal
 *
 * For now, the passthru pointer just points to "int level"; later we might
 * make that more complicated.
 */
static void
MemoryContextStatsPrint(MemoryContext context, void *passthru,
						const char *stats_string)
{
	int			level = *(int *) passthru;
	const char *name = context->name;
	const char *ident = context->ident;
	int			i;

	/*
	 * It seems preferable to label dynahash contexts with just the hash table
	 * name.  Those are already unique enough, so the "dynahash" part isn't
	 * very helpful, and this way is more consistent with pre-v11 practice.
	 */
	if (ident && strcmp(name, "dynahash") == 0)
	{
		name = ident;
		ident = NULL;
	}

	for (i = 0; i < level; i++)
		fprintf(stderr, "  ");
	fprintf(stderr, "%s: %s", name, stats_string);
	if (ident)
	{
		/*
		 * Some contexts may have very long identifiers (e.g., SQL queries).
		 * Arbitrarily truncate at 100 bytes, but be careful not to break
		 * multibyte characters.  Also, replace ASCII control characters, such
		 * as newlines, with spaces.
		 */
		int			idlen = strlen(ident);
		bool		truncated = false;

		if (idlen > 100)
		{
			idlen = pg_mbcliplen(ident, idlen, 100);
			truncated = true;
		}
		fprintf(stderr, ": ");
		while (idlen-- > 0)
		{
			unsigned char c = *ident++;

			if (c < ' ')
				c = ' ';
			fputc(c, stderr);
		}
		if (truncated)
			fprintf(stderr, "...");
	}
	fputc('\n', stderr);
}

/*
 * MemoryContextCheck
 *		Check all chunks in the named context.
 *
 * This is just a debugging utility, so it's not fancy.
 */
#ifdef MEMORY_CONTEXT_CHECKING
void
MemoryContextCheck(MemoryContext context)
{
	MemoryContext child;

	AssertArg(MemoryContextIsValid(context));

<<<<<<< HEAD
	context->methods.check(context);
=======
	(*context->methods->check) (context);
>>>>>>> 91f86cac
	for (child = context->firstchild; child != NULL; child = child->nextchild)
		MemoryContextCheck(child);
}
#endif

/*
 * MemoryContextContains
 *		Detect whether an allocated chunk of memory belongs to a given
 *		context or not.
 *
 * Caution: this test is reliable as long as 'pointer' does point to
 * a chunk of memory allocated from *some* context.  If 'pointer' points
 * at memory obtained in some other way, there is a small chance of a
 * false-positive result, since the bits right before it might look like
 * a valid chunk header by chance.
 */
bool
MemoryContextContains(MemoryContext context, void *pointer)
{
	MemoryContext ptr_context;

	/*
	 * NB: Can't use GetMemoryChunkContext() here - that performs assertions
	 * that aren't acceptable here since we might be passed memory not
	 * allocated by any memory context.
	 *
	 * Try to detect bogus pointers handed to us, poorly though we can.
	 * Presumably, a pointer that isn't MAXALIGNED isn't pointing at an
	 * allocated chunk.
	 */
	if (pointer == NULL || pointer != (void *) MAXALIGN(pointer))
	{
		return false;
	}

	/*
	 * OK, it's probably safe to look at the context.
	 */
	ptr_context = *(MemoryContext *) (((char *) pointer) - sizeof(void *));

<<<<<<< HEAD
<<<<<<< HEAD
	SharedChunkHeader *sharedHeader = (SharedChunkHeader *)header->sharedHeader;

	return sharedHeader->context == context;
}

/*
 * MemoryContextContainsGenericAllocation
 *		Detects whether a generic (may or may not be allocated by
 *		palloc) chunk of memory belongs to a given context or not.
 *		Note, the "generic" means it will be ready to
 *		handle chunks not allocated using palloc.
 *
 * Caution: this test has the same problem as MemoryContextContains
 * 		where it can falsely detect a chunk belonging to a context,
 * 		while it does not. In addition, it can also falsely conclude
 * 		that a chunk does *not* belong to a context, while in reality
 * 		it does. The latter weakness stems from its versatility to
 * 		handle non-palloc'ed chunks.
 */
bool
MemoryContextContainsGenericAllocation(MemoryContext context, void *pointer)
{
	StandardChunkHeader *header;

	/*
	 * Try to detect bogus pointers handed to us, poorly though we can.
	 * Presumably, a pointer that isn't MAXALIGNED isn't pointing at an
	 * allocated chunk.
	 */
	if (pointer == NULL || pointer != (void *) MAXALIGN(pointer))
	{
		return false;
	}

	/*
	 * OK, it's probably safe to look at the chunk header.
	 */
	header = (StandardChunkHeader *)
		((char *) pointer - STANDARDCHUNKHEADERSIZE);

	AllocSet set = (AllocSet)context;

	if (header->sharedHeader == set->sharedHeaderList ||
			(set->sharedHeaderList != NULL && set->sharedHeaderList->next == header->sharedHeader) ||
			(set->sharedHeaderList != NULL && set->sharedHeaderList->next != NULL && set->sharedHeaderList->next->next == header->sharedHeader))
	{
		/*
		 * At this point we know that one of the sharedHeader pointers of the
		 * provided context (AllocSet) is the same as the sharedHeader
		 * pointer of the provided chunk. Therefore, the chunk should
		 * belong to the AllocSet (with a false positive chance coming
		 * from some third party allocated memory region having the
		 * same value as the sharedHeaderList pointer address
		 */
		return true;
	}

	/*
	 * We might falsely conclude that the chunk does not belong
	 * to the context, if we fail to match the chunk's sharedHeader
	 * pointer with one of the leading sharedHeader pointers in the
	 * context's sharedHeaderList.
	 */
	return false;
=======
	return ptr_context == context;
>>>>>>> 9e1c9f959422192bbe1b842a2a1ffaf76b080196
=======
	return header->context == context;
>>>>>>> 91f86cac
}

/*
 * MemoryContextCreate
 *		Context-type-independent part of context creation.
 *
 * This is only intended to be called by context-type-specific
 * context creation routines, not by the unwashed masses.
 *
 * The memory context creation procedure goes like this:
 *	1.  Context-type-specific routine makes some initial space allocation,
 *		including enough space for the context header.  If it fails,
 *		it can ereport() with no damage done.
 *	2.	Context-type-specific routine sets up all type-specific fields of
 *		the header (those beyond MemoryContextData proper), as well as any
 *		other management fields it needs to have a fully valid context.
 *		Usually, failure in this step is impossible, but if it's possible
 *		the initial space allocation should be freed before ereport'ing.
 *	3.	Context-type-specific routine calls MemoryContextCreate() to fill in
 *		the generic header fields and link the context into the context tree.
 *	4.  We return to the context-type-specific routine, which finishes
 *		up type-specific initialization.  This routine can now do things
 *		that might fail (like allocate more memory), so long as it's
 *		sure the node is left in a state that delete will handle.
 *
 * node: the as-yet-uninitialized common part of the context header node.
 * tag: NodeTag code identifying the memory context type.
 * methods: context-type-specific methods (usually statically allocated).
 * parent: parent context, or NULL if this will be a top-level context.
 * name: name of context (must be statically allocated).
 *
 * Context routines generally assume that MemoryContextCreate can't fail,
 * so this can contain Assert but not elog/ereport.
 */
void
MemoryContextCreate(MemoryContext node,
					NodeTag tag,
					const MemoryContextMethods *methods,
					MemoryContext parent,
					const char *name)
{
	// GPDB_94_MERGE_FIXME: same as AssertNotInCriticalSection
#if 0
	/* Creating new memory contexts is not allowed in a critical section */
	Assert(CritSectionCount == 0);
#endif

<<<<<<< HEAD
	/* Get space for node and name */
	if (TopMemoryContext != NULL)
	{
		/* Normal case: allocate the node in TopMemoryContext */
		node = (MemoryContext) MemoryContextAlloc(TopMemoryContext,
												  needed);
	}
	else
	{
		/* Special case for startup: use good ol' malloc */
		node = (MemoryContext) malloc(needed);
		if(!node)
			ereport(ERROR, (errcode(ERRCODE_OUT_OF_MEMORY),
				errmsg("Failed to create memory context: out of memory")
				));
	}

	/* Initialize the node as best we can */
	MemSet(node, 0, size);
	node->type = tag;
<<<<<<< HEAD
	node->methods = *methods;
=======
	/* Initialize all standard fields of memory context header */
	node->type = tag;
	node->isReset = true;
	node->methods = methods;
>>>>>>> 9e1c9f959422192bbe1b842a2a1ffaf76b080196
=======
	node->methods = methods;
>>>>>>> 91f86cac
	node->parent = parent;
	node->firstchild = NULL;
	node->prevchild = NULL;
	node->name = name;
	node->ident = NULL;
	node->reset_cbs = NULL;

<<<<<<< HEAD
	/* Type-specific routine finishes any other essential initialization */
	(*node->methods->init) (node);

	/* OK to link node to parent (if any) */
	/* Could use MemoryContextSetParent here, but doesn't seem worthwhile */
=======
	/* OK to link node into context tree */
>>>>>>> 9e1c9f959422192bbe1b842a2a1ffaf76b080196
	if (parent)
	{
		node->nextchild = parent->firstchild;
		if (parent->firstchild != NULL)
			parent->firstchild->prevchild = node;
		parent->firstchild = node;
		/* inherit allowInCritSection flag from parent */
		node->allowInCritSection = parent->allowInCritSection;
	}
	else
	{
		node->nextchild = NULL;
		node->allowInCritSection = false;
	}

	VALGRIND_CREATE_MEMPOOL(node, 0, false);
}

/*
 * MemoryContextAlloc
 *		Allocate space within the specified context.
 *
 * This could be turned into a macro, but we'd have to import
 * nodes/memnodes.h into postgres.h which seems a bad idea.
 */
void *
MemoryContextAlloc(MemoryContext context, Size size)
{
	void	   *ret;

	AssertArg(MemoryContextIsValid(context));
	AssertNotInCriticalSection(context);

#ifdef CDB_PALLOC_CALLER_ID
	context->callerFile = sfile;
	context->callerLine = sline;
#endif

	if (!AllocSizeIsValid(size))
		MemoryContextError(ERRCODE_INTERNAL_ERROR,
				context, CDB_MCXT_WHERE(context),
				"invalid memory alloc request size %lu",
				(unsigned long)size);

	context->isReset = false;

<<<<<<< HEAD
	ret = context->methods->alloc(context, size);
	if (unlikely(ret == NULL))
=======
	ret = (*context->methods->alloc) (context, size);
	if (ret == NULL)
>>>>>>> 91f86cac
	{
		MemoryContextStats(TopMemoryContext);

		/*
		 * Here, and elsewhere in this module, we show the target context's
		 * "name" but not its "ident" (if any) in user-visible error messages.
		 * The "ident" string might contain security-sensitive data, such as
		 * values in SQL commands.
		 */
		ereport(ERROR,
				(errcode(ERRCODE_OUT_OF_MEMORY),
				 errmsg("out of memory"),
				 errdetail("Failed on request of size %zu in memory context \"%s\".",
						   size, context->name)));
	}

	VALGRIND_MEMPOOL_ALLOC(context, ret, size);

	return ret;
}

/*
 * MemoryContextAllocZero
 *		Like MemoryContextAlloc, but clears allocated memory
 *
 *	We could just call MemoryContextAlloc then clear the memory, but this
 *	is a very common combination, so we provide the combined operation.
 */
void *
MemoryContextAllocZero(MemoryContext context, Size size)
{
	void	   *ret;

	AssertArg(MemoryContextIsValid(context));
	AssertNotInCriticalSection(context);

#ifdef CDB_PALLOC_CALLER_ID
	context->callerFile = sfile;
	context->callerLine = sline;
#endif

	if (!AllocSizeIsValid(size))
		MemoryContextError(ERRCODE_INTERNAL_ERROR,
				context, CDB_MCXT_WHERE(context),
				"invalid memory alloc request size %lu",
				(unsigned long)size);

	context->isReset = false;

<<<<<<< HEAD
	ret = context->methods->alloc(context, size);
	if (unlikely(ret == NULL))
=======
	ret = (*context->methods->alloc) (context, size);
	if (ret == NULL)
>>>>>>> 91f86cac
	{
		MemoryContextStats(TopMemoryContext);
		ereport(ERROR,
				(errcode(ERRCODE_OUT_OF_MEMORY),
				 errmsg("out of memory"),
				 errdetail("Failed on request of size %zu in memory context \"%s\".",
						   size, context->name)));
	}

	VALGRIND_MEMPOOL_ALLOC(context, ret, size);

	MemSetAligned(ret, 0, size);

	return ret;
}

/*
 * MemoryContextAllocZeroAligned
 *		MemoryContextAllocZero where length is suitable for MemSetLoop
 *
 *	This might seem overly specialized, but it's not because newNode()
 *	is so often called with compile-time-constant sizes.
 */
void *
MemoryContextAllocZeroAligned(MemoryContext context, Size size)
{
	void	   *ret;

	AssertArg(MemoryContextIsValid(context));
	AssertNotInCriticalSection(context);

#ifdef CDB_PALLOC_CALLER_ID
	context->callerFile = sfile;
	context->callerLine = sline;
#endif

	if (!AllocSizeIsValid(size))
		MemoryContextError(ERRCODE_INTERNAL_ERROR,
				context, CDB_MCXT_WHERE(context),
				"invalid memory alloc request size %lu",
				(unsigned long)size);

	context->isReset = false;

<<<<<<< HEAD
	ret = context->methods->alloc(context, size);
	if (unlikely(ret == NULL))
=======
	ret = (*context->methods->alloc) (context, size);
	if (ret == NULL)
>>>>>>> 91f86cac
	{
		MemoryContextStats(TopMemoryContext);
		ereport(ERROR,
				(errcode(ERRCODE_OUT_OF_MEMORY),
				 errmsg("out of memory"),
				 errdetail("Failed on request of size %zu in memory context \"%s\".",
						   size, context->name)));
	}

	VALGRIND_MEMPOOL_ALLOC(context, ret, size);

	MemSetLoop(ret, 0, size);

	return ret;
}

/*
 * MemoryContextAllocExtended
 *		Allocate space within the specified context using the given flags.
 */
void *
MemoryContextAllocExtended(MemoryContext context, Size size, int flags)
{
	void	   *ret;

	AssertArg(MemoryContextIsValid(context));
	AssertNotInCriticalSection(context);

	if (((flags & MCXT_ALLOC_HUGE) != 0 && !AllocHugeSizeIsValid(size)) ||
		((flags & MCXT_ALLOC_HUGE) == 0 && !AllocSizeIsValid(size)))
		elog(ERROR, "invalid memory alloc request size %zu", size);

	context->isReset = false;

<<<<<<< HEAD
	ret = context->methods->alloc(context, size);
	if (unlikely(ret == NULL))
=======
	ret = (*context->methods->alloc) (context, size);
	if (ret == NULL)
>>>>>>> 91f86cac
	{
		if ((flags & MCXT_ALLOC_NO_OOM) == 0)
		{
			MemoryContextStats(TopMemoryContext);
			ereport(ERROR,
					(errcode(ERRCODE_OUT_OF_MEMORY),
					 errmsg("out of memory"),
					 errdetail("Failed on request of size %zu in memory context \"%s\".",
							   size, context->name)));
		}
		return NULL;
	}

	VALGRIND_MEMPOOL_ALLOC(context, ret, size);

	if ((flags & MCXT_ALLOC_ZERO) != 0)
		MemSetAligned(ret, 0, size);

	return ret;
}

void *
palloc(Size size)
{
	/* duplicates MemoryContextAlloc to avoid increased overhead */
	void	   *ret;
	MemoryContext context = CurrentMemoryContext;

<<<<<<< HEAD
	AssertArg(MemoryContextIsValid(context));
=======
	AssertArg(MemoryContextIsValid(CurrentMemoryContext));
>>>>>>> 91f86cac
	AssertNotInCriticalSection(context);

	if (!AllocSizeIsValid(size))
		elog(ERROR, "invalid memory alloc request size %zu", size);

	context->isReset = false;

<<<<<<< HEAD
	ret = context->methods->alloc(context, size);
	if (unlikely(ret == NULL))
=======
	ret = (*CurrentMemoryContext->methods->alloc) (CurrentMemoryContext, size);
	if (ret == NULL)
>>>>>>> 91f86cac
	{
		MemoryContextStats(TopMemoryContext);
		ereport(ERROR,
				(errcode(ERRCODE_OUT_OF_MEMORY),
				 errmsg("out of memory"),
				 errdetail("Failed on request of size %zu in memory context \"%s\".",
						   size, context->name)));
	}

	VALGRIND_MEMPOOL_ALLOC(context, ret, size);

	return ret;
}

void *
palloc0(Size size)
{
	/* duplicates MemoryContextAllocZero to avoid increased overhead */
	void	   *ret;
	MemoryContext context = CurrentMemoryContext;

<<<<<<< HEAD
	AssertArg(MemoryContextIsValid(context));
=======
	AssertArg(MemoryContextIsValid(CurrentMemoryContext));
>>>>>>> 91f86cac
	AssertNotInCriticalSection(context);

	if (!AllocSizeIsValid(size))
		elog(ERROR, "invalid memory alloc request size %zu", size);

	context->isReset = false;

<<<<<<< HEAD
	ret = context->methods.alloc(context, size);
	if (unlikely(ret == NULL))
=======
	ret = (*CurrentMemoryContext->methods->alloc) (CurrentMemoryContext, size);
	if (ret == NULL)
>>>>>>> 91f86cac
	{
		MemoryContextStats(TopMemoryContext);
		ereport(ERROR,
				(errcode(ERRCODE_OUT_OF_MEMORY),
				 errmsg("out of memory"),
				 errdetail("Failed on request of size %zu in memory context \"%s\".",
						   size, context->name)));
	}

	VALGRIND_MEMPOOL_ALLOC(context, ret, size);

	MemSetAligned(ret, 0, size);

	return ret;
}

void *
palloc_extended(Size size, int flags)
{
	/* duplicates MemoryContextAllocExtended to avoid increased overhead */
	void	   *ret;
	MemoryContext context = CurrentMemoryContext;

	AssertArg(MemoryContextIsValid(context));
	AssertNotInCriticalSection(context);

	if (((flags & MCXT_ALLOC_HUGE) != 0 && !AllocHugeSizeIsValid(size)) ||
		((flags & MCXT_ALLOC_HUGE) == 0 && !AllocSizeIsValid(size)))
		elog(ERROR, "invalid memory alloc request size %zu", size);

	context->isReset = false;

<<<<<<< HEAD
	ret = context->methods.alloc(context, size);
	if (unlikely(ret == NULL))
=======
	ret = (*CurrentMemoryContext->methods->alloc) (CurrentMemoryContext, size);
	if (ret == NULL)
>>>>>>> 91f86cac
	{
		if ((flags & MCXT_ALLOC_NO_OOM) == 0)
		{
			MemoryContextStats(TopMemoryContext);
			ereport(ERROR,
					(errcode(ERRCODE_OUT_OF_MEMORY),
					 errmsg("out of memory"),
					 errdetail("Failed on request of size %zu in memory context \"%s\".",
							   size, context->name)));
		}
		return NULL;
	}

	VALGRIND_MEMPOOL_ALLOC(context, ret, size);

	if ((flags & MCXT_ALLOC_ZERO) != 0)
		MemSetAligned(ret, 0, size);

	return ret;
}

/*
 * pfree
 *		Release an allocated chunk.
 */
void
pfree(void *pointer)
{
	MemoryContext context = GetMemoryChunkContext(pointer);

<<<<<<< HEAD
	/*
	 * Try to detect bogus pointers handed to us, poorly though we can.
	 * Presumably, a pointer that isn't MAXALIGNED isn't pointing at an
	 * allocated chunk.
	 */
	Assert(pointer != NULL);
	Assert(pointer == (void *) MAXALIGN(pointer));

	/*
	 * OK, it's probably safe to look at the chunk header.
	 */
	context = ((StandardChunkHeader *)
			   ((char *) pointer - STANDARDCHUNKHEADERSIZE))->context;

	AssertArg(MemoryContextIsValid(context));

<<<<<<< HEAD
#ifdef PGTRACE_ENABLED
	PG_TRACE5(memctxt__free, 0, 0, 
#ifdef MEMORY_CONTEXT_CHECKING
		header->requested_size, header->size,
#else
		0, header->size, 
#endif
		(long) header->sharedHeader->context->name);
#endif

#ifdef CDB_PALLOC_CALLER_ID
	header->sharedHeader->context->callerFile = sfile;
	header->sharedHeader->context->callerLine = sline;
#endif

	if (context->methods.free_p)
		(*context->methods.free_p) (context, pointer);
	else
		Assert(header);   /* this assert never fails. Just here so we can set breakpoint in debugger. */
=======
	context->methods->free_p(context, pointer);
>>>>>>> 9e1c9f959422192bbe1b842a2a1ffaf76b080196
=======
	(*context->methods->free_p) (context, pointer);
>>>>>>> 91f86cac
	VALGRIND_MEMPOOL_FREE(context, pointer);
}

/*
 * repalloc
 *		Adjust the size of a previously allocated chunk.
 */
void *
repalloc(void *pointer, Size size)
{
<<<<<<< HEAD
<<<<<<< HEAD
	StandardChunkHeader *header;
=======
>>>>>>> 91f86cac
	MemoryContext context;
	void	   *ret;

	if (!AllocSizeIsValid(size))
		elog(ERROR, "invalid memory alloc request size %zu", size);

	/*
	 * Try to detect bogus pointers handed to us, poorly though we can.
	 * Presumably, a pointer that isn't MAXALIGNED isn't pointing at an
	 * allocated chunk.
	 */
	Assert(pointer != NULL);
	Assert(pointer == (void *) MAXALIGN(pointer));

	/*
	 * OK, it's probably safe to look at the chunk header.
	 */
	context = ((StandardChunkHeader *)
			   ((char *) pointer - STANDARDCHUNKHEADERSIZE))->context;

	AssertArg(MemoryContextIsValid(context));
<<<<<<< HEAD
=======
	MemoryContext context = GetMemoryChunkContext(pointer);
	void	   *ret;

	if (!AllocSizeIsValid(size))
		elog(ERROR, "invalid memory alloc request size %zu", size);

	AssertNotInCriticalSection(context);
>>>>>>> 9e1c9f959422192bbe1b842a2a1ffaf76b080196
=======
	AssertNotInCriticalSection(context);
>>>>>>> 91f86cac

	/* isReset must be false already */
	Assert(!context->isReset);

<<<<<<< HEAD
<<<<<<< HEAD
#ifdef PGTRACE_ENABLED
	{
		long old_reqsize;
		long old_size;
#ifdef MEMORY_CONTEXT_CHECKING
		old_reqsize = header->requested_size;
#else
		old_reqsize = 0;
#endif
		old_size = header->size;
=======
	ret = context->methods->realloc(context, pointer, size);
	if (unlikely(ret == NULL))
	{
		MemoryContextStats(TopMemoryContext);
		ereport(ERROR,
				(errcode(ERRCODE_OUT_OF_MEMORY),
				 errmsg("out of memory"),
				 errdetail("Failed on request of size %zu in memory context \"%s\".",
						   size, context->name)));
>>>>>>> 9e1c9f959422192bbe1b842a2a1ffaf76b080196
	}
#endif

=======
>>>>>>> 91f86cac
#ifdef CDB_PALLOC_CALLER_ID
	context->callerFile = sfile;
	context->callerLine = sline;
#endif

	ret = (*context->methods->realloc) (context, pointer, size);
	if (ret == NULL)
		MemoryContextError(ERRCODE_OUT_OF_MEMORY,
						   context, CDB_MCXT_WHERE(context),
						   "Out of memory.  Failed on request of size %zu bytes.",
						   size);

	VALGRIND_MEMPOOL_CHANGE(context, pointer, ret, size);

	return ret;
}

/*
 * MemoryContextAllocHuge
 *		Allocate (possibly-expansive) space within the specified context.
 *
 * See considerations in comment at MaxAllocHugeSize.
 */
void *
MemoryContextAllocHuge(MemoryContext context, Size size)
{
	void	   *ret;

	AssertArg(MemoryContextIsValid(context));
	AssertNotInCriticalSection(context);

	if (!AllocHugeSizeIsValid(size))
		elog(ERROR, "invalid memory alloc request size %zu", size);

	context->isReset = false;

<<<<<<< HEAD
	ret = context->methods->alloc(context, size);
	if (unlikely(ret == NULL))
=======
	ret = (*context->methods->alloc) (context, size);
	if (ret == NULL)
>>>>>>> 91f86cac
	{
		MemoryContextStats(TopMemoryContext);
		ereport(ERROR,
				(errcode(ERRCODE_OUT_OF_MEMORY),
				 errmsg("out of memory"),
				 errdetail("Failed on request of size %zu in memory context \"%s\".",
						   size, context->name)));
	}

	VALGRIND_MEMPOOL_ALLOC(context, ret, size);

	return ret;
}

/*
 * repalloc_huge
 *		Adjust the size of a previously allocated chunk, permitting a large
 *		value.  The previous allocation need not have been "huge".
 */
void *
repalloc_huge(void *pointer, Size size)
{
<<<<<<< HEAD
<<<<<<< HEAD
	StandardChunkHeader *header;
=======
>>>>>>> 91f86cac
	MemoryContext context;
=======
	MemoryContext context = GetMemoryChunkContext(pointer);
>>>>>>> 9e1c9f959422192bbe1b842a2a1ffaf76b080196
	void	   *ret;

	if (!AllocHugeSizeIsValid(size))
		elog(ERROR, "invalid memory alloc request size %zu", size);

<<<<<<< HEAD
	/*
	 * Try to detect bogus pointers handed to us, poorly though we can.
	 * Presumably, a pointer that isn't MAXALIGNED isn't pointing at an
	 * allocated chunk.
	 */
	Assert(pointer != NULL);
	Assert(pointer == (void *) MAXALIGN(pointer));

	/*
	 * OK, it's probably safe to look at the chunk header.
	 */
	context = ((StandardChunkHeader *)
			   ((char *) pointer - STANDARDCHUNKHEADERSIZE))->context;

	AssertArg(MemoryContextIsValid(context));
<<<<<<< HEAD
=======
	AssertNotInCriticalSection(context);
>>>>>>> 9e1c9f959422192bbe1b842a2a1ffaf76b080196
=======
	AssertNotInCriticalSection(context);
>>>>>>> 91f86cac

	/* isReset must be false already */
	Assert(!context->isReset);

<<<<<<< HEAD
<<<<<<< HEAD
	ret = (*context->methods.realloc) (context, pointer, size);
=======
	ret = (*context->methods->realloc) (context, pointer, size);
>>>>>>> 91f86cac
	if (ret == NULL)
		MemoryContextError(ERRCODE_OUT_OF_MEMORY,
						   context, CDB_MCXT_WHERE(context),
						   "Out of memory.  Failed on request of size %zu bytes.",
						   size);
=======
	ret = context->methods->realloc(context, pointer, size);
	if (unlikely(ret == NULL))
	{
		MemoryContextStats(TopMemoryContext);
		ereport(ERROR,
				(errcode(ERRCODE_OUT_OF_MEMORY),
				 errmsg("out of memory"),
				 errdetail("Failed on request of size %zu in memory context \"%s\".",
						   size, context->name)));
	}
>>>>>>> 9e1c9f959422192bbe1b842a2a1ffaf76b080196

	VALGRIND_MEMPOOL_CHANGE(context, pointer, ret, size);

	return ret;
}

/*
 * MemoryContextStrdup
 *		Like strdup(), but allocate from the specified context
 */
char *
MemoryContextStrdup(MemoryContext context, const char *string)
{
	char	   *nstr;
	Size		len = strlen(string) + 1;

	nstr = (char *) MemoryContextAlloc(context, len);

	memcpy(nstr, string, len);

	return nstr;
}

char *
pstrdup(const char *in)
{
	return MemoryContextStrdup(CurrentMemoryContext, in);
}

/*
 * pnstrdup
 *		Like pstrdup(), but append null byte to a
 *		not-necessarily-null-terminated input string.
 */
char *
pnstrdup(const char *in, Size len)
{
	char	   *out;

	len = strnlen(in, len);

	out = palloc(len + 1);
	memcpy(out, in, len);
	out[len] = '\0';

	return out;
}

/*
 * Make copy of string with all trailing newline characters removed.
 */
char *
pchomp(const char *in)
{
	size_t		n;

	n = strlen(in);
	while (n > 0 && in[n - 1] == '\n')
		n--;
	return pnstrdup(in, n);
}<|MERGE_RESOLUTION|>--- conflicted
+++ resolved
@@ -119,13 +119,7 @@
 	AssertState(TopMemoryContext == NULL);
 
 	/*
-<<<<<<< HEAD
 	 * First, initialize TopMemoryContext, which is the parent of all others.
-=======
-	 * First, initialize TopMemoryContext, which will hold the MemoryContext
-	 * nodes for all other contexts.  (There is special-case code in
-	 * MemoryContextCreate() to handle this call.)
->>>>>>> 91f86cac
 	 */
 	TopMemoryContext = AllocSetContextCreate((MemoryContext) NULL,
 											 "TopMemoryContext",
@@ -191,7 +185,6 @@
 	if (!context->isReset)
 	{
 		MemoryContextCallResetCallbacks(context);
-<<<<<<< HEAD
 
 		/*
 		 * If context->ident points into the context's memory, it will become
@@ -204,9 +197,6 @@
 		 */
 
 		context->methods->reset(context);
-=======
-		(*context->methods->reset) (context);
->>>>>>> 91f86cac
 		context->isReset = true;
 		VALGRIND_DESTROY_MEMPOOL(context);
 		VALGRIND_CREATE_MEMPOOL(context, 0, false);
@@ -278,7 +268,6 @@
 	parent = MemoryContextGetParent(context);
 	MemoryContextSetParent(context, NULL);
 
-<<<<<<< HEAD
 	/*
 	 * Also reset the context's ident pointer, in case it points into the
 	 * context.  This would only matter if someone tries to get stats on the
@@ -286,11 +275,8 @@
 	 */
 	context->ident = NULL;
 
-	context->methods->delete_context(context);
-
-=======
-	(*context->methods->delete_context) (context, parent);
->>>>>>> 91f86cac
+	context->methods->delete_context(context, parent);
+
 	VALGRIND_DESTROY_MEMPOOL(context);
 }
 
@@ -475,61 +461,7 @@
 {
 	MemoryContext context = GetMemoryChunkContext(pointer);
 
-<<<<<<< HEAD
-	/*
-	 * Try to detect bogus pointers handed to us, poorly though we can.
-	 * Presumably, a pointer that isn't MAXALIGNED isn't pointing at an
-	 * allocated chunk.
-	 */
-	Assert(pointer != NULL);
-	Assert(pointer == (void *) MAXALIGN(pointer));
-
-	/*
-	 * OK, it's probably safe to look at the chunk header.
-	 */
-	header = (StandardChunkHeader *)
-		((char *) pointer - STANDARDCHUNKHEADERSIZE);
-
-	AssertArg(MemoryContextIsValid(header->context));
-
-	return (*header->context->methods->get_chunk_space) (header->context,
-														 pointer);
-}
-
-/*
- * GetMemoryChunkContext
- *		Given a currently-allocated chunk, determine the context
- *		it belongs to.
- */
-MemoryContext
-GetMemoryChunkContext(void *pointer)
-{
-	StandardChunkHeader *header;
-
-	/*
-	 * Try to detect bogus pointers handed to us, poorly though we can.
-	 * Presumably, a pointer that isn't MAXALIGNED isn't pointing at an
-	 * allocated chunk.
-	 */
-	Assert(pointer != NULL);
-	Assert(pointer == (void *) MAXALIGN(pointer));
-
-	/*
-	 * OK, it's probably safe to look at the chunk header.
-	 */
-	header = (StandardChunkHeader *)
-		((char *) pointer - STANDARDCHUNKHEADERSIZE);
-
-	AssertArg(MemoryContextIsValid(header->context));
-
-<<<<<<< HEAD
-	return header->sharedHeader->context;
-=======
 	return context->methods->get_chunk_space(context, pointer);
->>>>>>> 9e1c9f959422192bbe1b842a2a1ffaf76b080196
-=======
-	return header->context;
->>>>>>> 91f86cac
 }
 
 /*
@@ -560,11 +492,7 @@
 	if (context->firstchild != NULL)
 		return false;
 	/* Otherwise use the type-specific inquiry */
-<<<<<<< HEAD
 	return context->methods->is_empty(context);
-=======
-	return (*context->methods->is_empty) (context);
->>>>>>> 91f86cac
 }
 
 /*
@@ -747,14 +675,10 @@
 	AssertArg(MemoryContextIsValid(context));
 
 	/* Examine the context itself */
-<<<<<<< HEAD
 	context->methods->stats(context,
 							print ? MemoryContextStatsPrint : NULL,
 							(void *) &level,
 							totals);
-=======
-	(*context->methods->stats) (context, level, print, totals);
->>>>>>> 91f86cac
 
 	/*
 	 * Examine children.  If there are more than max_children of them, we do
@@ -880,11 +804,7 @@
 
 	AssertArg(MemoryContextIsValid(context));
 
-<<<<<<< HEAD
-	context->methods.check(context);
-=======
-	(*context->methods->check) (context);
->>>>>>> 91f86cac
+	context->methods->check(context);
 	for (child = context->firstchild; child != NULL; child = child->nextchild)
 		MemoryContextCheck(child);
 }
@@ -916,87 +836,14 @@
 	 * allocated chunk.
 	 */
 	if (pointer == NULL || pointer != (void *) MAXALIGN(pointer))
-	{
 		return false;
-	}
 
 	/*
 	 * OK, it's probably safe to look at the context.
 	 */
 	ptr_context = *(MemoryContext *) (((char *) pointer) - sizeof(void *));
 
-<<<<<<< HEAD
-<<<<<<< HEAD
-	SharedChunkHeader *sharedHeader = (SharedChunkHeader *)header->sharedHeader;
-
-	return sharedHeader->context == context;
-}
-
-/*
- * MemoryContextContainsGenericAllocation
- *		Detects whether a generic (may or may not be allocated by
- *		palloc) chunk of memory belongs to a given context or not.
- *		Note, the "generic" means it will be ready to
- *		handle chunks not allocated using palloc.
- *
- * Caution: this test has the same problem as MemoryContextContains
- * 		where it can falsely detect a chunk belonging to a context,
- * 		while it does not. In addition, it can also falsely conclude
- * 		that a chunk does *not* belong to a context, while in reality
- * 		it does. The latter weakness stems from its versatility to
- * 		handle non-palloc'ed chunks.
- */
-bool
-MemoryContextContainsGenericAllocation(MemoryContext context, void *pointer)
-{
-	StandardChunkHeader *header;
-
-	/*
-	 * Try to detect bogus pointers handed to us, poorly though we can.
-	 * Presumably, a pointer that isn't MAXALIGNED isn't pointing at an
-	 * allocated chunk.
-	 */
-	if (pointer == NULL || pointer != (void *) MAXALIGN(pointer))
-	{
-		return false;
-	}
-
-	/*
-	 * OK, it's probably safe to look at the chunk header.
-	 */
-	header = (StandardChunkHeader *)
-		((char *) pointer - STANDARDCHUNKHEADERSIZE);
-
-	AllocSet set = (AllocSet)context;
-
-	if (header->sharedHeader == set->sharedHeaderList ||
-			(set->sharedHeaderList != NULL && set->sharedHeaderList->next == header->sharedHeader) ||
-			(set->sharedHeaderList != NULL && set->sharedHeaderList->next != NULL && set->sharedHeaderList->next->next == header->sharedHeader))
-	{
-		/*
-		 * At this point we know that one of the sharedHeader pointers of the
-		 * provided context (AllocSet) is the same as the sharedHeader
-		 * pointer of the provided chunk. Therefore, the chunk should
-		 * belong to the AllocSet (with a false positive chance coming
-		 * from some third party allocated memory region having the
-		 * same value as the sharedHeaderList pointer address
-		 */
-		return true;
-	}
-
-	/*
-	 * We might falsely conclude that the chunk does not belong
-	 * to the context, if we fail to match the chunk's sharedHeader
-	 * pointer with one of the leading sharedHeader pointers in the
-	 * context's sharedHeaderList.
-	 */
-	return false;
-=======
 	return ptr_context == context;
->>>>>>> 9e1c9f959422192bbe1b842a2a1ffaf76b080196
-=======
-	return header->context == context;
->>>>>>> 91f86cac
 }
 
 /*
@@ -1044,38 +891,10 @@
 	Assert(CritSectionCount == 0);
 #endif
 
-<<<<<<< HEAD
-	/* Get space for node and name */
-	if (TopMemoryContext != NULL)
-	{
-		/* Normal case: allocate the node in TopMemoryContext */
-		node = (MemoryContext) MemoryContextAlloc(TopMemoryContext,
-												  needed);
-	}
-	else
-	{
-		/* Special case for startup: use good ol' malloc */
-		node = (MemoryContext) malloc(needed);
-		if(!node)
-			ereport(ERROR, (errcode(ERRCODE_OUT_OF_MEMORY),
-				errmsg("Failed to create memory context: out of memory")
-				));
-	}
-
-	/* Initialize the node as best we can */
-	MemSet(node, 0, size);
-	node->type = tag;
-<<<<<<< HEAD
-	node->methods = *methods;
-=======
 	/* Initialize all standard fields of memory context header */
 	node->type = tag;
 	node->isReset = true;
 	node->methods = methods;
->>>>>>> 9e1c9f959422192bbe1b842a2a1ffaf76b080196
-=======
-	node->methods = methods;
->>>>>>> 91f86cac
 	node->parent = parent;
 	node->firstchild = NULL;
 	node->prevchild = NULL;
@@ -1083,15 +902,7 @@
 	node->ident = NULL;
 	node->reset_cbs = NULL;
 
-<<<<<<< HEAD
-	/* Type-specific routine finishes any other essential initialization */
-	(*node->methods->init) (node);
-
-	/* OK to link node to parent (if any) */
-	/* Could use MemoryContextSetParent here, but doesn't seem worthwhile */
-=======
 	/* OK to link node into context tree */
->>>>>>> 9e1c9f959422192bbe1b842a2a1ffaf76b080196
 	if (parent)
 	{
 		node->nextchild = parent->firstchild;
@@ -1138,13 +949,8 @@
 
 	context->isReset = false;
 
-<<<<<<< HEAD
 	ret = context->methods->alloc(context, size);
 	if (unlikely(ret == NULL))
-=======
-	ret = (*context->methods->alloc) (context, size);
-	if (ret == NULL)
->>>>>>> 91f86cac
 	{
 		MemoryContextStats(TopMemoryContext);
 
@@ -1194,13 +1000,8 @@
 
 	context->isReset = false;
 
-<<<<<<< HEAD
 	ret = context->methods->alloc(context, size);
 	if (unlikely(ret == NULL))
-=======
-	ret = (*context->methods->alloc) (context, size);
-	if (ret == NULL)
->>>>>>> 91f86cac
 	{
 		MemoryContextStats(TopMemoryContext);
 		ereport(ERROR,
@@ -1245,13 +1046,8 @@
 
 	context->isReset = false;
 
-<<<<<<< HEAD
 	ret = context->methods->alloc(context, size);
 	if (unlikely(ret == NULL))
-=======
-	ret = (*context->methods->alloc) (context, size);
-	if (ret == NULL)
->>>>>>> 91f86cac
 	{
 		MemoryContextStats(TopMemoryContext);
 		ereport(ERROR,
@@ -1286,13 +1082,8 @@
 
 	context->isReset = false;
 
-<<<<<<< HEAD
 	ret = context->methods->alloc(context, size);
 	if (unlikely(ret == NULL))
-=======
-	ret = (*context->methods->alloc) (context, size);
-	if (ret == NULL)
->>>>>>> 91f86cac
 	{
 		if ((flags & MCXT_ALLOC_NO_OOM) == 0)
 		{
@@ -1321,11 +1112,7 @@
 	void	   *ret;
 	MemoryContext context = CurrentMemoryContext;
 
-<<<<<<< HEAD
-	AssertArg(MemoryContextIsValid(context));
-=======
-	AssertArg(MemoryContextIsValid(CurrentMemoryContext));
->>>>>>> 91f86cac
+	AssertArg(MemoryContextIsValid(context));
 	AssertNotInCriticalSection(context);
 
 	if (!AllocSizeIsValid(size))
@@ -1333,13 +1120,8 @@
 
 	context->isReset = false;
 
-<<<<<<< HEAD
 	ret = context->methods->alloc(context, size);
 	if (unlikely(ret == NULL))
-=======
-	ret = (*CurrentMemoryContext->methods->alloc) (CurrentMemoryContext, size);
-	if (ret == NULL)
->>>>>>> 91f86cac
 	{
 		MemoryContextStats(TopMemoryContext);
 		ereport(ERROR,
@@ -1361,11 +1143,7 @@
 	void	   *ret;
 	MemoryContext context = CurrentMemoryContext;
 
-<<<<<<< HEAD
-	AssertArg(MemoryContextIsValid(context));
-=======
-	AssertArg(MemoryContextIsValid(CurrentMemoryContext));
->>>>>>> 91f86cac
+	AssertArg(MemoryContextIsValid(context));
 	AssertNotInCriticalSection(context);
 
 	if (!AllocSizeIsValid(size))
@@ -1373,13 +1151,8 @@
 
 	context->isReset = false;
 
-<<<<<<< HEAD
-	ret = context->methods.alloc(context, size);
+	ret = context->methods->alloc(context, size);
 	if (unlikely(ret == NULL))
-=======
-	ret = (*CurrentMemoryContext->methods->alloc) (CurrentMemoryContext, size);
-	if (ret == NULL)
->>>>>>> 91f86cac
 	{
 		MemoryContextStats(TopMemoryContext);
 		ereport(ERROR,
@@ -1412,13 +1185,8 @@
 
 	context->isReset = false;
 
-<<<<<<< HEAD
-	ret = context->methods.alloc(context, size);
+	ret = context->methods->alloc(context, size);
 	if (unlikely(ret == NULL))
-=======
-	ret = (*CurrentMemoryContext->methods->alloc) (CurrentMemoryContext, size);
-	if (ret == NULL)
->>>>>>> 91f86cac
 	{
 		if ((flags & MCXT_ALLOC_NO_OOM) == 0)
 		{
@@ -1449,49 +1217,7 @@
 {
 	MemoryContext context = GetMemoryChunkContext(pointer);
 
-<<<<<<< HEAD
-	/*
-	 * Try to detect bogus pointers handed to us, poorly though we can.
-	 * Presumably, a pointer that isn't MAXALIGNED isn't pointing at an
-	 * allocated chunk.
-	 */
-	Assert(pointer != NULL);
-	Assert(pointer == (void *) MAXALIGN(pointer));
-
-	/*
-	 * OK, it's probably safe to look at the chunk header.
-	 */
-	context = ((StandardChunkHeader *)
-			   ((char *) pointer - STANDARDCHUNKHEADERSIZE))->context;
-
-	AssertArg(MemoryContextIsValid(context));
-
-<<<<<<< HEAD
-#ifdef PGTRACE_ENABLED
-	PG_TRACE5(memctxt__free, 0, 0, 
-#ifdef MEMORY_CONTEXT_CHECKING
-		header->requested_size, header->size,
-#else
-		0, header->size, 
-#endif
-		(long) header->sharedHeader->context->name);
-#endif
-
-#ifdef CDB_PALLOC_CALLER_ID
-	header->sharedHeader->context->callerFile = sfile;
-	header->sharedHeader->context->callerLine = sline;
-#endif
-
-	if (context->methods.free_p)
-		(*context->methods.free_p) (context, pointer);
-	else
-		Assert(header);   /* this assert never fails. Just here so we can set breakpoint in debugger. */
-=======
 	context->methods->free_p(context, pointer);
->>>>>>> 9e1c9f959422192bbe1b842a2a1ffaf76b080196
-=======
-	(*context->methods->free_p) (context, pointer);
->>>>>>> 91f86cac
 	VALGRIND_MEMPOOL_FREE(context, pointer);
 }
 
@@ -1502,62 +1228,17 @@
 void *
 repalloc(void *pointer, Size size)
 {
-<<<<<<< HEAD
-<<<<<<< HEAD
-	StandardChunkHeader *header;
-=======
->>>>>>> 91f86cac
-	MemoryContext context;
+	MemoryContext context = GetMemoryChunkContext(pointer);
 	void	   *ret;
 
 	if (!AllocSizeIsValid(size))
 		elog(ERROR, "invalid memory alloc request size %zu", size);
 
-	/*
-	 * Try to detect bogus pointers handed to us, poorly though we can.
-	 * Presumably, a pointer that isn't MAXALIGNED isn't pointing at an
-	 * allocated chunk.
-	 */
-	Assert(pointer != NULL);
-	Assert(pointer == (void *) MAXALIGN(pointer));
-
-	/*
-	 * OK, it's probably safe to look at the chunk header.
-	 */
-	context = ((StandardChunkHeader *)
-			   ((char *) pointer - STANDARDCHUNKHEADERSIZE))->context;
-
-	AssertArg(MemoryContextIsValid(context));
-<<<<<<< HEAD
-=======
-	MemoryContext context = GetMemoryChunkContext(pointer);
-	void	   *ret;
-
-	if (!AllocSizeIsValid(size))
-		elog(ERROR, "invalid memory alloc request size %zu", size);
-
 	AssertNotInCriticalSection(context);
->>>>>>> 9e1c9f959422192bbe1b842a2a1ffaf76b080196
-=======
-	AssertNotInCriticalSection(context);
->>>>>>> 91f86cac
 
 	/* isReset must be false already */
 	Assert(!context->isReset);
 
-<<<<<<< HEAD
-<<<<<<< HEAD
-#ifdef PGTRACE_ENABLED
-	{
-		long old_reqsize;
-		long old_size;
-#ifdef MEMORY_CONTEXT_CHECKING
-		old_reqsize = header->requested_size;
-#else
-		old_reqsize = 0;
-#endif
-		old_size = header->size;
-=======
 	ret = context->methods->realloc(context, pointer, size);
 	if (unlikely(ret == NULL))
 	{
@@ -1567,23 +1248,7 @@
 				 errmsg("out of memory"),
 				 errdetail("Failed on request of size %zu in memory context \"%s\".",
 						   size, context->name)));
->>>>>>> 9e1c9f959422192bbe1b842a2a1ffaf76b080196
-	}
-#endif
-
-=======
->>>>>>> 91f86cac
-#ifdef CDB_PALLOC_CALLER_ID
-	context->callerFile = sfile;
-	context->callerLine = sline;
-#endif
-
-	ret = (*context->methods->realloc) (context, pointer, size);
-	if (ret == NULL)
-		MemoryContextError(ERRCODE_OUT_OF_MEMORY,
-						   context, CDB_MCXT_WHERE(context),
-						   "Out of memory.  Failed on request of size %zu bytes.",
-						   size);
+	}
 
 	VALGRIND_MEMPOOL_CHANGE(context, pointer, ret, size);
 
@@ -1609,13 +1274,8 @@
 
 	context->isReset = false;
 
-<<<<<<< HEAD
 	ret = context->methods->alloc(context, size);
 	if (unlikely(ret == NULL))
-=======
-	ret = (*context->methods->alloc) (context, size);
-	if (ret == NULL)
->>>>>>> 91f86cac
 	{
 		MemoryContextStats(TopMemoryContext);
 		ereport(ERROR,
@@ -1638,59 +1298,17 @@
 void *
 repalloc_huge(void *pointer, Size size)
 {
-<<<<<<< HEAD
-<<<<<<< HEAD
-	StandardChunkHeader *header;
-=======
->>>>>>> 91f86cac
-	MemoryContext context;
-=======
 	MemoryContext context = GetMemoryChunkContext(pointer);
->>>>>>> 9e1c9f959422192bbe1b842a2a1ffaf76b080196
 	void	   *ret;
 
 	if (!AllocHugeSizeIsValid(size))
 		elog(ERROR, "invalid memory alloc request size %zu", size);
 
-<<<<<<< HEAD
-	/*
-	 * Try to detect bogus pointers handed to us, poorly though we can.
-	 * Presumably, a pointer that isn't MAXALIGNED isn't pointing at an
-	 * allocated chunk.
-	 */
-	Assert(pointer != NULL);
-	Assert(pointer == (void *) MAXALIGN(pointer));
-
-	/*
-	 * OK, it's probably safe to look at the chunk header.
-	 */
-	context = ((StandardChunkHeader *)
-			   ((char *) pointer - STANDARDCHUNKHEADERSIZE))->context;
-
-	AssertArg(MemoryContextIsValid(context));
-<<<<<<< HEAD
-=======
 	AssertNotInCriticalSection(context);
->>>>>>> 9e1c9f959422192bbe1b842a2a1ffaf76b080196
-=======
-	AssertNotInCriticalSection(context);
->>>>>>> 91f86cac
 
 	/* isReset must be false already */
 	Assert(!context->isReset);
 
-<<<<<<< HEAD
-<<<<<<< HEAD
-	ret = (*context->methods.realloc) (context, pointer, size);
-=======
-	ret = (*context->methods->realloc) (context, pointer, size);
->>>>>>> 91f86cac
-	if (ret == NULL)
-		MemoryContextError(ERRCODE_OUT_OF_MEMORY,
-						   context, CDB_MCXT_WHERE(context),
-						   "Out of memory.  Failed on request of size %zu bytes.",
-						   size);
-=======
 	ret = context->methods->realloc(context, pointer, size);
 	if (unlikely(ret == NULL))
 	{
@@ -1701,7 +1319,6 @@
 				 errdetail("Failed on request of size %zu in memory context \"%s\".",
 						   size, context->name)));
 	}
->>>>>>> 9e1c9f959422192bbe1b842a2a1ffaf76b080196
 
 	VALGRIND_MEMPOOL_CHANGE(context, pointer, ret, size);
 
