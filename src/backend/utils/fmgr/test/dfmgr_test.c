--- conflicted
+++ resolved
@@ -36,12 +36,8 @@
 
 static MemoryContext testMemoryContext = NULL;
 
-<<<<<<< HEAD
-int errfinish_impl(int dummy pg_attribute_unused(),...)
-=======
 static int
-errfinish_impl(int dummy __attribute__((unused)),...)
->>>>>>> ac90d541
+errfinish_impl(int dummy pg_attribute_unused(),...)
 {
 	/* We only throw error if the error message matches our expectation */
 	if (0 == strcmp(lastErrorMsg, expectedErrorMsg))
