--- conflicted
+++ resolved
@@ -673,7 +673,7 @@
 	 * transaction or create a snapshot.  Neither are they required to
 	 * respond to a FTS message.
 	 */
-	if (!bootstrap && !(am_ftshandler && am_mirror))
+	if (!bootstrap && !am_mirror)
 	{
 		StartTransactionCommand();
 		(void) GetTransactionSnapshot();
@@ -702,8 +702,9 @@
 					 errhint("You should immediately run CREATE USER \"%s\" SUPERUSER;.",
 							 username)));
 	}
-	else if (am_ftshandler && am_mirror)
-	{
+	else if (am_mirror)
+	{
+		Assert(am_ftshandler);
 		/*
 		 * A mirror must receive and act upon FTS messages.  Performing proper
 		 * authentication involves reading pg_authid.  Heap access is not
@@ -748,11 +749,7 @@
 	{
 		ereport(FATAL,
 				(errcode(ERRCODE_INSUFFICIENT_PRIVILEGE),
-<<<<<<< HEAD
-				 errmsg("must be superuser to connect in binary upgrade mode")));
-=======
 			 errmsg("must be superuser to connect in binary upgrade mode")));
->>>>>>> a4bebdd9
 	}
 
 	/*
@@ -780,35 +777,31 @@
 		check_superuser_connection_limit();
 
 	/*
-<<<<<<< HEAD
-	 * If walsender or fts handler, we don't want to connect to any particular
-	 * database. Just finish the backend startup by processing any options from
-	 * the startup packet, and we're done.
-=======
-	 * If walsender, we don't want to connect to any particular database. Just
+	 * If walsender or fts handler, we don't want to connect to any particular database. Just
 	 * finish the backend startup by processing any options from the startup
 	 * packet, and we're done.
->>>>>>> a4bebdd9
 	 */
 	if (am_walsender || am_ftshandler)
 	{
 		Assert(!bootstrap);
 
-<<<<<<< HEAD
 		/*
-		 * We don't have replication role, which existed in postgres.
+		 * must have authenticated as a replication role
+		 *
+		 * In Greenplum, this code path is overloaded for handling FTS messages
+		 * on primary as well as mirror.
+		 * is_authenticated_user_replication_role() performs a syscache lookup,
+		 * which cannot happen on mirror/standby.
 		 */
-		if (!am_superuser)
-			ereport(FATAL,
-					(errcode(ERRCODE_INSUFFICIENT_PRIVILEGE),
-					 errmsg("must be superuser role to start walsender")));
-=======
-		/* must have authenticated as a replication role */
-		if (!is_authenticated_user_replication_role())
+		if (am_walsender && !is_authenticated_user_replication_role())
 			ereport(FATAL,
 					(errcode(ERRCODE_INSUFFICIENT_PRIVILEGE),
 					 errmsg("must be replication role to start walsender")));
->>>>>>> a4bebdd9
+
+		if (am_ftshandler && !am_superuser)
+			ereport(FATAL,
+					(errcode(ERRCODE_INSUFFICIENT_PRIVILEGE),
+					 errmsg("must be superuser role to handle FTS request")));
 
 		/* process any options passed in the startup packet */
 		if (MyProcPort != NULL)
@@ -825,12 +818,8 @@
 		pgstat_bestart();
 
 		/* close the transaction we started above */
-<<<<<<< HEAD
-		if (!(am_ftshandler && am_mirror))
+		if (!am_mirror)
 			CommitTransactionCommand();
-=======
-		CommitTransactionCommand();
->>>>>>> a4bebdd9
 
 		return;
 	}
@@ -984,78 +973,6 @@
 	 */
 	if (MyProcPort != NULL)
 		process_startup_options(MyProcPort, am_superuser);
-<<<<<<< HEAD
-=======
-
-	/* Process pg_db_role_setting options */
-	process_settings(MyDatabaseId, GetSessionUserId());
-
-	/* Apply PostAuthDelay as soon as we've read all options */
-	if (PostAuthDelay > 0)
-		pg_usleep(PostAuthDelay * 1000000L);
-
-	/*
-	 * Initialize various default states that can't be set up until we've
-	 * selected the active user and gotten the right GUC settings.
-	 */
-
-	/* set default namespace search path */
-	InitializeSearchPath();
-
-	/* initialize client encoding */
-	InitializeClientEncoding();
-
-	/* report this backend in the PgBackendStatus array */
-	if (!bootstrap)
-		pgstat_bestart();
-
-	/* close the transaction we started above */
-	if (!bootstrap)
-		CommitTransactionCommand();
-}
-
-/*
- * Process any command-line switches and any additional GUC variable
- * settings passed in the startup packet.
- */
-static void
-process_startup_options(Port *port, bool am_superuser)
-{
-	GucContext	gucctx;
-	ListCell   *gucopts;
-
-	gucctx = am_superuser ? PGC_SUSET : PGC_BACKEND;
-
-	/*
-	 * First process any command-line switches that were included in the
-	 * startup packet, if we are in a regular backend.
-	 */
-	if (port->cmdline_options != NULL)
-	{
-		/*
-		 * The maximum possible number of commandline arguments that could
-		 * come from port->cmdline_options is (strlen + 1) / 2; see
-		 * pg_split_opts().
-		 */
-		char	  **av;
-		int			maxac;
-		int			ac;
-
-		maxac = 2 + (strlen(port->cmdline_options) + 1) / 2;
-
-		av = (char **) palloc(maxac * sizeof(char *));
-		ac = 0;
-
-		av[ac++] = "postgres";
-
-		/* Note this mangles port->cmdline_options */
-		pg_split_opts(av, &ac, port->cmdline_options);
-
-		av[ac] = NULL;
->>>>>>> a4bebdd9
-
-	/* Process pg_db_role_setting options */
-	process_settings(MyDatabaseId, GetSessionUserId());
 
 	/*
 	 * Maintenance Mode: allow superuser to connect when
@@ -1076,7 +993,6 @@
 	 * protect ourselves from normal clients who might be trying to connect to
 	 * the system while we startup.
 	 */
-<<<<<<< HEAD
 	if ((Gp_role == GP_ROLE_UTILITY) && (Gp_session_role != GP_ROLE_UTILITY) &&
 		!IsAutoVacuumWorkerProcess())
 	{
@@ -1155,8 +1071,6 @@
 	/* close the transaction we started above */
 	if (!bootstrap)
 		CommitTransactionCommand();
-
-	return;
 }
 
 /*
@@ -1170,6 +1084,7 @@
 	ListCell   *gucopts;
 
 	gucctx = am_superuser ? PGC_SUSET : PGC_BACKEND;
+
 	/*
 	 * First process any command-line switches that were included in the
 	 * startup packet, if we are in a regular backend.
@@ -1192,6 +1107,7 @@
 
 		av[ac++] = "postgres";
 
+		/* Note this mangles port->cmdline_options */
 		pg_split_opts(av, &ac, port->cmdline_options);
 
 		av[ac] = NULL;
@@ -1219,22 +1135,6 @@
 
 		SetConfigOption(name, value, gucctx, PGC_S_CLIENT);
 	}
-=======
-	gucopts = list_head(port->guc_options);
-	while (gucopts)
-	{
-		char	   *name;
-		char	   *value;
-
-		name = lfirst(gucopts);
-		gucopts = lnext(gucopts);
-
-		value = lfirst(gucopts);
-		gucopts = lnext(gucopts);
-
-		SetConfigOption(name, value, gucctx, PGC_S_CLIENT);
-	}
->>>>>>> a4bebdd9
 }
 
 /*
