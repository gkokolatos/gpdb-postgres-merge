/*--------------------------------------------------------------------
 * guc.c
 *
 * Support for grand unified configuration scheme, including SET
 * command, configuration file, and command line options.
 * See src/backend/utils/misc/README for more information.
 *
 *
 * Portions Copyright (c) 2005-2010, Greenplum inc
 * Portions Copyright (c) 2012-Present Pivotal Software, Inc.
 * Copyright (c) 2000-2011, PostgreSQL Global Development Group
 * Written by Peter Eisentraut <peter_e@gmx.net>.
 *
 * IDENTIFICATION
 *	  src/backend/utils/misc/guc.c
 *
 *--------------------------------------------------------------------
 */
#include "postgres.h"

#include <ctype.h>
#include <float.h>
#include <math.h>
#include <limits.h>
#include <unistd.h>
#include <sys/stat.h>
#ifdef HAVE_SYSLOG
#include <syslog.h>
#endif

#include "access/gin.h"
#include "access/rmgr.h"
#include "access/transam.h"
#include "access/twophase.h"
#include "access/xact.h"
#include "access/xlog_internal.h"
#include "catalog/namespace.h"
#include "commands/async.h"
#include "commands/prepare.h"
#include "commands/vacuum.h"
#include "commands/variable.h"
#include "commands/trigger.h"
#include "funcapi.h"
#include "libpq/auth.h"
#include "libpq/be-fsstubs.h"
#include "libpq/pqformat.h"
#include "miscadmin.h"
#include "optimizer/cost.h"
#include "optimizer/paths.h"
#include "optimizer/planmain.h"
#include "parser/parse_expr.h"
#include "parser/parse_type.h"
#include "parser/parser.h"
#include "parser/scansup.h"
#include "pgstat.h"
#include "postmaster/autovacuum.h"
#include "postmaster/bgwriter.h"
#include "postmaster/postmaster.h"
#include "postmaster/syslogger.h"
#include "postmaster/walwriter.h"
#include "replication/syncrep.h"
#include "replication/walreceiver.h"
#include "replication/walsender.h"
#include "storage/bufmgr.h"
#include "storage/standby.h"
#include "storage/fd.h"
#include "storage/predicate.h"
#include "tcop/tcopprot.h"
#include "tsearch/ts_cache.h"
#include "utils/builtins.h"
#include "utils/bytea.h"
#include "utils/guc_tables.h"
#include "utils/memutils.h"
#include "utils/pg_locale.h"
#include "utils/plancache.h"
#include "utils/portal.h"
#include "utils/ps_status.h"
#include "utils/tzparser.h"
#include "utils/xml.h"
#include "cdb/cdbdisp_query.h"
#include "cdb/cdbvars.h"

#ifndef PG_KRB_SRVTAB
#define PG_KRB_SRVTAB ""
#endif
#ifndef PG_KRB_SRVNAM
#define PG_KRB_SRVNAM ""
#endif

#define CONFIG_FILENAME "postgresql.conf"
#define HBA_FILENAME	"pg_hba.conf"
#define IDENT_FILENAME	"pg_ident.conf"

#ifdef EXEC_BACKEND
#define CONFIG_EXEC_PARAMS "global/config_exec_params"
#define CONFIG_EXEC_PARAMS_NEW "global/config_exec_params.new"
#endif

/* upper limit for GUC variables measured in kilobytes of memory */
/* note that various places assume the byte size fits in a "long" variable */
#if SIZEOF_SIZE_T > 4 && SIZEOF_LONG > 4
#define MAX_KILOBYTES	INT_MAX
#else
#define MAX_KILOBYTES	(INT_MAX / 1024)
#endif

/*
 * Note: MAX_BACKENDS is limited to 2^23-1 because inval.c stores the
 * backend ID as a 3-byte signed integer.  Even if that limitation were
 * removed, we still could not exceed INT_MAX/4 because some places compute
 * 4*MaxBackends without any overflow check.  This is rechecked in
 * check_maxconnections, since MaxBackends is computed as MaxConnections
 * plus autovacuum_max_workers plus one (for the autovacuum launcher).
 */
#define MAX_BACKENDS	0x7fffff

#define KB_PER_MB (1024)
#define KB_PER_GB (1024*1024)

#define MS_PER_S 1000
#define S_PER_MIN 60
#define MS_PER_MIN (1000 * 60)
#define MIN_PER_H 60
#define S_PER_H (60 * 60)
#define MS_PER_H (1000 * 60 * 60)
#define MIN_PER_D (60 * 24)
#define S_PER_D (60 * 60 * 24)
#define MS_PER_D (1000 * 60 * 60 * 24)

/* XXX these should appear in other modules' header files */
extern bool Log_disconnections;
extern int	CommitDelay;
extern int	CommitSiblings;
extern char *default_tablespace;
extern char *temp_tablespaces;
extern bool ignore_checksum_failure;
extern bool synchronize_seqscans;
extern bool fullPageWrites;
extern int	ssl_renegotiation_limit;
extern char *SSLCipherSuites;

#ifdef USE_SSL
extern char *SSLCipherSuites;
#endif
#ifdef TRACE_SYNCSCAN
extern bool trace_syncscan;
#endif
#ifdef DEBUG_BOUNDED_SORT
extern bool optimize_bounded_sort;
#endif

static int	GUC_check_errcode_value;

/* global variables for check hook support */
char	   *GUC_check_errmsg_string;
char	   *GUC_check_errdetail_string;
char	   *GUC_check_errhint_string;


static void set_config_sourcefile(const char *name, char *sourcefile,
					  int sourceline);
static bool call_bool_check_hook(struct config_bool * conf, bool *newval,
					 void **extra, GucSource source, int elevel);
static bool call_int_check_hook(struct config_int * conf, int *newval,
					void **extra, GucSource source, int elevel);
static bool call_real_check_hook(struct config_real * conf, double *newval,
					 void **extra, GucSource source, int elevel);
static bool call_string_check_hook(struct config_string * conf, char **newval,
					   void **extra, GucSource source, int elevel);
static bool call_enum_check_hook(struct config_enum * conf, int *newval,
					 void **extra, GucSource source, int elevel);

static bool check_log_destination(char **newval, void **extra, GucSource source);
static void assign_log_destination(const char *newval, void *extra);

static bool check_wal_consistency_checking(char **newval, void **extra, GucSource source);
static void assign_wal_consistency_checking(const char *newval, void *extra);

#ifdef HAVE_SYSLOG
static int	syslog_facility = LOG_LOCAL0;
#else
static int	syslog_facility = 0;
#endif

<<<<<<< HEAD
static void assign_syslog_facility(int newval, void *extra);
static void assign_syslog_ident(const char *newval, void *extra);
static void assign_session_replication_role(int newval, void *extra);
static bool check_temp_buffers(int *newval, void **extra, GucSource source);
static bool check_phony_autocommit(bool *newval, void **extra, GucSource source);
static bool check_debug_assertions(bool *newval, void **extra, GucSource source);
static bool check_bonjour(bool *newval, void **extra, GucSource source);
static bool check_ssl(bool *newval, void **extra, GucSource source);
static bool check_stage_log_stats(bool *newval, void **extra, GucSource source);
static bool check_log_stats(bool *newval, void **extra, GucSource source);
static bool check_canonical_path(char **newval, void **extra, GucSource source);
static bool check_timezone_abbreviations(char **newval, void **extra, GucSource source);
static void assign_timezone_abbreviations(const char *newval, void *extra);
=======
static bool assign_session_replication_role(int newval, bool doit,
								GucSource source);
static const char *show_num_temp_buffers(void);
static bool assign_phony_autocommit(bool newval, bool doit, GucSource source);
static bool assign_debug_assertions(bool newval, bool doit, GucSource source);
static bool assign_bonjour(bool newval, bool doit, GucSource source);
static bool assign_ssl(bool newval, bool doit, GucSource source);
static bool assign_stage_log_stats(bool newval, bool doit, GucSource source);
static bool assign_log_stats(bool newval, bool doit, GucSource source);
static bool assign_transaction_read_only(bool newval, bool doit, GucSource source);
static const char *assign_canonical_path(const char *newval, bool doit, GucSource source);
static const char *assign_timezone_abbreviations(const char *newval, bool doit, GucSource source);
static void pg_timezone_abbrev_initialize(void);
>>>>>>> 30271024
static const char *show_archive_command(void);
static void assign_tcp_keepalives_idle(int newval, void *extra);
static void assign_tcp_keepalives_interval(int newval, void *extra);
static void assign_tcp_keepalives_count(int newval, void *extra);
static const char *show_tcp_keepalives_idle(void);
static const char *show_tcp_keepalives_interval(void);
static const char *show_tcp_keepalives_count(void);
static bool check_maxconnections(int *newval, void **extra, GucSource source);
static void assign_maxconnections(int newval, void *extra);
static bool check_autovacuum_max_workers(int *newval, void **extra, GucSource source);
static void assign_autovacuum_max_workers(int newval, void *extra);
static bool check_effective_io_concurrency(int *newval, void **extra, GucSource source);
static void assign_effective_io_concurrency(int newval, void *extra);
static void assign_pgstat_temp_directory(const char *newval, void *extra);
static bool check_application_name(char **newval, void **extra, GucSource source);
static void assign_application_name(const char *newval, void *extra);
static const char *show_unix_socket_permissions(void);
static const char *show_log_file_mode(void);

static int	defunct_int = 0;
static bool	defunct_bool = false;
static double defunct_double = 0;

static char *config_enum_get_options(struct config_enum * record,
						const char *prefix, const char *suffix,
						const char *separator);


/*
 * Options for enum values defined in this module.
 *
 * NOTE! Option values may not contain double quotes!
 */

static const struct config_enum_entry bytea_output_options[] = {
	{"escape", BYTEA_OUTPUT_ESCAPE, false},
	{"hex", BYTEA_OUTPUT_HEX, false},
	{NULL, 0, false}
};

/*
 * We have different sets for client and server message level options because
 * they sort slightly different (see "log" level)
 */
static const struct config_enum_entry client_message_level_options[] = {
	{"debug", DEBUG2, true},
	{"debug5", DEBUG5, false},
	{"debug4", DEBUG4, false},
	{"debug3", DEBUG3, false},
	{"debug2", DEBUG2, false},
	{"debug1", DEBUG1, false},
	{"log", LOG, false},
	{"info", INFO, true},
	{"notice", NOTICE, false},
	{"warning", WARNING, false},
	{"error", ERROR, false},
	{"fatal", FATAL, true},
	{"panic", PANIC, true},
	{NULL, 0, false}
};

const struct config_enum_entry server_message_level_options[] = {
	{"debug", DEBUG2, true},
	{"debug5", DEBUG5, false},
	{"debug4", DEBUG4, false},
	{"debug3", DEBUG3, false},
	{"debug2", DEBUG2, false},
	{"debug1", DEBUG1, false},
	{"info", INFO, false},
	{"notice", NOTICE, false},
	{"warning", WARNING, false},
	{"error", ERROR, false},
	{"log", LOG, false},
	{"fatal", FATAL, false},
	{"panic", PANIC, false},
	{NULL, 0, false}
};

static const struct config_enum_entry intervalstyle_options[] = {
	{"postgres", INTSTYLE_POSTGRES, false},
	{"postgres_verbose", INTSTYLE_POSTGRES_VERBOSE, false},
	{"sql_standard", INTSTYLE_SQL_STANDARD, false},
	{"iso_8601", INTSTYLE_ISO_8601, false},
	{NULL, 0, false}
};

static const struct config_enum_entry log_error_verbosity_options[] = {
	{"terse", PGERROR_TERSE, false},
	{"default", PGERROR_DEFAULT, false},
	{"verbose", PGERROR_VERBOSE, false},
	{NULL, 0, false}
};

static const struct config_enum_entry log_statement_options[] = {
	{"none", LOGSTMT_NONE, false},
	{"ddl", LOGSTMT_DDL, false},
	{"mod", LOGSTMT_MOD, false},
	{"all", LOGSTMT_ALL, false},
	{NULL, 0, false}
};

static const struct config_enum_entry isolation_level_options[] = {
	{"serializable", XACT_SERIALIZABLE, false},
	{"repeatable read", XACT_REPEATABLE_READ, false},
	{"read committed", XACT_READ_COMMITTED, false},
	{"read uncommitted", XACT_READ_UNCOMMITTED, false},
	{NULL, 0}
};

static const struct config_enum_entry session_replication_role_options[] = {
	{"origin", SESSION_REPLICATION_ROLE_ORIGIN, false},
	{"replica", SESSION_REPLICATION_ROLE_REPLICA, false},
	{"local", SESSION_REPLICATION_ROLE_LOCAL, false},
	{NULL, 0, false}
};

static const struct config_enum_entry syslog_facility_options[] = {
#ifdef HAVE_SYSLOG
	{"local0", LOG_LOCAL0, false},
	{"local1", LOG_LOCAL1, false},
	{"local2", LOG_LOCAL2, false},
	{"local3", LOG_LOCAL3, false},
	{"local4", LOG_LOCAL4, false},
	{"local5", LOG_LOCAL5, false},
	{"local6", LOG_LOCAL6, false},
	{"local7", LOG_LOCAL7, false},
#else
	{"none", 0, false},
#endif
	{NULL, 0}
};

static const struct config_enum_entry track_function_options[] = {
	{"none", TRACK_FUNC_OFF, false},
	{"pl", TRACK_FUNC_PL, false},
	{"all", TRACK_FUNC_ALL, false},
	{NULL, 0, false}
};

static const struct config_enum_entry xmlbinary_options[] = {
	{"base64", XMLBINARY_BASE64, false},
	{"hex", XMLBINARY_HEX, false},
	{NULL, 0, false}
};

static const struct config_enum_entry xmloption_options[] = {
	{"content", XMLOPTION_CONTENT, false},
	{"document", XMLOPTION_DOCUMENT, false},
	{NULL, 0, false}
};

/*
 * Although only "on", "off", and "safe_encoding" are documented, we
 * accept all the likely variants of "on" and "off".
 */
static const struct config_enum_entry backslash_quote_options[] = {
	{"safe_encoding", BACKSLASH_QUOTE_SAFE_ENCODING, false},
	{"on", BACKSLASH_QUOTE_ON, false},
	{"off", BACKSLASH_QUOTE_OFF, false},
	{"true", BACKSLASH_QUOTE_ON, true},
	{"false", BACKSLASH_QUOTE_OFF, true},
	{"yes", BACKSLASH_QUOTE_ON, true},
	{"no", BACKSLASH_QUOTE_OFF, true},
	{"1", BACKSLASH_QUOTE_ON, true},
	{"0", BACKSLASH_QUOTE_OFF, true},
	{NULL, 0, false}
};

/*
 * Although only "on", "off", and "partition" are documented, we
 * accept all the likely variants of "on" and "off".
 */
static const struct config_enum_entry constraint_exclusion_options[] = {
	{"partition", CONSTRAINT_EXCLUSION_PARTITION, false},
	{"on", CONSTRAINT_EXCLUSION_ON, false},
	{"off", CONSTRAINT_EXCLUSION_OFF, false},
	{"true", CONSTRAINT_EXCLUSION_ON, true},
	{"false", CONSTRAINT_EXCLUSION_OFF, true},
	{"yes", CONSTRAINT_EXCLUSION_ON, true},
	{"no", CONSTRAINT_EXCLUSION_OFF, true},
	{"1", CONSTRAINT_EXCLUSION_ON, true},
	{"0", CONSTRAINT_EXCLUSION_OFF, true},
	{NULL, 0, false}
};

/*
 * Although only "on", "off", and "local" are documented, we
 * accept all the likely variants of "on" and "off".
 */
static const struct config_enum_entry synchronous_commit_options[] = {
	{"local", SYNCHRONOUS_COMMIT_LOCAL_FLUSH, false},
	{"on", SYNCHRONOUS_COMMIT_ON, false},
	{"off", SYNCHRONOUS_COMMIT_OFF, false},
	{"true", SYNCHRONOUS_COMMIT_ON, true},
	{"false", SYNCHRONOUS_COMMIT_OFF, true},
	{"yes", SYNCHRONOUS_COMMIT_ON, true},
	{"no", SYNCHRONOUS_COMMIT_OFF, true},
	{"1", SYNCHRONOUS_COMMIT_ON, true},
	{"0", SYNCHRONOUS_COMMIT_OFF, true},
	{NULL, 0, false}
};

/*
 * Options for enum values stored in other modules
 */
extern const struct config_enum_entry wal_level_options[];
extern const struct config_enum_entry sync_method_options[];

/*
 * GUC option variables that are exported from this module
 */
#ifdef USE_ASSERT_CHECKING
bool		assert_enabled = true;
#else
bool		assert_enabled = false;
#endif
bool		log_duration = false;
bool		Debug_print_plan = false;
bool		Debug_print_parse = false;
bool		Debug_print_rewritten = false;
bool		Debug_pretty_print = true;

bool		log_parser_stats = false;
bool		log_planner_stats = false;
bool		log_executor_stats = false;
bool		log_statement_stats = false;		/* this is sort of all three
												 * above together */
bool		log_btree_build_stats = false;

bool		check_function_bodies = true;
bool		default_with_oids = false;
bool		SQL_inheritance = true;

bool		Password_encryption = true;

int			log_min_error_statement = ERROR;
int			log_min_messages = WARNING;
int			client_min_messages = NOTICE;
int			log_min_duration_statement = -1;
int			log_temp_files = -1;
int			trace_recovery_messages = LOG;

int			num_temp_buffers = 1024;

char	   *data_directory;
char	   *ConfigFileName;
char	   *HbaFileName;
char	   *IdentFileName;
char	   *external_pid_file;

char	   *pgstat_temp_directory;

char	   *application_name;

int			tcp_keepalives_idle;
int			tcp_keepalives_interval;
int			tcp_keepalives_count;

/*
 * These variables are all dummies that don't do anything, except in some
 * cases provide the value for SHOW to display.  The real state is elsewhere
 * and is kept in sync by assign_hooks.
 */
static char *log_destination_string;

static char *syslog_ident_str;
static bool phony_autocommit;
static bool session_auth_is_superuser;
static double phony_random_seed;
static char *client_encoding_string;
static char *datestyle_string;
static char *locale_ctype;
static char *server_encoding_string;
static char *server_version_string;
static int	server_version_num;
static char *timezone_string;
static char *log_timezone_string;
static char *timezone_abbreviations_string;
static char *XactIsoLevel_string;
static char *session_authorization_string;
static int	max_function_args;
static int	max_index_keys;
static int	max_identifier_length;
static int	block_size;
static int	segment_size;
static int	wal_block_size;
static int	wal_segment_size;
static bool	data_checksums;
static bool integer_datetimes;
static int	effective_io_concurrency;
static char *allow_system_table_mods_str;

/* should be static, but commands/variable.c needs to get at this */
char	   *role_string;

typedef struct
{
	bool		valueDDL;
	bool		valueDML;
} allow_system_table_mods_extra;

static bool check_allow_system_table_mods(char **newval, void **extra,
							  GucSource source);
static void assign_allow_system_table_mods(const char *newval, void *extra);

static const char *show_allow_system_table_mods(void);


/*
 * Displayable names for context types (enum GucContext)
 *
 * Note: these strings are deliberately not localized.
 */
const char *const GucContext_Names[] =
{
	 /* PGC_INTERNAL */ "internal",
	 /* PGC_POSTMASTER */ "postmaster",
	 /* PGC_SIGHUP */ "sighup",
	 /* PGC_BACKEND */ "backend",
	 /* PGC_SUSET */ "superuser",
	 /* PGC_USERSET */ "user"
};

/*
 * Displayable names for source types (enum GucSource)
 *
 * Note: these strings are deliberately not localized.
 */
const char *const GucSource_Names[] =
{
	 /* PGC_S_DEFAULT */ "default",
	 /* PGC_S_DYNAMIC_DEFAULT */ "default",
	 /* PGC_S_ENV_VAR */ "environment variable",
	 /* PGC_S_FILE */ "configuration file",
	 /* PGC_S_ARGV */ "command line",
	 /* PGC_S_DATABASE */ "database",
	 /* PGC_S_USER */ "user",
	 /* PGC_S_DATABASE_USER */ "database user",
	 /* PGC_S_CLIENT */ "client",
	 /* PGC_S_RESGROUP */ "resource group",
	 /* PGC_S_OVERRIDE */ "override",
	 /* PGC_S_INTERACTIVE */ "interactive",
	 /* PGC_S_TEST */ "test",
	 /* PGC_S_SESSION */ "session"
};

/*
 * Displayable names for the groupings defined in enum config_group
 */
const char *const config_group_names[] =
{
	/* UNGROUPED */
	gettext_noop("Ungrouped"),
	/* FILE_LOCATIONS */
	gettext_noop("File Locations"),
	/* CONN_AUTH */
	gettext_noop("Connections and Authentication"),
	/* CONN_AUTH_SETTINGS */
	gettext_noop("Connections and Authentication / Connection Settings"),
	/* CONN_AUTH_SECURITY */
	gettext_noop("Connections and Authentication / Security and Authentication"),
	/* EXTERNAL_TABLES */
	gettext_noop("External Tables"),
	/* APPENDONLY_TABLES */
	gettext_noop("Append-Only Tables"),
	/* RESOURCES */
	gettext_noop("Resource Usage"),
	/* RESOURCES_MEM */
	gettext_noop("Resource Usage / Memory"),
	/* RESOURCES_KERNEL */
	gettext_noop("Resource Usage / Kernel Resources"),
	/* RESOURCES_VACUUM_DELAY */
	gettext_noop("Resource Usage / Cost-Based Vacuum Delay"),
	/* RESOURCES_BGWRITER */
	gettext_noop("Resource Usage / Background Writer"),
	/* RESOURCES_ASYNCHRONOUS */
	gettext_noop("Resource Usage / Asynchronous Behavior"),
	/* RESOURCES_MGM */
	gettext_noop("Resource Usage / Resources Management"),
	/* WAL */
	gettext_noop("Write-Ahead Log"),
	/* WAL_SETTINGS */
	gettext_noop("Write-Ahead Log / Settings"),
	/* WAL_CHECKPOINTS */
	gettext_noop("Write-Ahead Log / Checkpoints"),
	/* WAL_ARCHIVING */
	gettext_noop("Write-Ahead Log / Archiving"),
	/* WAL_REPLICATION */
	gettext_noop("Write-Ahead Log / Streaming Replication"),
	/* WAL_STANDBY_SERVERS */
	gettext_noop("Write-Ahead Log / Standby Servers"),
	/* QUERY_TUNING */
	gettext_noop("Query Tuning"),
	/* QUERY_TUNING_METHOD */
	gettext_noop("Query Tuning / Planner Method Configuration"),
	/* QUERY_TUNING_COST */
	gettext_noop("Query Tuning / Planner Cost Constants"),
	/* QUERY_TUNING_OTHER */
	gettext_noop("Query Tuning / Other Planner Options"),
	/* LOGGING */
	gettext_noop("Reporting and Logging"),
	/* LOGGING_WHERE */
	gettext_noop("Reporting and Logging / Where to Log"),
	/* LOGGING_WHEN */
	gettext_noop("Reporting and Logging / When to Log"),
	/* LOGGING_WHAT */
	gettext_noop("Reporting and Logging / What to Log"),
	/* STATS */
	gettext_noop("Statistics"),
	/* STATS_ANALYZE */
	gettext_noop("Statistics / ANALYZE Database Contents"),
	/* STATS_MONITORING */
	gettext_noop("Statistics / Monitoring"),
	/* STATS_COLLECTOR */
	gettext_noop("Statistics / Query and Index Statistics Collector"),
	/* AUTOVACUUM */
	gettext_noop("Autovacuum"),
	/* CLIENT_CONN */
	gettext_noop("Client Connection Defaults"),
	/* CLIENT_CONN_STATEMENT */
	gettext_noop("Client Connection Defaults / Statement Behavior"),
	/* CLIENT_CONN_LOCALE */
	gettext_noop("Client Connection Defaults / Locale and Formatting"),
	/* CLIENT_CONN_OTHER */
	gettext_noop("Client Connection Defaults / Other Defaults"),
	/* LOCK_MANAGEMENT */
	gettext_noop("Lock Management"),
	/* COMPAT_OPTIONS */
	gettext_noop("Version and Platform Compatibility"),
	/* COMPAT_OPTIONS_PREVIOUS */
	gettext_noop("Version and Platform Compatibility / Previous PostgreSQL Versions"),
	/* COMPAT_OPTIONS_CLIENT */
	gettext_noop("Version and Platform Compatibility / Other Platforms and Clients"),
    /* COMPAT_OPTIONS_IGNORED */
    gettext_noop("Version and Platform Compatibility / Ignored"),
	/* ERROR_HANDLING */
	gettext_noop("Error Handling"),
    /* GP_ARRAY_CONFIGURATION */
    gettext_noop(PACKAGE_NAME " / Array Configuration"),
    /* GP_ARRAY_TUNING */
    gettext_noop(PACKAGE_NAME " / Array Tuning"),
    /* GP_WORKER_IDENTITY */
    gettext_noop(PACKAGE_NAME " / Worker Process Identity"),
	/* GP_ERROR_HANDLING */
	gettext_noop("GPDB Error Handling"),
	/* PRESET_OPTIONS */
	gettext_noop("Preset Options"),
	/* CUSTOM_OPTIONS */
	gettext_noop("Customized Options"),
	/* DEVELOPER_OPTIONS */
	gettext_noop("Developer Options"),

	/* DEPRECATED_OPTIONS */
	gettext_noop("Deprecated Options"),
	/* DEFUNCT_OPTIONS */
	gettext_noop("Defunct Options"),

	/* help_config wants this array to be null-terminated */
	NULL
};

/*
 * Displayable names for GUC variable types (enum config_type)
 *
 * Note: these strings are deliberately not localized.
 */
const char *const config_type_names[] =
{
	 /* PGC_BOOL */ "bool",
	 /* PGC_INT */ "integer",
	 /* PGC_REAL */ "real",
	 /* PGC_STRING */ "string",
	 /* PGC_ENUM */ "enum"
};


/*
 * Contents of GUC tables
 *
 * See src/backend/utils/misc/README for design notes.
 *
 * TO ADD AN OPTION:
 *
 * 1. Declare a global variable of type bool, int, double, or char*
 *	  and make use of it.
 *
 * 2. Decide at what times it's safe to set the option. See guc.h for
 *	  details.
 *
 * 3. Decide on a name, a default value, upper and lower bounds (if
 *	  applicable), etc.
 *
 * 4. Add a record below.
 *
 * 5. Add it to src/backend/utils/misc/postgresql.conf.sample, if
 *	  appropriate.
 *
 * 6. Don't forget to document the option (at least in config.sgml).
 *
 * 7. If it's a new GUC_LIST option you must edit pg_dumpall.c to ensure
 *	  it is not single quoted at dump time.
 */


/******** option records follow ********/

static struct config_bool ConfigureNamesBool[] =
{
	{
		{"enable_seqscan", PGC_USERSET, QUERY_TUNING_METHOD,
			gettext_noop("Enables the planner's use of sequential-scan plans."),
			NULL
		},
		&enable_seqscan,
		true,
		NULL, NULL, NULL
	},
	{
		{"enable_indexscan", PGC_USERSET, QUERY_TUNING_METHOD,
			gettext_noop("Enables the planner's use of index-scan plans."),
			NULL
		},
		&enable_indexscan,
		true,
		NULL, NULL, NULL
	},
	{
		{"enable_bitmapscan", PGC_USERSET, QUERY_TUNING_METHOD,
			gettext_noop("Enables the planner's use of bitmap-scan plans."),
			NULL
		},
		&enable_bitmapscan,
		true,
		NULL, NULL, NULL
	},
	{
		{"enable_tidscan", PGC_USERSET, QUERY_TUNING_METHOD,
			gettext_noop("Enables the planner's use of TID scan plans."),
			NULL
		},
		&enable_tidscan,
		true,
		NULL, NULL, NULL
	},
	{
		{"enable_sort", PGC_USERSET, QUERY_TUNING_METHOD,
			gettext_noop("Enables the planner's use of explicit sort steps."),
			NULL
		},
		&enable_sort,
		true,
		NULL, NULL, NULL
	},
	{
		{"enable_hashagg", PGC_USERSET, QUERY_TUNING_METHOD,
			gettext_noop("Enables the planner's use of hashed aggregation plans."),
			NULL
		},
		&enable_hashagg,
		true,
		NULL, NULL, NULL
	},
	{
		{"enable_material", PGC_USERSET, QUERY_TUNING_METHOD,
			gettext_noop("Enables the planner's use of materialization."),
			NULL
		},
		&enable_material,
		true,
		NULL, NULL, NULL
	},
	{
		{"enable_nestloop", PGC_USERSET, QUERY_TUNING_METHOD,
			gettext_noop("Enables the planner's use of nested-loop join plans."),
			NULL
		},
		&enable_nestloop,
		false,
		NULL, NULL, NULL
	},
	{
		{"enable_mergejoin", PGC_USERSET, QUERY_TUNING_METHOD,
			gettext_noop("Enables the planner's use of merge join plans."),
			NULL
		},
		&enable_mergejoin,
		false,
		NULL, NULL, NULL
	},
	{
		{"enable_hashjoin", PGC_USERSET, QUERY_TUNING_METHOD,
			gettext_noop("Enables the planner's use of hash join plans."),
			NULL
		},
		&enable_hashjoin,
		true,
		NULL, NULL, NULL
	},
	{
		{"geqo", PGC_USERSET, DEFUNCT_OPTIONS,
			gettext_noop("Unused. Syntax check only for PostgreSQL compatibility."),
            NULL,
			GUC_NO_SHOW_ALL | GUC_NOT_IN_SAMPLE
		},
		&defunct_bool,
		false,
		NULL, NULL, NULL
	},

	{
		/* Not for general use --- used by SET SESSION AUTHORIZATION */
		{"is_superuser", PGC_INTERNAL, UNGROUPED,
			gettext_noop("Shows whether the current user is a superuser."),
			NULL,
			GUC_REPORT | GUC_NO_SHOW_ALL | GUC_NO_RESET_ALL | GUC_NOT_IN_SAMPLE | GUC_DISALLOW_IN_FILE
		},
		&session_auth_is_superuser,
		false,
		NULL, NULL, NULL
	},
	{
		{"bonjour", PGC_POSTMASTER, CONN_AUTH_SETTINGS,
			gettext_noop("Enables advertising the server via Bonjour."),
			NULL
		},
		&enable_bonjour,
		false,
		check_bonjour, NULL, NULL
	},
	{
		{"ssl", PGC_POSTMASTER, CONN_AUTH_SECURITY,
			gettext_noop("Enables SSL connections."),
			NULL
		},
		&EnableSSL,
		false,
		check_ssl, NULL, NULL
	},
	{
		{"fsync", PGC_SIGHUP, WAL_SETTINGS,
			gettext_noop("Forces synchronization of updates to disk."),
			gettext_noop("The server will use the fsync() system call in several places to make "
			"sure that updates are physically written to disk. This insures "
						 "that a database cluster will recover to a consistent state after "
						 "an operating system or hardware crash."),
		  GUC_NOT_IN_SAMPLE | GUC_NO_SHOW_ALL
		},
		&enableFsync,
		true,
		NULL, NULL, NULL
	},
	{
		{"ignore_checksum_failure", PGC_SUSET, DEVELOPER_OPTIONS,
			gettext_noop("Continues processing after a checksum failure."),
			gettext_noop("Detection of a checksum failure normally causes PostgreSQL to "
				"report an error, aborting the current transaction. Setting "
						 "ignore_checksum_failure to true causes the system to ignore the failure "
						 "(but still report a warning), and continue processing. This "
						 "behavior could cause crashes or other serious problems. Only "
						 "has an effect if checksums are enabled."),
			GUC_NOT_IN_SAMPLE
		},
		&ignore_checksum_failure,
		false, NULL, NULL
	},
	{
		{"zero_damaged_pages", PGC_SUSET, DEVELOPER_OPTIONS,
			gettext_noop("Continues processing past damaged page headers."),
			gettext_noop("Detection of a damaged page header normally causes PostgreSQL to "
				"report an error, aborting the current transaction. Setting "
						 "zero_damaged_pages to true causes the system to instead report a "
						 "warning, zero out the damaged page, and continue processing. This "
						 "behavior will destroy data, namely all the rows on the damaged page."),
			GUC_NOT_IN_SAMPLE | GUC_NO_SHOW_ALL
		},
		&zero_damaged_pages,
		false,
		NULL, NULL, NULL
	},
	{
		{"full_page_writes", PGC_SIGHUP, WAL_SETTINGS,
			gettext_noop("Writes full pages to WAL when first modified after a checkpoint."),
			gettext_noop("A page write in process during an operating system crash might be "
						 "only partially written to disk.  During recovery, the row changes "
			  "stored in WAL are not enough to recover.  This option writes "
						 "pages when first modified after a checkpoint to WAL so full recovery "
						 "is possible."),
			 GUC_NOT_IN_SAMPLE | GUC_NO_SHOW_ALL
		},
		&fullPageWrites,
		true,
		NULL, NULL, NULL
	},
	{
		{"silent_mode", PGC_POSTMASTER, LOGGING_WHERE,
			gettext_noop("Runs the server silently."),
			gettext_noop("If this parameter is set, the server will automatically run in the "
				 "background and any controlling terminals are dissociated."),
			GUC_NOT_IN_SAMPLE | GUC_NO_SHOW_ALL
		},
		&SilentMode,
		false,
		NULL, NULL, NULL
	},
	{
		{"log_checkpoints", PGC_SIGHUP, LOGGING_WHAT,
			gettext_noop("Logs each checkpoint."),
			NULL
		},
		&log_checkpoints,
		false,
		NULL, NULL, NULL
	},
	{
		{"log_connections", PGC_BACKEND, LOGGING_WHAT,
			gettext_noop("Logs each successful connection."),
			NULL
		},
		&Log_connections,
		false,
		NULL, NULL, NULL
	},
	{
		{"log_disconnections", PGC_BACKEND, LOGGING_WHAT,
			gettext_noop("Logs end of a session, including duration."),
			NULL
		},
		&Log_disconnections,
		false,
		NULL, NULL, NULL
	},
	{
		{"debug_assertions", PGC_USERSET, DEVELOPER_OPTIONS,
			gettext_noop("Turns on various assertion checks."),
			gettext_noop("This is a debugging aid."),
			GUC_NOT_IN_SAMPLE
		},
		&assert_enabled,
#ifdef USE_ASSERT_CHECKING
		true,
#else
		false,
#endif
		check_debug_assertions, NULL, NULL
	},

	{
		{"exit_on_error", PGC_USERSET, ERROR_HANDLING_OPTIONS,
			gettext_noop("Terminate session on any error."),
			NULL
		},
		&ExitOnAnyError,
		false,
		NULL, NULL, NULL
	},
	{
		{"restart_after_crash", PGC_SIGHUP, ERROR_HANDLING_OPTIONS,
			gettext_noop("Reinitialize after backend crash."),
			NULL
		},
		&restart_after_crash,
		true,
		NULL, NULL, NULL
	},

	{
		{"log_duration", PGC_SUSET, LOGGING_WHAT,
			gettext_noop("Logs the duration of each completed SQL statement."),
			NULL,
			GUC_GPDB_ADDOPT
		},
		&log_duration,
		false,
		NULL, NULL, NULL
	},
	{
		{"debug_print_parse", PGC_USERSET, LOGGING_WHAT,
			gettext_noop("Logs each query's parse tree."),
			NULL
		},
		&Debug_print_parse,
		false,
		NULL, NULL, NULL
	},
	{
		{"debug_print_rewritten", PGC_USERSET, LOGGING_WHAT,
			gettext_noop("Logs each query's rewritten parse tree."),
			NULL
		},
		&Debug_print_rewritten,
		false,
		NULL, NULL, NULL
	},
	{
		{"debug_print_plan", PGC_USERSET, LOGGING_WHAT,
			gettext_noop("Logs each query's execution plan."),
			NULL
		},
		&Debug_print_plan,
		false,
		NULL, NULL, NULL
	},
	{
		{"debug_pretty_print", PGC_USERSET, LOGGING_WHAT,
			gettext_noop("Indents parse and plan tree displays."),
			NULL
		},
		&Debug_pretty_print,
		true,
		NULL, NULL, NULL
	},
	{
		{"log_parser_stats", PGC_SUSET, STATS_MONITORING,
			gettext_noop("Writes parser performance statistics to the server log."),
			NULL
		},
		&log_parser_stats,
		false,
		check_stage_log_stats, NULL, NULL
	},
	{
		{"log_planner_stats", PGC_SUSET, STATS_MONITORING,
			gettext_noop("Writes planner performance statistics to the server log."),
			NULL
		},
		&log_planner_stats,
		false,
		check_stage_log_stats, NULL, NULL
	},
	{
		{"log_executor_stats", PGC_SUSET, STATS_MONITORING,
			gettext_noop("Writes executor performance statistics to the server log."),
			NULL,
			GUC_GPDB_ADDOPT
		},
		&log_executor_stats,
		false,
		check_stage_log_stats, NULL, NULL
	},
	{
		{"log_statement_stats", PGC_SUSET, STATS_MONITORING,
			gettext_noop("Writes cumulative performance statistics to the server log."),
			NULL,
			GUC_GPDB_ADDOPT
		},
		&log_statement_stats,
		false,
		check_log_stats, NULL, NULL
	},
#ifdef BTREE_BUILD_STATS
	{
		{"log_btree_build_stats", PGC_SUSET, DEVELOPER_OPTIONS,
			gettext_noop("No description available."),
			NULL,
			GUC_NOT_IN_SAMPLE
		},
		&log_btree_build_stats,
		false,
		NULL, NULL, NULL
	},
#endif

	{
		{"track_activities", PGC_SUSET, STATS_COLLECTOR,
			gettext_noop("Collects information about executing commands."),
			gettext_noop("Enables the collection of information on the currently "
						 "executing command of each session, along with "
						 "the time at which that command began execution.")
		},
		&pgstat_track_activities,
		true,
		NULL, NULL, NULL
	},
	{
		{"track_counts", PGC_SUSET, STATS_COLLECTOR,
			gettext_noop("Collects statistics on database activity."),
			NULL
		},
		&pgstat_track_counts,
		true,
		NULL, NULL, NULL
	},

	{
		{"stats_queue_level", PGC_SUSET, STATS_COLLECTOR,
			gettext_noop("Collects resource queue-level statistics on database activity."),
			NULL
		},
		&pgstat_collect_queuelevel,
		false, NULL, NULL
	},

	{
		{"update_process_title", PGC_SUSET, STATS_COLLECTOR,
			gettext_noop("Updates the process title to show the active SQL command."),
			gettext_noop("Enables updating of the process title every time a new SQL command is received by the server.")
		},
		&update_process_title,
		true,
		NULL, NULL, NULL
	},

	{
		{"autovacuum", PGC_SIGHUP, DEFUNCT_OPTIONS,
			gettext_noop("Starts the autovacuum subprocess."),
			NULL,
			GUC_NOT_IN_SAMPLE | GUC_NO_SHOW_ALL
		},
		&autovacuum_start_daemon,
		/*
		 * GPDB: The default for autovacuum is intentionally 'off', even though it's 'on'
		 * in PostgreSQL. We may want to revisit this later, but people had bad experience
		 * with autovacuum on GPDB 4.3 versions. Mainly, it's problematic in a cluster when
		 * autovacuum kicks in in a single segment: the performance of the cluster is often
		 * only as good as the slowest segment, so autovacuum running on one segment slows
		 * down the whole system. Also, auto-analyze is problematic, because we actually
		 * need to collect statistics across all segments in the master, rather than collect
		 * per-segment statistics at different times in different segments.
		 *
		 * So, disabled by default for now. You can still turn it on manually if you know what
		 * you're doing (e.g. it might be ok to let autovacuum handle small fact tables and
		 * catalog tables, and schedule manual vacuums for all the big tables).
		 */
		false,
		NULL, NULL, NULL
	},

	{
		{"trace_notify", PGC_USERSET, DEVELOPER_OPTIONS,
			gettext_noop("Generates debugging output for LISTEN and NOTIFY."),
			NULL,
			GUC_NOT_IN_SAMPLE | GUC_NO_SHOW_ALL
		},
		&Trace_notify,
		false,
		NULL, NULL, NULL
	},

#ifdef LOCK_DEBUG
	{
		{"trace_locks", PGC_SUSET, DEVELOPER_OPTIONS,
			gettext_noop("No description available."),
			NULL,
			GUC_NOT_IN_SAMPLE
		},
		&Trace_locks,
		false,
		NULL, NULL, NULL
	},
	{
		{"trace_userlocks", PGC_SUSET, DEVELOPER_OPTIONS,
			gettext_noop("No description available."),
			NULL,
			GUC_NOT_IN_SAMPLE
		},
		&Trace_userlocks,
		false,
		NULL, NULL, NULL
	},
	{
		{"trace_lwlocks", PGC_SUSET, DEVELOPER_OPTIONS,
			gettext_noop("No description available."),
			NULL,
			GUC_NOT_IN_SAMPLE
		},
		&Trace_lwlocks,
		false,
		NULL, NULL, NULL
	},
	{
		{"debug_deadlocks", PGC_SUSET, DEVELOPER_OPTIONS,
			gettext_noop("No description available."),
			NULL,
			GUC_NOT_IN_SAMPLE
		},
		&Debug_deadlocks,
		false,
		NULL, NULL, NULL
	},
#endif

	{
		{"log_lock_waits", PGC_SUSET, LOGGING_WHAT,
			gettext_noop("Logs long lock waits."),
			NULL
		},
		&log_lock_waits,
		false,
		NULL, NULL, NULL
	},

	{
		{"log_hostname", PGC_SIGHUP, LOGGING_WHAT,
			gettext_noop("Logs the host name in the connection logs."),
			gettext_noop("By default, connection logs only show the IP address "
						 "of the connecting host. If you want them to show the host name you "
			  "can turn this on, but depending on your host name resolution "
			   "setup it might impose a non-negligible performance penalty.")
		},
		&log_hostname,
		false,
		NULL, NULL, NULL
	},
	{
		{"sql_inheritance", PGC_USERSET, COMPAT_OPTIONS_PREVIOUS,
			gettext_noop("Causes subtables to be included by default in various commands."),
			NULL,
			GUC_NO_SHOW_ALL | GUC_NOT_IN_SAMPLE
		},
		&SQL_inheritance,
		true,
		NULL, NULL, NULL
	},
	{
		{"password_encryption", PGC_USERSET, CONN_AUTH_SECURITY,
			gettext_noop("Encrypt passwords."),
			gettext_noop("When a password is specified in CREATE USER or "
			   "ALTER USER without writing either ENCRYPTED or UNENCRYPTED, "
						 "this parameter determines whether the password is to be encrypted.")
		},
		&Password_encryption,
		true,
		NULL, NULL, NULL
	},
	{
		{"transform_null_equals", PGC_USERSET, COMPAT_OPTIONS_CLIENT,
			gettext_noop("Treats \"expr=NULL\" as \"expr IS NULL\"."),
			gettext_noop("When turned on, expressions of the form expr = NULL "
			   "(or NULL = expr) are treated as expr IS NULL, that is, they "
				"return true if expr evaluates to the null value, and false "
			   "otherwise. The correct behavior of expr = NULL is to always "
						 "return null (unknown).")
		},
		&Transform_null_equals,
		false,
		NULL, NULL, NULL
	},
	{
		{"db_user_namespace", PGC_SIGHUP, CONN_AUTH_SECURITY,
			gettext_noop("Enables per-database user names."),
			NULL
		},
		&Db_user_namespace,
		false,
		NULL, NULL, NULL
	},
	{
		/* only here for backwards compatibility */
		{"autocommit", PGC_USERSET, COMPAT_OPTIONS_IGNORED,
			gettext_noop("This parameter doesn't do anything."),
			gettext_noop("It's just here so that we won't choke on SET AUTOCOMMIT TO ON from 7.3-vintage clients."),
			GUC_NO_SHOW_ALL | GUC_NOT_IN_SAMPLE
		},
		&phony_autocommit,
		true,
		check_phony_autocommit, NULL, NULL
	},
	{
		{"default_transaction_read_only", PGC_USERSET, CLIENT_CONN_STATEMENT,
			gettext_noop("Sets the default read-only status of new transactions."),
			NULL
		},
		&DefaultXactReadOnly,
		false,
		NULL, NULL, NULL
	},
	{
		{"transaction_read_only", PGC_USERSET, CLIENT_CONN_STATEMENT,
			gettext_noop("Sets the current transaction's read-only status."),
			NULL,
			GUC_NO_RESET_ALL | GUC_NOT_IN_SAMPLE | GUC_DISALLOW_IN_FILE
		},
		&XactReadOnly,
		false,
		check_transaction_read_only, NULL, NULL
	},
	{
		{"default_transaction_deferrable", PGC_USERSET, CLIENT_CONN_STATEMENT,
			gettext_noop("Sets the default deferrable status of new transactions."),
			NULL
		},
		&DefaultXactDeferrable,
		false,
		NULL, NULL, NULL
	},
	{
		{"transaction_deferrable", PGC_USERSET, CLIENT_CONN_STATEMENT,
			gettext_noop("Whether to defer a read-only serializable transaction until it can be executed with no possible serialization failures."),
			NULL,
			GUC_NO_RESET_ALL | GUC_NOT_IN_SAMPLE | GUC_DISALLOW_IN_FILE
		},
		&XactDeferrable,
		false,
		check_transaction_deferrable, NULL, NULL
	},
	{
		{"check_function_bodies", PGC_USERSET, CLIENT_CONN_STATEMENT,
			gettext_noop("Check function bodies during CREATE FUNCTION."),
			NULL
		},
		&check_function_bodies,
		true,
		NULL, NULL, NULL
	},
	{
		{"array_nulls", PGC_USERSET, COMPAT_OPTIONS_PREVIOUS,
			gettext_noop("Enable input of NULL elements in arrays."),
			gettext_noop("When turned on, unquoted NULL in an array input "
						 "value means a null value; "
						 "otherwise it is taken literally.")
		},
		&Array_nulls,
		true,
		NULL, NULL, NULL
	},
	{
		{"default_with_oids", PGC_USERSET, COMPAT_OPTIONS_PREVIOUS,
			gettext_noop("Create new tables with OIDs by default."),
			NULL,
			GUC_NO_SHOW_ALL | GUC_NOT_IN_SAMPLE
		},
		&default_with_oids,
		false,
		NULL, NULL, NULL
	},
	{
		{"logging_collector", PGC_POSTMASTER, DEFUNCT_OPTIONS,
			gettext_noop("Defunct: Start a subprocess to capture stderr output and/or csvlogs into log files."),
			NULL
		},
		&Logging_collector,
		true,
		NULL, NULL, NULL
	},
	{
		{"log_truncate_on_rotation", PGC_SIGHUP, LOGGING_WHERE,
			gettext_noop("Truncate existing log files of same name during log rotation."),
			NULL
		},
		&Log_truncate_on_rotation,
		false,
		NULL, NULL, NULL
	},

	{
		{"trace_sort", PGC_USERSET, DEVELOPER_OPTIONS,
			gettext_noop("Emit information about resource usage in sorting."),
			NULL,
			GUC_NOT_IN_SAMPLE | GUC_NO_SHOW_ALL
		},
		&trace_sort,
		false,
		NULL, NULL, NULL
	},

#ifdef TRACE_SYNCSCAN
	/* this is undocumented because not exposed in a standard build */
	{
		{"trace_syncscan", PGC_USERSET, DEVELOPER_OPTIONS,
			gettext_noop("Generate debugging output for synchronized scanning."),
			NULL,
			GUC_NOT_IN_SAMPLE
		},
		&trace_syncscan,
		false,
		NULL, NULL, NULL
	},
#endif

#ifdef DEBUG_BOUNDED_SORT
	/* this is undocumented because not exposed in a standard build */
	{
		{
			"optimize_bounded_sort", PGC_USERSET, QUERY_TUNING_METHOD,
			gettext_noop("Enable bounded sorting using heap sort."),
			NULL,
			GUC_NOT_IN_SAMPLE
		},
		&optimize_bounded_sort,
		true,
		NULL, NULL, NULL
	},
#endif

#ifdef WAL_DEBUG
	{
		{"wal_debug", PGC_SUSET, DEVELOPER_OPTIONS,
			gettext_noop("Emit WAL-related debugging output."),
			NULL,
			GUC_NOT_IN_SAMPLE
		},
		&XLOG_DEBUG,
		false,
		NULL, NULL, NULL
	},
#endif

	{
		{"integer_datetimes", PGC_INTERNAL, PRESET_OPTIONS,
			gettext_noop("Datetimes are integer based."),
			NULL,
			GUC_REPORT | GUC_NOT_IN_SAMPLE | GUC_DISALLOW_IN_FILE
		},
		&integer_datetimes,
#ifdef HAVE_INT64_TIMESTAMP
		true,
#else
		false,
#endif
		NULL, NULL, NULL
	},

	{
		{"krb_caseins_users", PGC_SIGHUP, CONN_AUTH_SECURITY,
			gettext_noop("Sets whether Kerberos and GSSAPI user names should be treated as case-insensitive."),
			NULL
		},
		&pg_krb_caseins_users,
		false,
		NULL, NULL, NULL
	},

	{
		{"escape_string_warning", PGC_USERSET, COMPAT_OPTIONS_PREVIOUS,
			gettext_noop("Warn about backslash escapes in ordinary string literals."),
			NULL
		},
		&escape_string_warning,
		true,
		NULL, NULL, NULL
	},

	{
		{"standard_conforming_strings", PGC_USERSET, COMPAT_OPTIONS_PREVIOUS,
			gettext_noop("Causes '...' strings to treat backslashes literally."),
			NULL,
			GUC_REPORT
		},
		&standard_conforming_strings,
		true,
		NULL, NULL, NULL
	},

	{
		{"synchronize_seqscans", PGC_USERSET, COMPAT_OPTIONS_PREVIOUS,
			gettext_noop("Enable synchronized sequential scans."),
			NULL
		},
		&synchronize_seqscans,
		true,
		NULL, NULL, NULL
	},

	{
		{"archive_mode", PGC_POSTMASTER, WAL_ARCHIVING,
			gettext_noop("Allows archiving of WAL files using archive_command."),
			NULL
		},
		&XLogArchiveMode,
		false,
		NULL, NULL, NULL
	},

	{
		{"hot_standby", PGC_POSTMASTER, WAL_STANDBY_SERVERS,
			gettext_noop("Allows connections and queries during recovery."),
			NULL
		},
		&EnableHotStandby,
		false,
		NULL, NULL, NULL
	},

	{
		{"hot_standby_feedback", PGC_SIGHUP, WAL_STANDBY_SERVERS,
			gettext_noop("Allows feedback from a hot standby primary that will avoid query conflicts."),
			NULL
		},
		&hot_standby_feedback,
		false,
		NULL, NULL, NULL
	},

	{
		{"ignore_system_indexes", PGC_BACKEND, DEVELOPER_OPTIONS,
			gettext_noop("Disables reading from system indexes."),
			gettext_noop("It does not prevent updating the indexes, so it is safe "
						 "to use.  The worst consequence is slowness."),
			GUC_NOT_IN_SAMPLE | GUC_NO_SHOW_ALL
		},
		&IgnoreSystemIndexes,
		false,
		NULL, NULL, NULL
	},

	{
		{"lo_compat_privileges", PGC_SUSET, COMPAT_OPTIONS_PREVIOUS,
			gettext_noop("Enables backward compatibility mode for privilege checks on large objects."),
			gettext_noop("Skips privilege checks when reading or modifying large objects, "
				  "for compatibility with PostgreSQL releases prior to 9.0.")
		},
		&lo_compat_privileges,
		false,
		NULL, NULL, NULL
	},

	{
		{"quote_all_identifiers", PGC_USERSET, COMPAT_OPTIONS_PREVIOUS,
			gettext_noop("When generating SQL fragments, quote all identifiers."),
			NULL,
		},
		&quote_all_identifiers,
		false,
		NULL, NULL, NULL
	},

	{
		{"data_checksums", PGC_INTERNAL, PRESET_OPTIONS,
			gettext_noop("Shows whether data checksums are turned on for this cluster"),
			NULL,
			GUC_NOT_IN_SAMPLE | GUC_DISALLOW_IN_FILE
		},
		&data_checksums,
		false, NULL, NULL
	},

	/* End-of-list marker */
	{
		{NULL, 0, 0, NULL, NULL}, NULL, false, NULL, NULL, NULL
	}
};


static struct config_int ConfigureNamesInt[] =
{
	{
		{"archive_timeout", PGC_SIGHUP, WAL_ARCHIVING,
			gettext_noop("Forces a switch to the next xlog file if a "
						 "new file has not been started within N seconds."),
			NULL,
			GUC_UNIT_S | GUC_NOT_IN_SAMPLE | GUC_NO_SHOW_ALL
		},
		&XLogArchiveTimeout,
		0, 0, INT_MAX / 2,
		NULL, NULL, NULL
	},
	{
		{"post_auth_delay", PGC_BACKEND, DEVELOPER_OPTIONS,
			gettext_noop("Waits N seconds on connection startup after authentication."),
			gettext_noop("This allows attaching a debugger to the process."),
			GUC_NOT_IN_SAMPLE | GUC_NO_SHOW_ALL | GUC_UNIT_S
		},
		&PostAuthDelay,
		0, 0, INT_MAX / 1000000,
		NULL, NULL, NULL
	},
	{
		{"default_statistics_target", PGC_USERSET, STATS_ANALYZE,
			gettext_noop("Sets the default statistics target."),
			gettext_noop("This applies to table columns that have not had a "
				"column-specific target set via ALTER TABLE SET STATISTICS.")
		},
		&default_statistics_target,
		100, 1, 10000,
		NULL, NULL, NULL
	},
	{
		{"from_collapse_limit", PGC_USERSET, QUERY_TUNING_OTHER,
			gettext_noop("Sets the FROM-list size beyond which subqueries "
						 "are not collapsed."),
			gettext_noop("The planner will merge subqueries into upper "
				"queries if the resulting FROM list would have no more than "
						 "this many items.")
		},
		&from_collapse_limit,
		20, 1, INT_MAX,
		NULL, NULL, NULL
	},
	{
		{"join_collapse_limit", PGC_USERSET, QUERY_TUNING_OTHER,
			gettext_noop("Sets the FROM-list size beyond which JOIN "
						 "constructs are not flattened."),
			gettext_noop("The planner will flatten explicit JOIN "
						 "constructs into lists of FROM items whenever a "
						 "list of no more than this many items would result.")
		},
		&join_collapse_limit,
		20, 1, INT_MAX,
		NULL, NULL, NULL
	},
	{
		{"geqo_threshold", PGC_USERSET, DEFUNCT_OPTIONS,
			gettext_noop("Unused. Syntax check only for PostgreSQL compatibility."),
            NULL,
			GUC_NO_SHOW_ALL | GUC_NOT_IN_SAMPLE
		},
		&defunct_int,
		12, 2, INT_MAX,
		NULL, NULL, NULL
	},
	{
		{"geqo_effort", PGC_USERSET, DEFUNCT_OPTIONS,
			gettext_noop("Unused. Syntax check only for PostgreSQL compatibility."),
            NULL,
			GUC_NO_SHOW_ALL | GUC_NOT_IN_SAMPLE
		},
		&defunct_int,
		//DEFAULT_GEQO_EFFORT, MIN_GEQO_EFFORT, MAX_GEQO_EFFORT,
		0, 0, INT_MAX,
		NULL, NULL, NULL
	},
	{
		{"geqo_pool_size", PGC_USERSET, DEFUNCT_OPTIONS,
			gettext_noop("Unused. Syntax check only for PostgreSQL compatibility."),
            NULL,
			GUC_NO_SHOW_ALL | GUC_NOT_IN_SAMPLE
		},
		&defunct_int,
		0, 0, INT_MAX,
		NULL, NULL, NULL
	},
	{
		{"geqo_generations", PGC_USERSET, DEFUNCT_OPTIONS,
			gettext_noop("Unused. Syntax check only for PostgreSQL compatibility."),
            NULL,
			GUC_NO_SHOW_ALL | GUC_NOT_IN_SAMPLE
		},
		&defunct_int,
		0, 0, INT_MAX,
		NULL, NULL, NULL
	},

	{
		/* This is PGC_SIGHUP so all backends have the same value. */
		{"deadlock_timeout", PGC_SIGHUP, LOCK_MANAGEMENT,
			gettext_noop("Sets the time to wait on a lock before checking for deadlock."),
			NULL,
			GUC_UNIT_MS
		},
		&DeadlockTimeout,
		1000, 1, INT_MAX,
		NULL, NULL, NULL
	},

	{
		{"max_standby_archive_delay", PGC_SIGHUP, WAL_STANDBY_SERVERS,
			gettext_noop("Sets the maximum delay before canceling queries when a hot standby server is processing archived WAL data."),
			NULL,
			GUC_UNIT_MS
		},
		&max_standby_archive_delay,
		30 * 1000, -1, INT_MAX,
		NULL, NULL, NULL
	},

	{
		{"max_standby_streaming_delay", PGC_SIGHUP, WAL_STANDBY_SERVERS,
			gettext_noop("Sets the maximum delay before canceling queries when a hot standby server is processing streamed WAL data."),
			NULL,
			GUC_UNIT_MS
		},
		&max_standby_streaming_delay,
		30 * 1000, -1, INT_MAX,
		NULL, NULL, NULL
	},

	{
		{"wal_receiver_status_interval", PGC_SIGHUP, WAL_STANDBY_SERVERS,
			gettext_noop("Sets the maximum interval between WAL receiver status reports to the master."),
			NULL,
			GUC_UNIT_S
		},
		&wal_receiver_status_interval,
		10, 0, INT_MAX / 1000,
		NULL, NULL, NULL
	},

	{
		{"max_connections", PGC_POSTMASTER, CONN_AUTH_SETTINGS,
			gettext_noop("Sets the maximum number of concurrent connections."),
			NULL
		},
		&MaxConnections,
		200, 10, MAX_BACKENDS,
		check_maxconnections, assign_maxconnections, NULL
	},

	{
		{"superuser_reserved_connections", PGC_POSTMASTER, CONN_AUTH_SETTINGS,
			gettext_noop("Sets the number of connection slots reserved for "
						"superusers (including reserved FTS connections)."),
			NULL
		},
		&ReservedBackends,
		3, RESERVED_FTS_CONNECTIONS, MAX_BACKENDS,
		NULL, NULL, NULL
	},

	/*
	 * We sometimes multiply the number of shared buffers by two without
	 * checking for overflow, so we mustn't allow more than INT_MAX / 2.
	 */
	{
		{"shared_buffers", PGC_POSTMASTER, RESOURCES_MEM,
			gettext_noop("Sets the number of shared memory buffers used by the server."),
			NULL,
			GUC_UNIT_BLOCKS
		},
		&NBuffers,
		4096, 16, INT_MAX / 2,
		NULL, NULL, NULL
	},

	{
		{"temp_buffers", PGC_USERSET, RESOURCES_MEM,
			gettext_noop("Sets the maximum number of temporary buffers used by each session."),
			NULL,
			GUC_UNIT_BLOCKS | GUC_GPDB_ADDOPT
		},
		&num_temp_buffers,
		1024, 100, INT_MAX / 2,
		check_temp_buffers, NULL, NULL
	},

	{
		{"port", PGC_POSTMASTER, CONN_AUTH_SETTINGS,
			gettext_noop("Sets the TCP port the server listens on."),
			NULL
		},
		&PostPortNumber,
		DEF_PGPORT, 1, 65535,
		NULL, NULL, NULL
	},

	{
		{"unix_socket_permissions", PGC_POSTMASTER, CONN_AUTH_SETTINGS,
			gettext_noop("Sets the access permissions of the Unix-domain socket."),
			gettext_noop("Unix-domain sockets use the usual Unix file system "
						 "permission set. The parameter value is expected "
						 "to be a numeric mode specification in the form "
						 "accepted by the chmod and umask system calls. "
						 "(To use the customary octal format the number must "
						 "start with a 0 (zero).)")
		},
		&Unix_socket_permissions,
		0777, 0000, 0777,
		NULL, NULL, show_unix_socket_permissions
	},

	{
		{"log_file_mode", PGC_SIGHUP, LOGGING_WHERE,
			gettext_noop("Sets the file permissions for log files."),
			gettext_noop("The parameter value is expected "
						 "to be a numeric mode specification in the form "
						 "accepted by the chmod and umask system calls. "
						 "(To use the customary octal format the number must "
						 "start with a 0 (zero).)")
		},
		&Log_file_mode,
		0600, 0000, 0777,
		NULL, NULL, show_log_file_mode
	},

	{
		{"work_mem", PGC_USERSET, DEPRECATED_OPTIONS,
			gettext_noop("Sets the maximum memory to be used for query workspaces."),
			gettext_noop("This much memory can be used by each internal "
						 "sort operation and hash table before switching to "
						 "temporary disk files."),
			GUC_UNIT_KB | GUC_GPDB_ADDOPT
		},
		&work_mem,
        32768, 64, MAX_KILOBYTES,
		NULL, NULL, NULL
	},

	{
		{"maintenance_work_mem", PGC_USERSET, RESOURCES_MEM,
			gettext_noop("Sets the maximum memory to be used for maintenance operations."),
			gettext_noop("This includes operations such as VACUUM and CREATE INDEX."),
			GUC_UNIT_KB | GUC_GPDB_ADDOPT
		},
		&maintenance_work_mem,
		65536, 1024, MAX_KILOBYTES,
	},

	/*
	 * We use the hopefully-safely-small value of 100kB as the compiled-in
	 * default for max_stack_depth.  InitializeGUCOptions will increase it if
	 * possible, depending on the actual platform-specific stack limit.
	 */
	{
		{"max_stack_depth", PGC_SUSET, RESOURCES_MEM,
			gettext_noop("Sets the maximum stack depth, in kilobytes."),
			NULL,
			GUC_UNIT_KB
		},
		&max_stack_depth,
		100, 100, MAX_KILOBYTES,
		check_max_stack_depth, assign_max_stack_depth, NULL
	},

	{
		{"vacuum_cost_page_hit", PGC_USERSET, RESOURCES_VACUUM_DELAY,
			gettext_noop("Vacuum cost for a page found in the buffer cache."),
			NULL
		},
		&VacuumCostPageHit,
		1, 0, 10000,
		NULL, NULL, NULL
	},

	{
		{"vacuum_cost_page_miss", PGC_USERSET, RESOURCES_VACUUM_DELAY,
			gettext_noop("Vacuum cost for a page not found in the buffer cache."),
			NULL
		},
		&VacuumCostPageMiss,
		10, 0, 10000,
		NULL, NULL, NULL
	},

	{
		{"vacuum_cost_page_dirty", PGC_USERSET, RESOURCES_VACUUM_DELAY,
			gettext_noop("Vacuum cost for a page dirtied by vacuum."),
			NULL
		},
		&VacuumCostPageDirty,
		20, 0, 10000,
		NULL, NULL, NULL
	},

	{
		{"vacuum_cost_limit", PGC_USERSET, RESOURCES_VACUUM_DELAY,
			gettext_noop("Vacuum cost amount available before napping."),
			NULL
		},
		&VacuumCostLimit,
		200, 1, 10000,
		NULL, NULL, NULL
	},

	{
		{"vacuum_cost_delay", PGC_USERSET, RESOURCES_VACUUM_DELAY,
			gettext_noop("Vacuum cost delay in milliseconds."),
			NULL,
			GUC_UNIT_MS
		},
		&VacuumCostDelay,
		0, 0, 100,
		NULL, NULL, NULL
	},

	{
		{"autovacuum_vacuum_cost_delay", PGC_SIGHUP, DEFUNCT_OPTIONS,
			gettext_noop("Vacuum cost delay in milliseconds, for autovacuum."),
			NULL,
			GUC_UNIT_MS | GUC_NOT_IN_SAMPLE | GUC_NO_SHOW_ALL
		},
		&autovacuum_vac_cost_delay,
		20, -1, 100,
		NULL, NULL, NULL
	},

	{
		{"autovacuum_vacuum_cost_limit", PGC_SIGHUP, DEFUNCT_OPTIONS,
			gettext_noop("Vacuum cost amount available before napping, for autovacuum."),
			NULL,
			GUC_NOT_IN_SAMPLE | GUC_NO_SHOW_ALL
		},
		&autovacuum_vac_cost_limit,
		-1, -1, 10000,
		NULL, NULL, NULL
	},

	{
		{"max_files_per_process", PGC_POSTMASTER, RESOURCES_KERNEL,
			gettext_noop("Sets the maximum number of simultaneously open files for each server process."),
			NULL
		},
		&max_files_per_process,
		1000, 25, INT_MAX,
		NULL, NULL, NULL
	},

	/*
	 * See also CheckRequiredParameterValues() if this parameter changes
	 */
	{
		{"max_prepared_transactions", PGC_POSTMASTER, RESOURCES_MEM,
			gettext_noop("Sets the maximum number of simultaneously prepared transactions."),
			NULL
		},
		&max_prepared_xacts,
		50, 1, MAX_BACKENDS,
		NULL, NULL, NULL
	},

#ifdef LOCK_DEBUG
	{
		{"trace_lock_oidmin", PGC_SUSET, DEVELOPER_OPTIONS,
			gettext_noop("No description available."),
			NULL,
			GUC_NOT_IN_SAMPLE
		},
		&Trace_lock_oidmin,
		FirstNormalObjectId, 0, INT_MAX,
		NULL, NULL, NULL
	},
	{
		{"trace_lock_table", PGC_SUSET, DEVELOPER_OPTIONS,
			gettext_noop("No description available."),
			NULL,
			GUC_NOT_IN_SAMPLE
		},
		&Trace_lock_table,
		0, 0, INT_MAX,
		NULL, NULL, NULL
	},
#endif

	{
		{"statement_timeout", PGC_USERSET, CLIENT_CONN_STATEMENT,
			gettext_noop("Sets the maximum allowed duration of any statement."),
			gettext_noop("A value of 0 turns off the timeout."),
			GUC_UNIT_MS | GUC_GPDB_ADDOPT
		},
		&StatementTimeout,
		0, 0, INT_MAX,
		NULL, NULL, NULL
	},

	{
		{"vacuum_freeze_min_age", PGC_USERSET, CLIENT_CONN_STATEMENT,
			gettext_noop("Minimum age at which VACUUM should freeze a table row."),
			NULL
		},
		&vacuum_freeze_min_age,
		50000000, 0, 1000000000,
		NULL, NULL, NULL
	},

	{
		{"vacuum_freeze_table_age", PGC_USERSET, CLIENT_CONN_STATEMENT,
			gettext_noop("Age at which VACUUM should scan whole table to freeze tuples."),
			NULL
		},
		&vacuum_freeze_table_age,
		150000000, 0, 2000000000,
		NULL, NULL, NULL
	},

	{
		{"vacuum_defer_cleanup_age", PGC_SIGHUP, WAL_REPLICATION,
			gettext_noop("Number of transactions by which VACUUM and HOT cleanup should be deferred, if any."),
			NULL
		},
		&vacuum_defer_cleanup_age,
		0, 0, 1000000,
		NULL, NULL, NULL
	},

	/*
	 * See also CheckRequiredParameterValues() if this parameter changes
	 */
	{
		{"max_locks_per_transaction", PGC_POSTMASTER, LOCK_MANAGEMENT,
			gettext_noop("Sets the maximum number of locks per transaction."),
			gettext_noop("The shared lock table is sized on the assumption that "
			  "at most max_locks_per_transaction * max_connections distinct "
						 "objects will need to be locked at any one time.")
		},
		&max_locks_per_xact,
		128, 10, INT_MAX,
		NULL, NULL, NULL
	},

	{
		{"max_pred_locks_per_transaction", PGC_POSTMASTER, LOCK_MANAGEMENT,
			gettext_noop("Sets the maximum number of predicate locks per transaction."),
			gettext_noop("The shared predicate lock table is sized on the assumption that "
						 "at most max_pred_locks_per_transaction * max_connections distinct "
						 "objects will need to be locked at any one time.")
		},
		&max_predicate_locks_per_xact,
		64, 10, INT_MAX,
		NULL, NULL, NULL
	},

	{
		{"authentication_timeout", PGC_SIGHUP, CONN_AUTH_SECURITY,
			gettext_noop("Sets the maximum allowed time to complete client authentication."),
			NULL,
			GUC_UNIT_S
		},
		&AuthenticationTimeout,
		60, 1, MAX_AUTHENTICATION_TIMEOUT,
	},

	{
		/* Not for general use */
		{"pre_auth_delay", PGC_SIGHUP, DEVELOPER_OPTIONS,
			gettext_noop("Waits N seconds on connection startup before authentication."),
			gettext_noop("This allows attaching a debugger to the process."),
			GUC_NOT_IN_SAMPLE | GUC_NO_SHOW_ALL | GUC_UNIT_S
		},
		&PreAuthDelay,
		0, 0, MAX_PRE_AUTH_DELAY,
		NULL, NULL, NULL
	},

	{
		{"wal_keep_segments", PGC_SIGHUP, WAL_REPLICATION,
			gettext_noop("Sets the number of WAL files held for standby servers."),
			NULL
		},
		&wal_keep_segments,
		0, 0, INT_MAX,
		NULL, NULL, NULL
	},

	{
		{"checkpoint_segments", PGC_SIGHUP, WAL_CHECKPOINTS,
			gettext_noop("Sets the maximum distance in log segments between automatic WAL checkpoints."),
			NULL,
			GUC_NOT_IN_SAMPLE | GUC_NO_SHOW_ALL
		},
		&CheckPointSegments,
		8, 1, INT_MAX,
		NULL, NULL, NULL
	},

	{
		{"checkpoint_timeout", PGC_SIGHUP, WAL_CHECKPOINTS,
			gettext_noop("Sets the maximum time between automatic WAL checkpoints."),
			NULL,
			GUC_UNIT_S | GUC_NOT_IN_SAMPLE | GUC_NO_SHOW_ALL | GUC_DISALLOW_USER_SET
		},
		&CheckPointTimeout,
		300, 30, 3600,
		NULL, NULL, NULL
	},

	{
		{"checkpoint_warning", PGC_SIGHUP, WAL_CHECKPOINTS,
			gettext_noop("Enables warnings if checkpoint segments are filled more "
						 "frequently than this."),
			gettext_noop("Write a message to the server log if checkpoints "
			"caused by the filling of checkpoint segment files happens more "
						 "frequently than this number of seconds. Zero turns off the warning."),
			GUC_UNIT_S | GUC_NOT_IN_SAMPLE | GUC_NO_SHOW_ALL
		},
		&CheckPointWarning,
		30, 0, INT_MAX,
		NULL, NULL, NULL
	},

	{
		{"wal_buffers", PGC_POSTMASTER, WAL_SETTINGS,
			gettext_noop("Sets the number of disk-page buffers in shared memory for WAL."),
			NULL,
			GUC_UNIT_XBLOCKS | GUC_NOT_IN_SAMPLE
		},
		&XLOGbuffers,
		-1, -1, INT_MAX,
		check_wal_buffers, NULL, NULL
	},

	{
		{"wal_writer_delay", PGC_SIGHUP, WAL_SETTINGS,
			gettext_noop("WAL writer sleep time between WAL flushes."),
			NULL,
			GUC_UNIT_MS
		},
		&WalWriterDelay,
		200, 1, 10000,
		NULL, NULL, NULL
	},

	{
		/* see max_connections */
		{"max_wal_senders", PGC_POSTMASTER, WAL_REPLICATION,
			gettext_noop("Sets the maximum number of simultaneously running WAL sender processes."),
			NULL
		},
		&max_wal_senders,
		0, 0, MAX_BACKENDS,
		NULL, NULL, NULL
	},

	{
		{"replication_timeout", PGC_SUSET, WAL_REPLICATION,
			gettext_noop("Sets the maximum time to wait for WAL replication (Master Mirroring)"),
			NULL,
			GUC_UNIT_MS | GUC_SUPERUSER_ONLY
		},
		&replication_timeout,
		60 * 1000, 0, INT_MAX,
		NULL, NULL, NULL
	},

	{
		{"commit_delay", PGC_USERSET, WAL_SETTINGS,
			gettext_noop("Sets the delay in microseconds between transaction commit and "
						 "flushing WAL to disk."),
			NULL,
			GUC_GPDB_ADDOPT | GUC_NOT_IN_SAMPLE | GUC_NO_SHOW_ALL | GUC_DISALLOW_USER_SET
		},
		&CommitDelay,
		0, 0, 100000,
		NULL, NULL, NULL
	},

	{
		{"commit_siblings", PGC_USERSET, WAL_SETTINGS,
			gettext_noop("Sets the minimum concurrent open transactions before performing "
						 "commit_delay."),
			NULL,
			GUC_GPDB_ADDOPT | GUC_NOT_IN_SAMPLE | GUC_NO_SHOW_ALL | GUC_DISALLOW_USER_SET
		},
		&CommitSiblings,
		5, 0, 1000,
		NULL, NULL, NULL
	},

	{
		{"extra_float_digits", PGC_USERSET, CLIENT_CONN_LOCALE,
			gettext_noop("Sets the number of digits displayed for floating-point values."),
			gettext_noop("This affects real, double precision, and geometric data types. "
			 "The parameter value is added to the standard number of digits "
						 "(FLT_DIG or DBL_DIG as appropriate).")
		},
		&extra_float_digits,
		0, -15, 3,
		NULL, NULL, NULL
	},

	{
		{"log_min_duration_statement", PGC_SUSET, LOGGING_WHEN,
			gettext_noop("Sets the minimum execution time above which "
						 "statements will be logged."),
			gettext_noop("Zero prints all queries. -1 turns this feature off."),
			GUC_UNIT_MS | GUC_GPDB_ADDOPT
		},
		&log_min_duration_statement,
		-1, -1, INT_MAX,
		NULL, NULL, NULL
	},

	{
		{"log_autovacuum_min_duration", PGC_SIGHUP, LOGGING_WHAT,
			gettext_noop("Sets the minimum execution time above which "
						 "autovacuum actions will be logged."),
			gettext_noop("Zero prints all actions. -1 turns autovacuum logging off."),
			GUC_UNIT_MS
		},
		&Log_autovacuum_min_duration,
		-1, -1, INT_MAX,
		NULL, NULL, NULL
	},

	{
		{"bgwriter_delay", PGC_SIGHUP, RESOURCES_BGWRITER,
			gettext_noop("Background writer sleep time between rounds."),
			NULL,
			GUC_UNIT_MS | GUC_NOT_IN_SAMPLE | GUC_NO_SHOW_ALL
		},
		&BgWriterDelay,
		200, 10, 10000,
		NULL, NULL, NULL
	},

	{
		{"bgwriter_lru_maxpages", PGC_SIGHUP, RESOURCES_BGWRITER,
			gettext_noop("Background writer maximum number of LRU pages to flush per round."),
			NULL,
			GUC_NOT_IN_SAMPLE | GUC_NO_SHOW_ALL
		},
		&bgwriter_lru_maxpages,
		100, 0, 1000,
		NULL, NULL, NULL
	},

	{
		{"effective_io_concurrency",
#ifdef USE_PREFETCH
			PGC_USERSET,
#else
			PGC_INTERNAL,
#endif
			RESOURCES_ASYNCHRONOUS,
			gettext_noop("Number of simultaneous requests that can be handled efficiently by the disk subsystem."),
			gettext_noop("For RAID arrays, this should be approximately the number of drive spindles in the array.")
		},
		&effective_io_concurrency,
#ifdef USE_PREFETCH
		1, 0, 1000,
#else
		0, 0, 0,
#endif
		check_effective_io_concurrency, assign_effective_io_concurrency, NULL
	},

	{
		{"log_rotation_age", PGC_SIGHUP, LOGGING_WHERE,
			gettext_noop("Automatic log file rotation will occur after N minutes."),
			NULL,
			GUC_UNIT_MIN
		},
		&Log_RotationAge,
		HOURS_PER_DAY * MINS_PER_HOUR, 0, INT_MAX / MINS_PER_HOUR,
		NULL, NULL, NULL
	},

	{
		{"log_rotation_size", PGC_SIGHUP, LOGGING_WHERE,
			gettext_noop("Automatic log file rotation will occur after N kilobytes."),
			NULL,
			GUC_UNIT_KB
		},
		&Log_RotationSize,
		0, 0, INT_MAX / 1024,
		NULL, NULL, NULL
	},

	{
		{"max_function_args", PGC_INTERNAL, PRESET_OPTIONS,
			gettext_noop("Shows the maximum number of function arguments."),
			NULL,
			GUC_NOT_IN_SAMPLE | GUC_DISALLOW_IN_FILE
		},
		&max_function_args,
		FUNC_MAX_ARGS, FUNC_MAX_ARGS, FUNC_MAX_ARGS,
		NULL, NULL, NULL
	},

	{
		{"max_index_keys", PGC_INTERNAL, PRESET_OPTIONS,
			gettext_noop("Shows the maximum number of index keys."),
			NULL,
			GUC_NOT_IN_SAMPLE | GUC_DISALLOW_IN_FILE
		},
		&max_index_keys,
		INDEX_MAX_KEYS, INDEX_MAX_KEYS, INDEX_MAX_KEYS,
		NULL, NULL, NULL
	},

	{
		{"max_identifier_length", PGC_INTERNAL, PRESET_OPTIONS,
			gettext_noop("Shows the maximum identifier length."),
			NULL,
			GUC_NOT_IN_SAMPLE | GUC_DISALLOW_IN_FILE
		},
		&max_identifier_length,
		NAMEDATALEN - 1, NAMEDATALEN - 1, NAMEDATALEN - 1,
		NULL, NULL, NULL
	},

	{
		{"block_size", PGC_INTERNAL, PRESET_OPTIONS,
			gettext_noop("Shows the size of a disk block."),
			NULL,
			GUC_NOT_IN_SAMPLE | GUC_DISALLOW_IN_FILE
		},
		&block_size,
		BLCKSZ, BLCKSZ, BLCKSZ,
		NULL, NULL, NULL
	},
	{
		/* see max_connections */
		{"autovacuum_max_workers", PGC_POSTMASTER, AUTOVACUUM,
			gettext_noop("Sets the maximum number of simultaneously running autovacuum worker processes."),
			NULL
		},
		&autovacuum_max_workers,
		3, 1, INT_MAX / 4,
		NULL, assign_autovacuum_max_workers, NULL
	},

	{
		{"segment_size", PGC_INTERNAL, PRESET_OPTIONS,
			gettext_noop("Shows the number of pages per disk file."),
			NULL,
			GUC_UNIT_BLOCKS | GUC_NOT_IN_SAMPLE | GUC_DISALLOW_IN_FILE
		},
		&segment_size,
		RELSEG_SIZE, RELSEG_SIZE, RELSEG_SIZE,
		NULL, NULL, NULL
	},

	{
		{"wal_block_size", PGC_INTERNAL, PRESET_OPTIONS,
			gettext_noop("Shows the block size in the write ahead log."),
			NULL,
			GUC_NOT_IN_SAMPLE | GUC_DISALLOW_IN_FILE
		},
		&wal_block_size,
		XLOG_BLCKSZ, XLOG_BLCKSZ, XLOG_BLCKSZ,
		NULL, NULL, NULL
	},

	{
		{"wal_segment_size", PGC_INTERNAL, PRESET_OPTIONS,
			gettext_noop("Shows the number of pages per write ahead log segment."),
			NULL,
			GUC_UNIT_XBLOCKS | GUC_NOT_IN_SAMPLE | GUC_DISALLOW_IN_FILE
		},
		&wal_segment_size,
		(XLOG_SEG_SIZE / XLOG_BLCKSZ),
		(XLOG_SEG_SIZE / XLOG_BLCKSZ),
		(XLOG_SEG_SIZE / XLOG_BLCKSZ),
		NULL, NULL, NULL
	},

	{
		{"autovacuum_naptime", PGC_SIGHUP, DEFUNCT_OPTIONS,
			gettext_noop("Time to sleep between autovacuum runs."),
			NULL,
			GUC_UNIT_S | GUC_NOT_IN_SAMPLE | GUC_NO_SHOW_ALL
		},
		&autovacuum_naptime,
		60, 1, INT_MAX / 1000,
		NULL, NULL, NULL
	},
	{
		{"autovacuum_vacuum_threshold", PGC_SIGHUP, DEFUNCT_OPTIONS,
			gettext_noop("Minimum number of tuple updates or deletes prior to vacuum."),
			NULL,
			GUC_NOT_IN_SAMPLE | GUC_NO_SHOW_ALL
		},
		&autovacuum_vac_thresh,
		50, 0, INT_MAX,
		NULL, NULL, NULL
	},
	{
		{"autovacuum_analyze_threshold", PGC_SIGHUP, DEFUNCT_OPTIONS,
			gettext_noop("Minimum number of tuple inserts, updates or deletes prior to analyze."),
			NULL,
			GUC_NOT_IN_SAMPLE | GUC_NO_SHOW_ALL
		},
		&autovacuum_anl_thresh,
		50, 0, INT_MAX,
		NULL, NULL, NULL
	},
	{
		/* see varsup.c for why this is PGC_POSTMASTER not PGC_SIGHUP */
		{"autovacuum_freeze_max_age", PGC_POSTMASTER, DEFUNCT_OPTIONS,
			gettext_noop("Age at which to autovacuum a table to prevent transaction ID wraparound."),
			NULL,
			GUC_NOT_IN_SAMPLE | GUC_NO_SHOW_ALL
		},
		&autovacuum_freeze_max_age,
		/* see pg_resetxlog if you change the upper-limit value */
		200000000, 100000000, 2000000000,
		NULL, NULL, NULL
	},
	{
		/* see max_connections */
		{"autovacuum_max_workers", PGC_POSTMASTER, AUTOVACUUM,
			gettext_noop("Sets the maximum number of simultaneously running autovacuum worker processes."),
			NULL
		},
		&autovacuum_max_workers,
		3, 1, MAX_BACKENDS,
		check_autovacuum_max_workers, assign_autovacuum_max_workers, NULL
	},

	{
		{"tcp_keepalives_idle", PGC_USERSET, CLIENT_CONN_OTHER,
			gettext_noop("Time between issuing TCP keepalives."),
			gettext_noop("A value of 0 uses the system default."),
			GUC_UNIT_S
		},
		&tcp_keepalives_idle,
		0, 0, INT_MAX,
		NULL, assign_tcp_keepalives_idle, show_tcp_keepalives_idle
	},

	{
		{"tcp_keepalives_interval", PGC_USERSET, CLIENT_CONN_OTHER,
			gettext_noop("Time between TCP keepalive retransmits."),
			gettext_noop("A value of 0 uses the system default."),
			GUC_UNIT_S
		},
		&tcp_keepalives_interval,
		0, 0, INT_MAX,
		NULL, assign_tcp_keepalives_interval, show_tcp_keepalives_interval
	},

	{
		{"ssl_renegotiation_limit", PGC_USERSET, CONN_AUTH_SECURITY,
			gettext_noop("Set the amount of traffic to send and receive before renegotiating the encryption keys."),
			NULL,
			GUC_UNIT_KB,
		},
		&ssl_renegotiation_limit,
		512 * 1024, 0, MAX_KILOBYTES,
		NULL, NULL, NULL
	},

	{
		{"tcp_keepalives_count", PGC_USERSET, CLIENT_CONN_OTHER,
			gettext_noop("Maximum number of TCP keepalive retransmits."),
			gettext_noop("This controls the number of consecutive keepalive retransmits that can be "
						 "lost before a connection is considered dead. A value of 0 uses the "
						 "system default."),
		},
		&tcp_keepalives_count,
		0, 0, INT_MAX,
		NULL, assign_tcp_keepalives_count, show_tcp_keepalives_count
	},

	{
		{"gin_fuzzy_search_limit", PGC_USERSET, CLIENT_CONN_OTHER,
			gettext_noop("Sets the maximum allowed result for exact search by GIN."),
			NULL,
			GUC_GPDB_ADDOPT
		},
		&GinFuzzySearchLimit,
		0, 0, INT_MAX,
		NULL, NULL, NULL
	},

	{
		{"effective_cache_size", PGC_USERSET, QUERY_TUNING_COST,
			gettext_noop("Sets the planner's assumption about the size of the disk cache."),
			gettext_noop("That is, the portion of the kernel's disk cache that "
						 "will be used for PostgreSQL data files. This is measured in disk "
						 "pages, which are normally 8 kB each."),
			GUC_UNIT_BLOCKS,
		},
		&effective_cache_size,
		DEFAULT_EFFECTIVE_CACHE_SIZE, 1, INT_MAX,
		NULL, NULL, NULL
	},

	{
		/* Can't be set in postgresql.conf */
		{"server_version_num", PGC_INTERNAL, PRESET_OPTIONS,
			gettext_noop("Shows the server version as an integer."),
			NULL,
			GUC_NOT_IN_SAMPLE | GUC_DISALLOW_IN_FILE
		},
		&server_version_num,
		PG_VERSION_NUM, PG_VERSION_NUM, PG_VERSION_NUM,
		NULL, NULL, NULL
	},

	{
		{"log_temp_files", PGC_SUSET, LOGGING_WHAT,
			gettext_noop("Log the use of temporary files larger than this number of kilobytes."),
			gettext_noop("Zero logs all files. The default is -1 (turning this feature off)."),
			GUC_UNIT_KB
		},
		&log_temp_files,
		-1, -1, INT_MAX,
		NULL, NULL, NULL
	},

	/* GPDB_84_MERGE_FIXME: we have merged the track_activity_query_size GUC
	 * from 8.4 into GPDB's pgstat_track_activity_query_size. Besides the name
	 * change, the two differ in min/max settings, GUC group, flags, and
	 * description. Make sure we did this right. */
	{
		{"track_activity_query_size", PGC_POSTMASTER, RESOURCES_MEM,
			gettext_noop("Sets the size reserved for pg_stat_activity.current_query, in bytes."),
			NULL,
			GUC_NOT_IN_SAMPLE
		},
		&pgstat_track_activity_query_size,
		1024, 100, INT_MAX,
		NULL, NULL, NULL
	},

	{
		{"keep_wal_segments", PGC_SIGHUP, WAL_SETTINGS,
			gettext_noop("Sets the number of WAL files held for standby servers."),
			NULL,
			GUC_NO_SHOW_ALL | GUC_NOT_IN_SAMPLE
		},
		&keep_wal_segments,
		5, 0, INT_MAX,
		NULL, NULL, NULL
	},

	{
		{"wal_receiver_status_interval", PGC_SUSET, WAL_REPLICATION,
			gettext_noop("Sets the maximum interval between WAL receiver "
						 "status reports to the primary. (Master Mirroring)"),
			NULL,
			GUC_UNIT_S
		},
		&wal_receiver_status_interval,
		10, 0, INT_MAX / 1000,
		NULL, NULL, NULL
	},

	/* End-of-list marker */
	{
		{NULL, 0, 0, NULL, NULL}, NULL, 0, 0, 0, NULL, NULL, NULL
	}
};


static struct config_real ConfigureNamesReal[] =
{
	{
		{"seq_page_cost", PGC_USERSET, QUERY_TUNING_COST,
			gettext_noop("Sets the planner's estimate of the cost of a "
						 "sequentially fetched disk page."),
			NULL
		},
		&seq_page_cost,
		DEFAULT_SEQ_PAGE_COST, 0, DBL_MAX,
		NULL, NULL, NULL
	},
	{
		{"random_page_cost", PGC_USERSET, QUERY_TUNING_COST,
			gettext_noop("Sets the planner's estimate of the cost of a "
						 "nonsequentially fetched disk page."),
			NULL
		},
		&random_page_cost,
		DEFAULT_RANDOM_PAGE_COST, 0, DBL_MAX,
		NULL, NULL, NULL
	},
	{
		{"cpu_tuple_cost", PGC_USERSET, QUERY_TUNING_COST,
			gettext_noop("Sets the planner's estimate of the cost of "
						 "processing each tuple (row)."),
			NULL
		},
		&cpu_tuple_cost,
		DEFAULT_CPU_TUPLE_COST, 0, DBL_MAX,
		NULL, NULL, NULL
	},
	{
		{"cpu_index_tuple_cost", PGC_USERSET, QUERY_TUNING_COST,
			gettext_noop("Sets the planner's estimate of the cost of "
						 "processing each index entry during an index scan."),
			NULL
		},
		&cpu_index_tuple_cost,
		DEFAULT_CPU_INDEX_TUPLE_COST, 0, DBL_MAX,
		NULL, NULL, NULL
	},
	{
		{"cpu_operator_cost", PGC_USERSET, QUERY_TUNING_COST,
			gettext_noop("Sets the planner's estimate of the cost of "
						 "processing each operator or function call."),
			NULL
		},
		&cpu_operator_cost,
		DEFAULT_CPU_OPERATOR_COST, 0, DBL_MAX,
		NULL, NULL, NULL
	},

	{
		{"cursor_tuple_fraction", PGC_USERSET, QUERY_TUNING_OTHER,
			gettext_noop("Sets the planner's estimate of the fraction of "
						 "a cursor's rows that will be retrieved."),
			NULL
		},
		&cursor_tuple_fraction,
		DEFAULT_CURSOR_TUPLE_FRACTION, 0.0, 1.0,
		NULL, NULL, NULL
	},

	{
		{"geqo_selection_bias", PGC_USERSET, DEFUNCT_OPTIONS,
			gettext_noop("Unused. Syntax check only for PostgreSQL compatibility."),
			NULL,
			GUC_NO_SHOW_ALL | GUC_NOT_IN_SAMPLE
		},
		&defunct_double,
		1.0, 0.0, 100.0,
		NULL, NULL, NULL
	},
	{
		{"geqo_seed", PGC_USERSET, DEFUNCT_OPTIONS,
			gettext_noop("Unused. Syntax check only for PostgreSQL compatibility."),
			NULL
		},
		&defunct_double,
		0.0, 0.0, 1.0,
		NULL, NULL, NULL
	},

	{
		{"bgwriter_lru_multiplier", PGC_SIGHUP, RESOURCES_BGWRITER,
			gettext_noop("Multiple of the average buffer usage to free per round."),
			NULL,
			GUC_NOT_IN_SAMPLE | GUC_NO_SHOW_ALL
		},
		&bgwriter_lru_multiplier,
		2.0, 0.0, 10.0,
		NULL, NULL, NULL
	},

	{
		{"seed", PGC_USERSET, UNGROUPED,
			gettext_noop("Sets the seed for random-number generation."),
			NULL,
			GUC_NO_SHOW_ALL | GUC_NO_RESET_ALL | GUC_NOT_IN_SAMPLE | GUC_DISALLOW_IN_FILE
		},
		&phony_random_seed,
		0.0, -1.0, 1.0,
		check_random_seed, assign_random_seed, show_random_seed
	},

	{
		{"autovacuum_vacuum_scale_factor", PGC_SIGHUP, DEFUNCT_OPTIONS,
			gettext_noop("Number of tuple updates or deletes prior to vacuum as a fraction of reltuples."),
			NULL,
			GUC_NOT_IN_SAMPLE | GUC_NO_SHOW_ALL
		},
		&autovacuum_vac_scale,
		0.2, 0.0, 100.0,
		NULL, NULL, NULL
	},
	{
		{"autovacuum_analyze_scale_factor", PGC_SIGHUP, DEFUNCT_OPTIONS,
			gettext_noop("Number of tuple inserts, updates or deletes prior to analyze as a fraction of reltuples."),
			NULL,
			GUC_NOT_IN_SAMPLE | GUC_NO_SHOW_ALL
		},
		&autovacuum_anl_scale,
		0.1, 0.0, 100.0,
		NULL, NULL, NULL
	},

	{
		{"checkpoint_completion_target", PGC_SIGHUP, WAL_CHECKPOINTS,
			gettext_noop("Time spent flushing dirty buffers during checkpoint, as fraction of checkpoint interval."),
			NULL
		},
		&CheckPointCompletionTarget,
		0.5, 0.0, 1.0,
		NULL, NULL, NULL
	},

	/* End-of-list marker */
	{
		{NULL, 0, 0, NULL, NULL}, NULL, 0.0, 0.0, 0.0, NULL, NULL, NULL
	}
};


static struct config_string ConfigureNamesString[] =
{
	{
		{"allow_system_table_mods", PGC_USERSET, CUSTOM_OPTIONS,
			gettext_noop("Allows ddl/dml modifications of system tables."),
			gettext_noop("Valid values are \"NONE\", \"DDL\", \"DML\", \"ALL\". " ),
			GUC_NOT_IN_SAMPLE | GUC_NO_SHOW_ALL
		},
		&allow_system_table_mods_str,
		"none",
		check_allow_system_table_mods, assign_allow_system_table_mods, show_allow_system_table_mods
	},

	{
		{"archive_command", PGC_SIGHUP, WAL_ARCHIVING,
			gettext_noop("Sets the shell command that will be called to archive a WAL file."),
			NULL,
			GUC_NOT_IN_SAMPLE | GUC_NO_SHOW_ALL
		},
		&XLogArchiveCommand,
		"",
		NULL, NULL, show_archive_command
	},

	{
		{"client_encoding", PGC_USERSET, CLIENT_CONN_LOCALE,
			gettext_noop("Sets the client's character set encoding."),
			NULL,
			GUC_IS_NAME | GUC_REPORT
		},
		&client_encoding_string,
		"SQL_ASCII",
		check_client_encoding, assign_client_encoding, NULL
	},

	{
		{"log_line_prefix", PGC_SIGHUP, DEFUNCT_OPTIONS,
			gettext_noop("Controls information prefixed to each log line."),
			gettext_noop("If blank, no prefix is used."),
			GUC_NO_SHOW_ALL
		},
		&Log_line_prefix,
		"%m|%u|%d|%p|%I|%X|:-",
		NULL, NULL, NULL
	},

	{
		{"log_timezone", PGC_SIGHUP, LOGGING_WHAT,
			gettext_noop("Sets the time zone to use in log messages."),
			NULL
		},
		&log_timezone_string,
<<<<<<< HEAD
		"GMT",
		check_log_timezone, assign_log_timezone, show_log_timezone
=======
		"GMT", assign_log_timezone, show_log_timezone
>>>>>>> 30271024
	},

	{
		{"DateStyle", PGC_USERSET, CLIENT_CONN_LOCALE,
			gettext_noop("Sets the display format for date and time values."),
			gettext_noop("Also controls interpretation of ambiguous "
						 "date inputs."),
			GUC_LIST_INPUT | GUC_REPORT | GUC_GPDB_ADDOPT
		},
		&datestyle_string,
		"ISO, MDY",
		check_datestyle, assign_datestyle, NULL
	},

	{
		{"default_tablespace", PGC_USERSET, CLIENT_CONN_STATEMENT,
			gettext_noop("Sets the default tablespace to create tables and indexes in."),
			gettext_noop("An empty string selects the database's default tablespace."),
			GUC_IS_NAME
		},
		&default_tablespace,
		"",
		check_default_tablespace, NULL, NULL
	},

	{
		{"temp_tablespaces", PGC_USERSET, CLIENT_CONN_STATEMENT,
			gettext_noop("Sets the tablespace(s) to use for temporary tables and sort files."),
			NULL,
			GUC_LIST_INPUT | GUC_LIST_QUOTE
		},
		&temp_tablespaces,
		"",
		check_temp_tablespaces, assign_temp_tablespaces, NULL
	},
	{
		{"dynamic_library_path", PGC_SUSET, CLIENT_CONN_OTHER,
			gettext_noop("Sets the path for dynamically loadable modules."),
			gettext_noop("If a dynamically loadable module needs to be opened and "
						 "the specified name does not have a directory component (i.e., the "
						 "name does not contain a slash), the system will search this path for "
						 "the specified file."),
			GUC_SUPERUSER_ONLY
		},
		&Dynamic_library_path,
		"$libdir",
		NULL, NULL, NULL
	},

	{
		{"krb_server_keyfile", PGC_SIGHUP, CONN_AUTH_SECURITY,
			gettext_noop("Sets the location of the Kerberos server key file."),
			NULL,
			GUC_SUPERUSER_ONLY
		},
		&pg_krb_server_keyfile,
		PG_KRB_SRVTAB,
		NULL, NULL, NULL
	},

	{
		{"krb_srvname", PGC_SIGHUP, CONN_AUTH_SECURITY,
			gettext_noop("Sets the name of the Kerberos service."),
			NULL
		},
		&pg_krb_srvnam,
		PG_KRB_SRVNAM,
		NULL, NULL, NULL
	},

	{
		{"bonjour_name", PGC_POSTMASTER, CONN_AUTH_SETTINGS,
			gettext_noop("Sets the Bonjour service name."),
			NULL
		},
		&bonjour_name,
		"",
		NULL, NULL, NULL
	},

	/* See main.c about why defaults for LC_foo are not all alike */

	{
		{"lc_collate", PGC_INTERNAL, CLIENT_CONN_LOCALE,
			gettext_noop("Shows the collation order locale."),
			NULL,
			GUC_NOT_IN_SAMPLE | GUC_DISALLOW_IN_FILE
		},
		&locale_collate,
		"C",
		NULL, NULL, NULL
	},

	{
		{"lc_ctype", PGC_INTERNAL, CLIENT_CONN_LOCALE,
			gettext_noop("Shows the character classification and case conversion locale."),
			NULL,
			GUC_NOT_IN_SAMPLE | GUC_DISALLOW_IN_FILE
		},
		&locale_ctype,
		"C",
		NULL, NULL, NULL
	},

	{
		{"lc_messages", PGC_SUSET, CLIENT_CONN_LOCALE,
			gettext_noop("Sets the language in which messages are displayed."),
			NULL
		},
		&locale_messages,
		"",
		check_locale_messages, assign_locale_messages, NULL
	},

	{
		{"lc_monetary", PGC_USERSET, CLIENT_CONN_LOCALE,
			gettext_noop("Sets the locale for formatting monetary amounts."),
			NULL
		},
		&locale_monetary,
		"C",
		check_locale_monetary, assign_locale_monetary, NULL
	},

	{
		{"lc_numeric", PGC_USERSET, CLIENT_CONN_LOCALE,
			gettext_noop("Sets the locale for formatting numbers."),
			NULL,
			/* Please don't remove GUC_GPDB_ADDOPT or lc_numeric won't work correctly */
			GUC_GPDB_ADDOPT
		},
		&locale_numeric,
		"C",
		check_locale_numeric, assign_locale_numeric, NULL
	},

	{
		{"lc_time", PGC_USERSET, CLIENT_CONN_LOCALE,
			gettext_noop("Sets the locale for formatting date and time values."),
			NULL
		},
		&locale_time,
		"C",
		check_locale_time, assign_locale_time, NULL
	},

	{
		{"shared_preload_libraries", PGC_POSTMASTER, RESOURCES_KERNEL,
			gettext_noop("Lists shared libraries to preload into server."),
			NULL,
			GUC_LIST_INPUT | GUC_LIST_QUOTE | GUC_SUPERUSER_ONLY
		},
		&shared_preload_libraries_string,
		"",
		NULL, NULL, NULL
	},

	{
		{"local_preload_libraries", PGC_BACKEND, CLIENT_CONN_OTHER,
			gettext_noop("Lists shared libraries to preload into each backend."),
			NULL,
			GUC_LIST_INPUT | GUC_LIST_QUOTE
		},
		&local_preload_libraries_string,
		"",
		NULL, NULL, NULL
	},

	{
		{"search_path", PGC_USERSET, CLIENT_CONN_STATEMENT,
			gettext_noop("Sets the schema search order for names that are not schema-qualified."),
			NULL,
			GUC_LIST_INPUT | GUC_LIST_QUOTE | GUC_GPDB_ADDOPT
		},
		&namespace_search_path,
		"\"$user\",public",
		check_search_path, assign_search_path, NULL
	},

	{
		/* Can't be set in postgresql.conf */
		{"server_encoding", PGC_INTERNAL, CLIENT_CONN_LOCALE,
			gettext_noop("Sets the server (database) character set encoding."),
			NULL,
			GUC_IS_NAME | GUC_REPORT | GUC_NOT_IN_SAMPLE | GUC_DISALLOW_IN_FILE
		},
		&server_encoding_string,
		"SQL_ASCII",
		NULL, NULL, NULL
	},

	{
		/* Can't be set in postgresql.conf */
		{"server_version", PGC_INTERNAL, PRESET_OPTIONS,
			gettext_noop("Shows the server version."),
			NULL,
			GUC_REPORT | GUC_NOT_IN_SAMPLE | GUC_DISALLOW_IN_FILE
		},
		&server_version_string,
		PG_VERSION,
		NULL, NULL, NULL
	},

	{
		/* Not for general use --- used by SET ROLE */
		{"role", PGC_USERSET, UNGROUPED,
			gettext_noop("Sets the current role."),
			NULL,
			GUC_IS_NAME | GUC_NO_SHOW_ALL | GUC_NO_RESET_ALL | GUC_NOT_IN_SAMPLE | GUC_DISALLOW_IN_FILE | GUC_NOT_WHILE_SEC_REST
		},
		&role_string,
		"none",
		check_role, assign_role, show_role
	},

	{
		/* Not for general use --- used by SET SESSION AUTHORIZATION */
		{"session_authorization", PGC_USERSET, UNGROUPED,
			gettext_noop("Sets the session user name."),
			NULL,
			GUC_IS_NAME | GUC_REPORT | GUC_NO_SHOW_ALL | GUC_NO_RESET_ALL | GUC_NOT_IN_SAMPLE | GUC_DISALLOW_IN_FILE | GUC_NOT_WHILE_SEC_REST
		},
		&session_authorization_string,
		NULL,
		check_session_authorization, assign_session_authorization, NULL
	},

	{
		{"log_destination", PGC_SIGHUP, DEFUNCT_OPTIONS,
			gettext_noop("Defunct: Sets the destination for server log output."),
			gettext_noop("Valid values are combinations of \"stderr\", "
						 "\"syslog\", \"csvlog\", and \"eventlog\", "
						 "depending on the platform."),
			GUC_LIST_INPUT | GUC_NO_SHOW_ALL
		},
		&log_destination_string,
		"stderr",
		check_log_destination, assign_log_destination, NULL
	},
	{
		{"log_directory", PGC_SIGHUP, DEFUNCT_OPTIONS,
			gettext_noop("Defunct: Sets the destination directory for log files."),
			gettext_noop("Can be specified as relative to the data directory "
						 "or as absolute path."),
			GUC_SUPERUSER_ONLY | GUC_NO_SHOW_ALL
		},
		&Log_directory,
		"pg_log",
		check_canonical_path, NULL, NULL
	},
	{
		{"log_filename", PGC_SIGHUP, LOGGING_WHERE,
			gettext_noop("Sets the file name pattern for log files."),
			NULL,
			GUC_SUPERUSER_ONLY | GUC_NO_SHOW_ALL | GUC_NOT_IN_SAMPLE
		},
		&Log_filename,
		"gpdb-%Y-%m-%d_%H%M%S.csv",
		NULL, NULL, NULL
	},

	{
		{"syslog_ident", PGC_SIGHUP, DEFUNCT_OPTIONS,
			gettext_noop("Sets the program name used to identify PostgreSQL "
						 "messages in syslog."),
			NULL,
			GUC_NO_SHOW_ALL | GUC_NOT_IN_SAMPLE
		},
		&syslog_ident_str,
		"postgres",
		NULL, assign_syslog_ident, NULL
	},

	{
		{"TimeZone", PGC_USERSET, CLIENT_CONN_LOCALE,
			gettext_noop("Sets the time zone for displaying and interpreting time stamps."),
			NULL,
			GUC_REPORT | GUC_GPDB_ADDOPT
		},
		&timezone_string,
<<<<<<< HEAD
		"GMT",
		check_timezone, assign_timezone, show_timezone
=======
		"GMT", assign_timezone, show_timezone
>>>>>>> 30271024
	},
	{
		{"timezone_abbreviations", PGC_USERSET, CLIENT_CONN_LOCALE,
			gettext_noop("Selects a file of time zone abbreviations."),
			NULL
		},
		&timezone_abbreviations_string,
		NULL,
		check_timezone_abbreviations, assign_timezone_abbreviations, NULL
	},

	{
		{"transaction_isolation", PGC_USERSET, CLIENT_CONN_STATEMENT,
			gettext_noop("Sets the current transaction's isolation level."),
			NULL,
			GUC_NO_RESET_ALL | GUC_NOT_IN_SAMPLE | GUC_DISALLOW_IN_FILE
		},
		&XactIsoLevel_string,
		"default",
		check_XactIsoLevel, assign_XactIsoLevel, show_XactIsoLevel
	},

	{
		{"unix_socket_group", PGC_POSTMASTER, CONN_AUTH_SETTINGS,
			gettext_noop("Sets the owning group of the Unix-domain socket."),
			gettext_noop("The owning user of the socket is always the user "
						 "that starts the server.")
		},
		&Unix_socket_group,
		"",
		NULL, NULL, NULL
	},

	{
		{"unix_socket_directory", PGC_POSTMASTER, CONN_AUTH_SETTINGS,
			gettext_noop("Sets the directory where the Unix-domain socket will be created."),
			NULL,
			GUC_SUPERUSER_ONLY
		},
		&UnixSocketDir,
		"",
		check_canonical_path, NULL, NULL
	},

	{
		{"listen_addresses", PGC_POSTMASTER, CONN_AUTH_SETTINGS,
			gettext_noop("Sets the host name or IP address(es) to listen to."),
			NULL,
			GUC_LIST_INPUT
		},
		&ListenAddresses,
		"localhost",
		NULL, NULL, NULL
	},

	{
		{"data_directory", PGC_POSTMASTER, FILE_LOCATIONS,
			gettext_noop("Sets the server's data directory."),
			NULL,
			GUC_SUPERUSER_ONLY | GUC_NO_SHOW_ALL | GUC_NOT_IN_SAMPLE
		},
		&data_directory,
		NULL,
		NULL, NULL, NULL
	},

	{
		{"config_file", PGC_POSTMASTER, FILE_LOCATIONS,
			gettext_noop("Sets the server's main configuration file."),
			NULL,
			GUC_DISALLOW_IN_FILE | GUC_SUPERUSER_ONLY | GUC_NO_SHOW_ALL | GUC_NOT_IN_SAMPLE
		},
		&ConfigFileName,
		NULL,
		NULL, NULL, NULL
	},

	{
		{"hba_file", PGC_POSTMASTER, FILE_LOCATIONS,
			gettext_noop("Sets the server's \"hba\" configuration file."),
			NULL,
			GUC_SUPERUSER_ONLY | GUC_NO_SHOW_ALL | GUC_NOT_IN_SAMPLE
		},
		&HbaFileName,
		NULL,
		NULL, NULL, NULL
	},

	{
		{"ident_file", PGC_POSTMASTER, FILE_LOCATIONS,
			gettext_noop("Sets the server's \"ident\" configuration file."),
			NULL,
			GUC_SUPERUSER_ONLY | GUC_NO_SHOW_ALL | GUC_NOT_IN_SAMPLE
		},
		&IdentFileName,
		NULL,
		NULL, NULL, NULL
	},

	{
		{"external_pid_file", PGC_POSTMASTER, FILE_LOCATIONS,
			gettext_noop("Writes the postmaster PID to the specified file."),
			NULL,
			GUC_SUPERUSER_ONLY
		},
		&external_pid_file,
		NULL,
		check_canonical_path, NULL, NULL
	},

	{
		{"stats_temp_directory", PGC_SIGHUP, STATS_COLLECTOR,
			gettext_noop("Writes temporary statistics files to the specified directory."),
			NULL,
			GUC_SUPERUSER_ONLY | GUC_NO_SHOW_ALL | GUC_NOT_IN_SAMPLE
		},
		&pgstat_temp_directory,
		"pg_stat_tmp",
		check_canonical_path, assign_pgstat_temp_directory, NULL
	},

	{
		{"synchronous_standby_names", PGC_SIGHUP, WAL_REPLICATION,
			gettext_noop("List of potential standby names to synchronise with."),
			NULL,
			GUC_LIST_INPUT
		},
		&SyncRepStandbyNames,
		"",
		check_synchronous_standby_names, NULL, NULL
	},

	{
		{"synchronous_standby_names", PGC_SIGHUP, WAL_REPLICATION,
			gettext_noop("List of names of potential synchronous standbys."),
			NULL,
			GUC_LIST_INPUT
		},
		&SyncRepStandbyNames,
		"",
		check_synchronous_standby_names, NULL, NULL
	},

	{
		{"default_text_search_config", PGC_USERSET, CLIENT_CONN_LOCALE,
			gettext_noop("Sets default text search configuration."),
			NULL
		},
		&TSCurrentConfig,
		"pg_catalog.simple",
		check_TSCurrentConfig, assign_TSCurrentConfig, NULL
	},

	{
		{"ssl_ciphers", PGC_POSTMASTER, CONN_AUTH_SECURITY,
			gettext_noop("Sets the list of allowed SSL ciphers."),
			NULL,
			GUC_SUPERUSER_ONLY
		},
		&SSLCipherSuites,
#ifdef USE_SSL
		"ALL:!ADH:!LOW:!EXP:!MD5:@STRENGTH",
#else
		"none",
#endif
		NULL, NULL, NULL
	},

	{
		{"application_name", PGC_USERSET, LOGGING_WHAT,
			gettext_noop("Sets the application name to be reported in statistics and logs."),
			NULL,
			GUC_IS_NAME | GUC_REPORT | GUC_NOT_IN_SAMPLE
		},
		&application_name,
		"",
		check_application_name, assign_application_name, NULL
	},

	{
		{"external_pid_file", PGC_POSTMASTER, FILE_LOCATIONS,
			gettext_noop("Writes the postmaster PID to the specified file."),
			NULL,
			GUC_SUPERUSER_ONLY | GUC_NO_SHOW_ALL | GUC_NOT_IN_SAMPLE
		},
		&external_pid_file,
		NULL,
		check_canonical_path, NULL, NULL
	},

	{
		{"wal_consistency_checking", PGC_SUSET, DEVELOPER_OPTIONS,
			gettext_noop("Sets the WAL resource managers for which WAL consistency checks are done."),
			gettext_noop("Full-page images will be logged for all data blocks and cross-checked against the results of WAL replay."),
			GUC_LIST_INPUT | GUC_NOT_IN_SAMPLE
		},
		&wal_consistency_checking_string,
		"",
		check_wal_consistency_checking, assign_wal_consistency_checking, NULL
	},

	/* End-of-list marker */
	{
		{NULL, 0, 0, NULL, NULL}, NULL, NULL, NULL, NULL, NULL
	}
};


static struct config_enum ConfigureNamesEnum[] =
{
	{
		{"backslash_quote", PGC_USERSET, COMPAT_OPTIONS_PREVIOUS,
			gettext_noop("Sets whether \"\\'\" is allowed in string literals."),
			NULL
		},
		&backslash_quote,
		BACKSLASH_QUOTE_SAFE_ENCODING, backslash_quote_options,
		NULL, NULL, NULL
	},

	{
		{"bytea_output", PGC_USERSET, CLIENT_CONN_STATEMENT,
			gettext_noop("Sets the output format for bytea."),
			NULL
		},
		&bytea_output,
		BYTEA_OUTPUT_HEX, bytea_output_options,
		NULL, NULL, NULL
	},

	{
		{"client_min_messages", PGC_USERSET, LOGGING_WHEN,
			gettext_noop("Sets the message levels that are sent to the client."),
			gettext_noop("Each level includes all the levels that follow it. The later"
						 " the level, the fewer messages are sent."),
			GUC_GPDB_ADDOPT
		},
		&client_min_messages,
		NOTICE, client_message_level_options,
		NULL, NULL, NULL
	},

	{
		{"constraint_exclusion", PGC_USERSET, QUERY_TUNING_OTHER,
			gettext_noop("Enables the planner to use constraints to optimize queries."),
			gettext_noop("Table scans will be skipped if their constraints"
						 " guarantee that no rows match the query."),
			GUC_NO_SHOW_ALL | GUC_NOT_IN_SAMPLE
		},
		&constraint_exclusion,
		CONSTRAINT_EXCLUSION_ON, constraint_exclusion_options,
		NULL, NULL, NULL
	},

	{
		{"default_transaction_isolation", PGC_USERSET, CLIENT_CONN_STATEMENT,
			gettext_noop("Sets the transaction isolation level of each new transaction."),
			NULL
		},
		&DefaultXactIsoLevel,
		XACT_READ_COMMITTED, isolation_level_options,
		NULL, NULL, NULL
	},

	{
		{"IntervalStyle", PGC_USERSET, CLIENT_CONN_LOCALE,
			gettext_noop("Sets the display format for interval values."),
			NULL,
			GUC_REPORT
		},
		&IntervalStyle,
		INTSTYLE_POSTGRES, intervalstyle_options,
		NULL, NULL, NULL
	},

	{
		{"IntervalStyle", PGC_USERSET, CLIENT_CONN_LOCALE,
			gettext_noop("Sets the display format for interval values."),
			NULL,
			GUC_REPORT | GUC_GPDB_ADDOPT
		},
		&IntervalStyle,
		INTSTYLE_POSTGRES, intervalstyle_options, NULL, NULL
	},

	{
		{"log_error_verbosity", PGC_SUSET, LOGGING_WHAT,
			gettext_noop("Sets the verbosity of logged messages."),
			NULL,
			GUC_GPDB_ADDOPT
		},
		&Log_error_verbosity,
		PGERROR_DEFAULT, log_error_verbosity_options,
		NULL, NULL, NULL
	},

	{
		{"log_min_messages", PGC_SUSET, LOGGING_WHEN,
			gettext_noop("Sets the message levels that are logged."),
			gettext_noop("Each level includes all the levels that follow it. The later"
						 " the level, the fewer messages are sent."),
			GUC_GPDB_ADDOPT
		},
		&log_min_messages,
		WARNING, server_message_level_options,
		NULL, NULL, NULL
	},

	{
		{"log_min_error_statement", PGC_SUSET, LOGGING_WHEN,
			gettext_noop("Causes all statements generating error at or above this level to be logged."),
			gettext_noop("Each level includes all the levels that follow it. The later"
						 " the level, the fewer messages are sent."),
			GUC_GPDB_ADDOPT
		},
		&log_min_error_statement,
		ERROR, server_message_level_options,
		NULL, NULL, NULL
	},

	{
		{"log_statement", PGC_SUSET, LOGGING_WHAT,
			gettext_noop("Sets the type of statements logged."),
			NULL
		},
		&log_statement,
		LOGSTMT_NONE, log_statement_options,
		NULL, NULL, NULL
	},

	{
		{"syslog_facility", PGC_SIGHUP, DEFUNCT_OPTIONS,
			gettext_noop("Sets the syslog \"facility\" to be used when syslog enabled."),
			gettext_noop("Valid values are LOCAL0, LOCAL1, LOCAL2, LOCAL3, "
						 "LOCAL4, LOCAL5, LOCAL6, LOCAL7."),
			GUC_NO_SHOW_ALL | GUC_NOT_IN_SAMPLE
		},
		&syslog_facility,
#ifdef HAVE_SYSLOG
		LOG_LOCAL0,
#else
		0,
#endif
		syslog_facility_options,
		NULL, assign_syslog_facility, NULL
	},

	{
		{"session_replication_role", PGC_SUSET, CLIENT_CONN_STATEMENT,
			gettext_noop("Sets the session's behavior for triggers and rewrite rules."),
			NULL
		},
		&SessionReplicationRole,
		SESSION_REPLICATION_ROLE_ORIGIN, session_replication_role_options,
		NULL, assign_session_replication_role, NULL
	},

	{
		{"synchronous_commit", PGC_USERSET, WAL_SETTINGS,
			gettext_noop("Sets the current transaction's synchronization level."),
			NULL
		},
		&synchronous_commit,
		SYNCHRONOUS_COMMIT_ON, synchronous_commit_options,
		NULL, NULL, NULL
	},

	{
		{"trace_recovery_messages", PGC_SIGHUP, DEVELOPER_OPTIONS,
			gettext_noop("Enables logging of recovery-related debugging information."),
			gettext_noop("Each level includes all the levels that follow it. The later"
						 " the level, the fewer messages are sent.")
		},
		&trace_recovery_messages,

		/*
		 * client_message_level_options allows too many values, really, but
		 * it's not worth having a separate options array for this.
		 */
		LOG, client_message_level_options,
		NULL, NULL, NULL
	},

	{
		{"track_functions", PGC_SUSET, STATS_COLLECTOR,
			gettext_noop("Collects function-level statistics on database activity."),
			NULL
		},
		&pgstat_track_functions,
		TRACK_FUNC_OFF, track_function_options,
		NULL, NULL, NULL
	},

	{
		{"wal_level", PGC_POSTMASTER, WAL_SETTINGS,
			gettext_noop("Set the level of information written to the WAL."),
			NULL
		},
		&wal_level,
		WAL_LEVEL_ARCHIVE, wal_level_options,
		NULL, NULL, NULL
	},

	{
		{"wal_sync_method", PGC_SIGHUP, WAL_SETTINGS,
			gettext_noop("Selects the method used for forcing WAL updates to disk."),
			NULL,
			GUC_NOT_IN_SAMPLE | GUC_NO_SHOW_ALL | GUC_DISALLOW_USER_SET
		},
		&sync_method,
		DEFAULT_SYNC_METHOD, sync_method_options,
		NULL, assign_xlog_sync_method, NULL
	},

	{
		{"xmlbinary", PGC_USERSET, CLIENT_CONN_STATEMENT,
			gettext_noop("Sets how binary values are to be encoded in XML."),
			NULL
		},
		&xmlbinary,
		XMLBINARY_BASE64, xmlbinary_options,
		NULL, NULL, NULL
	},

	{
		{"xmloption", PGC_USERSET, CLIENT_CONN_STATEMENT,
			gettext_noop("Sets whether XML data in implicit parsing and serialization "
						 "operations is to be considered as documents or content fragments."),
			NULL
		},
		&xmloption,
		XMLOPTION_CONTENT, xmloption_options,
		NULL, NULL, NULL
	},


	/* End-of-list marker */
	{
		{NULL, 0, 0, NULL, NULL}, NULL, 0, NULL, NULL, NULL, NULL
	}
};

/******** end of options list ********/


/*
 * To allow continued support of obsolete names for GUC variables, we apply
 * the following mappings to any unrecognized name.  Note that an old name
 * should be mapped to a new one only if the new variable has very similar
 * semantics to the old.
 */
static const char *const map_old_guc_names[] = {
	"sort_mem", "work_mem",
	"vacuum_mem", "maintenance_work_mem",
	NULL
};


/*
 * Actual lookup of variables is done through this single, sorted array.
 */
static struct config_generic **guc_variables;

/* Current number of variables contained in the vector */
static int	num_guc_variables;

/* Vector capacity */
static int	size_guc_variables;


static bool guc_dirty;			/* TRUE if need to do commit/abort work */

static bool reporting_enabled;	/* TRUE to enable GUC_REPORT */

static int	GUCNestLevel = 0;	/* 1 when in main transaction */


static int	guc_var_compare(const void *a, const void *b);
static int	guc_name_compare(const char *namea, const char *nameb);
static void InitializeGUCOptionsFromEnvironment(void);
static void InitializeOneGUCOption(struct config_generic * gconf);
static void push_old_value(struct config_generic * gconf, GucAction action);
static void ReportGUCOption(struct config_generic * record);
static void ShowGUCConfigOption(const char *name, DestReceiver *dest);
static void ShowAllGUCConfig(DestReceiver *dest);
static char *_ShowOption(struct config_generic * record, bool use_units);
static bool validate_option_array_item(const char *name, const char *value,
						   bool skipIfNoPermissions);

static void DispatchSetPGVariable(const char *name, List *args, bool is_local);

/*
 * Some infrastructure for checking malloc/strdup/realloc calls
 */
static void *
guc_malloc(int elevel, size_t size)
{
	void	   *data;

	data = malloc(size);
	if (data == NULL)
		ereport(elevel,
				(errcode(ERRCODE_OUT_OF_MEMORY),
				 errmsg("out of memory")));
	return data;
}

static void *
guc_realloc(int elevel, void *old, size_t size)
{
	void	   *data;

	data = realloc(old, size);
	if (data == NULL)
		ereport(elevel,
				(errcode(ERRCODE_OUT_OF_MEMORY),
				 errmsg("out of memory")));
	return data;
}

static char *
guc_strdup(int elevel, const char *src)
{
	char	   *data;

	data = strdup(src);
	if (data == NULL)
		ereport(elevel,
				(errcode(ERRCODE_OUT_OF_MEMORY),
				 errmsg("out of memory")));
	return data;
}


/*
 * Detect whether strval is referenced anywhere in a GUC string item
 */
static bool
string_field_used(struct config_string * conf, char *strval)
{
	GucStack   *stack;

	if (strval == *(conf->variable) ||
		strval == conf->reset_val ||
		strval == conf->boot_val)
		return true;
	for (stack = conf->gen.stack; stack; stack = stack->prev)
	{
		if (strval == stack->prior.val.stringval ||
			strval == stack->masked.val.stringval)
			return true;
	}
	return false;
}

/*
 * Support for assigning to a field of a string GUC item.  Free the prior
 * value if it's not referenced anywhere else in the item (including stacked
 * states).
 */
static void
set_string_field(struct config_string * conf, char **field, char *newval)
{
	char	   *oldval = *field;

	/* Do the assignment */
	*field = newval;

	/* Free old value if it's not NULL and isn't referenced anymore */
	if (oldval && !string_field_used(conf, oldval))
		free(oldval);
}

/*
 * Detect whether an "extra" struct is referenced anywhere in a GUC item
 */
static bool
extra_field_used(struct config_generic * gconf, void *extra)
{
	GucStack   *stack;

	if (extra == gconf->extra)
		return true;
	switch (gconf->vartype)
	{
		case PGC_BOOL:
			if (extra == ((struct config_bool *) gconf)->reset_extra)
				return true;
			break;
		case PGC_INT:
			if (extra == ((struct config_int *) gconf)->reset_extra)
				return true;
			break;
		case PGC_REAL:
			if (extra == ((struct config_real *) gconf)->reset_extra)
				return true;
			break;
		case PGC_STRING:
			if (extra == ((struct config_string *) gconf)->reset_extra)
				return true;
			break;
		case PGC_ENUM:
			if (extra == ((struct config_enum *) gconf)->reset_extra)
				return true;
			break;
	}
	for (stack = gconf->stack; stack; stack = stack->prev)
	{
		if (extra == stack->prior.extra ||
			extra == stack->masked.extra)
			return true;
	}

	return false;
}

/*
 * Support for assigning to an "extra" field of a GUC item.  Free the prior
 * value if it's not referenced anywhere else in the item (including stacked
 * states).
 */
static void
set_extra_field(struct config_generic * gconf, void **field, void *newval)
{
	void	   *oldval = *field;

	/* Do the assignment */
	*field = newval;

	/* Free old value if it's not NULL and isn't referenced anymore */
	if (oldval && !extra_field_used(gconf, oldval))
		free(oldval);
}

/*
 * Support for copying a variable's active value into a stack entry.
 * The "extra" field associated with the active value is copied, too.
 *
 * NB: be sure stringval and extra fields of a new stack entry are
 * initialized to NULL before this is used, else we'll try to free() them.
 */
static void
set_stack_value(struct config_generic * gconf, config_var_value *val)
{
	switch (gconf->vartype)
	{
		case PGC_BOOL:
			val->val.boolval =
				*((struct config_bool *) gconf)->variable;
			break;
		case PGC_INT:
			val->val.intval =
				*((struct config_int *) gconf)->variable;
			break;
		case PGC_REAL:
			val->val.realval =
				*((struct config_real *) gconf)->variable;
			break;
		case PGC_STRING:
			set_string_field((struct config_string *) gconf,
							 &(val->val.stringval),
							 *((struct config_string *) gconf)->variable);
			break;
		case PGC_ENUM:
			val->val.enumval =
				*((struct config_enum *) gconf)->variable;
			break;
	}
	set_extra_field(gconf, &(val->extra), gconf->extra);
}

/*
 * Support for discarding a no-longer-needed value in a stack entry.
 * The "extra" field associated with the stack entry is cleared, too.
 */
static void
discard_stack_value(struct config_generic * gconf, config_var_value *val)
{
	switch (gconf->vartype)
	{
		case PGC_BOOL:
		case PGC_INT:
		case PGC_REAL:
		case PGC_ENUM:
			/* no need to do anything */
			break;
		case PGC_STRING:
			set_string_field((struct config_string *) gconf,
							 &(val->val.stringval),
							 NULL);
			break;
	}
	set_extra_field(gconf, &(val->extra), NULL);
}


/*
 * Fetch the sorted array pointer (exported for help_config.c's use ONLY)
 */
struct config_generic **
get_guc_variables(void)
{
	return guc_variables;
}
int get_num_guc_variables(void)
{
	return num_guc_variables;
}


/*
 * gp_guc_list_init
 *
 * Builds global lists of interesting GUCs for use with gp_guc_list_show()...
 *
 * - gp_guc_list_for_explain: consists of planner GUCs, plus 'work_mem'
 * - gp_guc_list_for_no_plan: planner method enables for cdb_no_plan_for_query().
 */
static void
gp_guc_list_init(void)
{
    int         i;

    if (gp_guc_list_for_explain)
    {
        list_free(gp_guc_list_for_explain);
        gp_guc_list_for_explain = NIL;
    }
    if (gp_guc_list_for_no_plan)
    {
        list_free(gp_guc_list_for_no_plan);
        gp_guc_list_for_no_plan = NIL;
    }

	for (i = 0; i < num_guc_variables; i++)
	{
		struct config_generic  *gconf = guc_variables[i];
        bool    explain = false;
        bool    no_plan = false;

        switch (gconf->group)
        {
            case QUERY_TUNING:
            case QUERY_TUNING_COST:
            case QUERY_TUNING_OTHER:
                explain = true;
                break;

            case QUERY_TUNING_METHOD:
                explain = true;
                no_plan = true;
                break;

            case RESOURCES_MEM:
                if (0 == guc_name_compare(gconf->name, "work_mem"))
                    explain = true;
                break;

            default:
                break;
        }

        if (explain)
            gp_guc_list_for_explain = lappend(gp_guc_list_for_explain, gconf);
        if (no_plan)
            gp_guc_list_for_no_plan = lappend(gp_guc_list_for_no_plan, gconf);
	}
}                               /* gp_guc_list_init */


/*
 * gp_guc_list_show
 *
 * Given a list of GUCs (a List of struct config_generic), construct a list
 * of human-readable strings of the option names and current values, skipping
 * any whose source <= 'excluding'.
 */
List *
gp_guc_list_show(GucSource excluding, List *guclist)
{
	List	   *options = NIL;
	ListCell   *cell;
	char	   *value;
	char	 	buf[NAMEDATALEN];

	foreach(cell, guclist)
	{
		struct config_generic *gconf = (struct config_generic *) lfirst(cell);

		if (gconf->source > excluding)
        {
            value = _ShowOption(gconf, true);
			snprintf(buf, sizeof(buf), "%s=%s", gconf->name, value);
			options = lappend(options, pstrdup(buf));

			memset(&buf, '\0', sizeof(buf));
            pfree(value);
        }
	}

	return options;
}


/*
 * Build the sorted array.	This is split out so that it could be
 * re-executed after startup (eg, we could allow loadable modules to
 * add vars, and then we'd need to re-sort).
 */
void
build_guc_variables(void)
{
	int			size_vars;
	int			num_vars = 0;
	struct config_generic **guc_vars;
	int			i;

	/* validate that the config_group array has same # of elements as config_group enumeration */
	for ( i = 0; i < ___CONFIG_GROUP_COUNT; i++)
	{
	    Assert(config_group_names[i] != NULL);
	}
	Assert(config_group_names[___CONFIG_GROUP_COUNT] == NULL);

	for (i = 0; ConfigureNamesBool[i].gen.name; i++)
	{
		struct config_bool *conf = &ConfigureNamesBool[i];

		/* Rather than requiring vartype to be filled in by hand, do this: */
		conf->gen.vartype = PGC_BOOL;
		num_vars++;
	}

	for (i = 0; ConfigureNamesBool_gp[i].gen.name; i++)
	{
		struct config_bool *conf = &ConfigureNamesBool_gp[i];

		conf->gen.vartype = PGC_BOOL;
		num_vars++;
	}

	for (i = 0; ConfigureNamesInt[i].gen.name; i++)
	{
		struct config_int *conf = &ConfigureNamesInt[i];

		conf->gen.vartype = PGC_INT;
		num_vars++;
	}

	for (i = 0; ConfigureNamesInt_gp[i].gen.name; i++)
	{
		struct config_int *conf = &ConfigureNamesInt_gp[i];

		conf->gen.vartype = PGC_INT;
		num_vars++;
	}

	for (i = 0; ConfigureNamesReal[i].gen.name; i++)
	{
		struct config_real *conf = &ConfigureNamesReal[i];

		conf->gen.vartype = PGC_REAL;
		num_vars++;
	}

	for (i = 0; ConfigureNamesReal_gp[i].gen.name; i++)
	{
		struct config_real *conf = &ConfigureNamesReal_gp[i];

		conf->gen.vartype = PGC_REAL;
		num_vars++;
	}

	for (i = 0; ConfigureNamesString[i].gen.name; i++)
	{
		struct config_string *conf = &ConfigureNamesString[i];

		conf->gen.vartype = PGC_STRING;
		num_vars++;
	}

	for (i = 0; ConfigureNamesString_gp[i].gen.name; i++)
	{
		struct config_string *conf = &ConfigureNamesString_gp[i];

		conf->gen.vartype = PGC_STRING;
		num_vars++;
	}

	for (i = 0; ConfigureNamesEnum[i].gen.name; i++)
	{
		struct config_enum *conf = &ConfigureNamesEnum[i];

		conf->gen.vartype = PGC_ENUM;
		num_vars++;
	}

	for (i = 0; ConfigureNamesEnum_gp[i].gen.name; i++)
	{
		struct config_enum *conf = &ConfigureNamesEnum_gp[i];

		conf->gen.vartype = PGC_ENUM;
		num_vars++;
	}

	/*
	 * Create table with 20% slack
	 */
	size_vars = num_vars + num_vars / 4;

	guc_vars = (struct config_generic **)
		guc_malloc(FATAL, size_vars * sizeof(struct config_generic *));

	num_vars = 0;

	for (i = 0; ConfigureNamesBool[i].gen.name; i++)
		guc_vars[num_vars++] = &ConfigureNamesBool[i].gen;

	for (i = 0; ConfigureNamesBool_gp[i].gen.name; i++)
		guc_vars[num_vars++] = &ConfigureNamesBool_gp[i].gen;

	for (i = 0; ConfigureNamesInt[i].gen.name; i++)
		guc_vars[num_vars++] = &ConfigureNamesInt[i].gen;

	for (i = 0; ConfigureNamesInt_gp[i].gen.name; i++)
		guc_vars[num_vars++] = &ConfigureNamesInt_gp[i].gen;

	for (i = 0; ConfigureNamesReal[i].gen.name; i++)
		guc_vars[num_vars++] = &ConfigureNamesReal[i].gen;

	for (i = 0; ConfigureNamesReal_gp[i].gen.name; i++)
		guc_vars[num_vars++] = &ConfigureNamesReal_gp[i].gen;

	for (i = 0; ConfigureNamesString[i].gen.name; i++)
		guc_vars[num_vars++] = &ConfigureNamesString[i].gen;

	for (i = 0; ConfigureNamesString_gp[i].gen.name; i++)
		guc_vars[num_vars++] = &ConfigureNamesString_gp[i].gen;

	for (i = 0; ConfigureNamesEnum[i].gen.name; i++)
		guc_vars[num_vars++] = &ConfigureNamesEnum[i].gen;

	for (i = 0; ConfigureNamesEnum_gp[i].gen.name; i++)
		guc_vars[num_vars++] = &ConfigureNamesEnum_gp[i].gen;

	if (guc_variables)
		free(guc_variables);
	guc_variables = guc_vars;
	num_guc_variables = num_vars;
	size_guc_variables = size_vars;
	qsort((void *) guc_variables, num_guc_variables,
		  sizeof(struct config_generic *), guc_var_compare);
}

/*
 * Add a new GUC variable to the list of known variables. The
 * list is expanded if needed.
 */
static bool
add_guc_variable(struct config_generic * var, int elevel)
{
	if (num_guc_variables + 1 >= size_guc_variables)
	{
		/*
		 * Increase the vector by 25%
		 */
		int			size_vars = size_guc_variables + size_guc_variables / 4;
		struct config_generic **guc_vars;

		if (size_vars == 0)
		{
			size_vars = 100;
			guc_vars = (struct config_generic **)
				guc_malloc(elevel, size_vars * sizeof(struct config_generic *));
		}
		else
		{
			guc_vars = (struct config_generic **)
				guc_realloc(elevel, guc_variables, size_vars * sizeof(struct config_generic *));
		}

		if (guc_vars == NULL)
			return false;		/* out of memory */

		guc_variables = guc_vars;
		size_guc_variables = size_vars;
	}
	guc_variables[num_guc_variables++] = var;
	qsort((void *) guc_variables, num_guc_variables,
		  sizeof(struct config_generic *), guc_var_compare);
	return true;
}

/*
 * Create and add a placeholder variable for a custom variable name.
 */
static struct config_generic *
add_placeholder_variable(const char *name, int elevel)
{
	size_t		sz = sizeof(struct config_string) + sizeof(char *);
	struct config_string *var;
	struct config_generic *gen;

	var = (struct config_string *) guc_malloc(elevel, sz);
	if (var == NULL)
		return NULL;
	memset(var, 0, sz);
	gen = &var->gen;

	gen->name = guc_strdup(elevel, name);
	if (gen->name == NULL)
	{
		free(var);
		return NULL;
	}

	gen->context = PGC_USERSET;
	gen->group = CUSTOM_OPTIONS;
	gen->short_desc = "GUC placeholder variable";
	gen->flags = GUC_NO_SHOW_ALL | GUC_NOT_IN_SAMPLE | GUC_CUSTOM_PLACEHOLDER;
	gen->vartype = PGC_STRING;

	/*
	 * The char* is allocated at the end of the struct since we have no
	 * 'static' place to point to.	Note that the current value, as well as
	 * the boot and reset values, start out NULL.
	 */
	var->variable = (char **) (var + 1);

	if (!add_guc_variable((struct config_generic *) var, elevel))
	{
		free((void *) gen->name);
		free(var);
		return NULL;
	}

	return gen;
}

/*
 * Look up option NAME.  If it exists, return a pointer to its record,
 * else return NULL.  If create_placeholders is TRUE, we'll create a
 * placeholder record for a valid-looking custom variable name.
 */
struct config_generic *
find_option(const char *name, bool create_placeholders, int elevel)
{
	const char **key = &name;
	struct config_generic **res;
	int			i;

	Assert(name);

	/*
	 * By equating const char ** with struct config_generic *, we are assuming
	 * the name field is first in config_generic.
	 */
	res = (struct config_generic **) bsearch((void *) &key,
											 (void *) guc_variables,
											 num_guc_variables,
											 sizeof(struct config_generic *),
											 guc_var_compare);
	if (res)
		return *res;

	/*
	 * See if the name is an obsolete name for a variable.	We assume that the
	 * set of supported old names is short enough that a brute-force search is
	 * the best way.
	 */
	for (i = 0; map_old_guc_names[i] != NULL; i += 2)
	{
		if (guc_name_compare(name, map_old_guc_names[i]) == 0)
			return find_option(map_old_guc_names[i + 1], false, elevel);
	}

	if (create_placeholders)
	{
		/*
		 * Check if the name is qualified, and if so, add a placeholder.
		 */
		if (strchr(name, GUC_QUALIFIER_SEPARATOR) != NULL)
			return add_placeholder_variable(name, elevel);
	}

	/* Unknown name */
	return NULL;
}


/*
 * comparator for qsorting and bsearching guc_variables array
 */
static int
guc_var_compare(const void *a, const void *b)
{
	struct config_generic *confa = *(struct config_generic **) a;
	struct config_generic *confb = *(struct config_generic **) b;

	return guc_name_compare(confa->name, confb->name);
}

/*
 * the bare comparison function for GUC names
 */
static int
guc_name_compare(const char *namea, const char *nameb)
{
	/*
	 * The temptation to use strcasecmp() here must be resisted, because the
	 * array ordering has to remain stable across setlocale() calls. So, build
	 * our own with a simple ASCII-only downcasing.
	 */
	while (*namea && *nameb)
	{
		char		cha = *namea++;
		char		chb = *nameb++;

		if (cha >= 'A' && cha <= 'Z')
			cha += 'a' - 'A';
		if (chb >= 'A' && chb <= 'Z')
			chb += 'a' - 'A';
		if (cha != chb)
			return cha - chb;
	}
	if (*namea)
		return 1;				/* a is longer */
	if (*nameb)
		return -1;				/* b is longer */
	return 0;
}


/*
 * Initialize GUC options during program startup.
 *
 * Note that we cannot read the config file yet, since we have not yet
 * processed command-line switches.
 */
void
InitializeGUCOptions(void)
{
	int			i;

	/*
	 * Before log_line_prefix could possibly receive a nonempty setting, make
	 * sure that timezone processing is minimally alive (see elog.c).
	 */
	pg_timezone_initialize();

	/*
	 * Build sorted array of all GUC variables.
	 */
	build_guc_variables();

	/*
	 * Load all variables with their compiled-in defaults, and initialize
	 * status fields as needed.
	 */
	for (i = 0; i < num_guc_variables; i++)
	{
		InitializeOneGUCOption(guc_variables[i]);
	}

	guc_dirty = false;

	reporting_enabled = false;

	/*
	 * Prevent any attempt to override the transaction modes from
	 * non-interactive sources.
	 */
	SetConfigOption("transaction_isolation", "default",
					PGC_POSTMASTER, PGC_S_OVERRIDE);
	SetConfigOption("transaction_read_only", "no",
					PGC_POSTMASTER, PGC_S_OVERRIDE);
	SetConfigOption("transaction_deferrable", "no",
					PGC_POSTMASTER, PGC_S_OVERRIDE);

	/*
	 * For historical reasons, some GUC parameters can receive defaults from
	 * environment variables.  Process those settings.
	 */
	InitializeGUCOptionsFromEnvironment();
}

/*
 * Assign any GUC values that can come from the server's environment.
 *
 * This is called from InitializeGUCOptions, and also from ProcessConfigFile
 * to deal with the possibility that a setting has been removed from
 * postgresql.conf and should now get a value from the environment.
 * (The latter is a kludge that should probably go away someday; if so,
 * fold this back into InitializeGUCOptions.)
 */
static void
InitializeGUCOptionsFromEnvironment(void)
{
	char	   *env;
	long		stack_rlimit;

	env = getenv("PGPORT");
	if (env != NULL)
		SetConfigOption("port", env, PGC_POSTMASTER, PGC_S_ENV_VAR);

	env = getenv("PGDATESTYLE");
	if (env != NULL)
		SetConfigOption("datestyle", env, PGC_POSTMASTER, PGC_S_ENV_VAR);

	env = getenv("PGCLIENTENCODING");
	if (env != NULL)
		SetConfigOption("client_encoding", env, PGC_POSTMASTER, PGC_S_ENV_VAR);

	/*
	 * rlimit isn't exactly an "environment variable", but it behaves about
	 * the same.  If we can identify the platform stack depth rlimit, increase
	 * default stack depth setting up to whatever is safe (but at most 2MB).
	 */
	stack_rlimit = get_stack_depth_rlimit();
	if (stack_rlimit > 0)
	{
		long		new_limit = (stack_rlimit - STACK_DEPTH_SLOP) / 1024L;

		if (new_limit > 100)
		{
			char		limbuf[16];

			new_limit = Min(new_limit, 2048);
			sprintf(limbuf, "%ld", new_limit);
			SetConfigOption("max_stack_depth", limbuf,
							PGC_POSTMASTER, PGC_S_ENV_VAR);
		}
	}
}

/*
 * Initialize one GUC option variable to its compiled-in default.
 *
 * Note: the reason for calling check_hooks is not that we think the boot_val
 * might fail, but that the hooks might wish to compute an "extra" struct.
 */
static void
InitializeOneGUCOption(struct config_generic * gconf)
{
	gconf->status = 0;
	gconf->reset_source = PGC_S_DEFAULT;
	gconf->source = PGC_S_DEFAULT;
	gconf->stack = NULL;
	gconf->extra = NULL;
	gconf->sourcefile = NULL;
	gconf->sourceline = 0;

	switch (gconf->vartype)
	{
		case PGC_BOOL:
			{
				struct config_bool *conf = (struct config_bool *) gconf;
				bool		newval = conf->boot_val;
				void	   *extra = NULL;

				if (!call_bool_check_hook(conf, &newval, &extra,
										  PGC_S_DEFAULT, LOG))
					elog(FATAL, "failed to initialize %s to %d",
						 conf->gen.name, (int) newval);
				if (conf->assign_hook)
					(*conf->assign_hook) (newval, extra);
				*conf->variable = conf->reset_val = newval;
				conf->gen.extra = conf->reset_extra = extra;
				break;
			}
		case PGC_INT:
			{
				struct config_int *conf = (struct config_int *) gconf;
				int			newval = conf->boot_val;
				void	   *extra = NULL;

				Assert(newval >= conf->min);
				Assert(newval <= conf->max);
				if (!call_int_check_hook(conf, &newval, &extra,
										 PGC_S_DEFAULT, LOG))
					elog(FATAL, "failed to initialize %s to %d",
						 conf->gen.name, newval);
				if (conf->assign_hook)
					(*conf->assign_hook) (newval, extra);
				*conf->variable = conf->reset_val = newval;
				conf->gen.extra = conf->reset_extra = extra;
				break;
			}
		case PGC_REAL:
			{
				struct config_real *conf = (struct config_real *) gconf;
				double		newval = conf->boot_val;
				void	   *extra = NULL;

				Assert(newval >= conf->min);
				Assert(newval <= conf->max);
				if (!call_real_check_hook(conf, &newval, &extra,
										  PGC_S_DEFAULT, LOG))
					elog(FATAL, "failed to initialize %s to %g",
						 conf->gen.name, newval);
				if (conf->assign_hook)
					(*conf->assign_hook) (newval, extra);
				*conf->variable = conf->reset_val = newval;
				conf->gen.extra = conf->reset_extra = extra;
				break;
			}
		case PGC_STRING:
			{
				struct config_string *conf = (struct config_string *) gconf;
				char	   *newval;
				void	   *extra = NULL;

				/* non-NULL boot_val must always get strdup'd */
				if (conf->boot_val != NULL)
					newval = guc_strdup(FATAL, conf->boot_val);
				else
					newval = NULL;

				if (!call_string_check_hook(conf, &newval, &extra,
											PGC_S_DEFAULT, LOG))
					elog(FATAL, "failed to initialize %s to \"%s\"",
						 conf->gen.name, newval ? newval : "");
				if (conf->assign_hook)
					(*conf->assign_hook) (newval, extra);
				*conf->variable = conf->reset_val = newval;
				conf->gen.extra = conf->reset_extra = extra;
				break;
			}
		case PGC_ENUM:
			{
				struct config_enum *conf = (struct config_enum *) gconf;
				int			newval = conf->boot_val;
				void	   *extra = NULL;

				if (!call_enum_check_hook(conf, &newval, &extra,
										  PGC_S_DEFAULT, LOG))
					elog(FATAL, "failed to initialize %s to %d",
						 conf->gen.name, newval);
				if (conf->assign_hook)
					(*conf->assign_hook) (newval, extra);
				*conf->variable = conf->reset_val = newval;
				conf->gen.extra = conf->reset_extra = extra;
				break;
			}
	}
}


/*
 * Select the configuration files and data directory to be used, and
 * do the initial read of postgresql.conf.
 *
 * This is called after processing command-line switches.
 *		userDoption is the -D switch value if any (NULL if unspecified).
 *		progname is just for use in error messages.
 *
 * Returns true on success; on failure, prints a suitable error message
 * to stderr and returns false.
 */
bool
SelectConfigFiles(const char *userDoption, const char *progname)
{
	char	   *configdir;
	char	   *fname;
	struct stat stat_buf;

	/* configdir is -D option, or $PGDATA if no -D */
	if (userDoption)
		configdir = make_absolute_path(userDoption);
	else
		configdir = make_absolute_path(getenv("PGDATA"));

	/*
	 * Find the configuration file: if config_file was specified on the
	 * command line, use it, else use configdir/postgresql.conf.  In any case
	 * ensure the result is an absolute path, so that it will be interpreted
	 * the same way by future backends.
	 */
	if (ConfigFileName)
		fname = make_absolute_path(ConfigFileName);
	else if (configdir)
	{
		fname = guc_malloc(FATAL,
						   strlen(configdir) + strlen(CONFIG_FILENAME) + 2);
		sprintf(fname, "%s/%s", configdir, CONFIG_FILENAME);
	}
	else
	{
		write_stderr("%s does not know where to find the server configuration file.\n"
					 "You must specify the --config-file or -D invocation "
					 "option or set the PGDATA environment variable.\n",
					 progname);
		return false;
	}

	/*
	 * Set the ConfigFileName GUC variable to its final value, ensuring that
	 * it can't be overridden later.
	 */
	SetConfigOption("config_file", fname, PGC_POSTMASTER, PGC_S_OVERRIDE);
	free(fname);

	/* Perform similar processes for Greenplum-specific configuration files. */
	if (!select_gp_replication_config_files(configdir, progname))
		return false;

	/*
	 * Now read the config file for the first time.
	 */
	if (stat(ConfigFileName, &stat_buf) != 0)
	{
		write_stderr("%s cannot access the server configuration file \"%s\": %s\n",
					 progname, ConfigFileName, strerror(errno));
		free(configdir);
		return false;
	}

	ProcessConfigFile(PGC_POSTMASTER);

	/*
	 * If the data_directory GUC variable has been set, use that as DataDir;
	 * otherwise use configdir if set; else punt.
	 *
	 * Note: SetDataDir will copy and absolute-ize its argument, so we don't
	 * have to.
	 */
	if (data_directory)
		SetDataDir(data_directory);
	else if (configdir)
		SetDataDir(configdir);
	else
	{
		write_stderr("%s does not know where to find the database system data.\n"
					 "This can be specified as \"data_directory\" in \"%s\", "
					 "or by the -D invocation option, or by the "
					 "PGDATA environment variable.\n",
					 progname, ConfigFileName);
		return false;
	}

	/*
	 * Reflect the final DataDir value back into the data_directory GUC var.
	 * (If you are wondering why we don't just make them a single variable,
	 * it's because the EXEC_BACKEND case needs DataDir to be transmitted to
	 * child backends specially.  XXX is that still true?  Given that we now
	 * chdir to DataDir, EXEC_BACKEND can read the config file without knowing
	 * DataDir in advance.)
	 */
	SetConfigOption("data_directory", DataDir, PGC_POSTMASTER, PGC_S_OVERRIDE);

	/*
	 * If timezone_abbreviations wasn't set in the configuration file, install
	 * the default value.  We do it this way because we can't safely install
	 * a "real" value until my_exec_path is set, which may not have happened
	 * when InitializeGUCOptions runs, so the bootstrap default value cannot
	 * be the real desired default.
	 */
	pg_timezone_abbrev_initialize();

	/*
	 * Figure out where pg_hba.conf is, and make sure the path is absolute.
	 */
	if (HbaFileName)
		fname = make_absolute_path(HbaFileName);
	else if (configdir)
	{
		fname = guc_malloc(FATAL,
						   strlen(configdir) + strlen(HBA_FILENAME) + 2);
		sprintf(fname, "%s/%s", configdir, HBA_FILENAME);
	}
	else
	{
		write_stderr("%s does not know where to find the \"hba\" configuration file.\n"
					 "This can be specified as \"hba_file\" in \"%s\", "
					 "or by the -D invocation option, or by the "
					 "PGDATA environment variable.\n",
					 progname, ConfigFileName);
		return false;
	}
	SetConfigOption("hba_file", fname, PGC_POSTMASTER, PGC_S_OVERRIDE);
	free(fname);

	/*
	 * Likewise for pg_ident.conf.
	 */
	if (IdentFileName)
		fname = make_absolute_path(IdentFileName);
	else if (configdir)
	{
		fname = guc_malloc(FATAL,
						   strlen(configdir) + strlen(IDENT_FILENAME) + 2);
		sprintf(fname, "%s/%s", configdir, IDENT_FILENAME);
	}
	else
	{
		write_stderr("%s does not know where to find the \"ident\" configuration file.\n"
					 "This can be specified as \"ident_file\" in \"%s\", "
					 "or by the -D invocation option, or by the "
					 "PGDATA environment variable.\n",
					 progname, ConfigFileName);
		return false;
	}
	SetConfigOption("ident_file", fname, PGC_POSTMASTER, PGC_S_OVERRIDE);
	free(fname);

	free(configdir);

	return true;
}


/*
 * Reset all options to their saved default values (implements RESET ALL)
 */
void
ResetAllOptions(void)
{
	int			i;

	for (i = 0; i < num_guc_variables; i++)
	{
		struct config_generic *gconf = guc_variables[i];

		/* Don't reset non-SET-able values */
		if (gconf->context != PGC_SUSET &&
			gconf->context != PGC_USERSET)
			continue;
		/* Don't reset if special exclusion from RESET ALL */
		if (gconf->flags & GUC_NO_RESET_ALL)
			continue;
		/* No need to reset if wasn't SET */
		if (gconf->source <= PGC_S_OVERRIDE)
			continue;

		/* Save old value to support transaction abort */
		push_old_value(gconf, GUC_ACTION_SET);

		switch (gconf->vartype)
		{
			case PGC_BOOL:
				{
					struct config_bool *conf = (struct config_bool *) gconf;

					if (conf->assign_hook)
						(*conf->assign_hook) (conf->reset_val,
											  conf->reset_extra);
					*conf->variable = conf->reset_val;
					set_extra_field(&conf->gen, &conf->gen.extra,
									conf->reset_extra);
					break;
				}
			case PGC_INT:
				{
					struct config_int *conf = (struct config_int *) gconf;

					if (conf->assign_hook)
						(*conf->assign_hook) (conf->reset_val,
											  conf->reset_extra);
					*conf->variable = conf->reset_val;
					set_extra_field(&conf->gen, &conf->gen.extra,
									conf->reset_extra);
					break;
				}
			case PGC_REAL:
				{
					struct config_real *conf = (struct config_real *) gconf;

					if (conf->assign_hook)
						(*conf->assign_hook) (conf->reset_val,
											  conf->reset_extra);
					*conf->variable = conf->reset_val;
					set_extra_field(&conf->gen, &conf->gen.extra,
									conf->reset_extra);
					break;
				}
			case PGC_STRING:
				{
					struct config_string *conf = (struct config_string *) gconf;

					if (conf->assign_hook)
						(*conf->assign_hook) (conf->reset_val,
											  conf->reset_extra);
					set_string_field(conf, conf->variable, conf->reset_val);
					set_extra_field(&conf->gen, &conf->gen.extra,
									conf->reset_extra);
					break;
				}
			case PGC_ENUM:
				{
					struct config_enum *conf = (struct config_enum *) gconf;

					if (conf->assign_hook)
						(*conf->assign_hook) (conf->reset_val,
											  conf->reset_extra);
					*conf->variable = conf->reset_val;
					set_extra_field(&conf->gen, &conf->gen.extra,
									conf->reset_extra);
					break;
				}
		}

		gconf->source = gconf->reset_source;

		if (gconf->flags & GUC_REPORT)
			ReportGUCOption(gconf);
	}
}


/*
 * push_old_value
 *		Push previous state during transactional assignment to a GUC variable.
 */
static void
push_old_value(struct config_generic * gconf, GucAction action)
{
	GucStack   *stack;

	/* If we're not inside a nest level, do nothing */
	if (GUCNestLevel == 0)
		return;

	/* Do we already have a stack entry of the current nest level? */
	stack = gconf->stack;
	if (stack && stack->nest_level >= GUCNestLevel)
	{
		/* Yes, so adjust its state if necessary */
		Assert(stack->nest_level == GUCNestLevel);
		switch (action)
		{
			case GUC_ACTION_SET:
				/* SET overrides any prior action at same nest level */
				if (stack->state == GUC_SET_LOCAL)
				{
					/* must discard old masked value */
					discard_stack_value(gconf, &stack->masked);
				}
				stack->state = GUC_SET;
				break;
			case GUC_ACTION_LOCAL:
				if (stack->state == GUC_SET)
				{
					/* SET followed by SET LOCAL, remember SET's value */
					set_stack_value(gconf, &stack->masked);
					stack->state = GUC_SET_LOCAL;
				}
				/* in all other cases, no change to stack entry */
				break;
			case GUC_ACTION_SAVE:
				/* Could only have a prior SAVE of same variable */
				Assert(stack->state == GUC_SAVE);
				break;
		}
		Assert(guc_dirty);		/* must be set already */
		return;
	}

	/*
	 * Push a new stack entry
	 *
	 * We keep all the stack entries in TopTransactionContext for simplicity.
	 */
	stack = (GucStack *) MemoryContextAllocZero(TopTransactionContext,
												sizeof(GucStack));

	stack->prev = gconf->stack;
	stack->nest_level = GUCNestLevel;
	switch (action)
	{
		case GUC_ACTION_SET:
			stack->state = GUC_SET;
			break;
		case GUC_ACTION_LOCAL:
			stack->state = GUC_LOCAL;
			break;
		case GUC_ACTION_SAVE:
			stack->state = GUC_SAVE;
			break;
	}
	stack->source = gconf->source;
	set_stack_value(gconf, &stack->prior);

	gconf->stack = stack;

	/* Ensure we remember to pop at end of xact */
	guc_dirty = true;
}


/*
 * Do GUC processing at main transaction start.
 */
void
AtStart_GUC(void)
{
	/*
	 * The nest level should be 0 between transactions; if it isn't, somebody
	 * didn't call AtEOXact_GUC, or called it with the wrong nestLevel.  We
	 * throw a warning but make no other effort to clean up.
	 */
	if (GUCNestLevel != 0)
		elog(WARNING, "GUC nest level = %d at transaction start",
			 GUCNestLevel);
	GUCNestLevel = 1;
}

/*
 * Enter a new nesting level for GUC values.  This is called at subtransaction
 * start and when entering a function that has proconfig settings.	NOTE that
 * we must not risk error here, else subtransaction start will be unhappy.
 */
int
NewGUCNestLevel(void)
{
	return ++GUCNestLevel;
}

/*
 * Do GUC processing at transaction or subtransaction commit or abort, or
 * when exiting a function that has proconfig settings.  (The name is thus
 * a bit of a misnomer; perhaps it should be ExitGUCNestLevel or some such.)
 * During abort, we discard all GUC settings that were applied at nesting
 * levels >= nestLevel.  nestLevel == 1 corresponds to the main transaction.
 */
void
AtEOXact_GUC(bool isCommit, int nestLevel)
{
	bool		still_dirty;
	int			i;

	/*
	 * Note: it's possible to get here with GUCNestLevel == nestLevel-1 during
	 * abort, if there is a failure during transaction start before
	 * AtStart_GUC is called.
	 */
	Assert(nestLevel > 0 &&
		   (nestLevel <= GUCNestLevel ||
			(nestLevel == GUCNestLevel + 1 && !isCommit)));

	/* Quick exit if nothing's changed in this transaction */
	if (!guc_dirty)
	{
		GUCNestLevel = nestLevel - 1;
		return;
	}

	still_dirty = false;
	for (i = 0; i < num_guc_variables; i++)
	{
		struct config_generic *gconf = guc_variables[i];
		GucStack   *stack;

		/*
		 * Process and pop each stack entry within the nest level.	To
		 * simplify fmgr_security_definer(), we allow failure exit from a
		 * function-with-SET-options to be recovered at the surrounding
		 * transaction or subtransaction abort; so there could be more than
		 * one stack entry to pop.
		 */
		while ((stack = gconf->stack) != NULL &&
			   stack->nest_level >= nestLevel)
		{
			GucStack   *prev = stack->prev;
			bool		restorePrior = false;
			bool		restoreMasked = false;
			bool		changed;

			/*
			 * In this next bit, if we don't set either restorePrior or
			 * restoreMasked, we must "discard" any unwanted fields of the
			 * stack entries to avoid leaking memory.  If we do set one of
			 * those flags, unused fields will be cleaned up after restoring.
			 */
			if (!isCommit)		/* if abort, always restore prior value */
				restorePrior = true;
			else if (stack->state == GUC_SAVE)
				restorePrior = true;
			else if (stack->nest_level == 1)
			{
				/* transaction commit */
				if (stack->state == GUC_SET_LOCAL)
					restoreMasked = true;
				else if (stack->state == GUC_SET)
				{
					/* we keep the current active value */
					discard_stack_value(gconf, &stack->prior);
				}
				else	/* must be GUC_LOCAL */
					restorePrior = true;
			}
			else if (prev == NULL ||
					 prev->nest_level < stack->nest_level - 1)
			{
				/* decrement entry's level and do not pop it */
				stack->nest_level--;
				continue;
			}
			else
			{
				/*
				 * We have to merge this stack entry into prev. See README for
				 * discussion of this bit.
				 */
				switch (stack->state)
				{
					case GUC_SAVE:
						Assert(false);	/* can't get here */

					case GUC_SET:
						/* next level always becomes SET */
						discard_stack_value(gconf, &stack->prior);
						if (prev->state == GUC_SET_LOCAL)
							discard_stack_value(gconf, &prev->masked);
						prev->state = GUC_SET;
						break;

					case GUC_LOCAL:
						if (prev->state == GUC_SET)
						{
							/* LOCAL migrates down */
							prev->masked = stack->prior;
							prev->state = GUC_SET_LOCAL;
						}
						else
						{
							/* else just forget this stack level */
							discard_stack_value(gconf, &stack->prior);
						}
						break;

					case GUC_SET_LOCAL:
						/* prior state at this level no longer wanted */
						discard_stack_value(gconf, &stack->prior);
						/* copy down the masked state */
						if (prev->state == GUC_SET_LOCAL)
							discard_stack_value(gconf, &prev->masked);
						prev->masked = stack->masked;
						prev->state = GUC_SET_LOCAL;
						break;
				}
			}

			changed = false;

			if (restorePrior || restoreMasked)
			{
				/* Perform appropriate restoration of the stacked value */
				config_var_value newvalue;
				GucSource	newsource;

				if (restoreMasked)
				{
					newvalue = stack->masked;
					newsource = PGC_S_SESSION;
				}
				else
				{
					newvalue = stack->prior;
					newsource = stack->source;
				}

				switch (gconf->vartype)
				{
					case PGC_BOOL:
						{
							struct config_bool *conf = (struct config_bool *) gconf;
							bool		newval = newvalue.val.boolval;
							void	   *newextra = newvalue.extra;

							if (*conf->variable != newval ||
								conf->gen.extra != newextra)
							{
								if (conf->assign_hook)
									(*conf->assign_hook) (newval, newextra);
								*conf->variable = newval;
								set_extra_field(&conf->gen, &conf->gen.extra,
												newextra);
								changed = true;
							}
							break;
						}
					case PGC_INT:
						{
							struct config_int *conf = (struct config_int *) gconf;
							int			newval = newvalue.val.intval;
							void	   *newextra = newvalue.extra;

							if (*conf->variable != newval ||
								conf->gen.extra != newextra)
							{
								if (conf->assign_hook)
									(*conf->assign_hook) (newval, newextra);
								*conf->variable = newval;
								set_extra_field(&conf->gen, &conf->gen.extra,
												newextra);
								changed = true;
							}
							break;
						}
					case PGC_REAL:
						{
							struct config_real *conf = (struct config_real *) gconf;
							double		newval = newvalue.val.realval;
							void	   *newextra = newvalue.extra;

							if (*conf->variable != newval ||
								conf->gen.extra != newextra)
							{
								if (conf->assign_hook)
									(*conf->assign_hook) (newval, newextra);
								*conf->variable = newval;
								set_extra_field(&conf->gen, &conf->gen.extra,
												newextra);
								changed = true;
							}
							break;
						}
					case PGC_STRING:
						{
							struct config_string *conf = (struct config_string *) gconf;
							char	   *newval = newvalue.val.stringval;
							void	   *newextra = newvalue.extra;

							if (*conf->variable != newval ||
								conf->gen.extra != newextra)
							{
								if (conf->assign_hook)
									(*conf->assign_hook) (newval, newextra);
								set_string_field(conf, conf->variable, newval);
								set_extra_field(&conf->gen, &conf->gen.extra,
												newextra);
								changed = true;
							}

							/*
							 * Release stacked values if not used anymore. We
							 * could use discard_stack_value() here, but since
							 * we have type-specific code anyway, might as
							 * well inline it.
							 */
							set_string_field(conf, &stack->prior.val.stringval, NULL);
							set_string_field(conf, &stack->masked.val.stringval, NULL);
							break;
						}
					case PGC_ENUM:
						{
							struct config_enum *conf = (struct config_enum *) gconf;
							int			newval = newvalue.val.enumval;
							void	   *newextra = newvalue.extra;

							if (*conf->variable != newval ||
								conf->gen.extra != newextra)
							{
								if (conf->assign_hook)
									(*conf->assign_hook) (newval, newextra);
								*conf->variable = newval;
								set_extra_field(&conf->gen, &conf->gen.extra,
												newextra);
								changed = true;
							}
							break;
						}
				}

				/*
				 * Release stacked extra values if not used anymore.
				 */
				set_extra_field(gconf, &(stack->prior.extra), NULL);
				set_extra_field(gconf, &(stack->masked.extra), NULL);

				gconf->source = newsource;
			}

			/* Finish popping the state stack */
			gconf->stack = prev;
			pfree(stack);

			/* Report new value if we changed it */
			if (changed && (gconf->flags & GUC_REPORT))
				ReportGUCOption(gconf);
		}						/* end of stack-popping loop */

		if (stack != NULL)
			still_dirty = true;
	}

	/* If there are no remaining stack entries, we can reset guc_dirty */
	guc_dirty = still_dirty;

	/* Update nesting level */
	GUCNestLevel = nestLevel - 1;
}


/*
 * Start up automatic reporting of changes to variables marked GUC_REPORT.
 * This is executed at completion of backend startup.
 */
void
BeginReportingGUCOptions(void)
{
	int			i;

    /* Build global lists of GUCs for use by callers of gp_guc_list_show(). */
    gp_guc_list_init();

	/*
	 * Don't do anything unless talking to an interactive frontend of protocol
	 * 3.0 or later.
	 */
	if (whereToSendOutput != DestRemote ||
		PG_PROTOCOL_MAJOR(FrontendProtocol) < 3)
		return;

	reporting_enabled = true;

	/* Transmit initial values of interesting variables */
	for (i = 0; i < num_guc_variables; i++)
	{
		struct config_generic *conf = guc_variables[i];

		if (conf->flags & GUC_REPORT)
			ReportGUCOption(conf);
	}
}

/*
 * ReportGUCOption: if appropriate, transmit option value to frontend
 */
static void
ReportGUCOption(struct config_generic * record)
{
	if (reporting_enabled && (record->flags & GUC_REPORT))
	{
		char	   *val = _ShowOption(record, false);
		StringInfoData msgbuf;

		pq_beginmessage(&msgbuf, 'S');
		pq_sendstring(&msgbuf, record->name);
		pq_sendstring(&msgbuf, val);
		pq_endmessage(&msgbuf);

		pfree(val);
	}
}

/*
 * Try to parse value as an integer.  The accepted formats are the
 * usual decimal, octal, or hexadecimal formats, optionally followed by
 * a unit name if "flags" indicates a unit is allowed.
 *
 * If the string parses okay, return true, else false.
 * If okay and result is not NULL, return the value in *result.
 * If not okay and hintmsg is not NULL, *hintmsg is set to a suitable
 *	HINT message, or NULL if no hint provided.
 */
bool
parse_int(const char *value, int *result, int flags, const char **hintmsg)
{
	int64		val;
	char	   *endptr;

	/* To suppress compiler warnings, always set output params */
	if (result)
		*result = 0;
	if (hintmsg)
		*hintmsg = NULL;

	/* We assume here that int64 is at least as wide as long */
	errno = 0;
	val = strtol(value, &endptr, 0);

	if (endptr == value)
		return false;			/* no HINT for integer syntax error */

	if (errno == ERANGE || val != (int64) ((int32) val))
	{
		if (hintmsg)
			*hintmsg = gettext_noop("Value exceeds integer range.");
		return false;
	}

	/* allow whitespace between integer and unit */
	while (isspace((unsigned char) *endptr))
		endptr++;

	/* Handle possible unit */
	if (*endptr != '\0')
	{
		/*
		 * Note: the multiple-switch coding technique here is a bit tedious,
		 * but seems necessary to avoid intermediate-value overflows.
		 */
		if (flags & GUC_UNIT_MEMORY)
		{
			/* Set hint for use if no match or trailing garbage */
			if (hintmsg)
				*hintmsg = gettext_noop("Valid units for this parameter are \"kB\", \"MB\", and \"GB\".");

#if BLCKSZ < 1024 || BLCKSZ > (1024*1024)
#error BLCKSZ must be between 1KB and 1MB
#endif
#if XLOG_BLCKSZ < 1024 || XLOG_BLCKSZ > (1024*1024)
#error XLOG_BLCKSZ must be between 1KB and 1MB
#endif

			if (strncmp(endptr, "kB", 2) == 0)
			{
				endptr += 2;
				switch (flags & GUC_UNIT_MEMORY)
				{
					case GUC_UNIT_BLOCKS:
						val /= (BLCKSZ / 1024);
						break;
					case GUC_UNIT_XBLOCKS:
						val /= (XLOG_BLCKSZ / 1024);
						break;
				}
			}
			else if (strncmp(endptr, "MB", 2) == 0)
			{
				endptr += 2;
				switch (flags & GUC_UNIT_MEMORY)
				{
					case GUC_UNIT_KB:
						val *= KB_PER_MB;
						break;
					case GUC_UNIT_BLOCKS:
						val *= KB_PER_MB / (BLCKSZ / 1024);
						break;
					case GUC_UNIT_XBLOCKS:
						val *= KB_PER_MB / (XLOG_BLCKSZ / 1024);
						break;
				}
			}
			else if (strncmp(endptr, "GB", 2) == 0)
			{
				endptr += 2;
				switch (flags & GUC_UNIT_MEMORY)
				{
					case GUC_UNIT_KB:
						val *= KB_PER_GB;
						break;
					case GUC_UNIT_BLOCKS:
						val *= KB_PER_GB / (BLCKSZ / 1024);
						break;
					case GUC_UNIT_XBLOCKS:
						val *= KB_PER_GB / (XLOG_BLCKSZ / 1024);
						break;
				}
			}
		}
		else if (flags & GUC_UNIT_TIME)
		{
			/* Set hint for use if no match or trailing garbage */
			if (hintmsg)
				*hintmsg = gettext_noop("Valid units for this parameter are \"ms\", \"s\", \"min\", \"h\", and \"d\".");

			if (strncmp(endptr, "ms", 2) == 0)
			{
				endptr += 2;
				switch (flags & GUC_UNIT_TIME)
				{
					case GUC_UNIT_S:
						val /= MS_PER_S;
						break;
					case GUC_UNIT_MIN:
						val /= MS_PER_MIN;
						break;
				}
			}
			else if (strncmp(endptr, "s", 1) == 0)
			{
				endptr += 1;
				switch (flags & GUC_UNIT_TIME)
				{
					case GUC_UNIT_MS:
						val *= MS_PER_S;
						break;
					case GUC_UNIT_MIN:
						val /= S_PER_MIN;
						break;
				}
			}
			else if (strncmp(endptr, "min", 3) == 0)
			{
				endptr += 3;
				switch (flags & GUC_UNIT_TIME)
				{
					case GUC_UNIT_MS:
						val *= MS_PER_MIN;
						break;
					case GUC_UNIT_S:
						val *= S_PER_MIN;
						break;
				}
			}
			else if (strncmp(endptr, "h", 1) == 0)
			{
				endptr += 1;
				switch (flags & GUC_UNIT_TIME)
				{
					case GUC_UNIT_MS:
						val *= MS_PER_H;
						break;
					case GUC_UNIT_S:
						val *= S_PER_H;
						break;
					case GUC_UNIT_MIN:
						val *= MIN_PER_H;
						break;
				}
			}
			else if (strncmp(endptr, "d", 1) == 0)
			{
				endptr += 1;
				switch (flags & GUC_UNIT_TIME)
				{
					case GUC_UNIT_MS:
						val *= MS_PER_D;
						break;
					case GUC_UNIT_S:
						val *= S_PER_D;
						break;
					case GUC_UNIT_MIN:
						val *= MIN_PER_D;
						break;
				}
			}
		}

		/* allow whitespace after unit */
		while (isspace((unsigned char) *endptr))
			endptr++;

		if (*endptr != '\0')
			return false;		/* appropriate hint, if any, already set */

		/* Check for overflow due to units conversion */
		if (val != (int64) ((int32) val))
		{
			if (hintmsg)
				*hintmsg = gettext_noop("Value exceeds integer range.");
			return false;
		}
	}

	if (result)
		*result = (int) val;
	return true;
}



/*
 * Try to parse value as a floating point number in the usual format.
 * If the string parses okay, return true, else false.
 * If okay and result is not NULL, return the value in *result.
 */
bool
parse_real(const char *value, double *result)
{
	double		val;
	char	   *endptr;

	if (result)
		*result = 0;			/* suppress compiler warning */

	errno = 0;
	val = strtod(value, &endptr);
	if (endptr == value || errno == ERANGE)
		return false;

	/* allow whitespace after number */
	while (isspace((unsigned char) *endptr))
		endptr++;
	if (*endptr != '\0')
		return false;

	if (result)
		*result = val;
	return true;
}


/*
 * Lookup the name for an enum option with the selected value.
 * Should only ever be called with known-valid values, so throws
 * an elog(ERROR) if the enum option is not found.
 *
 * The returned string is a pointer to static data and not
 * allocated for modification.
 */
const char *
config_enum_lookup_by_value(struct config_enum * record, int val)
{
	const struct config_enum_entry *entry;

	for (entry = record->options; entry && entry->name; entry++)
	{
		if (entry->val == val)
			return entry->name;
	}

	elog(ERROR, "could not find enum option %d for %s",
		 val, record->gen.name);
	return NULL;				/* silence compiler */
}


/*
 * Lookup the value for an enum option with the selected name
 * (case-insensitive).
 * If the enum option is found, sets the retval value and returns
 * true. If it's not found, return FALSE and retval is set to 0.
 */
bool
config_enum_lookup_by_name(struct config_enum * record, const char *value,
						   int *retval)
{
	const struct config_enum_entry *entry;

	for (entry = record->options; entry && entry->name; entry++)
	{
		if (pg_strcasecmp(value, entry->name) == 0)
		{
			*retval = entry->val;
			return TRUE;
		}
	}

	*retval = 0;
	return FALSE;
}


/*
 * Return a list of all available options for an enum, excluding
 * hidden ones, separated by the given separator.
 * If prefix is non-NULL, it is added before the first enum value.
 * If suffix is non-NULL, it is added to the end of the string.
 */
static char *
config_enum_get_options(struct config_enum * record, const char *prefix,
						const char *suffix, const char *separator)
{
	const struct config_enum_entry *entry;
	StringInfoData retstr;
	int			seplen;

	initStringInfo(&retstr);
	appendStringInfoString(&retstr, prefix);

	seplen = strlen(separator);
	for (entry = record->options; entry && entry->name; entry++)
	{
		if (!entry->hidden)
		{
			appendStringInfoString(&retstr, entry->name);
			appendBinaryStringInfo(&retstr, separator, seplen);
		}
	}

	/*
	 * All the entries may have been hidden, leaving the string empty if no
	 * prefix was given. This indicates a broken GUC setup, since there is no
	 * use for an enum without any values, so we just check to make sure we
	 * don't write to invalid memory instead of actually trying to do
	 * something smart with it.
	 */
	if (retstr.len >= seplen)
	{
		/* Replace final separator */
		retstr.data[retstr.len - seplen] = '\0';
		retstr.len -= seplen;
	}

	appendStringInfoString(&retstr, suffix);

	return retstr.data;
}


/*
 * Sets option `name' to given value. The value should be a string
 * which is going to be parsed and converted to the appropriate data
 * type.  The context and source parameters indicate in which context this
 * function is being called so it can apply the access restrictions
 * properly.
 *
 * If value is NULL, set the option to its default value (normally the
 * reset_val, but if source == PGC_S_DEFAULT we instead use the boot_val).
 *
 * action indicates whether to set the value globally in the session, locally
 * to the current top transaction, or just for the duration of a function call.
 *
 * If changeVal is false then don't really set the option but do all
 * the checks to see if it would work.
 *
 * If there is an error (non-existing option, invalid value) then an
 * ereport(ERROR) is thrown *unless* this is called in a context where we
 * don't want to ereport (currently, startup or SIGHUP config file reread).
 * In that case we write a suitable error message via ereport(LOG) and
 * return false. This is working around the deficiencies in the ereport
 * mechanism, so don't blame me.  In all other cases, the function
 * returns true, including cases where the input is valid but we chose
 * not to apply it because of context or source-priority considerations.
 *
 * See also SetConfigOption for an external interface.
 */
bool
set_config_option(const char *name, const char *value,
				  GucContext context, GucSource source,
				  GucAction action, bool changeVal)
{
	struct config_generic *record;
	int			elevel;
	bool		prohibitValueChange = false;
	bool		makeDefault;

	if (context == PGC_SIGHUP || source == PGC_S_DEFAULT)
	{
		/*
		 * To avoid cluttering the log, only the postmaster bleats loudly
		 * about problems with the config file.
		 */
		elevel = IsUnderPostmaster ? DEBUG3 : LOG;
	}
	else if (source == PGC_S_DATABASE || source == PGC_S_USER ||
			 source == PGC_S_DATABASE_USER)
		elevel = WARNING;
	else
		elevel = ERROR;

	record = find_option(name, true, elevel);
	if (record == NULL)
	{
		ereport(elevel,
				(errcode(ERRCODE_UNDEFINED_OBJECT),
			   errmsg("unrecognized configuration parameter \"%s\"", name),
			   errSendAlert(false)));
		return false;
	}

        /*
         * Check if option can be set by the user.
         */
        if (record->flags & GUC_DISALLOW_USER_SET)
 	{
              /* Only print a warning in the dispatch or utility mode */
          if (changeVal)
  	          if (Gp_role == GP_ROLE_DISPATCH || Gp_role == GP_ROLE_UTILITY)
	              elog(WARNING, "\"%s\": can not be set by the user and will be ignored.", name);
	      return true;
        }  /* end if (record->flags & GUC_DISALLOW_USER_SET) */

	/*
	 * If source is postgresql.conf, mark the found record with
	 * GUC_IS_IN_FILE. This is for the convenience of ProcessConfigFile.  Note
	 * that we do it even if changeVal is false, since ProcessConfigFile wants
	 * the marking to occur during its testing pass.
	 */
	if (source == PGC_S_FILE)
		record->status |= GUC_IS_IN_FILE;

	/*
	 * Check if the option can be set at this time. See guc.h for the precise
	 * rules.
	 */
	switch (record->context)
	{
		case PGC_INTERNAL:
			if (context == PGC_SIGHUP)
			{
				/*
				 * Historically we've just silently ignored attempts to set
				 * PGC_INTERNAL variables from the config file.  Maybe it'd be
				 * better to use the prohibitValueChange logic for this?
				 */
				return true;
			}
			else if (context != PGC_INTERNAL)
			{
				ereport(elevel,
						(errcode(ERRCODE_CANT_CHANGE_RUNTIME_PARAM),
						 errmsg("parameter \"%s\" cannot be changed",
								name)));
				return false;
			}
			break;
		case PGC_POSTMASTER:
			if (context == PGC_SIGHUP)
			{
				/*
				 * We are re-reading a PGC_POSTMASTER variable from
				 * postgresql.conf.  We can't change the setting, so we should
				 * give a warning if the DBA tries to change it.  However,
				 * because of variant formats, canonicalization by check
				 * hooks, etc, we can't just compare the given string directly
				 * to what's stored.  Set a flag to check below after we have
				 * the final storable value.
				 *
				 * During the "checking" pass we just do nothing, to avoid
				 * printing the warning twice.
				 */
				if (!changeVal)
					return true;

				prohibitValueChange = true;
			}
			else if (context != PGC_POSTMASTER)
			{
				ereport(elevel,
						(errcode(ERRCODE_CANT_CHANGE_RUNTIME_PARAM),
						 errmsg("parameter \"%s\" cannot be changed without restarting the server",
								name)));
				return false;
			}
			break;
		case PGC_SIGHUP:
			if (context != PGC_SIGHUP && context != PGC_POSTMASTER)
			{
				ereport(elevel,
						(errcode(ERRCODE_CANT_CHANGE_RUNTIME_PARAM),
						 errmsg("parameter \"%s\" cannot be changed now",
								name)));
				return false;
			}

			/*
			 * Hmm, the idea of the SIGHUP context is "ought to be global, but
			 * can be changed after postmaster start". But there's nothing
			 * that prevents a crafty administrator from sending SIGHUP
			 * signals to individual backends only.
			 */
			break;
		case PGC_BACKEND:
			if (context == PGC_SIGHUP)
			{
				/*
				 * If a PGC_BACKEND parameter is changed in the config file,
				 * we want to accept the new value in the postmaster (whence
				 * it will propagate to subsequently-started backends), but
				 * ignore it in existing backends.	This is a tad klugy, but
				 * necessary because we don't re-read the config file during
				 * backend start.
				 */
				if (IsUnderPostmaster)
					return true;
			}
			else if (context != PGC_POSTMASTER && context != PGC_BACKEND &&
					 source != PGC_S_CLIENT)
			{
				ereport(elevel,
						(errcode(ERRCODE_CANT_CHANGE_RUNTIME_PARAM),
						 errmsg("parameter \"%s\" cannot be set after connection start",
								name)));
				return false;
			}
			break;
		case PGC_SUSET:
			if (context == PGC_USERSET || context == PGC_BACKEND)
			{
				ereport(elevel,
						(errcode(ERRCODE_INSUFFICIENT_PRIVILEGE),
						 errmsg("permission denied to set parameter \"%s\"",
								name)));
				return false;
			}
			break;
		case PGC_USERSET:
			/* always okay */
			break;
	}

	/* Print out warnings for the attempt to set the GUC in DEPRECATED_OPTIONS. */
	if (record->group == DEPRECATED_OPTIONS)
	{
		/* Only print a warning in the dispatch or utility mode */
		if (Gp_role == GP_ROLE_DISPATCH || Gp_role == GP_ROLE_UTILITY)
			elog(WARNING, "\"%s\": setting is deprecated, and may be removed"
				 " in a future release.", name);
	}

	/* Ignore attempted set if the config_group is DEFUNCT_OPTIONS.*/
	if (record->group == DEFUNCT_OPTIONS)
	{
		/* Only print a warning in the dispatch or utility mode */
		if (Gp_role == GP_ROLE_DISPATCH || Gp_role == GP_ROLE_UTILITY)
			elog(WARNING, "\"%s\": setting is ignored because it is defunct",
				 name);
		return true;
	}

	/*
	 * Disallow changing GUC_NOT_WHILE_SEC_REST values if we are inside a
	 * security restriction context.  We can reject this regardless of
	 * the GUC context or source, mainly because sources that it might be
	 * reasonable to override for won't be seen while inside a function.
	 *
	 * Note: variables marked GUC_NOT_WHILE_SEC_REST should usually be marked
	 * GUC_NO_RESET_ALL as well, because ResetAllOptions() doesn't check this.
	 * An exception might be made if the reset value is assumed to be "safe".
	 *
	 * Note: this flag is currently used for "session_authorization" and
	 * "role".  We need to prohibit changing these inside a local userid
	 * context because when we exit it, GUC won't be notified, leaving things
	 * out of sync.  (This could be fixed by forcing a new GUC nesting level,
	 * but that would change behavior in possibly-undesirable ways.)  Also,
	 * we prohibit changing these in a security-restricted operation because
	 * otherwise RESET could be used to regain the session user's privileges.
	 */
	if (record->flags & GUC_NOT_WHILE_SEC_REST)
	{
		if (InLocalUserIdChange())
		{
			/*
			 * Phrasing of this error message is historical, but it's the
			 * most common case.
			 */
			ereport(elevel,
					(errcode(ERRCODE_INSUFFICIENT_PRIVILEGE),
					 errmsg("cannot set parameter \"%s\" within security-definer function",
							name)));
			return false;
		}
		if (InSecurityRestrictedOperation())
		{
			ereport(elevel,
					(errcode(ERRCODE_INSUFFICIENT_PRIVILEGE),
					 errmsg("cannot set parameter \"%s\" within security-restricted operation",
							name)));
			return false;
		}
	}

	/*
	 * Disallow changing GUC_NOT_WHILE_SEC_REST values if we are inside a
	 * security restriction context.  We can reject this regardless of
	 * the GUC context or source, mainly because sources that it might be
	 * reasonable to override for won't be seen while inside a function.
	 *
	 * Note: variables marked GUC_NOT_WHILE_SEC_REST should usually be marked
	 * GUC_NO_RESET_ALL as well, because ResetAllOptions() doesn't check this.
	 * An exception might be made if the reset value is assumed to be "safe".
	 *
	 * Note: this flag is currently used for "session_authorization" and
	 * "role".  We need to prohibit changing these inside a local userid
	 * context because when we exit it, GUC won't be notified, leaving things
	 * out of sync.  (This could be fixed by forcing a new GUC nesting level,
	 * but that would change behavior in possibly-undesirable ways.)  Also,
	 * we prohibit changing these in a security-restricted operation because
	 * otherwise RESET could be used to regain the session user's privileges.
	 */
	if (record->flags & GUC_NOT_WHILE_SEC_REST)
	{
		if (InLocalUserIdChange())
		{
			/*
			 * Phrasing of this error message is historical, but it's the
			 * most common case.
			 */
			ereport(elevel,
					(errcode(ERRCODE_INSUFFICIENT_PRIVILEGE),
					 errmsg("cannot set parameter \"%s\" within security-definer function",
							name)));
			return false;
		}
		if (InSecurityRestrictedOperation())
		{
			ereport(elevel,
					(errcode(ERRCODE_INSUFFICIENT_PRIVILEGE),
					 errmsg("cannot set parameter \"%s\" within security-restricted operation",
							name)));
			return false;
		}
	}

	/*
	 * Disallow changing GUC_NOT_WHILE_SEC_REST values if we are inside a
	 * security restriction context.  We can reject this regardless of the GUC
	 * context or source, mainly because sources that it might be reasonable
	 * to override for won't be seen while inside a function.
	 *
	 * Note: variables marked GUC_NOT_WHILE_SEC_REST should usually be marked
	 * GUC_NO_RESET_ALL as well, because ResetAllOptions() doesn't check this.
	 * An exception might be made if the reset value is assumed to be "safe".
	 *
	 * Note: this flag is currently used for "session_authorization" and
	 * "role".	We need to prohibit changing these inside a local userid
	 * context because when we exit it, GUC won't be notified, leaving things
	 * out of sync.  (This could be fixed by forcing a new GUC nesting level,
	 * but that would change behavior in possibly-undesirable ways.)  Also, we
	 * prohibit changing these in a security-restricted operation because
	 * otherwise RESET could be used to regain the session user's privileges.
	 */
	if (record->flags & GUC_NOT_WHILE_SEC_REST)
	{
		if (InLocalUserIdChange())
		{
			/*
			 * Phrasing of this error message is historical, but it's the most
			 * common case.
			 */
			ereport(elevel,
					(errcode(ERRCODE_INSUFFICIENT_PRIVILEGE),
					 errmsg("cannot set parameter \"%s\" within security-definer function",
							name)));
			return false;
		}
		if (InSecurityRestrictedOperation())
		{
			ereport(elevel,
					(errcode(ERRCODE_INSUFFICIENT_PRIVILEGE),
					 errmsg("cannot set parameter \"%s\" within security-restricted operation",
							name)));
			return false;
		}
	}

	/*
	 * Should we set reset/stacked values?	(If so, the behavior is not
	 * transactional.)	This is done either when we get a default value from
	 * the database's/user's/client's default settings or when we reset a
	 * value to its default.
	 */
	makeDefault = changeVal && (source <= PGC_S_OVERRIDE) &&
		((value != NULL) || source == PGC_S_DEFAULT);

	/*
	 * Ignore attempted set if overridden by previously processed setting.
	 * However, if changeVal is false then plow ahead anyway since we are
	 * trying to find out if the value is potentially good, not actually use
	 * it. Also keep going if makeDefault is true, since we may want to set
	 * the reset/stacked values even if we can't set the variable itself.
	 */
	if (record->source > source)
	{
		if (changeVal && !makeDefault)
		{
			elog(DEBUG3, "\"%s\": setting ignored because previous source is higher priority",
				 name);
			return true;
		}
		changeVal = false;
	}

	/*
	 * Evaluate value and set variable.
	 */
	switch (record->vartype)
	{
		case PGC_BOOL:
			{
				struct config_bool *conf = (struct config_bool *) record;
				bool		newval;
				void	   *newextra = NULL;

				if (value)
				{
					if (!parse_bool(value, &newval))
					{
						ereport(elevel,
								(errcode(ERRCODE_INVALID_PARAMETER_VALUE),
						  errmsg("parameter \"%s\" requires a Boolean value",
								 name)));
						return false;
					}
					if (!call_bool_check_hook(conf, &newval, &newextra,
											  source, elevel))
						return false;
				}
				else if (source == PGC_S_DEFAULT)
				{
					newval = conf->boot_val;
					if (!call_bool_check_hook(conf, &newval, &newextra,
											  source, elevel))
						return false;
				}
				else
				{
					newval = conf->reset_val;
					newextra = conf->reset_extra;
					source = conf->gen.reset_source;
				}

				if (prohibitValueChange)
				{
					if (*conf->variable != newval)
						ereport(elevel,
								(errcode(ERRCODE_CANT_CHANGE_RUNTIME_PARAM),
								 errmsg("parameter \"%s\" cannot be changed without restarting the server",
										name)));
					return false;
				}

				if (changeVal)
				{
					/* Save old value to support transaction abort */
					if (!makeDefault)
						push_old_value(&conf->gen, action);

					if (conf->assign_hook)
						(*conf->assign_hook) (newval, newextra);
					*conf->variable = newval;
					set_extra_field(&conf->gen, &conf->gen.extra,
									newextra);
					conf->gen.source = source;
				}
				if (makeDefault)
				{
					GucStack   *stack;

					if (conf->gen.reset_source <= source)
					{
						conf->reset_val = newval;
						set_extra_field(&conf->gen, &conf->reset_extra,
										newextra);
						conf->gen.reset_source = source;
					}
					for (stack = conf->gen.stack; stack; stack = stack->prev)
					{
						if (stack->source <= source)
						{
							stack->prior.val.boolval = newval;
							set_extra_field(&conf->gen, &stack->prior.extra,
											newextra);
							stack->source = source;
						}
					}
				}

				/* Perhaps we didn't install newextra anywhere */
				if (newextra && !extra_field_used(&conf->gen, newextra))
					free(newextra);
				break;
			}

		case PGC_INT:
			{
				struct config_int *conf = (struct config_int *) record;
				int			newval;
				void	   *newextra = NULL;

				if (value)
				{
					const char *hintmsg;

					if (!parse_int(value, &newval, conf->gen.flags, &hintmsg))
					{
						ereport(elevel,
								(errcode(ERRCODE_INVALID_PARAMETER_VALUE),
						 errmsg("invalid value for parameter \"%s\": \"%s\"",
								name, value),
								 hintmsg ? errhint("%s", _(hintmsg)) : 0));
						return false;
					}
					if (newval < conf->min || newval > conf->max)
					{
						ereport(elevel,
								(errcode(ERRCODE_INVALID_PARAMETER_VALUE),
								 errmsg("%d is outside the valid range for parameter \"%s\" (%d .. %d)",
										newval, name, conf->min, conf->max)));
						return false;
					}
					if (!call_int_check_hook(conf, &newval, &newextra,
											 source, elevel))
						return false;
				}
				else if (source == PGC_S_DEFAULT)
				{
					newval = conf->boot_val;
					if (!call_int_check_hook(conf, &newval, &newextra,
											 source, elevel))
						return false;
				}
				else
				{
					newval = conf->reset_val;
					newextra = conf->reset_extra;
					source = conf->gen.reset_source;
				}

				if (prohibitValueChange)
				{
					if (*conf->variable != newval)
						ereport(elevel,
								(errcode(ERRCODE_CANT_CHANGE_RUNTIME_PARAM),
								 errmsg("parameter \"%s\" cannot be changed without restarting the server",
										name)));
					return false;
				}

				if (changeVal)
				{
					/* Save old value to support transaction abort */
					if (!makeDefault)
						push_old_value(&conf->gen, action);

					if (conf->assign_hook)
						(*conf->assign_hook) (newval, newextra);
					*conf->variable = newval;
					set_extra_field(&conf->gen, &conf->gen.extra,
									newextra);
					conf->gen.source = source;
				}
				if (makeDefault)
				{
					GucStack   *stack;

					if (conf->gen.reset_source <= source)
					{
						conf->reset_val = newval;
						set_extra_field(&conf->gen, &conf->reset_extra,
										newextra);
						conf->gen.reset_source = source;
					}
					for (stack = conf->gen.stack; stack; stack = stack->prev)
					{
						if (stack->source <= source)
						{
							stack->prior.val.intval = newval;
							set_extra_field(&conf->gen, &stack->prior.extra,
											newextra);
							stack->source = source;
						}
					}
				}

				/* Perhaps we didn't install newextra anywhere */
				if (newextra && !extra_field_used(&conf->gen, newextra))
					free(newextra);
				break;
			}

		case PGC_REAL:
			{
				struct config_real *conf = (struct config_real *) record;
				double		newval;
				void	   *newextra = NULL;

				if (value)
				{
					if (!parse_real(value, &newval))
					{
						ereport(elevel,
								(errcode(ERRCODE_INVALID_PARAMETER_VALUE),
						  errmsg("parameter \"%s\" requires a numeric value",
								 name)));
						return false;
					}
					if (newval < conf->min || newval > conf->max)
					{
						ereport(elevel,
								(errcode(ERRCODE_INVALID_PARAMETER_VALUE),
								 errmsg("%g is outside the valid range for parameter \"%s\" (%g .. %g)",
										newval, name, conf->min, conf->max)));
						return false;
					}
					if (!call_real_check_hook(conf, &newval, &newextra,
											  source, elevel))
						return false;
				}
				else if (source == PGC_S_DEFAULT)
				{
					newval = conf->boot_val;
					if (!call_real_check_hook(conf, &newval, &newextra,
											  source, elevel))
						return false;
				}
				else
				{
					newval = conf->reset_val;
					newextra = conf->reset_extra;
					source = conf->gen.reset_source;
				}

				if (prohibitValueChange)
				{
					if (*conf->variable != newval)
						ereport(elevel,
								(errcode(ERRCODE_CANT_CHANGE_RUNTIME_PARAM),
								 errmsg("parameter \"%s\" cannot be changed without restarting the server",
										name)));
					return false;
				}

				if (changeVal)
				{
					/* Save old value to support transaction abort */
					if (!makeDefault)
						push_old_value(&conf->gen, action);

					if (conf->assign_hook)
						(*conf->assign_hook) (newval, newextra);
					*conf->variable = newval;
					set_extra_field(&conf->gen, &conf->gen.extra,
									newextra);
					conf->gen.source = source;
				}
				if (makeDefault)
				{
					GucStack   *stack;

					if (conf->gen.reset_source <= source)
					{
						conf->reset_val = newval;
						set_extra_field(&conf->gen, &conf->reset_extra,
										newextra);
						conf->gen.reset_source = source;
					}
					for (stack = conf->gen.stack; stack; stack = stack->prev)
					{
						if (stack->source <= source)
						{
							stack->prior.val.realval = newval;
							set_extra_field(&conf->gen, &stack->prior.extra,
											newextra);
							stack->source = source;
						}
					}
				}

				/* Perhaps we didn't install newextra anywhere */
				if (newextra && !extra_field_used(&conf->gen, newextra))
					free(newextra);
				break;
			}

		case PGC_STRING:
			{
				struct config_string *conf = (struct config_string *) record;
				char	   *newval;
				void	   *newextra = NULL;

				if (value)
				{
					/*
					 * The value passed by the caller could be transient, so
					 * we always strdup it.
					 */
					newval = guc_strdup(elevel, value);
					if (newval == NULL)
						return false;

					/*
					 * The only built-in "parsing" check we have is to apply
					 * truncation if GUC_IS_NAME.
					 */
					if (conf->gen.flags & GUC_IS_NAME)
						truncate_identifier(newval, strlen(newval), true);

					if (!call_string_check_hook(conf, &newval, &newextra,
												source, elevel))
					{
						free(newval);
						return false;
					}
				}
				else if (source == PGC_S_DEFAULT)
				{
					/* non-NULL boot_val must always get strdup'd */
					if (conf->boot_val != NULL)
					{
						newval = guc_strdup(elevel, conf->boot_val);
						if (newval == NULL)
							return false;
					}
					else
						newval = NULL;

					if (!call_string_check_hook(conf, &newval, &newextra,
												source, elevel))
					{
						free(newval);
						return false;
					}
				}
				else
				{
					/*
					 * strdup not needed, since reset_val is already under
					 * guc.c's control
					 */
					newval = conf->reset_val;
					newextra = conf->reset_extra;
					source = conf->gen.reset_source;
				}

				if (prohibitValueChange)
				{
					/* newval shouldn't be NULL, so we're a bit sloppy here */
					if (*conf->variable == NULL || newval == NULL ||
						strcmp(*conf->variable, newval) != 0)
						ereport(elevel,
								(errcode(ERRCODE_CANT_CHANGE_RUNTIME_PARAM),
								 errmsg("parameter \"%s\" cannot be changed without restarting the server",
										name)));
					return false;
				}

				if (changeVal)
				{
					/* Save old value to support transaction abort */
					if (!makeDefault)
						push_old_value(&conf->gen, action);

					if (conf->assign_hook)
						(*conf->assign_hook) (newval, newextra);
					set_string_field(conf, conf->variable, newval);
					set_extra_field(&conf->gen, &conf->gen.extra,
									newextra);
					conf->gen.source = source;
				}

				if (makeDefault)
				{
					GucStack   *stack;

					if (conf->gen.reset_source <= source)
					{
						set_string_field(conf, &conf->reset_val, newval);
						set_extra_field(&conf->gen, &conf->reset_extra,
										newextra);
						conf->gen.reset_source = source;
					}
					for (stack = conf->gen.stack; stack; stack = stack->prev)
					{
						if (stack->source <= source)
						{
							set_string_field(conf, &stack->prior.val.stringval,
											 newval);
							set_extra_field(&conf->gen, &stack->prior.extra,
											newextra);
							stack->source = source;
						}
					}
				}

				/* Perhaps we didn't install newval anywhere */
				if (newval && !string_field_used(conf, newval))
					free(newval);
				/* Perhaps we didn't install newextra anywhere */
				if (newextra && !extra_field_used(&conf->gen, newextra))
					free(newextra);
				break;
			}

		case PGC_ENUM:
			{
				struct config_enum *conf = (struct config_enum *) record;
				int			newval;
				void	   *newextra = NULL;

				if (value)
				{
					if (!config_enum_lookup_by_name(conf, value, &newval))
					{
						char	   *hintmsg;

						hintmsg = config_enum_get_options(conf,
														"Available values: ",
														  ".", ", ");

						ereport(elevel,
								(errcode(ERRCODE_INVALID_PARAMETER_VALUE),
						 errmsg("invalid value for parameter \"%s\": \"%s\"",
								name, value),
								 hintmsg ? errhint("%s", _(hintmsg)) : 0));

						if (hintmsg)
							pfree(hintmsg);
						return false;
					}
					if (!call_enum_check_hook(conf, &newval, &newextra,
											  source, elevel))
						return false;
				}
				else if (source == PGC_S_DEFAULT)
				{
					newval = conf->boot_val;
					if (!call_enum_check_hook(conf, &newval, &newextra,
											  source, elevel))
						return false;
				}
				else
				{
					newval = conf->reset_val;
					newextra = conf->reset_extra;
					source = conf->gen.reset_source;
				}

				if (prohibitValueChange)
				{
					if (*conf->variable != newval)
						ereport(elevel,
								(errcode(ERRCODE_CANT_CHANGE_RUNTIME_PARAM),
								 errmsg("parameter \"%s\" cannot be changed without restarting the server",
										name)));
					return false;
				}

				if (changeVal)
				{
					/* Save old value to support transaction abort */
					if (!makeDefault)
						push_old_value(&conf->gen, action);

					if (conf->assign_hook)
						(*conf->assign_hook) (newval, newextra);
					*conf->variable = newval;
					set_extra_field(&conf->gen, &conf->gen.extra,
									newextra);
					conf->gen.source = source;
				}
				if (makeDefault)
				{
					GucStack   *stack;

					if (conf->gen.reset_source <= source)
					{
						conf->reset_val = newval;
						set_extra_field(&conf->gen, &conf->reset_extra,
										newextra);
						conf->gen.reset_source = source;
					}
					for (stack = conf->gen.stack; stack; stack = stack->prev)
					{
						if (stack->source <= source)
						{
							stack->prior.val.enumval = newval;
							set_extra_field(&conf->gen, &stack->prior.extra,
											newextra);
							stack->source = source;
						}
					}
				}

				/* Perhaps we didn't install newextra anywhere */
				if (newextra && !extra_field_used(&conf->gen, newextra))
					free(newextra);
				break;
			}
	}

	if (changeVal && (record->flags & GUC_REPORT))
		ReportGUCOption(record);

	return true;
}


/*
 * Set the fields for source file and line number the setting came from.
 */
static void
set_config_sourcefile(const char *name, char *sourcefile, int sourceline)
{
	struct config_generic *record;
	int			elevel;

	/*
	 * To avoid cluttering the log, only the postmaster bleats loudly about
	 * problems with the config file.
	 */
	elevel = IsUnderPostmaster ? DEBUG3 : LOG;

	record = find_option(name, true, elevel);
	/* should not happen */
	if (record == NULL)
		elog(ERROR, "unrecognized configuration parameter \"%s\"", name);

	sourcefile = guc_strdup(elevel, sourcefile);
	if (record->sourcefile)
		free(record->sourcefile);
	record->sourcefile = sourcefile;
	record->sourceline = sourceline;
}

/*
 * Set a config option to the given value. See also set_config_option,
 * this is just the wrapper to be called from outside GUC.	NB: this
 * is used only for non-transactional operations.
 *
 * Note: there is no support here for setting source file/line, as it
 * is currently not needed.
 */
void
SetConfigOption(const char *name, const char *value,
				GucContext context, GucSource source)
{
	(void) set_config_option(name, value, context, source,
							 GUC_ACTION_SET, true);
}



/*
 * Fetch the current value of the option `name'. If the option doesn't exist,
 * throw an ereport and don't return.
 *
 * If restrict_superuser is true, we also enforce that only superusers can
 * see GUC_SUPERUSER_ONLY variables.  This should only be passed as true
 * in user-driven calls.
 *
 * The string is *not* allocated for modification and is really only
 * valid until the next call to configuration related functions.
 */
const char *
GetConfigOption(const char *name, bool restrict_superuser)
{
	struct config_generic *record;
	static char buffer[256];

	record = find_option(name, false, ERROR);
	if (record == NULL)
		ereport(ERROR,
				(errcode(ERRCODE_UNDEFINED_OBJECT),
			   errmsg("unrecognized configuration parameter \"%s\"", name)));
	if (restrict_superuser &&
		(record->flags & GUC_SUPERUSER_ONLY) &&
		!superuser())
		ereport(ERROR,
				(errcode(ERRCODE_INSUFFICIENT_PRIVILEGE),
				 errmsg("must be superuser to examine \"%s\"", name)));

	switch (record->vartype)
	{
		case PGC_BOOL:
			return *((struct config_bool *) record)->variable ? "on" : "off";

		case PGC_INT:
			snprintf(buffer, sizeof(buffer), "%d",
					 *((struct config_int *) record)->variable);
			return buffer;

		case PGC_REAL:
			snprintf(buffer, sizeof(buffer), "%g",
					 *((struct config_real *) record)->variable);
			return buffer;

		case PGC_STRING:
			return *((struct config_string *) record)->variable;

		case PGC_ENUM:
			return config_enum_lookup_by_value((struct config_enum *) record,
								 *((struct config_enum *) record)->variable);
	}
	return NULL;
}

/*
 * Get the RESET value associated with the given option.
 *
 * Note: this is not re-entrant, due to use of static result buffer;
 * not to mention that a string variable could have its reset_val changed.
 * Beware of assuming the result value is good for very long.
 */
const char *
GetConfigOptionResetString(const char *name)
{
	struct config_generic *record;
	static char buffer[256];

	record = find_option(name, false, ERROR);
	if (record == NULL)
		ereport(ERROR,
				(errcode(ERRCODE_UNDEFINED_OBJECT),
			   errmsg("unrecognized configuration parameter \"%s\"", name)));
	if ((record->flags & GUC_SUPERUSER_ONLY) && !superuser())
		ereport(ERROR,
				(errcode(ERRCODE_INSUFFICIENT_PRIVILEGE),
				 errmsg("must be superuser to examine \"%s\"", name)));

	switch (record->vartype)
	{
		case PGC_BOOL:
			return ((struct config_bool *) record)->reset_val ? "on" : "off";

		case PGC_INT:
			snprintf(buffer, sizeof(buffer), "%d",
					 ((struct config_int *) record)->reset_val);
			return buffer;

		case PGC_REAL:
			snprintf(buffer, sizeof(buffer), "%g",
					 ((struct config_real *) record)->reset_val);
			return buffer;

		case PGC_STRING:
			return ((struct config_string *) record)->reset_val;

		case PGC_ENUM:
			return config_enum_lookup_by_value((struct config_enum *) record,
								 ((struct config_enum *) record)->reset_val);
	}
	return NULL;
}


/*
 * flatten_set_variable_args
 *		Given a parsenode List as emitted by the grammar for SET,
 *		convert to the flat string representation used by GUC.
 *
 * We need to be told the name of the variable the args are for, because
 * the flattening rules vary (ugh).
 *
 * The result is NULL if args is NIL (ie, SET ... TO DEFAULT), otherwise
 * a palloc'd string.
 */
static char *
flatten_set_variable_args(const char *name, List *args)
{
	struct config_generic *record;
	int			flags;
	StringInfoData buf;
	ListCell   *l;

	/* Fast path if just DEFAULT */
	if (args == NIL)
		return NULL;

	/*
	 * Get flags for the variable; if it's not known, use default flags.
	 * (Caller might throw error later, but not our business to do so here.)
	 */
	record = find_option(name, false, WARNING);
	if (record)
		flags = record->flags;
	else
		flags = 0;

	/* Complain if list input and non-list variable */
	if ((flags & GUC_LIST_INPUT) == 0 &&
		list_length(args) != 1)
		ereport(ERROR,
				(errcode(ERRCODE_INVALID_PARAMETER_VALUE),
				 errmsg("SET %s takes only one argument", name)));

	initStringInfo(&buf);

	/*
	 * Each list member may be a plain A_Const node, or an A_Const within a
	 * TypeCast; the latter case is supported only for ConstInterval arguments
	 * (for SET TIME ZONE).
	 */
	foreach(l, args)
	{
		Node	   *arg = (Node *) lfirst(l);
		char	   *val;
		TypeName   *typeName = NULL;
		A_Const    *con;

		if (l != list_head(args))
			appendStringInfo(&buf, ", ");

		if (IsA(arg, TypeCast))
		{
			TypeCast   *tc = (TypeCast *) arg;

			arg = tc->arg;
			typeName = tc->typeName;
		}

		if (!IsA(arg, A_Const))
			elog(ERROR, "unrecognized node type: %d", (int) nodeTag(arg));
		con = (A_Const *) arg;

		switch (nodeTag(&con->val))
		{
			case T_Integer:
				appendStringInfo(&buf, "%ld", intVal(&con->val));
				break;
			case T_Float:
				/* represented as a string, so just copy it */
				appendStringInfoString(&buf, strVal(&con->val));
				break;
			case T_String:
				val = strVal(&con->val);
				if (typeName != NULL)
				{
					/*
					 * Must be a ConstInterval argument for TIME ZONE. Coerce
					 * to interval and back to normalize the value and account
					 * for any typmod.
					 */
					Oid			typoid;
					int32		typmod;
					Datum		interval;
					char	   *intervalout;

					typenameTypeIdAndMod(NULL, typeName, &typoid, &typmod);
					Assert(typoid == INTERVALOID);

					interval =
						DirectFunctionCall3(interval_in,
											CStringGetDatum(val),
											ObjectIdGetDatum(InvalidOid),
											Int32GetDatum(typmod));

					intervalout =
						DatumGetCString(DirectFunctionCall1(interval_out,
															interval));
					appendStringInfo(&buf, "INTERVAL '%s'", intervalout);
				}
				else
				{
					/*
					 * Plain string literal or identifier.	For quote mode,
					 * quote it if it's not a vanilla identifier.
					 */
					if (flags & GUC_LIST_QUOTE)
						appendStringInfoString(&buf, quote_identifier(val));
					else
						appendStringInfoString(&buf, val);
				}
				break;
			default:
				elog(ERROR, "unrecognized node type: %d",
					 (int) nodeTag(&con->val));
				break;
		}
	}

	return buf.data;
}


/*
 * SET command
 */
void
ExecSetVariableStmt(VariableSetStmt *stmt)
{
	GucAction	action = stmt->is_local ? GUC_ACTION_LOCAL : GUC_ACTION_SET;

	switch (stmt->kind)
	{
		case VAR_SET_VALUE:
		case VAR_SET_CURRENT:
			set_config_option(stmt->name,
							  ExtractSetVariableArgs(stmt),
							  (superuser() ? PGC_SUSET : PGC_USERSET),
							  PGC_S_SESSION,
							  action,
							  true);
			DispatchSetPGVariable(stmt->name, stmt->args, stmt->is_local);
			break;
		case VAR_SET_MULTI:

			/*
			 * Special case for special SQL syntax that effectively sets more
			 * than one variable per statement.
			 */
			if (strcmp(stmt->name, "TRANSACTION") == 0)
			{
				ListCell   *head;

				foreach(head, stmt->args)
				{
					DefElem    *item = (DefElem *) lfirst(head);

					if (strcmp(item->defname, "transaction_isolation") == 0)
						SetPGVariable("transaction_isolation",
									  list_make1(item->arg), stmt->is_local);
					else if (strcmp(item->defname, "transaction_read_only") == 0)
						SetPGVariable("transaction_read_only",
									  list_make1(item->arg), stmt->is_local);
					else if (strcmp(item->defname, "transaction_deferrable") == 0)
						SetPGVariable("transaction_deferrable",
									  list_make1(item->arg), stmt->is_local);
					else
						elog(ERROR, "unexpected SET TRANSACTION element: %s",
							 item->defname);
				}
			}
			else if (strcmp(stmt->name, "SESSION CHARACTERISTICS") == 0)
			{
				ListCell   *head;

				foreach(head, stmt->args)
				{
					DefElem    *item = (DefElem *) lfirst(head);

					if (strcmp(item->defname, "transaction_isolation") == 0)
						SetPGVariable("default_transaction_isolation",
									  list_make1(item->arg), stmt->is_local);
					else if (strcmp(item->defname, "transaction_read_only") == 0)
						SetPGVariable("default_transaction_read_only",
									  list_make1(item->arg), stmt->is_local);
					else if (strcmp(item->defname, "transaction_deferrable") == 0)
						SetPGVariable("default_transaction_deferrable",
									  list_make1(item->arg), stmt->is_local);
					else
						elog(ERROR, "unexpected SET SESSION element: %s",
							 item->defname);
				}
			}
			else
				elog(ERROR, "unexpected SET MULTI element: %s",
					 stmt->name);
			break;
		case VAR_SET_DEFAULT:
		case VAR_RESET:
			set_config_option(stmt->name,
							  NULL,
							  (superuser() ? PGC_SUSET : PGC_USERSET),
							  PGC_S_SESSION,
							  action,
							  true);
			break;
		case VAR_RESET_ALL:
			ResetAllOptions();
			break;
	}

	if (stmt->kind == VAR_SET_DEFAULT ||
		stmt->kind == VAR_RESET ||
		stmt->kind == VAR_RESET_ALL)
	{
		if (Gp_role == GP_ROLE_DISPATCH)
		{
			/*
			 * RESET must be dispatched different, because it can't
			 * be in a user transaction
			 */
			StringInfoData buffer;

			initStringInfo(&buffer);

			if (stmt->kind == VAR_RESET_ALL)
				appendStringInfo(&buffer, "RESET ALL");
			else
				appendStringInfo(&buffer, "RESET %s", stmt->name);

			CdbDispatchSetCommand(buffer.data, false);
		}
	}
}

/*
 * Get the value to assign for a VariableSetStmt, or NULL if it's RESET.
 * The result is palloc'd.
 *
 * This is exported for use by actions such as ALTER ROLE SET.
 */
char *
ExtractSetVariableArgs(VariableSetStmt *stmt)
{
	switch (stmt->kind)
	{
		case VAR_SET_VALUE:
			return flatten_set_variable_args(stmt->name, stmt->args);
		case VAR_SET_CURRENT:
			return GetConfigOptionByName(stmt->name, NULL);
		default:
			return NULL;
	}
}

/*
 * SetPGVariable - SET command exported as an easily-C-callable function.
 *
 * This provides access to SET TO value, as well as SET TO DEFAULT (expressed
 * by passing args == NIL), but not SET FROM CURRENT functionality.
 */
void
SetPGVariable(const char *name, List *args, bool is_local)
{
	SetPGVariableOptDispatch(name, args, is_local, true);
}

/* GPDB: Like SetPGVariable, but with extra 'gp_dispatch' parameter.  */
void
SetPGVariableOptDispatch(const char *name, List *args, bool is_local, bool gp_dispatch)
{
	char	   *argstring = flatten_set_variable_args(name, args);

	/* Note SET DEFAULT (argstring == NULL) is equivalent to RESET */
	set_config_option(name,
					  argstring,
					  (superuser() ? PGC_SUSET : PGC_USERSET),
					  PGC_S_SESSION,
					  is_local ? GUC_ACTION_LOCAL : GUC_ACTION_SET,
					  true);

	if (gp_dispatch)
		DispatchSetPGVariable(name, args, is_local);
}

static void
DispatchSetPGVariable(const char *name, List *args, bool is_local)
{
	ListCell   *l;
	StringInfoData buffer;

	if (Gp_role != GP_ROLE_DISPATCH || IsBootstrapProcessingMode())
		return;

	initStringInfo( &buffer );

	if (args == NIL)
	{
		appendStringInfo(&buffer, "RESET %s", name);
	}
	else
	{
		appendStringInfo(&buffer, "SET ");
		if (is_local)
			appendStringInfo(&buffer, "LOCAL ");

		appendStringInfo(&buffer, "%s TO ", name);

		foreach(l, args)
		{
			A_Const    *arg = (A_Const *) lfirst(l);
			char	   *val;

			if (l != list_head(args))
				appendStringInfo(&buffer, ", ");

			if (!IsA(arg, A_Const))
				elog(ERROR, "unrecognized node type: %d", (int) nodeTag(arg));

			switch (nodeTag(&arg->val))
			{
				case T_Integer:
					appendStringInfo(&buffer, "%ld", intVal(&arg->val));
					break;
				case T_Float:
					/* represented as a string, so just copy it */
					appendStringInfoString(&buffer, strVal(&arg->val));
					break;
				case T_String:
					val = strVal(&arg->val);

					/*
					 * Plain string literal or identifier. Quote it.
					 */

					if (val[0] != '\'')
						appendStringInfo(&buffer, "%s", quote_literal_cstr(val));
					else
						appendStringInfo(&buffer, "%s",val);


					break;
				default:
					elog(ERROR, "unrecognized node type: %d",
						 (int) nodeTag(&arg->val));
					break;
			}
		}
	}

	CdbDispatchSetCommand(buffer.data, false);
}

/*
 * SET command wrapped as a SQL callable function.
 */
Datum
set_config_by_name(PG_FUNCTION_ARGS)
{
	char	   *name;
	char	   *value;
	char	   *new_value;
	bool		is_local;

	if (PG_ARGISNULL(0))
		ereport(ERROR,
				(errcode(ERRCODE_NULL_VALUE_NOT_ALLOWED),
				 errmsg("SET requires parameter name")));

	/* Get the GUC variable name */
	name = TextDatumGetCString(PG_GETARG_DATUM(0));

	/* Get the desired value or set to NULL for a reset request */
	if (PG_ARGISNULL(1))
		value = NULL;
	else
		value = TextDatumGetCString(PG_GETARG_DATUM(1));

	/*
	 * Get the desired state of is_local. Default to false if provided value
	 * is NULL
	 */
	if (PG_ARGISNULL(2))
		is_local = false;
	else
		is_local = PG_GETARG_BOOL(2);

	/* Note SET DEFAULT (argstring == NULL) is equivalent to RESET */
	set_config_option(name,
					  value,
					  (superuser() ? PGC_SUSET : PGC_USERSET),
					  PGC_S_SESSION,
					  is_local ? GUC_ACTION_LOCAL : GUC_ACTION_SET,
					  true);

    if (Gp_role == GP_ROLE_DISPATCH && !IsBootstrapProcessingMode())
    {
			StringInfoData buffer;
			initStringInfo(&buffer);
			appendStringInfo(&buffer, "SET ");
			if (is_local)
					appendStringInfo(&buffer, "LOCAL ");
			appendStringInfo(&buffer, "%s TO '%s'", name, value);
			CdbDispatchSetCommand(buffer.data, false /* cancelOnError */);
    }

	/* get the new current value */
	new_value = GetConfigOptionByName(name, NULL);

	/* Convert return string to text */
	PG_RETURN_TEXT_P(cstring_to_text(new_value));
}


/*
 * Common code for DefineCustomXXXVariable subroutines: allocate the
 * new variable's config struct and fill in generic fields.
 */
static struct config_generic *
init_custom_variable(const char *name,
					 const char *short_desc,
					 const char *long_desc,
					 GucContext context,
					 int flags,
					 enum config_type type,
					 size_t sz)
{
	struct config_generic *gen;

	/*
	 * Only allow custom PGC_POSTMASTER variables to be created during shared
	 * library preload; any later than that, we can't ensure that the value
	 * doesn't change after startup.  This is a fatal elog if it happens; just
	 * erroring out isn't safe because we don't know what the calling loadable
	 * module might already have hooked into.
	 */
	if (context == PGC_POSTMASTER &&
		!process_shared_preload_libraries_in_progress)
		elog(FATAL, "cannot create PGC_POSTMASTER variables after startup");

	gen = (struct config_generic *) guc_malloc(ERROR, sz);
	memset(gen, 0, sz);

	gen->name = guc_strdup(ERROR, name);
	gen->context = context;
	gen->group = CUSTOM_OPTIONS;
	gen->short_desc = short_desc;
	gen->long_desc = long_desc;
	gen->flags = flags;
	gen->vartype = type;

	return gen;
}

/*
 * Common code for DefineCustomXXXVariable subroutines: insert the new
 * variable into the GUC variable array, replacing any placeholder.
 */
static void
define_custom_variable(struct config_generic * variable)
{
	const char *name = variable->name;
	const char **nameAddr = &name;
	const char *value;
	struct config_string *pHolder;
	GucContext	phcontext;
	struct config_generic **res;

	/*
	 * See if there's a placeholder by the same name.
	 */
	res = (struct config_generic **) bsearch((void *) &nameAddr,
											 (void *) guc_variables,
											 num_guc_variables,
											 sizeof(struct config_generic *),
											 guc_var_compare);
	if (res == NULL)
	{
		/*
		 * No placeholder to replace, so we can just add it ... but first,
		 * make sure it's initialized to its default value.
		 */
		InitializeOneGUCOption(variable);
		add_guc_variable(variable, ERROR);
		return;
	}

	/*
	 * This better be a placeholder
	 */
	if (((*res)->flags & GUC_CUSTOM_PLACEHOLDER) == 0)
		ereport(ERROR,
				(errcode(ERRCODE_INTERNAL_ERROR),
				 errmsg("attempt to redefine parameter \"%s\"", name)));

	Assert((*res)->vartype == PGC_STRING);
	pHolder = (struct config_string *) (*res);

	/*
	 * First, set the variable to its default value.  We must do this even
	 * though we intend to immediately apply a new value, since it's possible
	 * that the new value is invalid.
	 */
	InitializeOneGUCOption(variable);

	/*
	 * Replace the placeholder. We aren't changing the name, so no re-sorting
	 * is necessary
	 */
	*res = variable;

	/*
	 * Infer context for assignment based on source of existing value. We
	 * can't tell this with exact accuracy, but we can at least do something
	 * reasonable in typical cases.
	 */
	switch (pHolder->gen.source)
	{
		case PGC_S_DEFAULT:
		case PGC_S_DYNAMIC_DEFAULT:
		case PGC_S_ENV_VAR:
		case PGC_S_FILE:
		case PGC_S_ARGV:

			/*
			 * If we got past the check in init_custom_variable, we can safely
			 * assume that any existing value for a PGC_POSTMASTER variable
			 * was set in postmaster context.
			 */
			if (variable->context == PGC_POSTMASTER)
				phcontext = PGC_POSTMASTER;
			else
				phcontext = PGC_SIGHUP;
			break;

		case PGC_S_DATABASE:
		case PGC_S_USER:
		case PGC_S_DATABASE_USER:

			/*
			 * The existing value came from an ALTER ROLE/DATABASE SET
			 * command. We can assume that at the time the command was issued,
			 * we checked that the issuing user was superuser if the variable
			 * requires superuser privileges to set.  So it's safe to use
			 * SUSET context here.
			 */
			phcontext = PGC_SUSET;
			break;

		case PGC_S_CLIENT:
		case PGC_S_SESSION:
		default:

			/*
			 * We must assume that the value came from an untrusted user, even
			 * if the current_user is a superuser.
			 */
			phcontext = PGC_USERSET;
			break;
	}

	/*
	 * Assign the string value stored in the placeholder to the real variable.
	 *
	 * XXX this is not really good enough --- it should be a nontransactional
	 * assignment, since we don't want it to roll back if the current xact
	 * fails later.  (Or do we?)
	 */
	value = *pHolder->variable;

	if (value)
	{
		if (set_config_option(name, value,
							  phcontext, pHolder->gen.source,
							  GUC_ACTION_SET, true))
		{
			/* Also copy over any saved source-location information */
			if (pHolder->gen.sourcefile)
				set_config_sourcefile(name, pHolder->gen.sourcefile,
									  pHolder->gen.sourceline);
		}
	}

	/*
	 * Free up as much as we conveniently can of the placeholder structure
	 * (this neglects any stack items...)
	 */
	set_string_field(pHolder, pHolder->variable, NULL);
	set_string_field(pHolder, &pHolder->reset_val, NULL);

	free(pHolder);
}

void
DefineCustomBoolVariable(const char *name,
						 const char *short_desc,
						 const char *long_desc,
						 bool *valueAddr,
						 bool bootValue,
						 GucContext context,
						 int flags,
						 GucBoolCheckHook check_hook,
						 GucBoolAssignHook assign_hook,
						 GucShowHook show_hook)
{
	struct config_bool *var;

	var = (struct config_bool *)
		init_custom_variable(name, short_desc, long_desc, context, flags,
							 PGC_BOOL, sizeof(struct config_bool));
	var->variable = valueAddr;
	var->boot_val = bootValue;
	var->reset_val = bootValue;
	var->check_hook = check_hook;
	var->assign_hook = assign_hook;
	var->show_hook = show_hook;
	define_custom_variable(&var->gen);
}

void
DefineCustomIntVariable(const char *name,
						const char *short_desc,
						const char *long_desc,
						int *valueAddr,
						int bootValue,
						int minValue,
						int maxValue,
						GucContext context,
						int flags,
						GucIntCheckHook check_hook,
						GucIntAssignHook assign_hook,
						GucShowHook show_hook)
{
	struct config_int *var;

	var = (struct config_int *)
		init_custom_variable(name, short_desc, long_desc, context, flags,
							 PGC_INT, sizeof(struct config_int));
	var->variable = valueAddr;
	var->boot_val = bootValue;
	var->reset_val = bootValue;
	var->min = minValue;
	var->max = maxValue;
	var->check_hook = check_hook;
	var->assign_hook = assign_hook;
	var->show_hook = show_hook;
	define_custom_variable(&var->gen);
}

void
DefineCustomRealVariable(const char *name,
						 const char *short_desc,
						 const char *long_desc,
						 double *valueAddr,
						 double bootValue,
						 double minValue,
						 double maxValue,
						 GucContext context,
						 int flags,
						 GucRealCheckHook check_hook,
						 GucRealAssignHook assign_hook,
						 GucShowHook show_hook)
{
	struct config_real *var;

	var = (struct config_real *)
		init_custom_variable(name, short_desc, long_desc, context, flags,
							 PGC_REAL, sizeof(struct config_real));
	var->variable = valueAddr;
	var->boot_val = bootValue;
	var->reset_val = bootValue;
	var->min = minValue;
	var->max = maxValue;
	var->check_hook = check_hook;
	var->assign_hook = assign_hook;
	var->show_hook = show_hook;
	define_custom_variable(&var->gen);
}

void
DefineCustomStringVariable(const char *name,
						   const char *short_desc,
						   const char *long_desc,
						   char **valueAddr,
						   const char *bootValue,
						   GucContext context,
						   int flags,
						   GucStringCheckHook check_hook,
						   GucStringAssignHook assign_hook,
						   GucShowHook show_hook)
{
	struct config_string *var;

	var = (struct config_string *)
		init_custom_variable(name, short_desc, long_desc, context, flags,
							 PGC_STRING, sizeof(struct config_string));
	var->variable = valueAddr;
	var->boot_val = bootValue;
	var->check_hook = check_hook;
	var->assign_hook = assign_hook;
	var->show_hook = show_hook;
	define_custom_variable(&var->gen);
}

void
DefineCustomEnumVariable(const char *name,
						 const char *short_desc,
						 const char *long_desc,
						 int *valueAddr,
						 int bootValue,
						 const struct config_enum_entry * options,
						 GucContext context,
						 int flags,
						 GucEnumCheckHook check_hook,
						 GucEnumAssignHook assign_hook,
						 GucShowHook show_hook)
{
	struct config_enum *var;

	var = (struct config_enum *)
		init_custom_variable(name, short_desc, long_desc, context, flags,
							 PGC_ENUM, sizeof(struct config_enum));
	var->variable = valueAddr;
	var->boot_val = bootValue;
	var->reset_val = bootValue;
	var->options = options;
	var->check_hook = check_hook;
	var->assign_hook = assign_hook;
	var->show_hook = show_hook;
	define_custom_variable(&var->gen);
}

void
EmitWarningsOnPlaceholders(const char *className)
{
	int			classLen = strlen(className);
	int			i;

	for (i = 0; i < num_guc_variables; i++)
	{
		struct config_generic *var = guc_variables[i];

		if ((var->flags & GUC_CUSTOM_PLACEHOLDER) != 0 &&
			strncmp(className, var->name, classLen) == 0 &&
			var->name[classLen] == GUC_QUALIFIER_SEPARATOR)
		{
			if (Gp_role != GP_ROLE_EXECUTE)
				ereport(WARNING,
					(errcode(ERRCODE_UNDEFINED_OBJECT),
					 errmsg("unrecognized configuration parameter \"%s\"",
							var->name)));
		}
	}
}


/*
 * SHOW command
 */
void
GetPGVariable(const char *name, DestReceiver *dest)
{
	if (guc_name_compare(name, "all") == 0)
		ShowAllGUCConfig(dest);
	else
		ShowGUCConfigOption(name, dest);
}

TupleDesc
GetPGVariableResultDesc(const char *name)
{
	TupleDesc	tupdesc;

	if (guc_name_compare(name, "all") == 0)
	{
		/* need a tuple descriptor representing three TEXT columns */
		tupdesc = CreateTemplateTupleDesc(3, false);
		TupleDescInitEntry(tupdesc, (AttrNumber) 1, "name",
						   TEXTOID, -1, 0);
		TupleDescInitEntry(tupdesc, (AttrNumber) 2, "setting",
						   TEXTOID, -1, 0);
		TupleDescInitEntry(tupdesc, (AttrNumber) 3, "description",
						   TEXTOID, -1, 0);
	}
	else
	{
		const char *varname;

		/* Get the canonical spelling of name */
		(void) GetConfigOptionByName(name, &varname);

		/* need a tuple descriptor representing a single TEXT column */
		tupdesc = CreateTemplateTupleDesc(1, false);
		TupleDescInitEntry(tupdesc, (AttrNumber) 1, varname,
						   TEXTOID, -1, 0);
	}
	return tupdesc;
}


/*
 * SHOW command
 */
static void
ShowGUCConfigOption(const char *name, DestReceiver *dest)
{
	TupOutputState *tstate;
	TupleDesc	tupdesc;
	const char *varname;
	char	   *value;

	/* Get the value and canonical spelling of name */
	value = GetConfigOptionByName(name, &varname);

	/* need a tuple descriptor representing a single TEXT column */
	tupdesc = CreateTemplateTupleDesc(1, false);
	TupleDescInitEntry(tupdesc, (AttrNumber) 1, varname,
					   TEXTOID, -1, 0);

	/* prepare for projection of tuples */
	tstate = begin_tup_output_tupdesc(dest, tupdesc);

	/* Send it */
	do_text_output_oneline(tstate, value);

	end_tup_output(tstate);
}

/*
 * SHOW ALL command
 */
static void
ShowAllGUCConfig(DestReceiver *dest)
{
	bool		am_superuser = superuser();
	int			i;
	TupOutputState *tstate;
	TupleDesc	tupdesc;
	Datum		values[3];
	bool		isnull[3] = {false, false, false};

	/* need a tuple descriptor representing three TEXT columns */
	tupdesc = CreateTemplateTupleDesc(3, false);
	TupleDescInitEntry(tupdesc, (AttrNumber) 1, "name",
					   TEXTOID, -1, 0);
	TupleDescInitEntry(tupdesc, (AttrNumber) 2, "setting",
					   TEXTOID, -1, 0);
	TupleDescInitEntry(tupdesc, (AttrNumber) 3, "description",
					   TEXTOID, -1, 0);

	/* prepare for projection of tuples */
	tstate = begin_tup_output_tupdesc(dest, tupdesc);

	for (i = 0; i < num_guc_variables; i++)
	{
		struct config_generic *conf = guc_variables[i];
		char	   *setting;

		if ((conf->flags & GUC_NO_SHOW_ALL) ||
			((conf->flags & GUC_SUPERUSER_ONLY) && !am_superuser))
			continue;

		/* assign to the values array */
		values[0] = PointerGetDatum(cstring_to_text(conf->name));

		setting = _ShowOption(conf, true);
		if (setting)
		{
			values[1] = PointerGetDatum(cstring_to_text(setting));
			isnull[1] = false;
		}
		else
		{
			values[1] = PointerGetDatum(NULL);
			isnull[1] = true;
		}

		values[2] = PointerGetDatum(cstring_to_text(conf->short_desc));

		/* send it to dest */
		do_tup_output(tstate, values, isnull);

		/* clean up */
		pfree(DatumGetPointer(values[0]));
		if (setting)
		{
			pfree(setting);
			pfree(DatumGetPointer(values[1]));
		}
		pfree(DatumGetPointer(values[2]));
	}

	end_tup_output(tstate);
}

/*
 * Return GUC variable value by name; optionally return canonical
 * form of name.  Return value is palloc'd.
 */
char *
GetConfigOptionByName(const char *name, const char **varname)
{
	struct config_generic *record;

	record = find_option(name, false, ERROR);
	if (record == NULL)
		ereport(ERROR,
				(errcode(ERRCODE_UNDEFINED_OBJECT),
			   errmsg("unrecognized configuration parameter \"%s\"", name)));
	if ((record->flags & GUC_SUPERUSER_ONLY) && !superuser())
		ereport(ERROR,
				(errcode(ERRCODE_INSUFFICIENT_PRIVILEGE),
				 errmsg("must be superuser to examine \"%s\"", name)));

	if (varname)
		*varname = record->name;

	return _ShowOption(record, true);
}

/*
 * Return GUC variable value by variable number; optionally return canonical
 * form of name.  Return value is palloc'd.
 */
void
GetConfigOptionByNum(int varnum, const char **values, bool *noshow)
{
	char		buffer[256];
	struct config_generic *conf;

	/* check requested variable number valid */
	Assert((varnum >= 0) && (varnum < num_guc_variables));

	conf = guc_variables[varnum];

	if (noshow)
	{
		if ((conf->flags & GUC_NO_SHOW_ALL) ||
			((conf->flags & GUC_SUPERUSER_ONLY) && !superuser()))
			*noshow = true;
		else
			*noshow = false;
	}

	/* first get the generic attributes */

	/* name */
	values[0] = conf->name;

	/* setting : use _ShowOption in order to avoid duplicating the logic */
	values[1] = _ShowOption(conf, false);

	/* unit */
	if (conf->vartype == PGC_INT)
	{
		static char buf[8];

		switch (conf->flags & (GUC_UNIT_MEMORY | GUC_UNIT_TIME))
		{
			case GUC_UNIT_KB:
				values[2] = "kB";
				break;
			case GUC_UNIT_BLOCKS:
				snprintf(buf, sizeof(buf), "%dkB", BLCKSZ / 1024);
				values[2] = buf;
				break;
			case GUC_UNIT_XBLOCKS:
				snprintf(buf, sizeof(buf), "%dkB", XLOG_BLCKSZ / 1024);
				values[2] = buf;
				break;
			case GUC_UNIT_MS:
				values[2] = "ms";
				break;
			case GUC_UNIT_S:
				values[2] = "s";
				break;
			case GUC_UNIT_MIN:
				values[2] = "min";
				break;
			default:
				values[2] = "";
				break;
		}
	}
	else
		values[2] = NULL;

	/* group */
	values[3] = config_group_names[conf->group];

	/* short_desc */
	values[4] = conf->short_desc;

	/* extra_desc */
	values[5] = conf->long_desc;

	/* context */
	values[6] = GucContext_Names[conf->context];

	/* vartype */
	values[7] = config_type_names[conf->vartype];

	/* source */
	values[8] = GucSource_Names[conf->source];

	/* now get the type specifc attributes */
	switch (conf->vartype)
	{
		case PGC_BOOL:
			{
				struct config_bool *lconf = (struct config_bool *) conf;

				/* min_val */
				values[9] = NULL;

				/* max_val */
				values[10] = NULL;

				/* enumvals */
				values[11] = NULL;

				/* boot_val */
				values[12] = pstrdup(lconf->boot_val ? "on" : "off");

				/* reset_val */
				values[13] = pstrdup(lconf->reset_val ? "on" : "off");
			}
			break;

		case PGC_INT:
			{
				struct config_int *lconf = (struct config_int *) conf;

				/* min_val */
				snprintf(buffer, sizeof(buffer), "%d", lconf->min);
				values[9] = pstrdup(buffer);

				/* max_val */
				snprintf(buffer, sizeof(buffer), "%d", lconf->max);
				values[10] = pstrdup(buffer);

				/* enumvals */
				values[11] = NULL;

				/* boot_val */
				snprintf(buffer, sizeof(buffer), "%d", lconf->boot_val);
				values[12] = pstrdup(buffer);

				/* reset_val */
				snprintf(buffer, sizeof(buffer), "%d", lconf->reset_val);
				values[13] = pstrdup(buffer);
			}
			break;

		case PGC_REAL:
			{
				struct config_real *lconf = (struct config_real *) conf;

				/* min_val */
				snprintf(buffer, sizeof(buffer), "%g", lconf->min);
				values[9] = pstrdup(buffer);

				/* max_val */
				snprintf(buffer, sizeof(buffer), "%g", lconf->max);
				values[10] = pstrdup(buffer);

				/* enumvals */
				values[11] = NULL;

				/* boot_val */
				snprintf(buffer, sizeof(buffer), "%g", lconf->boot_val);
				values[12] = pstrdup(buffer);

				/* reset_val */
				snprintf(buffer, sizeof(buffer), "%g", lconf->reset_val);
				values[13] = pstrdup(buffer);
			}
			break;

		case PGC_STRING:
			{
				struct config_string *lconf = (struct config_string *) conf;

				/* min_val */
				values[9] = NULL;

				/* max_val */
				values[10] = NULL;

				/* enumvals */
				values[11] = NULL;

				/* boot_val */
				if (lconf->boot_val == NULL)
					values[12] = NULL;
				else
					values[12] = pstrdup(lconf->boot_val);

				/* reset_val */
				if (lconf->reset_val == NULL)
					values[13] = NULL;
				else
					values[13] = pstrdup(lconf->reset_val);
			}
			break;

		case PGC_ENUM:
			{
				struct config_enum *lconf = (struct config_enum *) conf;

				/* min_val */
				values[9] = NULL;

				/* max_val */
				values[10] = NULL;

				/* enumvals */

				/*
				 * NOTE! enumvals with double quotes in them are not
				 * supported!
				 */
				values[11] = config_enum_get_options((struct config_enum *) conf,
													 "{\"", "\"}", "\",\"");

				/* boot_val */
				values[12] = pstrdup(config_enum_lookup_by_value(lconf,
														   lconf->boot_val));

				/* reset_val */
				values[13] = pstrdup(config_enum_lookup_by_value(lconf,
														  lconf->reset_val));
			}
			break;

		default:
			{
				/*
				 * should never get here, but in case we do, set 'em to NULL
				 */

				/* min_val */
				values[9] = NULL;

				/* max_val */
				values[10] = NULL;

				/* enumvals */
				values[11] = NULL;

				/* boot_val */
				values[12] = NULL;

				/* reset_val */
				values[13] = NULL;
			}
			break;
	}

	/*
	 * If the setting came from a config file, set the source location. For
	 * security reasons, we don't show source file/line number for
	 * non-superusers.
	 */
	if (conf->source == PGC_S_FILE && superuser())
	{
		values[14] = conf->sourcefile;
		snprintf(buffer, sizeof(buffer), "%d", conf->sourceline);
		values[15] = pstrdup(buffer);
	}
	else
	{
		values[14] = NULL;
		values[15] = NULL;
	}
}

/*
 * Return the total number of GUC variables
 */
int
GetNumConfigOptions(void)
{
	return num_guc_variables;
}

/*
 * show_config_by_name - equiv to SHOW X command but implemented as
 * a function.
 */
Datum
show_config_by_name(PG_FUNCTION_ARGS)
{
	char	   *varname;
	char	   *varval;

	/* Get the GUC variable name */
	varname = TextDatumGetCString(PG_GETARG_DATUM(0));

	/* Get the value */
	varval = GetConfigOptionByName(varname, NULL);

	/* Convert to text */
	PG_RETURN_TEXT_P(cstring_to_text(varval));
}

/*
 * show_all_settings - equiv to SHOW ALL command but implemented as
 * a Table Function.
 */
#define NUM_PG_SETTINGS_ATTS	16

Datum
show_all_settings(PG_FUNCTION_ARGS)
{
	FuncCallContext *funcctx;
	TupleDesc	tupdesc;
	int			call_cntr;
	int			max_calls;
	AttInMetadata *attinmeta;
	MemoryContext oldcontext;

	/* stuff done only on the first call of the function */
	if (SRF_IS_FIRSTCALL())
	{
		/* create a function context for cross-call persistence */
		funcctx = SRF_FIRSTCALL_INIT();

		/*
		 * switch to memory context appropriate for multiple function calls
		 */
		oldcontext = MemoryContextSwitchTo(funcctx->multi_call_memory_ctx);

		/*
		 * need a tuple descriptor representing NUM_PG_SETTINGS_ATTS columns
		 * of the appropriate types
		 */
		tupdesc = CreateTemplateTupleDesc(NUM_PG_SETTINGS_ATTS, false);
		TupleDescInitEntry(tupdesc, (AttrNumber) 1, "name",
						   TEXTOID, -1, 0);
		TupleDescInitEntry(tupdesc, (AttrNumber) 2, "setting",
						   TEXTOID, -1, 0);
		TupleDescInitEntry(tupdesc, (AttrNumber) 3, "unit",
						   TEXTOID, -1, 0);
		TupleDescInitEntry(tupdesc, (AttrNumber) 4, "category",
						   TEXTOID, -1, 0);
		TupleDescInitEntry(tupdesc, (AttrNumber) 5, "short_desc",
						   TEXTOID, -1, 0);
		TupleDescInitEntry(tupdesc, (AttrNumber) 6, "extra_desc",
						   TEXTOID, -1, 0);
		TupleDescInitEntry(tupdesc, (AttrNumber) 7, "context",
						   TEXTOID, -1, 0);
		TupleDescInitEntry(tupdesc, (AttrNumber) 8, "vartype",
						   TEXTOID, -1, 0);
		TupleDescInitEntry(tupdesc, (AttrNumber) 9, "source",
						   TEXTOID, -1, 0);
		TupleDescInitEntry(tupdesc, (AttrNumber) 10, "min_val",
						   TEXTOID, -1, 0);
		TupleDescInitEntry(tupdesc, (AttrNumber) 11, "max_val",
						   TEXTOID, -1, 0);
		TupleDescInitEntry(tupdesc, (AttrNumber) 12, "enumvals",
						   TEXTARRAYOID, -1, 0);
		TupleDescInitEntry(tupdesc, (AttrNumber) 13, "boot_val",
						   TEXTOID, -1, 0);
		TupleDescInitEntry(tupdesc, (AttrNumber) 14, "reset_val",
						   TEXTOID, -1, 0);
		TupleDescInitEntry(tupdesc, (AttrNumber) 15, "sourcefile",
						   TEXTOID, -1, 0);
		TupleDescInitEntry(tupdesc, (AttrNumber) 16, "sourceline",
						   INT4OID, -1, 0);

		/*
		 * Generate attribute metadata needed later to produce tuples from raw
		 * C strings
		 */
		attinmeta = TupleDescGetAttInMetadata(tupdesc);
		funcctx->attinmeta = attinmeta;

		/* total number of tuples to be returned */
		funcctx->max_calls = GetNumConfigOptions();

		MemoryContextSwitchTo(oldcontext);
	}

	/* stuff done on every call of the function */
	funcctx = SRF_PERCALL_SETUP();

	call_cntr = funcctx->call_cntr;
	max_calls = funcctx->max_calls;
	attinmeta = funcctx->attinmeta;

	if (call_cntr < max_calls)	/* do when there is more left to send */
	{
		char	   *values[NUM_PG_SETTINGS_ATTS];
		bool		noshow;
		HeapTuple	tuple;
		Datum		result;

		/*
		 * Get the next visible GUC variable name and value
		 */
		do
		{
			GetConfigOptionByNum(call_cntr, (const char **) values, &noshow);
			if (noshow)
			{
				/* bump the counter and get the next config setting */
				call_cntr = ++funcctx->call_cntr;

				/* make sure we haven't gone too far now */
				if (call_cntr >= max_calls)
					SRF_RETURN_DONE(funcctx);
			}
		} while (noshow);

		/* build a tuple */
		tuple = BuildTupleFromCStrings(attinmeta, values);

		/* make the tuple into a datum */
		result = HeapTupleGetDatum(tuple);

		SRF_RETURN_NEXT(funcctx, result);
	}
	else
	{
		/* do when there is no more left */
		SRF_RETURN_DONE(funcctx);
	}
}

static char *
_ShowOption(struct config_generic * record, bool use_units)
{
	char		buffer[256];
	const char *val;

	switch (record->vartype)
	{
		case PGC_BOOL:
			{
				struct config_bool *conf = (struct config_bool *) record;

				if (conf->show_hook)
					val = (*conf->show_hook) ();
				else
					val = *conf->variable ? "on" : "off";
			}
			break;

		case PGC_INT:
			{
				struct config_int *conf = (struct config_int *) record;

				if (conf->show_hook)
					val = (*conf->show_hook) ();
				else
				{
					/*
					 * Use int64 arithmetic to avoid overflows in units
					 * conversion.
					 */
					int64		result = *conf->variable;
					const char *unit;

					if (use_units && result > 0 &&
						(record->flags & GUC_UNIT_MEMORY))
					{
						switch (record->flags & GUC_UNIT_MEMORY)
						{
							case GUC_UNIT_BLOCKS:
								result *= BLCKSZ / 1024;
								break;
							case GUC_UNIT_XBLOCKS:
								result *= XLOG_BLCKSZ / 1024;
								break;
						}

						if (result % KB_PER_GB == 0)
						{
							result /= KB_PER_GB;
							unit = "GB";
						}
						else if (result % KB_PER_MB == 0)
						{
							result /= KB_PER_MB;
							unit = "MB";
						}
						else
						{
							unit = "kB";
						}
					}
					else if (use_units && result > 0 &&
							 (record->flags & GUC_UNIT_TIME))
					{
						switch (record->flags & GUC_UNIT_TIME)
						{
							case GUC_UNIT_S:
								result *= MS_PER_S;
								break;
							case GUC_UNIT_MIN:
								result *= MS_PER_MIN;
								break;
						}

						if (result % MS_PER_D == 0)
						{
							result /= MS_PER_D;
							unit = "d";
						}
						else if (result % MS_PER_H == 0)
						{
							result /= MS_PER_H;
							unit = "h";
						}
						else if (result % MS_PER_MIN == 0)
						{
							result /= MS_PER_MIN;
							unit = "min";
						}
						else if (result % MS_PER_S == 0)
						{
							result /= MS_PER_S;
							unit = "s";
						}
						else
						{
							unit = "ms";
						}
					}
					else
						unit = "";

					snprintf(buffer, sizeof(buffer), INT64_FORMAT "%s",
							 result, unit);
					val = buffer;
				}
			}
			break;

		case PGC_REAL:
			{
				struct config_real *conf = (struct config_real *) record;

				if (conf->show_hook)
					val = (*conf->show_hook) ();
				else
				{
					char		unit[4];
					double		result = *conf->variable;

					if (use_units && result > 0 && (record->flags & GUC_UNIT_MEMORY))
					{
                        double result_gb;
                        double result_mb;

                        switch (record->flags & GUC_UNIT_MEMORY)
						{
							case GUC_UNIT_BLOCKS:
								result *= BLCKSZ / 1024;
								break;
							case GUC_UNIT_XBLOCKS:
								result *= XLOG_BLCKSZ / 1024;
								break;
						}

                        result_gb = result / KB_PER_GB;
                        result_mb = result / KB_PER_MB;

						if (result_gb >= 1.0 &&
                            result_gb * KB_PER_GB == result)
						{
							result = result_gb;
							strcpy(unit, "GB");
						}
						else if (result_mb >= 1.0 &&
                                 result_mb * KB_PER_MB == result)
						{
							result = result_mb;
							strcpy(unit, "MB");
						}
						else
							strcpy(unit, "kB");
					}
					else
						strcpy(unit, "");

					snprintf(buffer, sizeof(buffer), "%g%s", result, unit);
					val = buffer;
				}
			}
			break;

		case PGC_STRING:
			{
				struct config_string *conf = (struct config_string *) record;

				if (conf->show_hook)
					val = (*conf->show_hook) ();
				else if (*conf->variable && **conf->variable)
					val = *conf->variable;
				else
					val = "";
			}
			break;

		case PGC_ENUM:
			{
				struct config_enum *conf = (struct config_enum *) record;

				if (conf->show_hook)
					val = (*conf->show_hook) ();
				else
					val = config_enum_lookup_by_value(conf, *conf->variable);
			}
			break;

		default:
			/* just to keep compiler quiet */
			val = "???";
			break;
	}

	return pstrdup(val);
}


#ifdef EXEC_BACKEND

/*
 *	These routines dump out all non-default GUC options into a binary
 *	file that is read by all exec'ed backends.  The format is:
 *
 *		variable name, string, null terminated
 *		variable value, string, null terminated
 *		variable source, integer
 */
static void
write_one_nondefault_variable(FILE *fp, struct config_generic * gconf)
{
	if (gconf->source == PGC_S_DEFAULT)
		return;

	fprintf(fp, "%s", gconf->name);
	fputc(0, fp);

	switch (gconf->vartype)
	{
		case PGC_BOOL:
			{
				struct config_bool *conf = (struct config_bool *) gconf;

				if (*conf->variable)
					fprintf(fp, "true");
				else
					fprintf(fp, "false");
			}
			break;

		case PGC_INT:
			{
				struct config_int *conf = (struct config_int *) gconf;

				fprintf(fp, "%d", *conf->variable);
			}
			break;

		case PGC_REAL:
			{
				struct config_real *conf = (struct config_real *) gconf;

				/* Could lose precision here? */
				fprintf(fp, "%f", *conf->variable);
			}
			break;

		case PGC_STRING:
			{
				struct config_string *conf = (struct config_string *) gconf;

				fprintf(fp, "%s", *conf->variable);
			}
			break;

		case PGC_ENUM:
			{
				struct config_enum *conf = (struct config_enum *) gconf;

				fprintf(fp, "%s",
						config_enum_lookup_by_value(conf, *conf->variable));
			}
			break;
	}

	fputc(0, fp);

	fwrite(&gconf->source, sizeof(gconf->source), 1, fp);
}

void
write_nondefault_variables(GucContext context)
{
	int			elevel;
	FILE	   *fp;
	int			i;

	Assert(context == PGC_POSTMASTER || context == PGC_SIGHUP);

	elevel = (context == PGC_SIGHUP) ? LOG : ERROR;

	/*
	 * Open file
	 */
	fp = AllocateFile(CONFIG_EXEC_PARAMS_NEW, "w");
	if (!fp)
	{
		ereport(elevel,
				(errcode_for_file_access(),
				 errmsg("could not write to file \"%s\": %m",
						CONFIG_EXEC_PARAMS_NEW)));
		return;
	}

	for (i = 0; i < num_guc_variables; i++)
	{
		write_one_nondefault_variable(fp, guc_variables[i]);
	}

	if (FreeFile(fp))
	{
		ereport(elevel,
				(errcode_for_file_access(),
				 errmsg("could not write to file \"%s\": %m",
						CONFIG_EXEC_PARAMS_NEW)));
		return;
	}

	/*
	 * Put new file in place.  This could delay on Win32, but we don't hold
	 * any exclusive locks.
	 */
	rename(CONFIG_EXEC_PARAMS_NEW, CONFIG_EXEC_PARAMS);
}


/*
 *	Read string, including null byte from file
 *
 *	Return NULL on EOF and nothing read
 */
static char *
read_string_with_null(FILE *fp)
{
	int			i = 0,
				ch,
				maxlen = 256;
	char	   *str = NULL;

	do
	{
		if ((ch = fgetc(fp)) == EOF)
		{
			if (i == 0)
				return NULL;
			else
				elog(FATAL, "invalid format of exec config params file");
		}
		if (i == 0)
			str = guc_malloc(FATAL, maxlen);
		else if (i == maxlen)
			str = guc_realloc(FATAL, str, maxlen *= 2);
		str[i++] = ch;
	} while (ch != 0);

	return str;
}


/*
 *	This routine loads a previous postmaster dump of its non-default
 *	settings.
 */
void
read_nondefault_variables(void)
{
	FILE	   *fp;
	char	   *varname,
			   *varvalue;
	int			varsource;

	/*
	 * Open file
	 */
	fp = AllocateFile(CONFIG_EXEC_PARAMS, "r");
	if (!fp)
	{
		/* File not found is fine */
		if (errno != ENOENT)
			ereport(FATAL,
					(errcode_for_file_access(),
					 errmsg("could not read from file \"%s\": %m",
							CONFIG_EXEC_PARAMS)));
		return;
	}

	for (;;)
	{
		struct config_generic *record;

		if ((varname = read_string_with_null(fp)) == NULL)
			break;

		if ((record = find_option(varname, true, FATAL)) == NULL)
			elog(FATAL, "failed to locate variable %s in exec config params file", varname);
		if ((varvalue = read_string_with_null(fp)) == NULL)
			elog(FATAL, "invalid format of exec config params file");
		if (fread(&varsource, sizeof(varsource), 1, fp) == 0)
			elog(FATAL, "invalid format of exec config params file");

		(void) set_config_option(varname, varvalue, record->context,
								 varsource, GUC_ACTION_SET, true);
		free(varname);
		free(varvalue);
	}

	FreeFile(fp);
}
#endif   /* EXEC_BACKEND */


/*
 * A little "long argument" simulation, although not quite GNU
 * compliant. Takes a string of the form "some-option=some value" and
 * returns name = "some_option" and value = "some value" in malloc'ed
 * storage. Note that '-' is converted to '_' in the option name. If
 * there is no '=' in the input string then value will be NULL.
 */
void
ParseLongOption(const char *string, char **name, char **value)
{
	size_t		equal_pos;
	char	   *cp;

	AssertArg(string);
	AssertArg(name);
	AssertArg(value);

	equal_pos = strcspn(string, "=");

	if (string[equal_pos] == '=')
	{
		*name = guc_malloc(FATAL, equal_pos + 1);
		strlcpy(*name, string, equal_pos + 1);

		*value = guc_strdup(FATAL, &string[equal_pos + 1]);
	}
	else
	{
		/* no equal sign in string */
		*name = guc_strdup(FATAL, string);
		*value = NULL;
	}

	for (cp = *name; *cp; cp++)
		if (*cp == '-')
			*cp = '_';
}


/*
 * Handle options fetched from pg_db_role_setting.setconfig,
 * pg_proc.proconfig, etc.	Caller must specify proper context/source/action.
 *
 * The array parameter must be an array of TEXT (it must not be NULL).
 */
void
ProcessGUCArray(ArrayType *array,
				GucContext context, GucSource source, GucAction action)
{
	int			i;

	Assert(array != NULL);
	Assert(ARR_ELEMTYPE(array) == TEXTOID);
	Assert(ARR_NDIM(array) == 1);
	Assert(ARR_LBOUND(array)[0] == 1);

	for (i = 1; i <= ARR_DIMS(array)[0]; i++)
	{
		Datum		d;
		bool		isnull;
		char	   *s;
		char	   *name;
		char	   *value;

		d = array_ref(array, 1, &i,
					  -1 /* varlenarray */ ,
					  -1 /* TEXT's typlen */ ,
					  false /* TEXT's typbyval */ ,
					  'i' /* TEXT's typalign */ ,
					  &isnull);

		if (isnull)
			continue;

		s = TextDatumGetCString(d);

		ParseLongOption(s, &name, &value);
		if (!value)
		{
			ereport(WARNING,
					(errcode(ERRCODE_SYNTAX_ERROR),
					 errmsg("could not parse setting for parameter \"%s\"",
							name)));
			free(name);
			continue;
		}

		(void) set_config_option(name, value, context, source, action, true);

		free(name);
		if (value)
			free(value);
		pfree(s);
	}
}


/*
 * Add an entry to an option array.  The array parameter may be NULL
 * to indicate the current table entry is NULL.
 */
ArrayType *
GUCArrayAdd(ArrayType *array, const char *name, const char *value)
{
	struct config_generic *record;
	Datum		datum;
	char	   *newval;
	ArrayType  *a;

	Assert(name);
	Assert(value);

	/* test if the option is valid and we're allowed to set it */
	(void) validate_option_array_item(name, value, false);

	/* normalize name (converts obsolete GUC names to modern spellings) */
	record = find_option(name, false, WARNING);
	if (record)
		name = record->name;

	/* build new item for array */
	newval = palloc(strlen(name) + 1 + strlen(value) + 1);
	sprintf(newval, "%s=%s", name, value);
	datum = CStringGetTextDatum(newval);

	if (array)
	{
		int			index;
		bool		isnull;
		int			i;

		Assert(ARR_ELEMTYPE(array) == TEXTOID);
		Assert(ARR_NDIM(array) == 1);
		Assert(ARR_LBOUND(array)[0] == 1);

		index = ARR_DIMS(array)[0] + 1; /* add after end */

		for (i = 1; i <= ARR_DIMS(array)[0]; i++)
		{
			Datum		d;
			char	   *current;

			d = array_ref(array, 1, &i,
						  -1 /* varlenarray */ ,
						  -1 /* TEXT's typlen */ ,
						  false /* TEXT's typbyval */ ,
						  'i' /* TEXT's typalign */ ,
						  &isnull);
			if (isnull)
				continue;
			current = TextDatumGetCString(d);

			/* check for match up through and including '=' */
			if (strncmp(current, newval, strlen(name) + 1) == 0)
			{
				index = i;
				break;
			}
		}

		a = array_set(array, 1, &index,
					  datum,
					  false,
					  -1 /* varlena array */ ,
					  -1 /* TEXT's typlen */ ,
					  false /* TEXT's typbyval */ ,
					  'i' /* TEXT's typalign */ );
	}
	else
		a = construct_array(&datum, 1,
							TEXTOID,
							-1, false, 'i');

	return a;
}


/*
 * Delete an entry from an option array.  The array parameter may be NULL
 * to indicate the current table entry is NULL.  Also, if the return value
 * is NULL then a null should be stored.
 */
ArrayType *
GUCArrayDelete(ArrayType *array, const char *name)
{
	struct config_generic *record;
	ArrayType  *newarray;
	int			i;
	int			index;

	Assert(name);

	/* test if the option is valid and we're allowed to set it */
	(void) validate_option_array_item(name, NULL, false);

	/* normalize name (converts obsolete GUC names to modern spellings) */
	record = find_option(name, false, WARNING);
	if (record)
		name = record->name;

	/* if array is currently null, then surely nothing to delete */
	if (!array)
		return NULL;

	newarray = NULL;
	index = 1;

	for (i = 1; i <= ARR_DIMS(array)[0]; i++)
	{
		Datum		d;
		char	   *val;
		bool		isnull;

		d = array_ref(array, 1, &i,
					  -1 /* varlenarray */ ,
					  -1 /* TEXT's typlen */ ,
					  false /* TEXT's typbyval */ ,
					  'i' /* TEXT's typalign */ ,
					  &isnull);
		if (isnull)
			continue;
		val = TextDatumGetCString(d);

		/* ignore entry if it's what we want to delete */
		if (strncmp(val, name, strlen(name)) == 0
			&& val[strlen(name)] == '=')
			continue;


		/* else add it to the output array */
		if (newarray)
		{
			newarray = array_set(newarray, 1, &index,
								 d,
								 false,
								 -1 /* varlenarray */ ,
								 -1 /* TEXT's typlen */ ,
								 false /* TEXT's typbyval */ ,
								 'i' /* TEXT's typalign */ );
		}
		else
			newarray = construct_array(&d, 1,
									   TEXTOID,
									   -1, false, 'i');

		index++;
	}

	return newarray;
}

/*
 * Given a GUC array, delete all settings from it that our permission
 * level allows: if superuser, delete them all; if regular user, only
 * those that are PGC_USERSET
 */
ArrayType *
GUCArrayReset(ArrayType *array)
{
	ArrayType  *newarray;
	int			i;
	int			index;

	/* if array is currently null, nothing to do */
	if (!array)
		return NULL;

	/* if we're superuser, we can delete everything */
	if (superuser())
		return NULL;

	newarray = NULL;
	index = 1;

	for (i = 1; i <= ARR_DIMS(array)[0]; i++)
	{
		Datum		d;
		char	   *val;
		char	   *eqsgn;
		bool		isnull;

		d = array_ref(array, 1, &i,
					  -1 /* varlenarray */ ,
					  -1 /* TEXT's typlen */ ,
					  false /* TEXT's typbyval */ ,
					  'i' /* TEXT's typalign */ ,
					  &isnull);

		if (isnull)
			continue;
		val = TextDatumGetCString(d);

		eqsgn = strchr(val, '=');
		*eqsgn = '\0';

		/* skip if we have permission to delete it */
		if (validate_option_array_item(val, NULL, true))
			continue;

		/* else add it to the output array */
		if (newarray)
			newarray = array_set(newarray, 1, &index,
								 d,
								 false,
								 -1 /* varlenarray */ ,
								 -1 /* TEXT's typlen */ ,
								 false /* TEXT's typbyval */ ,
								 'i' /* TEXT's typalign */ );
		else
			newarray = construct_array(&d, 1,
									   TEXTOID,
									   -1, false, 'i');

		index++;
		pfree(val);
	}

	return newarray;
}

/*
 * Validate a proposed option setting for GUCArrayAdd/Delete/Reset.
 *
 * name is the option name.  value is the proposed value for the Add case,
 * or NULL for the Delete/Reset cases.	If skipIfNoPermissions is true, it's
 * not an error to have no permissions to set the option.
 *
 * Returns TRUE if OK, FALSE if skipIfNoPermissions is true and user does not
 * have permission to change this option (all other error cases result in an
 * error being thrown).
 */
static bool
validate_option_array_item(const char *name, const char *value,
						   bool skipIfNoPermissions)

{
	struct config_generic *gconf;

	/*
	 * There are three cases to consider:
	 *
	 * name is a known GUC variable.  Check the value normally, check
	 * permissions normally (ie, allow if variable is USERSET, or if it's
	 * SUSET and user is superuser).
	 *
	 * name is not known, but exists or can be created as a placeholder
	 * (implying it has a prefix listed in custom_variable_classes). We allow
	 * this case if you're a superuser, otherwise not.  Superusers are assumed
	 * to know what they're doing.  We can't allow it for other users, because
	 * when the placeholder is resolved it might turn out to be a SUSET
	 * variable; define_custom_variable assumes we checked that.
	 *
	 * name is not known and can't be created as a placeholder.  Throw error,
	 * unless skipIfNoPermissions is true, in which case return FALSE. (It's
	 * tempting to allow this case to superusers, if the name is qualified but
	 * not listed in custom_variable_classes.  That would ease restoring of
	 * dumps containing ALTER ROLE/DATABASE SET.  However, it's not clear that
	 * this usage justifies such a loss of error checking. You can always fix
	 * custom_variable_classes before you restore.)
	 */
	gconf = find_option(name, true, WARNING);
	if (!gconf)
	{
		/* not known, failed to make a placeholder */
		if (skipIfNoPermissions)
			return false;
		ereport(ERROR,
				(errcode(ERRCODE_UNDEFINED_OBJECT),
			   errmsg("unrecognized configuration parameter \"%s\"", name)));
	}

	if (gconf->flags & GUC_CUSTOM_PLACEHOLDER)
	{
		/*
		 * We cannot do any meaningful check on the value, so only permissions
		 * are useful to check.
		 */
		if (superuser())
			return true;
		if (skipIfNoPermissions)
			return false;
		ereport(ERROR,
				(errcode(ERRCODE_INSUFFICIENT_PRIVILEGE),
				 errmsg("permission denied to set parameter \"%s\"", name)));
	}

	/* manual permissions check so we can avoid an error being thrown */
	if (gconf->context == PGC_USERSET)
		 /* ok */ ;
	else if (gconf->context == PGC_SUSET && superuser())
		 /* ok */ ;
	else if (skipIfNoPermissions)
		return false;
	/* if a permissions error should be thrown, let set_config_option do it */

	/* test for permissions and valid option value */
	set_config_option(name, value,
					  superuser() ? PGC_SUSET : PGC_USERSET,
					  PGC_S_TEST, GUC_ACTION_SET, false);

	return true;
}


/*
 * Called by check_hooks that want to override the normal
 * ERRCODE_INVALID_PARAMETER_VALUE SQLSTATE for check hook failures.
 *
 * Note that GUC_check_errmsg() etc are just macros that result in a direct
 * assignment to the associated variables.	That is ugly, but forced by the
 * limitations of C's macro mechanisms.
 */
void
GUC_check_errcode(int sqlerrcode)
{
	GUC_check_errcode_value = sqlerrcode;
}


/*
 * Convenience functions to manage calling a variable's check_hook.
 * These mostly take care of the protocol for letting check hooks supply
 * portions of the error report on failure.
 */

static bool
call_bool_check_hook(struct config_bool * conf, bool *newval, void **extra,
					 GucSource source, int elevel)
{
	/* Quick success if no hook */
	if (!conf->check_hook)
		return true;

	/* Reset variables that might be set by hook */
	GUC_check_errcode_value = ERRCODE_INVALID_PARAMETER_VALUE;
	GUC_check_errmsg_string = NULL;
	GUC_check_errdetail_string = NULL;
	GUC_check_errhint_string = NULL;

	if (!(*conf->check_hook) (newval, extra, source))
	{
		ereport(elevel,
				(errcode(GUC_check_errcode_value),
				 GUC_check_errmsg_string ?
				 errmsg("%s", GUC_check_errmsg_string) :
				 errmsg("invalid value for parameter \"%s\": %d",
						conf->gen.name, (int) *newval),
				 GUC_check_errdetail_string ?
				 errdetail("%s", GUC_check_errdetail_string) : 0,
				 GUC_check_errhint_string ?
				 errhint("%s", GUC_check_errhint_string) : 0));
		/* Flush any strings created in ErrorContext */
		FlushErrorState();
		return false;
	}

	return true;
}

static bool
call_int_check_hook(struct config_int * conf, int *newval, void **extra,
					GucSource source, int elevel)
{
	/* Quick success if no hook */
	if (!conf->check_hook)
		return true;

	/* Reset variables that might be set by hook */
	GUC_check_errcode_value = ERRCODE_INVALID_PARAMETER_VALUE;
	GUC_check_errmsg_string = NULL;
	GUC_check_errdetail_string = NULL;
	GUC_check_errhint_string = NULL;

	if (!(*conf->check_hook) (newval, extra, source))
	{
		ereport(elevel,
				(errcode(GUC_check_errcode_value),
				 GUC_check_errmsg_string ?
				 errmsg("%s", GUC_check_errmsg_string) :
				 errmsg("invalid value for parameter \"%s\": %d",
						conf->gen.name, *newval),
				 GUC_check_errdetail_string ?
				 errdetail("%s", GUC_check_errdetail_string) : 0,
				 GUC_check_errhint_string ?
				 errhint("%s", GUC_check_errhint_string) : 0));
		/* Flush any strings created in ErrorContext */
		FlushErrorState();
		return false;
	}

	return true;
}

static bool
call_real_check_hook(struct config_real * conf, double *newval, void **extra,
					 GucSource source, int elevel)
{
	/* Quick success if no hook */
	if (!conf->check_hook)
		return true;

	/* Reset variables that might be set by hook */
	GUC_check_errcode_value = ERRCODE_INVALID_PARAMETER_VALUE;
	GUC_check_errmsg_string = NULL;
	GUC_check_errdetail_string = NULL;
	GUC_check_errhint_string = NULL;

	if (!(*conf->check_hook) (newval, extra, source))
	{
		ereport(elevel,
				(errcode(GUC_check_errcode_value),
				 GUC_check_errmsg_string ?
				 errmsg("%s", GUC_check_errmsg_string) :
				 errmsg("invalid value for parameter \"%s\": %g",
						conf->gen.name, *newval),
				 GUC_check_errdetail_string ?
				 errdetail("%s", GUC_check_errdetail_string) : 0,
				 GUC_check_errhint_string ?
				 errhint("%s", GUC_check_errhint_string) : 0));
		/* Flush any strings created in ErrorContext */
		FlushErrorState();
		return false;
	}

	return true;
}

static bool
call_string_check_hook(struct config_string * conf, char **newval, void **extra,
					   GucSource source, int elevel)
{
	/* Quick success if no hook */
	if (!conf->check_hook)
		return true;

	/* Reset variables that might be set by hook */
	GUC_check_errcode_value = ERRCODE_INVALID_PARAMETER_VALUE;
	GUC_check_errmsg_string = NULL;
	GUC_check_errdetail_string = NULL;
	GUC_check_errhint_string = NULL;

	if (!(*conf->check_hook) (newval, extra, source))
	{
		ereport(elevel,
				(errcode(GUC_check_errcode_value),
				 GUC_check_errmsg_string ?
				 errmsg("%s", GUC_check_errmsg_string) :
				 errmsg("invalid value for parameter \"%s\": \"%s\"",
						conf->gen.name, *newval ? *newval : ""),
				 GUC_check_errdetail_string ?
				 errdetail("%s", GUC_check_errdetail_string) : 0,
				 GUC_check_errhint_string ?
				 errhint("%s", GUC_check_errhint_string) : 0));
		/* Flush any strings created in ErrorContext */
		FlushErrorState();
		return false;
	}

	return true;
}

static bool
call_enum_check_hook(struct config_enum * conf, int *newval, void **extra,
					 GucSource source, int elevel)
{
	/* Quick success if no hook */
	if (!conf->check_hook)
		return true;

	/* Reset variables that might be set by hook */
	GUC_check_errcode_value = ERRCODE_INVALID_PARAMETER_VALUE;
	GUC_check_errmsg_string = NULL;
	GUC_check_errdetail_string = NULL;
	GUC_check_errhint_string = NULL;

	if (!(*conf->check_hook) (newval, extra, source))
	{
		ereport(elevel,
				(errcode(GUC_check_errcode_value),
				 GUC_check_errmsg_string ?
				 errmsg("%s", GUC_check_errmsg_string) :
				 errmsg("invalid value for parameter \"%s\": \"%s\"",
						conf->gen.name,
						config_enum_lookup_by_value(conf, *newval)),
				 GUC_check_errdetail_string ?
				 errdetail("%s", GUC_check_errdetail_string) : 0,
				 GUC_check_errhint_string ?
				 errhint("%s", GUC_check_errhint_string) : 0));
		/* Flush any strings created in ErrorContext */
		FlushErrorState();
		return false;
	}

	return true;
}


/*
 * check_hook, assign_hook and show_hook subroutines
 */

static bool
check_log_destination(char **newval, void **extra, GucSource source)
{
	char	   *rawstring;
	List	   *elemlist;
	ListCell   *l;
	int			newlogdest = 0;
	int		   *myextra;

	/* Need a modifiable copy of string */
	rawstring = pstrdup(*newval);

	/* Parse string into list of identifiers */
	if (!SplitIdentifierString(rawstring, ',', &elemlist))
	{
		/* syntax error in list */
		GUC_check_errdetail("List syntax is invalid.");
		pfree(rawstring);
		list_free(elemlist);
		return false;
	}

	foreach(l, elemlist)
	{
		char	   *tok = (char *) lfirst(l);

		if (pg_strcasecmp(tok, "stderr") == 0)
			newlogdest |= LOG_DESTINATION_STDERR;
		else if (pg_strcasecmp(tok, "csvlog") == 0)
			newlogdest |= LOG_DESTINATION_CSVLOG;
#ifdef HAVE_SYSLOG
		else if (pg_strcasecmp(tok, "syslog") == 0)
			newlogdest |= LOG_DESTINATION_SYSLOG;
#endif
#ifdef WIN32
		else if (pg_strcasecmp(tok, "eventlog") == 0)
			newlogdest |= LOG_DESTINATION_EVENTLOG;
#endif
		else
		{
			GUC_check_errdetail("Unrecognized key word: \"%s\".", tok);
			pfree(rawstring);
			list_free(elemlist);
			return false;
		}
	}

	pfree(rawstring);
	list_free(elemlist);

	myextra = (int *) guc_malloc(ERROR, sizeof(int));
	*myextra = newlogdest;
	*extra = (void *) myextra;

	return true;
}

static void
assign_log_destination(const char *newval, void *extra)
{
	Log_destination = *((int *) extra);
}

static void
assign_syslog_facility(int newval, void *extra)
{
#ifdef HAVE_SYSLOG
	set_syslog_parameters(syslog_ident_str ? syslog_ident_str : "postgres",
						  newval);
#endif
	/* Without syslog support, just ignore it */
}

static void
assign_syslog_ident(const char *newval, void *extra)
{
#ifdef HAVE_SYSLOG
	set_syslog_parameters(newval, syslog_facility);
#endif
	/* Without syslog support, it will always be set to "none", so ignore */
}


static void
assign_session_replication_role(int newval, void *extra)
{
	/*
	 * Must flush the plan cache when changing replication role; but don't
	 * flush unnecessarily.
	 */
	if (SessionReplicationRole != newval)
		ResetPlanCache();
}

/*
 * assign_hook and show_hook subroutines
 */
static bool
check_wal_consistency_checking(char **newval, void **extra, GucSource source)
{
	char	   *rawstring;
	List	   *elemlist;
	ListCell   *l;
	bool		newwalconsistency[RM_MAX_ID + 1];
	bool	   *myextra;

	/* Initialize the array */
	MemSet(newwalconsistency, 0, (RM_MAX_ID + 1) * sizeof(bool));

	/* Need a modifiable copy of string */
	rawstring = pstrdup(*newval);

	/* Parse string into list of identifiers */
	if (!SplitIdentifierString(rawstring, ',', &elemlist))
	{
		/* syntax error in list */
		GUC_check_errdetail("List syntax is invalid.");
		pfree(rawstring);
		list_free(elemlist);
		return false;
	}

	foreach(l, elemlist)
	{
		char	   *tok = (char *) lfirst(l);
		bool		found = false;
		RmgrId		rmid;

		/* Check for 'all'. */
		if (pg_strcasecmp(tok, "all") == 0)
		{
			for (rmid = 0; rmid <= RM_MAX_ID; rmid++)
				if (RmgrTable[rmid].rm_mask != NULL)
					newwalconsistency[rmid] = true;
			found = true;
		}
		else
		{
			/*
			 * Check if the token matches with any individual resource
			 * manager.
			 */
			for (rmid = 0; rmid <= RM_MAX_ID; rmid++)
			{
				if (pg_strcasecmp(tok, RmgrTable[rmid].rm_name) == 0 &&
					RmgrTable[rmid].rm_mask != NULL)
				{
					newwalconsistency[rmid] = true;
					found = true;
				}
			}
		}

		/* If a valid resource manager is found, check for the next one. */
		if (!found)
		{
			GUC_check_errdetail("Unrecognized key word: \"%s\".", tok);
			pfree(rawstring);
			list_free(elemlist);
			return false;
		}
	}

	pfree(rawstring);
	list_free(elemlist);

	myextra = (bool *) guc_malloc(ERROR, (RM_MAX_ID + 1) * sizeof(bool));
	memcpy(myextra, newwalconsistency, (RM_MAX_ID + 1) * sizeof(bool));
	*extra = myextra;

	return true;
}

static void
assign_wal_consistency_checking(const char *newval, void *extra)
{
	wal_consistency_checking = ((bool *) extra);
}

static bool
check_temp_buffers(int *newval, void **extra, GucSource source)
{
	/*
	 * Once local buffers have been initialized, it's too late to change this.
	 */
	if (NLocBuffer && NLocBuffer != *newval)
	{
		GUC_check_errdetail("\"temp_buffers\" cannot be changed after any temp tables have been accessed in the session.");
		return false;
	}
	return true;
}

static bool
check_phony_autocommit(bool *newval, void **extra, GucSource source)
{
	if (!*newval)
	{
		GUC_check_errcode(ERRCODE_FEATURE_NOT_SUPPORTED);
		GUC_check_errmsg("SET AUTOCOMMIT TO OFF is no longer supported");
		return false;
	}
	return true;
}

static bool
check_debug_assertions(bool *newval, void **extra, GucSource source)
{
#ifndef USE_ASSERT_CHECKING
	if (*newval)
	{
		GUC_check_errmsg("assertion checking is not supported by this build");
		return false;
	}
#endif
	return true;
}

static bool
check_bonjour(bool *newval, void **extra, GucSource source)
{
#ifndef USE_BONJOUR
	if (*newval)
	{
		GUC_check_errmsg("Bonjour is not supported by this build");
		return false;
	}
#endif
	return true;
}

static bool
check_ssl(bool *newval, void **extra, GucSource source)
{
#ifndef USE_SSL
	if (*newval)
	{
		GUC_check_errmsg("SSL is not supported by this build");
		return false;
	}
#endif
	return true;
}

static bool
check_stage_log_stats(bool *newval, void **extra, GucSource source)
{
	if (*newval && log_statement_stats)
	{
		GUC_check_errdetail("Cannot enable parameter when \"log_statement_stats\" is true.");
		return false;
	}
	return true;
}

static bool
check_log_stats(bool *newval, void **extra, GucSource source)
{
	if (*newval &&
		(log_parser_stats || log_planner_stats || log_executor_stats || log_dispatch_stats))
	{
		GUC_check_errdetail("Cannot enable \"log_statement_stats\" when "
							"\"log_parser_stats\", \"log_planner_stats\", "
							"\"log_dispatch_stats\", "
							"or \"log_executor_stats\" is true.");
		return false;
	}
	return true;
}

static bool
check_canonical_path(char **newval, void **extra, GucSource source)
{
	/*
	 * Since canonicalize_path never enlarges the string, we can just modify
	 * newval in-place.  But watch out for NULL, which is the default value
	 * for external_pid_file.
	 */
	if (*newval)
		canonicalize_path(*newval);
	return true;
}

static bool
check_timezone_abbreviations(char **newval, void **extra, GucSource source)
{
	/*
	 * The boot_val given above for timezone_abbreviations is NULL. When we
	 * see this we just do nothing.  If this value isn't overridden from the
	 * config file then pg_timezone_abbrev_initialize() will eventually
	 * replace it with "Default".  This hack has two purposes: to avoid
	 * wasting cycles loading values that might soon be overridden from the
	 * config file, and to avoid trying to read the timezone abbrev files
	 * during InitializeGUCOptions().  The latter doesn't work in an
	 * EXEC_BACKEND subprocess because my_exec_path hasn't been set yet and so
	 * we can't locate PGSHAREDIR.
	 */
	if (*newval == NULL)
	{
		Assert(source == PGC_S_DEFAULT);
		return true;
	}

	/* OK, load the file and produce a malloc'd TimeZoneAbbrevTable */
	*extra = load_tzoffsets(*newval);

	/* tzparser.c returns NULL on failure, reporting via GUC_check_errmsg */
	if (!*extra)
		return false;

	return true;
}

static void
assign_timezone_abbreviations(const char *newval, void *extra)
{
	/* Do nothing for the boot_val default of NULL */
	if (!extra)
		return;

	InstallTimeZoneAbbrevs((TimeZoneAbbrevTable *) extra);
}

/*
 * pg_timezone_abbrev_initialize --- set default value if not done already
 *
 * This is called after initial loading of postgresql.conf.  If no
 * timezone_abbreviations setting was found therein, select default.
 * If a non-default value is already installed, nothing will happen.
 */
static void
pg_timezone_abbrev_initialize(void)
{
	SetConfigOption("timezone_abbreviations", "Default",
<<<<<<< HEAD
					PGC_POSTMASTER, PGC_S_DYNAMIC_DEFAULT);
=======
					PGC_POSTMASTER, PGC_S_ARGV);
>>>>>>> 30271024
}

static const char *
show_archive_command(void)
{
	if (XLogArchivingActive())
		return XLogArchiveCommand;
	else
		return "(disabled)";
}

static void
assign_tcp_keepalives_idle(int newval, void *extra)
{
	/*
	 * The kernel API provides no way to test a value without setting it; and
	 * once we set it we might fail to unset it.  So there seems little point
	 * in fully implementing the check-then-assign GUC API for these
	 * variables.  Instead we just do the assignment on demand.  pqcomm.c
	 * reports any problems via elog(LOG).
	 *
	 * This approach means that the GUC value might have little to do with the
	 * actual kernel value, so we use a show_hook that retrieves the kernel
	 * value rather than trusting GUC's copy.
	 */
	(void) pq_setkeepalivesidle(newval, MyProcPort);
}

static const char *
show_tcp_keepalives_idle(void)
{
	/* See comments in assign_tcp_keepalives_idle */
	static char nbuf[16];

	snprintf(nbuf, sizeof(nbuf), "%d", pq_getkeepalivesidle(MyProcPort));
	return nbuf;
}

static void
assign_tcp_keepalives_interval(int newval, void *extra)
{
	/* See comments in assign_tcp_keepalives_idle */
	(void) pq_setkeepalivesinterval(newval, MyProcPort);
}

static const char *
show_tcp_keepalives_interval(void)
{
	/* See comments in assign_tcp_keepalives_idle */
	static char nbuf[16];

	snprintf(nbuf, sizeof(nbuf), "%d", pq_getkeepalivesinterval(MyProcPort));
	return nbuf;
}

static void
assign_tcp_keepalives_count(int newval, void *extra)
{
	/* See comments in assign_tcp_keepalives_idle */
	(void) pq_setkeepalivescount(newval, MyProcPort);
}

static const char *
show_tcp_keepalives_count(void)
{
	/* See comments in assign_tcp_keepalives_idle */
	static char nbuf[16];

	snprintf(nbuf, sizeof(nbuf), "%d", pq_getkeepalivescount(MyProcPort));
	return nbuf;
}

static bool
check_maxconnections(int *newval, void **extra, GucSource source)
{
	if (*newval + autovacuum_max_workers + 1 > MAX_BACKENDS)
		return false;
	return true;
}

static void
assign_maxconnections(int newval, void *extra)
{
	MaxBackends = newval + autovacuum_max_workers + 1;
}

static bool
check_autovacuum_max_workers(int *newval, void **extra, GucSource source)
{
	if (MaxConnections + *newval + 1 > MAX_BACKENDS)
		return false;
	return true;
}

static void
assign_autovacuum_max_workers(int newval, void *extra)
{
	MaxBackends = MaxConnections + newval + 1;
}

static bool
check_effective_io_concurrency(int *newval, void **extra, GucSource source)
{
#ifdef USE_PREFETCH
	double		new_prefetch_pages = 0.0;
	int			i;

	/*----------
	 * The user-visible GUC parameter is the number of drives (spindles),
	 * which we need to translate to a number-of-pages-to-prefetch target.
	 * The target value is stashed in *extra and then assigned to the actual
	 * variable by assign_effective_io_concurrency.
	 *
	 * The expected number of prefetch pages needed to keep N drives busy is:
	 *
	 * drives |   I/O requests
	 * -------+----------------
	 *		1 |   1
	 *		2 |   2/1 + 2/2 = 3
	 *		3 |   3/1 + 3/2 + 3/3 = 5 1/2
	 *		4 |   4/1 + 4/2 + 4/3 + 4/4 = 8 1/3
	 *		n |   n * H(n)
	 *
	 * This is called the "coupon collector problem" and H(n) is called the
	 * harmonic series.  This could be approximated by n * ln(n), but for
	 * reasonable numbers of drives we might as well just compute the series.
	 *
	 * Alternatively we could set the target to the number of pages necessary
	 * so that the expected number of active spindles is some arbitrary
	 * percentage of the total.  This sounds the same but is actually slightly
	 * different.  The result ends up being ln(1-P)/ln((n-1)/n) where P is
	 * that desired fraction.
	 *
	 * Experimental results show that both of these formulas aren't aggressive
	 * enough, but we don't really have any better proposals.
	 *
	 * Note that if *newval = 0 (disabled), we must set target = 0.
	 *----------
	 */

	for (i = 1; i <= *newval; i++)
		new_prefetch_pages += (double) *newval / (double) i;

	/* This range check shouldn't fail, but let's be paranoid */
	if (new_prefetch_pages >= 0.0 && new_prefetch_pages < (double) INT_MAX)
	{
		int		   *myextra = (int *) guc_malloc(ERROR, sizeof(int));

		*myextra = (int) rint(new_prefetch_pages);
		*extra = (void *) myextra;

		return true;
	}
	else
		return false;
#else
	return true;
#endif   /* USE_PREFETCH */
}

static void
assign_effective_io_concurrency(int newval, void *extra)
{
#ifdef USE_PREFETCH
	target_prefetch_pages = *((int *) extra);
#endif   /* USE_PREFETCH */
}

static void
assign_pgstat_temp_directory(const char *newval, void *extra)
{
	/* check_canonical_path already canonicalized newval for us */
	char	   *tname;
	char	   *fname;

	tname = guc_malloc(ERROR, strlen(newval) + 12);		/* /pgstat.tmp */
	sprintf(tname, "%s/pgstat.tmp", newval);
	fname = guc_malloc(ERROR, strlen(newval) + 13);		/* /pgstat.stat */
	sprintf(fname, "%s/pgstat.stat", newval);

	if (pgstat_stat_tmpname)
		free(pgstat_stat_tmpname);
	pgstat_stat_tmpname = tname;
	if (pgstat_stat_filename)
		free(pgstat_stat_filename);
	pgstat_stat_filename = fname;
}

static bool
check_application_name(char **newval, void **extra, GucSource source)
{
	/* Only allow clean ASCII chars in the application name */
	char	   *p;

	for (p = *newval; *p; p++)
	{
		if (*p < 32 || *p > 126)
			*p = '?';
	}

	return true;
}

static void
assign_application_name(const char *newval, void *extra)
{
	/* Update the pg_stat_activity view */
	pgstat_report_appname(newval);
}

static const char *
show_unix_socket_permissions(void)
{
	static char buf[8];

	snprintf(buf, sizeof(buf), "%04o", Unix_socket_permissions);
	return buf;
}

static const char *
show_log_file_mode(void)
{
	static char buf[8];

	snprintf(buf, sizeof(buf), "%04o", Log_file_mode);
	return buf;
}

/*
 * Assign hook routine for "allow_system_table_mods" GUC.
 * Setting it DDL or ALL requires either:
 * 		- upgrade_mode GUC set
 * 		- in single user mode
 */
static bool
check_allow_system_table_mods(char **newval, void **extra, GucSource source)
{
	bool		valueDDL = false;
	bool		valueDML = false;
	allow_system_table_mods_extra *myextra;

	if (newval == NULL || newval[0] == 0 ||
		!pg_strcasecmp("none", *newval))
	{
	}
	else if (!pg_strcasecmp("dml", *newval))
		valueDML = true;
	else if (!pg_strcasecmp("ddl", *newval) && !IsUnderPostmaster)
		valueDDL = true;
	else if (!pg_strcasecmp("all", *newval) && !IsUnderPostmaster)
	{
		valueDML = true;
		valueDDL = true;
	}
	else
	{
		GUC_check_errdetail("Unknown system table modification policy.");
		return false;
	}

	/* Prepare an "extra" struct for assign_allow_system_table_mods */
	myextra = malloc(sizeof(allow_system_table_mods_extra));
	myextra->valueDDL = valueDDL;
	myextra->valueDML = valueDML;
	*extra = (void *) myextra;

	return true;
}

static void
assign_allow_system_table_mods(const char *newval, void *extra)
{
	allow_system_table_mods_extra *myextra = (allow_system_table_mods_extra *) extra;

	allowSystemTableModsDML = myextra->valueDML;
	allowSystemTableModsDDL = myextra->valueDDL;
}

static const char *
show_allow_system_table_mods(void)
{
	if (allowSystemTableModsDML && allowSystemTableModsDDL)
		return "ALL";
	else if (allowSystemTableModsDDL)
		return "DDL";
	else if (allowSystemTableModsDML)
		return "DML";
	else
		return "NONE";
}

#include "guc-file.c"<|MERGE_RESOLUTION|>--- conflicted
+++ resolved
@@ -182,7 +182,6 @@
 static int	syslog_facility = 0;
 #endif
 
-<<<<<<< HEAD
 static void assign_syslog_facility(int newval, void *extra);
 static void assign_syslog_ident(const char *newval, void *extra);
 static void assign_session_replication_role(int newval, void *extra);
@@ -196,21 +195,6 @@
 static bool check_canonical_path(char **newval, void **extra, GucSource source);
 static bool check_timezone_abbreviations(char **newval, void **extra, GucSource source);
 static void assign_timezone_abbreviations(const char *newval, void *extra);
-=======
-static bool assign_session_replication_role(int newval, bool doit,
-								GucSource source);
-static const char *show_num_temp_buffers(void);
-static bool assign_phony_autocommit(bool newval, bool doit, GucSource source);
-static bool assign_debug_assertions(bool newval, bool doit, GucSource source);
-static bool assign_bonjour(bool newval, bool doit, GucSource source);
-static bool assign_ssl(bool newval, bool doit, GucSource source);
-static bool assign_stage_log_stats(bool newval, bool doit, GucSource source);
-static bool assign_log_stats(bool newval, bool doit, GucSource source);
-static bool assign_transaction_read_only(bool newval, bool doit, GucSource source);
-static const char *assign_canonical_path(const char *newval, bool doit, GucSource source);
-static const char *assign_timezone_abbreviations(const char *newval, bool doit, GucSource source);
-static void pg_timezone_abbrev_initialize(void);
->>>>>>> 30271024
 static const char *show_archive_command(void);
 static void assign_tcp_keepalives_idle(int newval, void *extra);
 static void assign_tcp_keepalives_interval(int newval, void *extra);
@@ -2711,12 +2695,8 @@
 			NULL
 		},
 		&log_timezone_string,
-<<<<<<< HEAD
 		"GMT",
 		check_log_timezone, assign_log_timezone, show_log_timezone
-=======
-		"GMT", assign_log_timezone, show_log_timezone
->>>>>>> 30271024
 	},
 
 	{
@@ -2997,12 +2977,8 @@
 			GUC_REPORT | GUC_GPDB_ADDOPT
 		},
 		&timezone_string,
-<<<<<<< HEAD
 		"GMT",
 		check_timezone, assign_timezone, show_timezone
-=======
-		"GMT", assign_timezone, show_timezone
->>>>>>> 30271024
 	},
 	{
 		{"timezone_abbreviations", PGC_USERSET, CLIENT_CONN_LOCALE,
@@ -9070,15 +9046,11 @@
  * timezone_abbreviations setting was found therein, select default.
  * If a non-default value is already installed, nothing will happen.
  */
-static void
+void
 pg_timezone_abbrev_initialize(void)
 {
 	SetConfigOption("timezone_abbreviations", "Default",
-<<<<<<< HEAD
 					PGC_POSTMASTER, PGC_S_DYNAMIC_DEFAULT);
-=======
-					PGC_POSTMASTER, PGC_S_ARGV);
->>>>>>> 30271024
 }
 
 static const char *
