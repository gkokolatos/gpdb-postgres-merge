--- conflicted
+++ resolved
@@ -58,13 +58,8 @@
 static int	lengthCompareJsonbPair(const void *a, const void *b, void *arg);
 static void uniqueifyJsonbObject(JsonbValue *object);
 static JsonbValue *pushJsonbValueScalar(JsonbParseState **pstate,
-<<<<<<< HEAD
-										JsonbIteratorToken seq,
-										JsonbValue *scalarVal);
-=======
 					 JsonbIteratorToken seq,
 					 JsonbValue *scalarVal);
->>>>>>> ab93f90c
 
 /*
  * Turn an in-memory JsonbValue into a Jsonb for on-disk storage.
@@ -523,11 +518,7 @@
 {
 	JsonbIterator *it;
 	JsonbValue *res = NULL;
-<<<<<<< HEAD
-	JsonbValue v;
-=======
 	JsonbValue	v;
->>>>>>> ab93f90c
 	JsonbIteratorToken tok;
 
 	if (!jbval || (seq != WJB_ELEM && seq != WJB_VALUE) ||
@@ -552,11 +543,7 @@
  */
 static JsonbValue *
 pushJsonbValueScalar(JsonbParseState **pstate, JsonbIteratorToken seq,
-<<<<<<< HEAD
-			   JsonbValue *scalarVal)
-=======
 					 JsonbValue *scalarVal)
->>>>>>> ab93f90c
 {
 	JsonbValue *result = NULL;
 
