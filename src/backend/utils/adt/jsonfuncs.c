--- conflicted
+++ resolved
@@ -123,8 +123,6 @@
 							   uint32 flags,
 							   char *key,
 							   uint32 keylen);
-<<<<<<< HEAD
-=======
 
 /* functions supporting jsonb_delete, jsonb_set and jsonb_concat */
 static JsonbValue *IteratorConcat(JsonbIterator **it1, JsonbIterator **it2,
@@ -141,7 +139,6 @@
 			 bool *path_nulls, int path_len, JsonbParseState **st,
 			 int level, Jsonb *newval, uint32 nelems, bool create);
 static void addJsonbToParseState(JsonbParseState **jbps, Jsonb *jb);
->>>>>>> ab93f90c
 
 /* state for json_object_keys */
 typedef struct OkeysState
@@ -2385,11 +2382,7 @@
 	/*
 	 * Ignore nested fields.
 	 */
-<<<<<<< HEAD
 	if (_state->lex->lex_level > 1)
-=======
-	if (_state->lex->lex_level > 2)
->>>>>>> ab93f90c
 		return;
 
 	/*
@@ -2722,12 +2715,9 @@
 											   false, work_mem);
 	MemoryContextSwitchTo(old_cxt);
 
-<<<<<<< HEAD
 	/* unnecessary, but harmless, if tupdesc came from get_call_result_type: */
 	ReleaseTupleDesc(tupdesc);
 
-=======
->>>>>>> ab93f90c
 	state->function_name = funcname;
 	state->my_extra = my_extra;
 	state->rec = rec;
@@ -2811,19 +2801,11 @@
 				(errcode(ERRCODE_INVALID_PARAMETER_VALUE),
 				 errmsg("cannot call %s on an object",
 						_state->function_name)));
-<<<<<<< HEAD
 
 	/* Nested objects require no special processing */
 	if (lex_level > 1)
 		return;
 
-=======
-
-	/* Nested objects require no special processing */
-	if (lex_level > 1)
-		return;
-
->>>>>>> ab93f90c
 	/* Object at level 1: set up a new hash table for this object */
 	memset(&ctl, 0, sizeof(ctl));
 	ctl.keysize = NAMEDATALEN;
