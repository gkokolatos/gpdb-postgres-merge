/* ----------
 * ri_triggers.c
 *
 *	Generic trigger procedures for referential integrity constraint
 *	checks.
 *
 *	Note about memory management: the private hashtables kept here live
 *	across query and transaction boundaries, in fact they live as long as
 *	the backend does.  This works because the hashtable structures
 *	themselves are allocated by dynahash.c in its permanent DynaHashCxt,
 *	and the parse/plan node trees they point to are copied into
 *	TopMemoryContext using SPI_saveplan().	This is pretty ugly, since there
 *	is no way to free a no-longer-needed plan tree, but then again we don't
 *	yet have any bookkeeping that would allow us to detect that a plan isn't
 *	needed anymore.  Improve it someday.
 *
 *
 * Portions Copyright (c) 1996-2008, PostgreSQL Global Development Group
 *
<<<<<<< HEAD
 * $PostgreSQL: pgsql/src/backend/utils/adt/ri_triggers.c,v 1.89.2.3 2009/12/09 21:58:29 tgl Exp $
=======
 * $PostgreSQL: pgsql/src/backend/utils/adt/ri_triggers.c,v 1.91 2007/02/14 01:58:57 tgl Exp $
>>>>>>> 5c63829f
 *
 * ----------
 */


/* ----------
 * Internal TODO:
 *
 *		Add MATCH PARTIAL logic.
 * ----------
 */

#include "postgres.h"

#include "catalog/pg_constraint.h"
#include "catalog/pg_operator.h"
#include "commands/trigger.h"
#include "executor/spi_priv.h"
#include "parser/parse_coerce.h"
#include "parser/parse_relation.h"
#include "miscadmin.h"
#include "utils/acl.h"
#include "utils/fmgroids.h"
#include "utils/lsyscache.h"
#include "utils/memutils.h"


/* ----------
 * Local definitions
 * ----------
 */

#define RI_MAX_NUMKEYS					INDEX_MAX_KEYS

#define RI_INIT_QUERYHASHSIZE			128

#define RI_KEYS_ALL_NULL				0
#define RI_KEYS_SOME_NULL				1
#define RI_KEYS_NONE_NULL				2

/* queryno values must be distinct for the convenience of ri_PerformCheck */
#define RI_PLAN_CHECK_LOOKUPPK_NOCOLS	1
#define RI_PLAN_CHECK_LOOKUPPK			2
#define RI_PLAN_CASCADE_DEL_DODELETE	3
#define RI_PLAN_CASCADE_UPD_DOUPDATE	4
#define RI_PLAN_NOACTION_DEL_CHECKREF	5
#define RI_PLAN_NOACTION_UPD_CHECKREF	6
#define RI_PLAN_RESTRICT_DEL_CHECKREF	7
#define RI_PLAN_RESTRICT_UPD_CHECKREF	8
#define RI_PLAN_SETNULL_DEL_DOUPDATE	9
#define RI_PLAN_SETNULL_UPD_DOUPDATE	10
#define RI_PLAN_KEYEQUAL_UPD			11

#define MAX_QUOTED_NAME_LEN  (NAMEDATALEN*2+3)
#define MAX_QUOTED_REL_NAME_LEN  (MAX_QUOTED_NAME_LEN*2)

#define RIAttName(rel, attnum)  NameStr(*attnumAttName(rel, attnum))
#define RIAttType(rel, attnum)  SPI_gettypeid(RelationGetDescr(rel), attnum)

#define RI_TRIGTYPE_INSERT 1
#define RI_TRIGTYPE_UPDATE 2
#define RI_TRIGTYPE_INUP   3
#define RI_TRIGTYPE_DELETE 4

#define RI_KEYPAIR_FK_IDX	0
#define RI_KEYPAIR_PK_IDX	1


/* ----------
 * RI_ConstraintInfo
 *
 *	Information extracted from an FK pg_constraint entry.
 * ----------
 */
typedef struct RI_ConstraintInfo
{
	Oid			constraint_id;	/* OID of pg_constraint entry */
	NameData	conname;		/* name of the FK constraint */
	Oid			pk_relid;		/* referenced relation */
	Oid			fk_relid;		/* referencing relation */
	char		confupdtype;	/* foreign key's ON UPDATE action */
	char		confdeltype;	/* foreign key's ON DELETE action */
	char		confmatchtype;	/* foreign key's match type */
	int			nkeys;			/* number of key columns */
	int16		pk_attnums[RI_MAX_NUMKEYS];	/* attnums of referenced cols */
	int16		fk_attnums[RI_MAX_NUMKEYS];	/* attnums of referencing cols */
	Oid			pf_eq_oprs[RI_MAX_NUMKEYS];	/* equality operators (PK = FK) */
	Oid			pp_eq_oprs[RI_MAX_NUMKEYS];	/* equality operators (PK = PK) */
	Oid			ff_eq_oprs[RI_MAX_NUMKEYS];	/* equality operators (FK = FK) */
} RI_ConstraintInfo;


/* ----------
 * RI_QueryKey
 *
 *	The key identifying a prepared SPI plan in our query hashtable
 * ----------
 */
typedef struct RI_QueryKey
{
	char		constr_type;
	Oid			constr_id;
	int32		constr_queryno;
	Oid			fk_relid;
	Oid			pk_relid;
	int32		nkeypairs;
	int16		keypair[RI_MAX_NUMKEYS][2];
} RI_QueryKey;


/* ----------
 * RI_QueryHashEntry
 * ----------
 */
typedef struct RI_QueryHashEntry
{
	RI_QueryKey key;
	void	   *plan;
} RI_QueryHashEntry;


/* ----------
 * RI_CompareKey
 *
 *	The key identifying an entry showing how to compare two values
 * ----------
 */
typedef struct RI_CompareKey
{
	Oid			eq_opr;			/* the equality operator to apply */
	Oid			typeid;			/* the data type to apply it to */
} RI_CompareKey;


/* ----------
 * RI_CompareHashEntry
 * ----------
 */
typedef struct RI_CompareHashEntry
{
	RI_CompareKey key;
	bool		valid;				/* successfully initialized? */
	FmgrInfo	eq_opr_finfo;		/* call info for equality fn */
	FmgrInfo	cast_func_finfo;	/* in case we must coerce input */
} RI_CompareHashEntry;


/* ----------
 * Local data
 * ----------
 */
static HTAB *ri_query_cache = NULL;
static HTAB *ri_compare_cache = NULL;


/* ----------
 * Local function prototypes
 * ----------
 */
static void quoteOneName(char *buffer, const char *name);
static void quoteRelationName(char *buffer, Relation rel);
static void ri_GenerateQual(StringInfo buf,
							const char *sep,
							const char *leftop, Oid leftoptype,
							Oid opoid,
							const char *rightop, Oid rightoptype);
static int ri_NullCheck(Relation rel, HeapTuple tup,
			 RI_QueryKey *key, int pairidx);
static void ri_BuildQueryKeyFull(RI_QueryKey *key,
								 const RI_ConstraintInfo *riinfo,
								 int32 constr_queryno);
static void ri_BuildQueryKeyPkCheck(RI_QueryKey *key,
									const RI_ConstraintInfo *riinfo,
									int32 constr_queryno);
static bool ri_KeysEqual(Relation rel, HeapTuple oldtup, HeapTuple newtup,
						 const RI_ConstraintInfo *riinfo, bool rel_is_pk);
static bool ri_AllKeysUnequal(Relation rel, HeapTuple oldtup, HeapTuple newtup,
				  const RI_ConstraintInfo *riinfo, bool rel_is_pk);
static bool ri_OneKeyEqual(Relation rel, int column,
			   HeapTuple oldtup, HeapTuple newtup,
			   const RI_ConstraintInfo *riinfo, bool rel_is_pk);
static bool ri_AttributesEqual(Oid eq_opr, Oid typeid,
							   Datum oldvalue, Datum newvalue);
static bool ri_Check_Pk_Match(Relation pk_rel, Relation fk_rel,
				  HeapTuple old_row,
				  const RI_ConstraintInfo *riinfo);

static void ri_InitHashTables(void);
static void *ri_FetchPreparedPlan(RI_QueryKey *key);
static void ri_HashPreparedPlan(RI_QueryKey *key, void *plan);
static RI_CompareHashEntry *ri_HashCompareOp(Oid eq_opr, Oid typeid);

static void ri_CheckTrigger(FunctionCallInfo fcinfo, const char *funcname,
				int tgkind);
static void ri_FetchConstraintInfo(RI_ConstraintInfo *riinfo,
					   Trigger *trigger, Relation trig_rel, bool rel_is_pk);
static void *ri_PlanCheck(const char *querystr, int nargs, Oid *argtypes,
			 RI_QueryKey *qkey, Relation fk_rel, Relation pk_rel,
			 bool cache_plan);
static bool ri_PerformCheck(RI_QueryKey *qkey, void *qplan,
				Relation fk_rel, Relation pk_rel,
				HeapTuple old_tuple, HeapTuple new_tuple,
				bool detectNewRows,
				int expect_OK, const char *constrname);
static void ri_ExtractValues(RI_QueryKey *qkey, int key_idx,
				 Relation rel, HeapTuple tuple,
				 Datum *vals, char *nulls);
static void ri_ReportViolation(RI_QueryKey *qkey, const char *constrname,
				   Relation pk_rel, Relation fk_rel,
				   HeapTuple violator, TupleDesc tupdesc,
				   bool spi_err);


/* ----------
 * RI_FKey_check -
 *
 *	Check foreign key existence (combined for INSERT and UPDATE).
 * ----------
 */
static Datum
RI_FKey_check(PG_FUNCTION_ARGS)
{
	TriggerData *trigdata = (TriggerData *) fcinfo->context;
	RI_ConstraintInfo riinfo;
	Relation	fk_rel;
	Relation	pk_rel;
	HeapTuple	new_row;
	HeapTuple	old_row;
	Buffer		new_row_buf;
	RI_QueryKey qkey;
	void	   *qplan;
	int			i;

	/*
	 * Check that this is a valid trigger call on the right time and event.
	 */
	ri_CheckTrigger(fcinfo, "RI_FKey_check", RI_TRIGTYPE_INUP);

	/*
	 * Get arguments.
	 */
	ri_FetchConstraintInfo(&riinfo,
						   trigdata->tg_trigger, trigdata->tg_relation, false);

	if (TRIGGER_FIRED_BY_UPDATE(trigdata->tg_event))
	{
		old_row = trigdata->tg_trigtuple;
		new_row = trigdata->tg_newtuple;
		new_row_buf = trigdata->tg_newtuplebuf;
	}
	else
	{
		old_row = NULL;
		new_row = trigdata->tg_trigtuple;
		new_row_buf = trigdata->tg_trigtuplebuf;
	}

	/*
	 * We should not even consider checking the row if it is no longer valid,
	 * since it was either deleted (so the deferred check should be skipped)
	 * or updated (in which case only the latest version of the row should be
	 * checked).  Test its liveness with HeapTupleSatisfiesItself.
	 *
	 * NOTE: The normal coding rule is that one must acquire the buffer
	 * content lock to call HeapTupleSatisfiesFOO.	We can skip that here
	 * because we know that AfterTriggerExecute just fetched the tuple
	 * successfully, so there cannot be a VACUUM compaction in progress on the
	 * page (either heap_fetch would have waited for the VACUUM, or the
	 * VACUUM's LockBufferForCleanup would be waiting for us to drop pin).
	 * And since this is a row inserted by our open transaction, no one else
	 * can be entitled to change its xmin/xmax.
	 */
	Assert(new_row_buf != InvalidBuffer);
	if (!HeapTupleSatisfiesItself( /* relation = ??? */ NULL, new_row->t_data, new_row_buf))
		return PointerGetDatum(NULL);

	/*
	 * Get the relation descriptors of the FK and PK tables.
	 *
	 * pk_rel is opened in RowShareLock mode since that's what our eventual
	 * SELECT FOR SHARE will get on it.
	 */
	fk_rel = trigdata->tg_relation;
	pk_rel = heap_open(riinfo.pk_relid, RowShareLock);

	/* ----------
	 * SQL3 11.9 <referential constraint definition>
	 *	General rules 2) a):
	 *		If Rf and Rt are empty (no columns to compare given)
	 *		constraint is true if 0 < (SELECT COUNT(*) FROM T)
	 *
	 *	Note: The special case that no columns are given cannot
	 *		occur up to now in Postgres, it's just there for
	 *		future enhancements.
	 * ----------
	 */
	if (riinfo.nkeys == 0)
	{
		ri_BuildQueryKeyFull(&qkey, &riinfo, RI_PLAN_CHECK_LOOKUPPK_NOCOLS);

		if (SPI_connect() != SPI_OK_CONNECT)
			elog(ERROR, "SPI_connect failed");

		if ((qplan = ri_FetchPreparedPlan(&qkey)) == NULL)
		{
			char		querystr[MAX_QUOTED_REL_NAME_LEN + 100];
			char		pkrelname[MAX_QUOTED_REL_NAME_LEN];

			/* ---------
			 * The query string built is
			 *	SELECT 1 FROM ONLY <pktable>
			 * ----------
			 */
			quoteRelationName(pkrelname, pk_rel);
			snprintf(querystr, sizeof(querystr),
					 "SELECT 1 FROM ONLY %s x FOR SHARE OF x",
					 pkrelname);

			/* Prepare and save the plan */
			qplan = ri_PlanCheck(querystr, 0, NULL,
								 &qkey, fk_rel, pk_rel, true);
		}

		/*
		 * Execute the plan
		 */
		ri_PerformCheck(&qkey, qplan,
						fk_rel, pk_rel,
						NULL, NULL,
						false,
						SPI_OK_SELECT,
						NameStr(riinfo.conname));

		if (SPI_finish() != SPI_OK_FINISH)
			elog(ERROR, "SPI_finish failed");

		heap_close(pk_rel, RowShareLock);

		return PointerGetDatum(NULL);
	}

	if (riinfo.confmatchtype == FKCONSTR_MATCH_PARTIAL)
		ereport(ERROR,
				(errcode(ERRCODE_FEATURE_NOT_SUPPORTED),
				 errmsg("MATCH PARTIAL not yet implemented")));

	ri_BuildQueryKeyFull(&qkey, &riinfo, RI_PLAN_CHECK_LOOKUPPK);

	switch (ri_NullCheck(fk_rel, new_row, &qkey, RI_KEYPAIR_FK_IDX))
	{
		case RI_KEYS_ALL_NULL:

			/*
			 * No check - if NULLs are allowed at all is already checked by
			 * NOT NULL constraint.
			 *
			 * This is true for MATCH FULL, MATCH PARTIAL, and MATCH
			 * <unspecified>
			 */
			heap_close(pk_rel, RowShareLock);
			return PointerGetDatum(NULL);

		case RI_KEYS_SOME_NULL:

			/*
			 * This is the only case that differs between the three kinds of
			 * MATCH.
			 */
			switch (riinfo.confmatchtype)
			{
				case FKCONSTR_MATCH_FULL:

					/*
					 * Not allowed - MATCH FULL says either all or none of the
					 * attributes can be NULLs
					 */
					ereport(ERROR,
							(errcode(ERRCODE_FOREIGN_KEY_VIOLATION),
							 errmsg("insert or update on table \"%s\" violates foreign key constraint \"%s\"",
							  RelationGetRelationName(trigdata->tg_relation),
									NameStr(riinfo.conname)),
							 errdetail("MATCH FULL does not allow mixing of null and nonnull key values.")));
					heap_close(pk_rel, RowShareLock);
					return PointerGetDatum(NULL);

				case FKCONSTR_MATCH_UNSPECIFIED:

					/*
					 * MATCH <unspecified> - if ANY column is null, we have a
					 * match.
					 */
					heap_close(pk_rel, RowShareLock);
					return PointerGetDatum(NULL);

				case FKCONSTR_MATCH_PARTIAL:

					/*
					 * MATCH PARTIAL - all non-null columns must match. (not
					 * implemented, can be done by modifying the query below
					 * to only include non-null columns, or by writing a
					 * special version here)
					 */
					ereport(ERROR,
							(errcode(ERRCODE_FEATURE_NOT_SUPPORTED),
							 errmsg("MATCH PARTIAL not yet implemented")));
					heap_close(pk_rel, RowShareLock);
					return PointerGetDatum(NULL);
			}

		case RI_KEYS_NONE_NULL:

			/*
			 * Have a full qualified key - continue below for all three kinds
			 * of MATCH.
			 */
			break;
	}

	if (SPI_connect() != SPI_OK_CONNECT)
		elog(ERROR, "SPI_connect failed");

	/*
	 * Fetch or prepare a saved plan for the real check
	 */
	if ((qplan = ri_FetchPreparedPlan(&qkey)) == NULL)
	{
		StringInfoData querybuf;
		char		pkrelname[MAX_QUOTED_REL_NAME_LEN];
		char		attname[MAX_QUOTED_NAME_LEN];
		char		paramname[16];
		const char *querysep;
		Oid			queryoids[RI_MAX_NUMKEYS];

		/* ----------
		 * The query string built is
		 *	SELECT 1 FROM ONLY <pktable> WHERE pkatt1 = $1 [AND ...] FOR SHARE
		 * The type id's for the $ parameters are those of the
		 * corresponding FK attributes.
		 * ----------
		 */
		initStringInfo(&querybuf);
		quoteRelationName(pkrelname, pk_rel);
		appendStringInfo(&querybuf, "SELECT 1 FROM ONLY %s x", pkrelname);
		querysep = "WHERE";
		for (i = 0; i < riinfo.nkeys; i++)
		{
			Oid		pk_type = RIAttType(pk_rel, riinfo.pk_attnums[i]);
			Oid		fk_type = RIAttType(fk_rel, riinfo.fk_attnums[i]);

			quoteOneName(attname,
						 RIAttName(pk_rel, riinfo.pk_attnums[i]));
			sprintf(paramname, "$%d", i + 1);
			ri_GenerateQual(&querybuf, querysep,
							attname, pk_type,
							riinfo.pf_eq_oprs[i],
							paramname, fk_type);
			querysep = "AND";
			queryoids[i] = fk_type;
		}
		appendStringInfo(&querybuf, " FOR SHARE OF x");

		/* Prepare and save the plan */
		qplan = ri_PlanCheck(querybuf.data, riinfo.nkeys, queryoids,
							 &qkey, fk_rel, pk_rel, true);
	}

	/*
	 * Now check that foreign key exists in PK table
	 */
	ri_PerformCheck(&qkey, qplan,
					fk_rel, pk_rel,
					NULL, new_row,
					false,
					SPI_OK_SELECT,
					NameStr(riinfo.conname));

	if (SPI_finish() != SPI_OK_FINISH)
		elog(ERROR, "SPI_finish failed");

	heap_close(pk_rel, RowShareLock);

	return PointerGetDatum(NULL);
}


/* ----------
 * RI_FKey_check_ins -
 *
 *	Check foreign key existence at insert event on FK table.
 * ----------
 */
Datum
RI_FKey_check_ins(PG_FUNCTION_ARGS)
{
	return RI_FKey_check(fcinfo);
}


/* ----------
 * RI_FKey_check_upd -
 *
 *	Check foreign key existence at update event on FK table.
 * ----------
 */
Datum
RI_FKey_check_upd(PG_FUNCTION_ARGS)
{
	return RI_FKey_check(fcinfo);
}


/* ----------
 * ri_Check_Pk_Match
 *
 * Check for matching value of old pk row in current state for
 * noaction triggers. Returns false if no row was found and a fk row
 * could potentially be referencing this row, true otherwise.
 * ----------
 */
static bool
ri_Check_Pk_Match(Relation pk_rel, Relation fk_rel,
				  HeapTuple old_row,
				  const RI_ConstraintInfo *riinfo)
{
	void	   *qplan;
	RI_QueryKey qkey;
	int			i;
	bool		result;

	ri_BuildQueryKeyPkCheck(&qkey, riinfo, RI_PLAN_CHECK_LOOKUPPK);

	switch (ri_NullCheck(pk_rel, old_row, &qkey, RI_KEYPAIR_PK_IDX))
	{
		case RI_KEYS_ALL_NULL:

			/*
			 * No check - nothing could have been referencing this row anyway.
			 */
			return true;

		case RI_KEYS_SOME_NULL:

			/*
			 * This is the only case that differs between the three kinds of
			 * MATCH.
			 */
			switch (riinfo->confmatchtype)
			{
				case FKCONSTR_MATCH_FULL:
				case FKCONSTR_MATCH_UNSPECIFIED:

					/*
					 * MATCH <unspecified>/FULL  - if ANY column is null, we
					 * can't be matching to this row already.
					 */
					return true;

				case FKCONSTR_MATCH_PARTIAL:

					/*
					 * MATCH PARTIAL - all non-null columns must match. (not
					 * implemented, can be done by modifying the query below
					 * to only include non-null columns, or by writing a
					 * special version here)
					 */
					ereport(ERROR,
							(errcode(ERRCODE_FEATURE_NOT_SUPPORTED),
							 errmsg("MATCH PARTIAL not yet implemented")));
					break;
			}

		case RI_KEYS_NONE_NULL:

			/*
			 * Have a full qualified key - continue below for all three kinds
			 * of MATCH.
			 */
			break;
	}

	if (SPI_connect() != SPI_OK_CONNECT)
		elog(ERROR, "SPI_connect failed");

	/*
	 * Fetch or prepare a saved plan for the real check
	 */
	if ((qplan = ri_FetchPreparedPlan(&qkey)) == NULL)
	{
		StringInfoData querybuf;
		char		pkrelname[MAX_QUOTED_REL_NAME_LEN];
		char		attname[MAX_QUOTED_NAME_LEN];
		char		paramname[16];
		const char *querysep;
		Oid			queryoids[RI_MAX_NUMKEYS];

		/* ----------
		 * The query string built is
		 *	SELECT 1 FROM ONLY <pktable> WHERE pkatt1 = $1 [AND ...] FOR SHARE
		 * The type id's for the $ parameters are those of the
		 * PK attributes themselves.
		 * ----------
		 */
		initStringInfo(&querybuf);
		quoteRelationName(pkrelname, pk_rel);
		appendStringInfo(&querybuf, "SELECT 1 FROM ONLY %s x", pkrelname);
		querysep = "WHERE";
		for (i = 0; i < riinfo->nkeys; i++)
		{
			Oid		pk_type = RIAttType(pk_rel, riinfo->pk_attnums[i]);

			quoteOneName(attname,
						 RIAttName(pk_rel, riinfo->pk_attnums[i]));
			sprintf(paramname, "$%d", i + 1);
			ri_GenerateQual(&querybuf, querysep,
							attname, pk_type,
							riinfo->pp_eq_oprs[i],
							paramname, pk_type);
			querysep = "AND";
			queryoids[i] = pk_type;
		}
		appendStringInfo(&querybuf, " FOR SHARE OF x");

		/* Prepare and save the plan */
		qplan = ri_PlanCheck(querybuf.data, riinfo->nkeys, queryoids,
							 &qkey, fk_rel, pk_rel, true);
	}

	/*
	 * We have a plan now. Run it.
	 */
	result = ri_PerformCheck(&qkey, qplan,
							 fk_rel, pk_rel,
							 old_row, NULL,
							 true,		/* treat like update */
							 SPI_OK_SELECT, NULL);

	if (SPI_finish() != SPI_OK_FINISH)
		elog(ERROR, "SPI_finish failed");

	return result;
}


/* ----------
 * RI_FKey_noaction_del -
 *
 *	Give an error and roll back the current transaction if the
 *	delete has resulted in a violation of the given referential
 *	integrity constraint.
 * ----------
 */
Datum
RI_FKey_noaction_del(PG_FUNCTION_ARGS)
{
	TriggerData *trigdata = (TriggerData *) fcinfo->context;
	RI_ConstraintInfo riinfo;
	Relation	fk_rel;
	Relation	pk_rel;
	HeapTuple	old_row;
	RI_QueryKey qkey;
	void	   *qplan;
	int			i;

	/*
	 * Check that this is a valid trigger call on the right time and event.
	 */
	ri_CheckTrigger(fcinfo, "RI_FKey_noaction_del", RI_TRIGTYPE_DELETE);

	/*
	 * Get arguments.
	 */
	ri_FetchConstraintInfo(&riinfo,
						   trigdata->tg_trigger, trigdata->tg_relation, true);

	/*
	 * Nothing to do if no column names to compare given
	 */
	if (riinfo.nkeys == 0)
		return PointerGetDatum(NULL);

	/*
	 * Get the relation descriptors of the FK and PK tables and the old tuple.
	 *
	 * fk_rel is opened in RowShareLock mode since that's what our eventual
	 * SELECT FOR SHARE will get on it.
	 */
	fk_rel = heap_open(riinfo.fk_relid, RowShareLock);
	pk_rel = trigdata->tg_relation;
	old_row = trigdata->tg_trigtuple;

	if (ri_Check_Pk_Match(pk_rel, fk_rel, old_row, &riinfo))
	{
		/*
		 * There's either another row, or no row could match this one.  In
		 * either case, we don't need to do the check.
		 */
		heap_close(fk_rel, RowShareLock);
		return PointerGetDatum(NULL);
	}

	switch (riinfo.confmatchtype)
	{
			/* ----------
			 * SQL3 11.9 <referential constraint definition>
			 *	Gereral rules 6) a) iv):
			 *		MATCH <unspecified> or MATCH FULL
			 *			... ON DELETE CASCADE
			 * ----------
			 */
		case FKCONSTR_MATCH_UNSPECIFIED:
		case FKCONSTR_MATCH_FULL:
			ri_BuildQueryKeyFull(&qkey, &riinfo,
								 RI_PLAN_NOACTION_DEL_CHECKREF);

			switch (ri_NullCheck(pk_rel, old_row, &qkey, RI_KEYPAIR_PK_IDX))
			{
				case RI_KEYS_ALL_NULL:
				case RI_KEYS_SOME_NULL:

					/*
					 * No check - MATCH FULL means there cannot be any
					 * reference to old key if it contains NULL
					 */
					heap_close(fk_rel, RowShareLock);
					return PointerGetDatum(NULL);

				case RI_KEYS_NONE_NULL:

					/*
					 * Have a full qualified key - continue below
					 */
					break;
			}

			if (SPI_connect() != SPI_OK_CONNECT)
				elog(ERROR, "SPI_connect failed");

			/*
			 * Fetch or prepare a saved plan for the restrict delete lookup if
			 * foreign references exist
			 */
			if ((qplan = ri_FetchPreparedPlan(&qkey)) == NULL)
			{
				StringInfoData querybuf;
				char		fkrelname[MAX_QUOTED_REL_NAME_LEN];
				char		attname[MAX_QUOTED_NAME_LEN];
				char		paramname[16];
				const char *querysep;
				Oid			queryoids[RI_MAX_NUMKEYS];

				/* ----------
				 * The query string built is
				 *	SELECT 1 FROM ONLY <fktable> WHERE $1 = fkatt1 [AND ...]
				 * The type id's for the $ parameters are those of the
				 * corresponding PK attributes.
				 * ----------
				 */
				initStringInfo(&querybuf);
				quoteRelationName(fkrelname, fk_rel);
				appendStringInfo(&querybuf, "SELECT 1 FROM ONLY %s x",
								 fkrelname);
				querysep = "WHERE";
				for (i = 0; i < riinfo.nkeys; i++)
				{
					Oid		pk_type = RIAttType(pk_rel, riinfo.pk_attnums[i]);
					Oid		fk_type = RIAttType(fk_rel, riinfo.fk_attnums[i]);

					quoteOneName(attname,
								 RIAttName(fk_rel, riinfo.fk_attnums[i]));
					sprintf(paramname, "$%d", i + 1);
					ri_GenerateQual(&querybuf, querysep,
									paramname, pk_type,
									riinfo.pf_eq_oprs[i],
									attname, fk_type);
					querysep = "AND";
					queryoids[i] = pk_type;
				}
				appendStringInfo(&querybuf, " FOR SHARE OF x");

				/* Prepare and save the plan */
				qplan = ri_PlanCheck(querybuf.data, riinfo.nkeys, queryoids,
									 &qkey, fk_rel, pk_rel, true);
			}

			/*
			 * We have a plan now. Run it to check for existing references.
			 */
			ri_PerformCheck(&qkey, qplan,
							fk_rel, pk_rel,
							old_row, NULL,
							true,		/* must detect new rows */
							SPI_OK_SELECT,
							NameStr(riinfo.conname));

			if (SPI_finish() != SPI_OK_FINISH)
				elog(ERROR, "SPI_finish failed");

			heap_close(fk_rel, RowShareLock);

			return PointerGetDatum(NULL);

			/*
			 * Handle MATCH PARTIAL restrict delete.
			 */
		case FKCONSTR_MATCH_PARTIAL:
			ereport(ERROR,
					(errcode(ERRCODE_FEATURE_NOT_SUPPORTED),
					 errmsg("MATCH PARTIAL not yet implemented")));
			return PointerGetDatum(NULL);
	}

	/*
	 * Never reached
	 */
	elog(ERROR, "invalid confmatchtype");
	return PointerGetDatum(NULL);
}


/* ----------
 * RI_FKey_noaction_upd -
 *
 *	Give an error and roll back the current transaction if the
 *	update has resulted in a violation of the given referential
 *	integrity constraint.
 * ----------
 */
Datum
RI_FKey_noaction_upd(PG_FUNCTION_ARGS)
{
	TriggerData *trigdata = (TriggerData *) fcinfo->context;
	RI_ConstraintInfo riinfo;
	Relation	fk_rel;
	Relation	pk_rel;
	HeapTuple	new_row;
	HeapTuple	old_row;
	RI_QueryKey qkey;
	void	   *qplan;
	int			i;

	/*
	 * Check that this is a valid trigger call on the right time and event.
	 */
	ri_CheckTrigger(fcinfo, "RI_FKey_noaction_upd", RI_TRIGTYPE_UPDATE);

	/*
	 * Get arguments.
	 */
	ri_FetchConstraintInfo(&riinfo,
						   trigdata->tg_trigger, trigdata->tg_relation, true);

	/*
	 * Nothing to do if no column names to compare given
	 */
	if (riinfo.nkeys == 0)
		return PointerGetDatum(NULL);

	/*
	 * Get the relation descriptors of the FK and PK tables and the new and
	 * old tuple.
	 *
	 * fk_rel is opened in RowShareLock mode since that's what our eventual
	 * SELECT FOR SHARE will get on it.
	 */
	fk_rel = heap_open(riinfo.fk_relid, RowShareLock);
	pk_rel = trigdata->tg_relation;
	new_row = trigdata->tg_newtuple;
	old_row = trigdata->tg_trigtuple;

	switch (riinfo.confmatchtype)
	{
			/* ----------
			 * SQL3 11.9 <referential constraint definition>
			 *	Gereral rules 6) a) iv):
			 *		MATCH <unspecified> or MATCH FULL
			 *			... ON DELETE CASCADE
			 * ----------
			 */
		case FKCONSTR_MATCH_UNSPECIFIED:
		case FKCONSTR_MATCH_FULL:
			ri_BuildQueryKeyFull(&qkey, &riinfo,
								 RI_PLAN_NOACTION_UPD_CHECKREF);

			switch (ri_NullCheck(pk_rel, old_row, &qkey, RI_KEYPAIR_PK_IDX))
			{
				case RI_KEYS_ALL_NULL:
				case RI_KEYS_SOME_NULL:

					/*
					 * No check - MATCH FULL means there cannot be any
					 * reference to old key if it contains NULL
					 */
					heap_close(fk_rel, RowShareLock);
					return PointerGetDatum(NULL);

				case RI_KEYS_NONE_NULL:

					/*
					 * Have a full qualified key - continue below
					 */
					break;
			}

			/*
			 * No need to check anything if old and new keys are equal
			 */
			if (ri_KeysEqual(pk_rel, old_row, new_row, &riinfo, true))
			{
				heap_close(fk_rel, RowShareLock);
				return PointerGetDatum(NULL);
			}

			if (ri_Check_Pk_Match(pk_rel, fk_rel, old_row, &riinfo))
			{
				/*
				 * There's either another row, or no row could match this one.
				 * In either case, we don't need to do the check.
				 */
				heap_close(fk_rel, RowShareLock);
				return PointerGetDatum(NULL);
			}

			if (SPI_connect() != SPI_OK_CONNECT)
				elog(ERROR, "SPI_connect failed");

			/*
			 * Fetch or prepare a saved plan for the noaction update lookup if
			 * foreign references exist
			 */
			if ((qplan = ri_FetchPreparedPlan(&qkey)) == NULL)
			{
				StringInfoData querybuf;
				char		fkrelname[MAX_QUOTED_REL_NAME_LEN];
				char		attname[MAX_QUOTED_NAME_LEN];
				char		paramname[16];
				const char *querysep;
				Oid			queryoids[RI_MAX_NUMKEYS];

				/* ----------
				 * The query string built is
				 *	SELECT 1 FROM ONLY <fktable> WHERE $1 = fkatt1 [AND ...]
				 * The type id's for the $ parameters are those of the
				 * corresponding PK attributes.
				 * ----------
				 */
				initStringInfo(&querybuf);
				quoteRelationName(fkrelname, fk_rel);
				appendStringInfo(&querybuf, "SELECT 1 FROM ONLY %s x",
								 fkrelname);
				querysep = "WHERE";
				for (i = 0; i < riinfo.nkeys; i++)
				{
					Oid		pk_type = RIAttType(pk_rel, riinfo.pk_attnums[i]);
					Oid		fk_type = RIAttType(fk_rel, riinfo.fk_attnums[i]);

					quoteOneName(attname,
								 RIAttName(fk_rel, riinfo.fk_attnums[i]));
					sprintf(paramname, "$%d", i + 1);
					ri_GenerateQual(&querybuf, querysep,
									paramname, pk_type,
									riinfo.pf_eq_oprs[i],
									attname, fk_type);
					querysep = "AND";
					queryoids[i] = pk_type;
				}
				appendStringInfo(&querybuf, " FOR SHARE OF x");

				/* Prepare and save the plan */
				qplan = ri_PlanCheck(querybuf.data, riinfo.nkeys, queryoids,
									 &qkey, fk_rel, pk_rel, true);
			}

			/*
			 * We have a plan now. Run it to check for existing references.
			 */
			ri_PerformCheck(&qkey, qplan,
							fk_rel, pk_rel,
							old_row, NULL,
							true,		/* must detect new rows */
							SPI_OK_SELECT,
							NameStr(riinfo.conname));

			if (SPI_finish() != SPI_OK_FINISH)
				elog(ERROR, "SPI_finish failed");

			heap_close(fk_rel, RowShareLock);

			return PointerGetDatum(NULL);

			/*
			 * Handle MATCH PARTIAL noaction update.
			 */
		case FKCONSTR_MATCH_PARTIAL:
			ereport(ERROR,
					(errcode(ERRCODE_FEATURE_NOT_SUPPORTED),
					 errmsg("MATCH PARTIAL not yet implemented")));
			return PointerGetDatum(NULL);
	}

	/*
	 * Never reached
	 */
	elog(ERROR, "invalid confmatchtype");
	return PointerGetDatum(NULL);
}


/* ----------
 * RI_FKey_cascade_del -
 *
 *	Cascaded delete foreign key references at delete event on PK table.
 * ----------
 */
Datum
RI_FKey_cascade_del(PG_FUNCTION_ARGS)
{
	TriggerData *trigdata = (TriggerData *) fcinfo->context;
	RI_ConstraintInfo riinfo;
	Relation	fk_rel;
	Relation	pk_rel;
	HeapTuple	old_row;
	RI_QueryKey qkey;
	void	   *qplan;
	int			i;

	/*
	 * Check that this is a valid trigger call on the right time and event.
	 */
	ri_CheckTrigger(fcinfo, "RI_FKey_cascade_del", RI_TRIGTYPE_DELETE);

	/*
	 * Get arguments.
	 */
	ri_FetchConstraintInfo(&riinfo,
						   trigdata->tg_trigger, trigdata->tg_relation, true);

	/*
	 * Nothing to do if no column names to compare given
	 */
	if (riinfo.nkeys == 0)
		return PointerGetDatum(NULL);

	/*
	 * Get the relation descriptors of the FK and PK tables and the old tuple.
	 *
	 * fk_rel is opened in RowExclusiveLock mode since that's what our
	 * eventual DELETE will get on it.
	 */
	fk_rel = heap_open(riinfo.fk_relid, RowExclusiveLock);
	pk_rel = trigdata->tg_relation;
	old_row = trigdata->tg_trigtuple;

	switch (riinfo.confmatchtype)
	{
			/* ----------
			 * SQL3 11.9 <referential constraint definition>
			 *	Gereral rules 6) a) i):
			 *		MATCH <unspecified> or MATCH FULL
			 *			... ON DELETE CASCADE
			 * ----------
			 */
		case FKCONSTR_MATCH_UNSPECIFIED:
		case FKCONSTR_MATCH_FULL:
			ri_BuildQueryKeyFull(&qkey, &riinfo,
								 RI_PLAN_CASCADE_DEL_DODELETE);

			switch (ri_NullCheck(pk_rel, old_row, &qkey, RI_KEYPAIR_PK_IDX))
			{
				case RI_KEYS_ALL_NULL:
				case RI_KEYS_SOME_NULL:

					/*
					 * No check - MATCH FULL means there cannot be any
					 * reference to old key if it contains NULL
					 */
					heap_close(fk_rel, RowExclusiveLock);
					return PointerGetDatum(NULL);

				case RI_KEYS_NONE_NULL:

					/*
					 * Have a full qualified key - continue below
					 */
					break;
			}

			if (SPI_connect() != SPI_OK_CONNECT)
				elog(ERROR, "SPI_connect failed");

			/*
			 * Fetch or prepare a saved plan for the cascaded delete
			 */
			if ((qplan = ri_FetchPreparedPlan(&qkey)) == NULL)
			{
				StringInfoData querybuf;
				char		fkrelname[MAX_QUOTED_REL_NAME_LEN];
				char		attname[MAX_QUOTED_NAME_LEN];
				char		paramname[16];
				const char *querysep;
				Oid			queryoids[RI_MAX_NUMKEYS];

				/* ----------
				 * The query string built is
				 *	DELETE FROM ONLY <fktable> WHERE $1 = fkatt1 [AND ...]
				 * The type id's for the $ parameters are those of the
				 * corresponding PK attributes.
				 * ----------
				 */
				initStringInfo(&querybuf);
				quoteRelationName(fkrelname, fk_rel);
				appendStringInfo(&querybuf, "DELETE FROM ONLY %s", fkrelname);
				querysep = "WHERE";
				for (i = 0; i < riinfo.nkeys; i++)
				{
					Oid		pk_type = RIAttType(pk_rel, riinfo.pk_attnums[i]);
					Oid		fk_type = RIAttType(fk_rel, riinfo.fk_attnums[i]);

					quoteOneName(attname,
								 RIAttName(fk_rel, riinfo.fk_attnums[i]));
					sprintf(paramname, "$%d", i + 1);
					ri_GenerateQual(&querybuf, querysep,
									paramname, pk_type,
									riinfo.pf_eq_oprs[i],
									attname, fk_type);
					querysep = "AND";
					queryoids[i] = pk_type;
				}

				/* Prepare and save the plan */
				qplan = ri_PlanCheck(querybuf.data, riinfo.nkeys, queryoids,
									 &qkey, fk_rel, pk_rel, true);
			}

			/*
			 * We have a plan now. Build up the arguments from the key values
			 * in the deleted PK tuple and delete the referencing rows
			 */
			ri_PerformCheck(&qkey, qplan,
							fk_rel, pk_rel,
							old_row, NULL,
							true,		/* must detect new rows */
							SPI_OK_DELETE,
							NameStr(riinfo.conname));

			if (SPI_finish() != SPI_OK_FINISH)
				elog(ERROR, "SPI_finish failed");

			heap_close(fk_rel, RowExclusiveLock);

			return PointerGetDatum(NULL);

			/*
			 * Handle MATCH PARTIAL cascaded delete.
			 */
		case FKCONSTR_MATCH_PARTIAL:
			ereport(ERROR,
					(errcode(ERRCODE_FEATURE_NOT_SUPPORTED),
					 errmsg("MATCH PARTIAL not yet implemented")));
			return PointerGetDatum(NULL);
	}

	/*
	 * Never reached
	 */
	elog(ERROR, "invalid confmatchtype");
	return PointerGetDatum(NULL);
}


/* ----------
 * RI_FKey_cascade_upd -
 *
 *	Cascaded update/delete foreign key references at update event on PK table.
 * ----------
 */
Datum
RI_FKey_cascade_upd(PG_FUNCTION_ARGS)
{
	TriggerData *trigdata = (TriggerData *) fcinfo->context;
	RI_ConstraintInfo riinfo;
	Relation	fk_rel;
	Relation	pk_rel;
	HeapTuple	new_row;
	HeapTuple	old_row;
	RI_QueryKey qkey;
	void	   *qplan;
	int			i;
	int			j;

	/*
	 * Check that this is a valid trigger call on the right time and event.
	 */
	ri_CheckTrigger(fcinfo, "RI_FKey_cascade_upd", RI_TRIGTYPE_UPDATE);

	/*
	 * Get arguments.
	 */
	ri_FetchConstraintInfo(&riinfo,
						   trigdata->tg_trigger, trigdata->tg_relation, true);

	/*
	 * Nothing to do if no column names to compare given
	 */
	if (riinfo.nkeys == 0)
		return PointerGetDatum(NULL);

	/*
	 * Get the relation descriptors of the FK and PK tables and the new and
	 * old tuple.
	 *
	 * fk_rel is opened in RowExclusiveLock mode since that's what our
	 * eventual UPDATE will get on it.
	 */
	fk_rel = heap_open(riinfo.fk_relid, RowExclusiveLock);
	pk_rel = trigdata->tg_relation;
	new_row = trigdata->tg_newtuple;
	old_row = trigdata->tg_trigtuple;

	switch (riinfo.confmatchtype)
	{
			/* ----------
			 * SQL3 11.9 <referential constraint definition>
			 *	Gereral rules 7) a) i):
			 *		MATCH <unspecified> or MATCH FULL
			 *			... ON UPDATE CASCADE
			 * ----------
			 */
		case FKCONSTR_MATCH_UNSPECIFIED:
		case FKCONSTR_MATCH_FULL:
			ri_BuildQueryKeyFull(&qkey, &riinfo,
								 RI_PLAN_CASCADE_UPD_DOUPDATE);

			switch (ri_NullCheck(pk_rel, old_row, &qkey, RI_KEYPAIR_PK_IDX))
			{
				case RI_KEYS_ALL_NULL:
				case RI_KEYS_SOME_NULL:

					/*
					 * No update - MATCH FULL means there cannot be any
					 * reference to old key if it contains NULL
					 */
					heap_close(fk_rel, RowExclusiveLock);
					return PointerGetDatum(NULL);

				case RI_KEYS_NONE_NULL:

					/*
					 * Have a full qualified key - continue below
					 */
					break;
			}

			/*
			 * No need to do anything if old and new keys are equal
			 */
			if (ri_KeysEqual(pk_rel, old_row, new_row, &riinfo, true))
			{
				heap_close(fk_rel, RowExclusiveLock);
				return PointerGetDatum(NULL);
			}

			if (SPI_connect() != SPI_OK_CONNECT)
				elog(ERROR, "SPI_connect failed");

			/*
			 * Fetch or prepare a saved plan for the cascaded update of
			 * foreign references
			 */
			if ((qplan = ri_FetchPreparedPlan(&qkey)) == NULL)
			{
				StringInfoData querybuf;
				StringInfoData qualbuf;
				char		fkrelname[MAX_QUOTED_REL_NAME_LEN];
				char		attname[MAX_QUOTED_NAME_LEN];
				char		paramname[16];
				const char *querysep;
				const char *qualsep;
				Oid			queryoids[RI_MAX_NUMKEYS * 2];

				/* ----------
				 * The query string built is
				 *	UPDATE ONLY <fktable> SET fkatt1 = $1 [, ...]
				 *			WHERE $n = fkatt1 [AND ...]
				 * The type id's for the $ parameters are those of the
				 * corresponding PK attributes.  Note that we are assuming
				 * there is an assignment cast from the PK to the FK type;
				 * else the parser will fail.
				 * ----------
				 */
				initStringInfo(&querybuf);
				initStringInfo(&qualbuf);
				quoteRelationName(fkrelname, fk_rel);
				appendStringInfo(&querybuf, "UPDATE ONLY %s SET", fkrelname);
				querysep = "";
				qualsep = "WHERE";
				for (i = 0, j = riinfo.nkeys; i < riinfo.nkeys; i++, j++)
				{
					Oid		pk_type = RIAttType(pk_rel, riinfo.pk_attnums[i]);
					Oid		fk_type = RIAttType(fk_rel, riinfo.fk_attnums[i]);

					quoteOneName(attname,
								 RIAttName(fk_rel, riinfo.fk_attnums[i]));
					appendStringInfo(&querybuf,
									 "%s %s = $%d",
									 querysep, attname, i + 1);
					sprintf(paramname, "$%d", j + 1);
					ri_GenerateQual(&qualbuf, qualsep,
									paramname, pk_type,
									riinfo.pf_eq_oprs[i],
									attname, fk_type);
					querysep = ",";
					qualsep = "AND";
					queryoids[i] = pk_type;
					queryoids[j] = pk_type;
				}
				appendStringInfoString(&querybuf, qualbuf.data);

				/* Prepare and save the plan */
				qplan = ri_PlanCheck(querybuf.data, riinfo.nkeys * 2, queryoids,
									 &qkey, fk_rel, pk_rel, true);
			}

			/*
			 * We have a plan now. Run it to update the existing references.
			 */
			ri_PerformCheck(&qkey, qplan,
							fk_rel, pk_rel,
							old_row, new_row,
							true,		/* must detect new rows */
							SPI_OK_UPDATE,
							NameStr(riinfo.conname));

			if (SPI_finish() != SPI_OK_FINISH)
				elog(ERROR, "SPI_finish failed");

			heap_close(fk_rel, RowExclusiveLock);

			return PointerGetDatum(NULL);

			/*
			 * Handle MATCH PARTIAL cascade update.
			 */
		case FKCONSTR_MATCH_PARTIAL:
			ereport(ERROR,
					(errcode(ERRCODE_FEATURE_NOT_SUPPORTED),
					 errmsg("MATCH PARTIAL not yet implemented")));
			return PointerGetDatum(NULL);
	}

	/*
	 * Never reached
	 */
	elog(ERROR, "invalid confmatchtype");
	return PointerGetDatum(NULL);
}


/* ----------
 * RI_FKey_restrict_del -
 *
 *	Restrict delete from PK table to rows unreferenced by foreign key.
 *
 *	SQL3 intends that this referential action occur BEFORE the
 *	update is performed, rather than after.  This appears to be
 *	the only difference between "NO ACTION" and "RESTRICT".
 *
 *	For now, however, we treat "RESTRICT" and "NO ACTION" as
 *	equivalent.
 * ----------
 */
Datum
RI_FKey_restrict_del(PG_FUNCTION_ARGS)
{
	TriggerData *trigdata = (TriggerData *) fcinfo->context;
	RI_ConstraintInfo riinfo;
	Relation	fk_rel;
	Relation	pk_rel;
	HeapTuple	old_row;
	RI_QueryKey qkey;
	void	   *qplan;
	int			i;

	/*
	 * Check that this is a valid trigger call on the right time and event.
	 */
	ri_CheckTrigger(fcinfo, "RI_FKey_restrict_del", RI_TRIGTYPE_DELETE);

	/*
	 * Get arguments.
	 */
	ri_FetchConstraintInfo(&riinfo,
						   trigdata->tg_trigger, trigdata->tg_relation, true);

	/*
	 * Nothing to do if no column names to compare given
	 */
	if (riinfo.nkeys == 0)
		return PointerGetDatum(NULL);

	/*
	 * Get the relation descriptors of the FK and PK tables and the old tuple.
	 *
	 * fk_rel is opened in RowShareLock mode since that's what our eventual
	 * SELECT FOR SHARE will get on it.
	 */
	fk_rel = heap_open(riinfo.fk_relid, RowShareLock);
	pk_rel = trigdata->tg_relation;
	old_row = trigdata->tg_trigtuple;

	switch (riinfo.confmatchtype)
	{
			/* ----------
			 * SQL3 11.9 <referential constraint definition>
			 *	Gereral rules 6) a) iv):
			 *		MATCH <unspecified> or MATCH FULL
			 *			... ON DELETE CASCADE
			 * ----------
			 */
		case FKCONSTR_MATCH_UNSPECIFIED:
		case FKCONSTR_MATCH_FULL:
			ri_BuildQueryKeyFull(&qkey, &riinfo,
								 RI_PLAN_RESTRICT_DEL_CHECKREF);

			switch (ri_NullCheck(pk_rel, old_row, &qkey, RI_KEYPAIR_PK_IDX))
			{
				case RI_KEYS_ALL_NULL:
				case RI_KEYS_SOME_NULL:

					/*
					 * No check - MATCH FULL means there cannot be any
					 * reference to old key if it contains NULL
					 */
					heap_close(fk_rel, RowShareLock);
					return PointerGetDatum(NULL);

				case RI_KEYS_NONE_NULL:

					/*
					 * Have a full qualified key - continue below
					 */
					break;
			}

			if (SPI_connect() != SPI_OK_CONNECT)
				elog(ERROR, "SPI_connect failed");

			/*
			 * Fetch or prepare a saved plan for the restrict delete lookup if
			 * foreign references exist
			 */
			if ((qplan = ri_FetchPreparedPlan(&qkey)) == NULL)
			{
				StringInfoData querybuf;
				char		fkrelname[MAX_QUOTED_REL_NAME_LEN];
				char		attname[MAX_QUOTED_NAME_LEN];
				char		paramname[16];
				const char *querysep;
				Oid			queryoids[RI_MAX_NUMKEYS];

				/* ----------
				 * The query string built is
				 *	SELECT 1 FROM ONLY <fktable> WHERE $1 = fkatt1 [AND ...]
				 * The type id's for the $ parameters are those of the
				 * corresponding PK attributes.
				 * ----------
				 */
				initStringInfo(&querybuf);
				quoteRelationName(fkrelname, fk_rel);
				appendStringInfo(&querybuf, "SELECT 1 FROM ONLY %s x",
								 fkrelname);
				querysep = "WHERE";
				for (i = 0; i < riinfo.nkeys; i++)
				{
					Oid		pk_type = RIAttType(pk_rel, riinfo.pk_attnums[i]);
					Oid		fk_type = RIAttType(fk_rel, riinfo.fk_attnums[i]);

					quoteOneName(attname,
								 RIAttName(fk_rel, riinfo.fk_attnums[i]));
					sprintf(paramname, "$%d", i + 1);
					ri_GenerateQual(&querybuf, querysep,
									paramname, pk_type,
									riinfo.pf_eq_oprs[i],
									attname, fk_type);
					querysep = "AND";
					queryoids[i] = pk_type;
				}
				appendStringInfo(&querybuf, " FOR SHARE OF x");

				/* Prepare and save the plan */
				qplan = ri_PlanCheck(querybuf.data, riinfo.nkeys, queryoids,
									 &qkey, fk_rel, pk_rel, true);
			}

			/*
			 * We have a plan now. Run it to check for existing references.
			 */
			ri_PerformCheck(&qkey, qplan,
							fk_rel, pk_rel,
							old_row, NULL,
							true,		/* must detect new rows */
							SPI_OK_SELECT,
							NameStr(riinfo.conname));

			if (SPI_finish() != SPI_OK_FINISH)
				elog(ERROR, "SPI_finish failed");

			heap_close(fk_rel, RowShareLock);

			return PointerGetDatum(NULL);

			/*
			 * Handle MATCH PARTIAL restrict delete.
			 */
		case FKCONSTR_MATCH_PARTIAL:
			ereport(ERROR,
					(errcode(ERRCODE_FEATURE_NOT_SUPPORTED),
					 errmsg("MATCH PARTIAL not yet implemented")));
			return PointerGetDatum(NULL);
	}

	/*
	 * Never reached
	 */
	elog(ERROR, "invalid confmatchtype");
	return PointerGetDatum(NULL);
}


/* ----------
 * RI_FKey_restrict_upd -
 *
 *	Restrict update of PK to rows unreferenced by foreign key.
 *
 *	SQL3 intends that this referential action occur BEFORE the
 *	update is performed, rather than after.  This appears to be
 *	the only difference between "NO ACTION" and "RESTRICT".
 *
 *	For now, however, we treat "RESTRICT" and "NO ACTION" as
 *	equivalent.
 * ----------
 */
Datum
RI_FKey_restrict_upd(PG_FUNCTION_ARGS)
{
	TriggerData *trigdata = (TriggerData *) fcinfo->context;
	RI_ConstraintInfo riinfo;
	Relation	fk_rel;
	Relation	pk_rel;
	HeapTuple	new_row;
	HeapTuple	old_row;
	RI_QueryKey qkey;
	void	   *qplan;
	int			i;

	/*
	 * Check that this is a valid trigger call on the right time and event.
	 */
	ri_CheckTrigger(fcinfo, "RI_FKey_restrict_upd", RI_TRIGTYPE_UPDATE);

	/*
	 * Get arguments.
	 */
	ri_FetchConstraintInfo(&riinfo,
						   trigdata->tg_trigger, trigdata->tg_relation, true);

	/*
	 * Nothing to do if no column names to compare given
	 */
	if (riinfo.nkeys == 0)
		return PointerGetDatum(NULL);

	/*
	 * Get the relation descriptors of the FK and PK tables and the new and
	 * old tuple.
	 *
	 * fk_rel is opened in RowShareLock mode since that's what our eventual
	 * SELECT FOR SHARE will get on it.
	 */
	fk_rel = heap_open(riinfo.fk_relid, RowShareLock);
	pk_rel = trigdata->tg_relation;
	new_row = trigdata->tg_newtuple;
	old_row = trigdata->tg_trigtuple;

	switch (riinfo.confmatchtype)
	{
			/* ----------
			 * SQL3 11.9 <referential constraint definition>
			 *	Gereral rules 6) a) iv):
			 *		MATCH <unspecified> or MATCH FULL
			 *			... ON DELETE CASCADE
			 * ----------
			 */
		case FKCONSTR_MATCH_UNSPECIFIED:
		case FKCONSTR_MATCH_FULL:
			ri_BuildQueryKeyFull(&qkey, &riinfo,
								 RI_PLAN_RESTRICT_UPD_CHECKREF);

			switch (ri_NullCheck(pk_rel, old_row, &qkey, RI_KEYPAIR_PK_IDX))
			{
				case RI_KEYS_ALL_NULL:
				case RI_KEYS_SOME_NULL:

					/*
					 * No check - MATCH FULL means there cannot be any
					 * reference to old key if it contains NULL
					 */
					heap_close(fk_rel, RowShareLock);
					return PointerGetDatum(NULL);

				case RI_KEYS_NONE_NULL:

					/*
					 * Have a full qualified key - continue below
					 */
					break;
			}

			/*
			 * No need to check anything if old and new keys are equal
			 */
			if (ri_KeysEqual(pk_rel, old_row, new_row, &riinfo, true))
			{
				heap_close(fk_rel, RowShareLock);
				return PointerGetDatum(NULL);
			}

			if (SPI_connect() != SPI_OK_CONNECT)
				elog(ERROR, "SPI_connect failed");

			/*
			 * Fetch or prepare a saved plan for the restrict update lookup if
			 * foreign references exist
			 */
			if ((qplan = ri_FetchPreparedPlan(&qkey)) == NULL)
			{
				StringInfoData querybuf;
				char		fkrelname[MAX_QUOTED_REL_NAME_LEN];
				char		attname[MAX_QUOTED_NAME_LEN];
				char		paramname[16];
				const char *querysep;
				Oid			queryoids[RI_MAX_NUMKEYS];

				/* ----------
				 * The query string built is
				 *	SELECT 1 FROM ONLY <fktable> WHERE $1 = fkatt1 [AND ...]
				 * The type id's for the $ parameters are those of the
				 * corresponding PK attributes.
				 * ----------
				 */
				initStringInfo(&querybuf);
				quoteRelationName(fkrelname, fk_rel);
				appendStringInfo(&querybuf, "SELECT 1 FROM ONLY %s x",
								 fkrelname);
				querysep = "WHERE";
				for (i = 0; i < riinfo.nkeys; i++)
				{
					Oid		pk_type = RIAttType(pk_rel, riinfo.pk_attnums[i]);
					Oid		fk_type = RIAttType(fk_rel, riinfo.fk_attnums[i]);

					quoteOneName(attname,
								 RIAttName(fk_rel, riinfo.fk_attnums[i]));
					sprintf(paramname, "$%d", i + 1);
					ri_GenerateQual(&querybuf, querysep,
									paramname, pk_type,
									riinfo.pf_eq_oprs[i],
									attname, fk_type);
					querysep = "AND";
					queryoids[i] = pk_type;
				}
				appendStringInfo(&querybuf, " FOR SHARE OF x");

				/* Prepare and save the plan */
				qplan = ri_PlanCheck(querybuf.data, riinfo.nkeys, queryoids,
									 &qkey, fk_rel, pk_rel, true);
			}

			/*
			 * We have a plan now. Run it to check for existing references.
			 */
			ri_PerformCheck(&qkey, qplan,
							fk_rel, pk_rel,
							old_row, NULL,
							true,		/* must detect new rows */
							SPI_OK_SELECT,
							NameStr(riinfo.conname));

			if (SPI_finish() != SPI_OK_FINISH)
				elog(ERROR, "SPI_finish failed");

			heap_close(fk_rel, RowShareLock);

			return PointerGetDatum(NULL);

			/*
			 * Handle MATCH PARTIAL restrict update.
			 */
		case FKCONSTR_MATCH_PARTIAL:
			ereport(ERROR,
					(errcode(ERRCODE_FEATURE_NOT_SUPPORTED),
					 errmsg("MATCH PARTIAL not yet implemented")));
			return PointerGetDatum(NULL);
	}

	/*
	 * Never reached
	 */
	elog(ERROR, "invalid confmatchtype");
	return PointerGetDatum(NULL);
}


/* ----------
 * RI_FKey_setnull_del -
 *
 *	Set foreign key references to NULL values at delete event on PK table.
 * ----------
 */
Datum
RI_FKey_setnull_del(PG_FUNCTION_ARGS)
{
	TriggerData *trigdata = (TriggerData *) fcinfo->context;
	RI_ConstraintInfo riinfo;
	Relation	fk_rel;
	Relation	pk_rel;
	HeapTuple	old_row;
	RI_QueryKey qkey;
	void	   *qplan;
	int			i;

	/*
	 * Check that this is a valid trigger call on the right time and event.
	 */
	ri_CheckTrigger(fcinfo, "RI_FKey_setnull_del", RI_TRIGTYPE_DELETE);

	/*
	 * Get arguments.
	 */
	ri_FetchConstraintInfo(&riinfo,
						   trigdata->tg_trigger, trigdata->tg_relation, true);

	/*
	 * Nothing to do if no column names to compare given
	 */
	if (riinfo.nkeys == 0)
		return PointerGetDatum(NULL);

	/*
	 * Get the relation descriptors of the FK and PK tables and the old tuple.
	 *
	 * fk_rel is opened in RowExclusiveLock mode since that's what our
	 * eventual UPDATE will get on it.
	 */
	fk_rel = heap_open(riinfo.fk_relid, RowExclusiveLock);
	pk_rel = trigdata->tg_relation;
	old_row = trigdata->tg_trigtuple;

	switch (riinfo.confmatchtype)
	{
			/* ----------
			 * SQL3 11.9 <referential constraint definition>
			 *	Gereral rules 6) a) ii):
			 *		MATCH <UNSPECIFIED> or MATCH FULL
			 *			... ON DELETE SET NULL
			 * ----------
			 */
		case FKCONSTR_MATCH_UNSPECIFIED:
		case FKCONSTR_MATCH_FULL:
			ri_BuildQueryKeyFull(&qkey, &riinfo,
								 RI_PLAN_SETNULL_DEL_DOUPDATE);

			switch (ri_NullCheck(pk_rel, old_row, &qkey, RI_KEYPAIR_PK_IDX))
			{
				case RI_KEYS_ALL_NULL:
				case RI_KEYS_SOME_NULL:

					/*
					 * No update - MATCH FULL means there cannot be any
					 * reference to old key if it contains NULL
					 */
					heap_close(fk_rel, RowExclusiveLock);
					return PointerGetDatum(NULL);

				case RI_KEYS_NONE_NULL:

					/*
					 * Have a full qualified key - continue below
					 */
					break;
			}

			if (SPI_connect() != SPI_OK_CONNECT)
				elog(ERROR, "SPI_connect failed");

			/*
			 * Fetch or prepare a saved plan for the set null delete operation
			 */
			if ((qplan = ri_FetchPreparedPlan(&qkey)) == NULL)
			{
				StringInfoData querybuf;
				StringInfoData qualbuf;
				char		fkrelname[MAX_QUOTED_REL_NAME_LEN];
				char		attname[MAX_QUOTED_NAME_LEN];
				char		paramname[16];
				const char *querysep;
				const char *qualsep;
				Oid			queryoids[RI_MAX_NUMKEYS];

				/* ----------
				 * The query string built is
				 *	UPDATE ONLY <fktable> SET fkatt1 = NULL [, ...]
				 *			WHERE $1 = fkatt1 [AND ...]
				 * The type id's for the $ parameters are those of the
				 * corresponding PK attributes.
				 * ----------
				 */
				initStringInfo(&querybuf);
				initStringInfo(&qualbuf);
				quoteRelationName(fkrelname, fk_rel);
				appendStringInfo(&querybuf, "UPDATE ONLY %s SET", fkrelname);
				querysep = "";
				qualsep = "WHERE";
				for (i = 0; i < riinfo.nkeys; i++)
				{
					Oid		pk_type = RIAttType(pk_rel, riinfo.pk_attnums[i]);
					Oid		fk_type = RIAttType(fk_rel, riinfo.fk_attnums[i]);

					quoteOneName(attname,
								 RIAttName(fk_rel, riinfo.fk_attnums[i]));
					appendStringInfo(&querybuf,
									 "%s %s = NULL",
									 querysep, attname);
					sprintf(paramname, "$%d", i + 1);
					ri_GenerateQual(&qualbuf, qualsep,
									paramname, pk_type,
									riinfo.pf_eq_oprs[i],
									attname, fk_type);
					querysep = ",";
					qualsep = "AND";
					queryoids[i] = pk_type;
				}
				appendStringInfoString(&querybuf, qualbuf.data);

				/* Prepare and save the plan */
				qplan = ri_PlanCheck(querybuf.data, riinfo.nkeys, queryoids,
									 &qkey, fk_rel, pk_rel, true);
			}

			/*
			 * We have a plan now. Run it to check for existing references.
			 */
			ri_PerformCheck(&qkey, qplan,
							fk_rel, pk_rel,
							old_row, NULL,
							true,		/* must detect new rows */
							SPI_OK_UPDATE,
							NameStr(riinfo.conname));

			if (SPI_finish() != SPI_OK_FINISH)
				elog(ERROR, "SPI_finish failed");

			heap_close(fk_rel, RowExclusiveLock);

			return PointerGetDatum(NULL);

			/*
			 * Handle MATCH PARTIAL set null delete.
			 */
		case FKCONSTR_MATCH_PARTIAL:
			ereport(ERROR,
					(errcode(ERRCODE_FEATURE_NOT_SUPPORTED),
					 errmsg("MATCH PARTIAL not yet implemented")));
			return PointerGetDatum(NULL);
	}

	/*
	 * Never reached
	 */
	elog(ERROR, "invalid confmatchtype");
	return PointerGetDatum(NULL);
}


/* ----------
 * RI_FKey_setnull_upd -
 *
 *	Set foreign key references to NULL at update event on PK table.
 * ----------
 */
Datum
RI_FKey_setnull_upd(PG_FUNCTION_ARGS)
{
	TriggerData *trigdata = (TriggerData *) fcinfo->context;
	RI_ConstraintInfo riinfo;
	Relation	fk_rel;
	Relation	pk_rel;
	HeapTuple	new_row;
	HeapTuple	old_row;
	RI_QueryKey qkey;
	void	   *qplan;
	int			i;
	bool		use_cached_query;

	/*
	 * Check that this is a valid trigger call on the right time and event.
	 */
	ri_CheckTrigger(fcinfo, "RI_FKey_setnull_upd", RI_TRIGTYPE_UPDATE);

	/*
	 * Get arguments.
	 */
	ri_FetchConstraintInfo(&riinfo,
						   trigdata->tg_trigger, trigdata->tg_relation, true);

	/*
	 * Nothing to do if no column names to compare given
	 */
	if (riinfo.nkeys == 0)
		return PointerGetDatum(NULL);

	/*
	 * Get the relation descriptors of the FK and PK tables and the old tuple.
	 *
	 * fk_rel is opened in RowExclusiveLock mode since that's what our
	 * eventual UPDATE will get on it.
	 */
	fk_rel = heap_open(riinfo.fk_relid, RowExclusiveLock);
	pk_rel = trigdata->tg_relation;
	new_row = trigdata->tg_newtuple;
	old_row = trigdata->tg_trigtuple;

	switch (riinfo.confmatchtype)
	{
			/* ----------
			 * SQL3 11.9 <referential constraint definition>
			 *	Gereral rules 7) a) ii) 2):
			 *		MATCH FULL
			 *			... ON UPDATE SET NULL
			 * ----------
			 */
		case FKCONSTR_MATCH_UNSPECIFIED:
		case FKCONSTR_MATCH_FULL:
			ri_BuildQueryKeyFull(&qkey, &riinfo,
								 RI_PLAN_SETNULL_UPD_DOUPDATE);

			switch (ri_NullCheck(pk_rel, old_row, &qkey, RI_KEYPAIR_PK_IDX))
			{
				case RI_KEYS_ALL_NULL:
				case RI_KEYS_SOME_NULL:

					/*
					 * No update - MATCH FULL means there cannot be any
					 * reference to old key if it contains NULL
					 */
					heap_close(fk_rel, RowExclusiveLock);
					return PointerGetDatum(NULL);

				case RI_KEYS_NONE_NULL:

					/*
					 * Have a full qualified key - continue below
					 */
					break;
			}

			/*
			 * No need to do anything if old and new keys are equal
			 */
			if (ri_KeysEqual(pk_rel, old_row, new_row, &riinfo, true))
			{
				heap_close(fk_rel, RowExclusiveLock);
				return PointerGetDatum(NULL);
			}

			if (SPI_connect() != SPI_OK_CONNECT)
				elog(ERROR, "SPI_connect failed");

			/*
			 * "MATCH <unspecified>" only changes columns corresponding to the
			 * referenced columns that have changed in pk_rel.	This means the
			 * "SET attrn=NULL [, attrn=NULL]" string will be change as well.
			 * In this case, we need to build a temporary plan rather than use
			 * our cached plan, unless the update happens to change all
			 * columns in the key.	Fortunately, for the most common case of a
			 * single-column foreign key, this will be true.
			 *
			 * In case you're wondering, the inequality check works because we
			 * know that the old key value has no NULLs (see above).
			 */

			use_cached_query = (riinfo.confmatchtype == FKCONSTR_MATCH_FULL) ||
				ri_AllKeysUnequal(pk_rel, old_row, new_row,
								  &riinfo, true);

			/*
			 * Fetch or prepare a saved plan for the set null update operation
			 * if possible, or build a temporary plan if not.
			 */
			if (!use_cached_query ||
				(qplan = ri_FetchPreparedPlan(&qkey)) == NULL)
			{
				StringInfoData querybuf;
				StringInfoData qualbuf;
				char		fkrelname[MAX_QUOTED_REL_NAME_LEN];
				char		attname[MAX_QUOTED_NAME_LEN];
				char		paramname[16];
				const char *querysep;
				const char *qualsep;
				Oid			queryoids[RI_MAX_NUMKEYS];

				/* ----------
				 * The query string built is
				 *	UPDATE ONLY <fktable> SET fkatt1 = NULL [, ...]
				 *			WHERE $1 = fkatt1 [AND ...]
				 * The type id's for the $ parameters are those of the
				 * corresponding PK attributes.
				 * ----------
				 */
				initStringInfo(&querybuf);
				initStringInfo(&qualbuf);
				quoteRelationName(fkrelname, fk_rel);
				appendStringInfo(&querybuf, "UPDATE ONLY %s SET", fkrelname);
				querysep = "";
				qualsep = "WHERE";
				for (i = 0; i < riinfo.nkeys; i++)
				{
					Oid		pk_type = RIAttType(pk_rel, riinfo.pk_attnums[i]);
					Oid		fk_type = RIAttType(fk_rel, riinfo.fk_attnums[i]);

					quoteOneName(attname,
								 RIAttName(fk_rel, riinfo.fk_attnums[i]));
					/*
					 * MATCH <unspecified> - only change columns corresponding
					 * to changed columns in pk_rel's key
					 */
					if (riinfo.confmatchtype == FKCONSTR_MATCH_FULL ||
						!ri_OneKeyEqual(pk_rel, i, old_row, new_row,
										&riinfo, true))
					{
						appendStringInfo(&querybuf,
										 "%s %s = NULL",
										 querysep, attname);
						querysep = ",";
					}
					sprintf(paramname, "$%d", i + 1);
					ri_GenerateQual(&qualbuf, qualsep,
									paramname, pk_type,
									riinfo.pf_eq_oprs[i],
									attname, fk_type);
					qualsep = "AND";
					queryoids[i] = pk_type;
				}
				appendStringInfoString(&querybuf, qualbuf.data);

				/*
				 * Prepare the plan.  Save it only if we're building the
				 * "standard" plan.
				 */
				qplan = ri_PlanCheck(querybuf.data, riinfo.nkeys, queryoids,
									 &qkey, fk_rel, pk_rel,
									 use_cached_query);
			}

			/*
			 * We have a plan now. Run it to update the existing references.
			 */
			ri_PerformCheck(&qkey, qplan,
							fk_rel, pk_rel,
							old_row, NULL,
							true,		/* must detect new rows */
							SPI_OK_UPDATE,
							NameStr(riinfo.conname));

			if (SPI_finish() != SPI_OK_FINISH)
				elog(ERROR, "SPI_finish failed");

			heap_close(fk_rel, RowExclusiveLock);

			return PointerGetDatum(NULL);

			/*
			 * Handle MATCH PARTIAL set null update.
			 */
		case FKCONSTR_MATCH_PARTIAL:
			ereport(ERROR,
					(errcode(ERRCODE_FEATURE_NOT_SUPPORTED),
					 errmsg("MATCH PARTIAL not yet implemented")));
			return PointerGetDatum(NULL);
	}

	/*
	 * Never reached
	 */
	elog(ERROR, "invalid confmatchtype");
	return PointerGetDatum(NULL);
}


/* ----------
 * RI_FKey_setdefault_del -
 *
 *	Set foreign key references to defaults at delete event on PK table.
 * ----------
 */
Datum
RI_FKey_setdefault_del(PG_FUNCTION_ARGS)
{
	TriggerData *trigdata = (TriggerData *) fcinfo->context;
	RI_ConstraintInfo riinfo;
	Relation	fk_rel;
	Relation	pk_rel;
	HeapTuple	old_row;
	RI_QueryKey qkey;
	void	   *qplan;

	/*
	 * Check that this is a valid trigger call on the right time and event.
	 */
	ri_CheckTrigger(fcinfo, "RI_FKey_setdefault_del", RI_TRIGTYPE_DELETE);

	/*
	 * Get arguments.
	 */
	ri_FetchConstraintInfo(&riinfo,
						   trigdata->tg_trigger, trigdata->tg_relation, true);

	/*
	 * Nothing to do if no column names to compare given
	 */
	if (riinfo.nkeys == 0)
		return PointerGetDatum(NULL);

	/*
	 * Get the relation descriptors of the FK and PK tables and the old tuple.
	 *
	 * fk_rel is opened in RowExclusiveLock mode since that's what our
	 * eventual UPDATE will get on it.
	 */
	fk_rel = heap_open(riinfo.fk_relid, RowExclusiveLock);
	pk_rel = trigdata->tg_relation;
	old_row = trigdata->tg_trigtuple;

	switch (riinfo.confmatchtype)
	{
			/* ----------
			 * SQL3 11.9 <referential constraint definition>
			 *	Gereral rules 6) a) iii):
			 *		MATCH <UNSPECIFIED> or MATCH FULL
			 *			... ON DELETE SET DEFAULT
			 * ----------
			 */
		case FKCONSTR_MATCH_UNSPECIFIED:
		case FKCONSTR_MATCH_FULL:
			ri_BuildQueryKeyFull(&qkey, &riinfo,
								 RI_PLAN_SETNULL_DEL_DOUPDATE);

			switch (ri_NullCheck(pk_rel, old_row, &qkey, RI_KEYPAIR_PK_IDX))
			{
				case RI_KEYS_ALL_NULL:
				case RI_KEYS_SOME_NULL:

					/*
					 * No update - MATCH FULL means there cannot be any
					 * reference to old key if it contains NULL
					 */
					heap_close(fk_rel, RowExclusiveLock);
					return PointerGetDatum(NULL);

				case RI_KEYS_NONE_NULL:

					/*
					 * Have a full qualified key - continue below
					 */
					break;
			}

			if (SPI_connect() != SPI_OK_CONNECT)
				elog(ERROR, "SPI_connect failed");

			/*
			 * Prepare a plan for the set default delete operation.
			 * Unfortunately we need to do it on every invocation because the
			 * default value could potentially change between calls.
			 */
			{
				StringInfoData querybuf;
				StringInfoData qualbuf;
				char		fkrelname[MAX_QUOTED_REL_NAME_LEN];
				char		attname[MAX_QUOTED_NAME_LEN];
				char		paramname[16];
				const char *querysep;
				const char *qualsep;
				Oid			queryoids[RI_MAX_NUMKEYS];
				int			i;

				/* ----------
				 * The query string built is
				 *	UPDATE ONLY <fktable> SET fkatt1 = DEFAULT [, ...]
				 *			WHERE $1 = fkatt1 [AND ...]
				 * The type id's for the $ parameters are those of the
				 * corresponding PK attributes.
				 * ----------
				 */
				initStringInfo(&querybuf);
				initStringInfo(&qualbuf);
				quoteRelationName(fkrelname, fk_rel);
				appendStringInfo(&querybuf, "UPDATE ONLY %s SET", fkrelname);
				querysep = "";
				qualsep = "WHERE";
				for (i = 0; i < riinfo.nkeys; i++)
				{
					Oid		pk_type = RIAttType(pk_rel, riinfo.pk_attnums[i]);
					Oid		fk_type = RIAttType(fk_rel, riinfo.fk_attnums[i]);

					quoteOneName(attname,
								 RIAttName(fk_rel, riinfo.fk_attnums[i]));
					appendStringInfo(&querybuf,
									 "%s %s = DEFAULT",
									 querysep, attname);
					sprintf(paramname, "$%d", i + 1);
					ri_GenerateQual(&qualbuf, qualsep,
									paramname, pk_type,
									riinfo.pf_eq_oprs[i],
									attname, fk_type);
					querysep = ",";
					qualsep = "AND";
					queryoids[i] = pk_type;
				}
				appendStringInfoString(&querybuf, qualbuf.data);

				/* Prepare the plan, don't save it */
				qplan = ri_PlanCheck(querybuf.data, riinfo.nkeys, queryoids,
									 &qkey, fk_rel, pk_rel, false);
			}

			/*
			 * We have a plan now. Run it to update the existing references.
			 */
			ri_PerformCheck(&qkey, qplan,
							fk_rel, pk_rel,
							old_row, NULL,
							true,		/* must detect new rows */
							SPI_OK_UPDATE,
							NameStr(riinfo.conname));

			if (SPI_finish() != SPI_OK_FINISH)
				elog(ERROR, "SPI_finish failed");

			heap_close(fk_rel, RowExclusiveLock);

			/*
			 * In the case we delete the row who's key is equal to the default
			 * values AND a referencing row in the foreign key table exists,
			 * we would just have updated it to the same values. We need to do
			 * another lookup now and in case a reference exists, abort the
			 * operation. That is already implemented in the NO ACTION
			 * trigger.
			 */
			RI_FKey_noaction_del(fcinfo);

			return PointerGetDatum(NULL);

			/*
			 * Handle MATCH PARTIAL set null delete.
			 */
		case FKCONSTR_MATCH_PARTIAL:
			ereport(ERROR,
					(errcode(ERRCODE_FEATURE_NOT_SUPPORTED),
					 errmsg("MATCH PARTIAL not yet implemented")));
			return PointerGetDatum(NULL);
	}

	/*
	 * Never reached
	 */
	elog(ERROR, "invalid confmatchtype");
	return PointerGetDatum(NULL);
}


/* ----------
 * RI_FKey_setdefault_upd -
 *
 *	Set foreign key references to defaults at update event on PK table.
 * ----------
 */
Datum
RI_FKey_setdefault_upd(PG_FUNCTION_ARGS)
{
	TriggerData *trigdata = (TriggerData *) fcinfo->context;
	RI_ConstraintInfo riinfo;
	Relation	fk_rel;
	Relation	pk_rel;
	HeapTuple	new_row;
	HeapTuple	old_row;
	RI_QueryKey qkey;
	void	   *qplan;

	/*
	 * Check that this is a valid trigger call on the right time and event.
	 */
	ri_CheckTrigger(fcinfo, "RI_FKey_setdefault_upd", RI_TRIGTYPE_UPDATE);

	/*
	 * Get arguments.
	 */
	ri_FetchConstraintInfo(&riinfo,
						   trigdata->tg_trigger, trigdata->tg_relation, true);

	/*
	 * Nothing to do if no column names to compare given
	 */
	if (riinfo.nkeys == 0)
		return PointerGetDatum(NULL);

	/*
	 * Get the relation descriptors of the FK and PK tables and the old tuple.
	 *
	 * fk_rel is opened in RowExclusiveLock mode since that's what our
	 * eventual UPDATE will get on it.
	 */
	fk_rel = heap_open(riinfo.fk_relid, RowExclusiveLock);
	pk_rel = trigdata->tg_relation;
	new_row = trigdata->tg_newtuple;
	old_row = trigdata->tg_trigtuple;

	switch (riinfo.confmatchtype)
	{
			/* ----------
			 * SQL3 11.9 <referential constraint definition>
			 *	Gereral rules 7) a) iii):
			 *		MATCH <UNSPECIFIED> or MATCH FULL
			 *			... ON UPDATE SET DEFAULT
			 * ----------
			 */
		case FKCONSTR_MATCH_UNSPECIFIED:
		case FKCONSTR_MATCH_FULL:
			ri_BuildQueryKeyFull(&qkey, &riinfo,
								 RI_PLAN_SETNULL_DEL_DOUPDATE);

			switch (ri_NullCheck(pk_rel, old_row, &qkey, RI_KEYPAIR_PK_IDX))
			{
				case RI_KEYS_ALL_NULL:
				case RI_KEYS_SOME_NULL:

					/*
					 * No update - MATCH FULL means there cannot be any
					 * reference to old key if it contains NULL
					 */
					heap_close(fk_rel, RowExclusiveLock);
					return PointerGetDatum(NULL);

				case RI_KEYS_NONE_NULL:

					/*
					 * Have a full qualified key - continue below
					 */
					break;
			}

			/*
			 * No need to do anything if old and new keys are equal
			 */
			if (ri_KeysEqual(pk_rel, old_row, new_row, &riinfo, true))
			{
				heap_close(fk_rel, RowExclusiveLock);
				return PointerGetDatum(NULL);
			}

			if (SPI_connect() != SPI_OK_CONNECT)
				elog(ERROR, "SPI_connect failed");

			/*
			 * Prepare a plan for the set default delete operation.
			 * Unfortunately we need to do it on every invocation because the
			 * default value could potentially change between calls.
			 */
			{
				StringInfoData querybuf;
				StringInfoData qualbuf;
				char		fkrelname[MAX_QUOTED_REL_NAME_LEN];
				char		attname[MAX_QUOTED_NAME_LEN];
				char		paramname[16];
				const char *querysep;
				const char *qualsep;
				Oid			queryoids[RI_MAX_NUMKEYS];
				int			i;

				/* ----------
				 * The query string built is
				 *	UPDATE ONLY <fktable> SET fkatt1 = DEFAULT [, ...]
				 *			WHERE $1 = fkatt1 [AND ...]
				 * The type id's for the $ parameters are those of the
				 * corresponding PK attributes.
				 * ----------
				 */
				initStringInfo(&querybuf);
				initStringInfo(&qualbuf);
				quoteRelationName(fkrelname, fk_rel);
				appendStringInfo(&querybuf, "UPDATE ONLY %s SET", fkrelname);
				querysep = "";
				qualsep = "WHERE";
				for (i = 0; i < riinfo.nkeys; i++)
				{
					Oid		pk_type = RIAttType(pk_rel, riinfo.pk_attnums[i]);
					Oid		fk_type = RIAttType(fk_rel, riinfo.fk_attnums[i]);

					quoteOneName(attname,
								 RIAttName(fk_rel, riinfo.fk_attnums[i]));

					/*
					 * MATCH <unspecified> - only change columns corresponding
					 * to changed columns in pk_rel's key
					 */
					if (riinfo.confmatchtype == FKCONSTR_MATCH_FULL ||
						!ri_OneKeyEqual(pk_rel, i, old_row, new_row,
										&riinfo, true))
					{
						appendStringInfo(&querybuf,
										 "%s %s = DEFAULT",
										 querysep, attname);
						querysep = ",";
					}
					sprintf(paramname, "$%d", i + 1);
					ri_GenerateQual(&qualbuf, qualsep,
									paramname, pk_type,
									riinfo.pf_eq_oprs[i],
									attname, fk_type);
					qualsep = "AND";
					queryoids[i] = pk_type;
				}
				appendStringInfoString(&querybuf, qualbuf.data);

				/* Prepare the plan, don't save it */
				qplan = ri_PlanCheck(querybuf.data, riinfo.nkeys, queryoids,
									 &qkey, fk_rel, pk_rel, false);
			}

			/*
			 * We have a plan now. Run it to update the existing references.
			 */
			ri_PerformCheck(&qkey, qplan,
							fk_rel, pk_rel,
							old_row, NULL,
							true,		/* must detect new rows */
							SPI_OK_UPDATE,
							NameStr(riinfo.conname));

			if (SPI_finish() != SPI_OK_FINISH)
				elog(ERROR, "SPI_finish failed");

			heap_close(fk_rel, RowExclusiveLock);

			/*
			 * In the case we updated the row who's key was equal to the
			 * default values AND a referencing row in the foreign key table
			 * exists, we would just have updated it to the same values. We
			 * need to do another lookup now and in case a reference exists,
			 * abort the operation. That is already implemented in the NO
			 * ACTION trigger.
			 */
			RI_FKey_noaction_upd(fcinfo);

			return PointerGetDatum(NULL);

			/*
			 * Handle MATCH PARTIAL set null delete.
			 */
		case FKCONSTR_MATCH_PARTIAL:
			ereport(ERROR,
					(errcode(ERRCODE_FEATURE_NOT_SUPPORTED),
					 errmsg("MATCH PARTIAL not yet implemented")));
			return PointerGetDatum(NULL);
	}

	/*
	 * Never reached
	 */
	elog(ERROR, "invalid confmatchtype");
	return PointerGetDatum(NULL);
}


/* ----------
 * RI_FKey_keyequal_upd_pk -
 *
 *	Check if we have a key change on an update to a PK relation. This is
 *	used by the AFTER trigger queue manager to see if it can skip queuing
 *	an instance of an RI trigger.
 * ----------
 */
bool
RI_FKey_keyequal_upd_pk(Trigger *trigger, Relation pk_rel,
						HeapTuple old_row, HeapTuple new_row)
{
	RI_ConstraintInfo riinfo;
	Relation	fk_rel;
	RI_QueryKey qkey;

	/*
	 * Get arguments.
	 */
	ri_FetchConstraintInfo(&riinfo, trigger, pk_rel, true);

	/*
	 * Nothing to do if no column names to compare given
	 */
	if (riinfo.nkeys == 0)
		return true;

	fk_rel = heap_open(riinfo.fk_relid, AccessShareLock);

	switch (riinfo.confmatchtype)
	{
		case FKCONSTR_MATCH_UNSPECIFIED:
		case FKCONSTR_MATCH_FULL:
			ri_BuildQueryKeyFull(&qkey, &riinfo,
								 RI_PLAN_KEYEQUAL_UPD);

			heap_close(fk_rel, AccessShareLock);

			/* Return if key's are equal */
			return ri_KeysEqual(pk_rel, old_row, new_row, &riinfo, true);

			/* Handle MATCH PARTIAL set null delete. */
		case FKCONSTR_MATCH_PARTIAL:
			ereport(ERROR,
					(errcode(ERRCODE_FEATURE_NOT_SUPPORTED),
					 errmsg("MATCH PARTIAL not yet implemented")));
			break;
	}

	/* Never reached */
	elog(ERROR, "invalid confmatchtype");
	return false;
}

/* ----------
 * RI_FKey_keyequal_upd_fk -
 *
 *	Check if we have a key change on an update to an FK relation. This is
 *	used by the AFTER trigger queue manager to see if it can skip queuing
 *	an instance of an RI trigger.
 * ----------
 */
bool
RI_FKey_keyequal_upd_fk(Trigger *trigger, Relation fk_rel,
						HeapTuple old_row, HeapTuple new_row)
{
	RI_ConstraintInfo riinfo;
	Relation	pk_rel;
	RI_QueryKey qkey;

	/*
	 * Get arguments.
	 */
	ri_FetchConstraintInfo(&riinfo, trigger, fk_rel, false);

	/*
	 * Nothing to do if no column names to compare given
	 */
	if (riinfo.nkeys == 0)
		return true;

	pk_rel = heap_open(riinfo.pk_relid, AccessShareLock);

	switch (riinfo.confmatchtype)
	{
		case FKCONSTR_MATCH_UNSPECIFIED:
		case FKCONSTR_MATCH_FULL:
			ri_BuildQueryKeyFull(&qkey, &riinfo,
								 RI_PLAN_KEYEQUAL_UPD);
			heap_close(pk_rel, AccessShareLock);

			/* Return if key's are equal */
			return ri_KeysEqual(fk_rel, old_row, new_row, &riinfo, false);

			/* Handle MATCH PARTIAL set null delete. */
		case FKCONSTR_MATCH_PARTIAL:
			ereport(ERROR,
					(errcode(ERRCODE_FEATURE_NOT_SUPPORTED),
					 errmsg("MATCH PARTIAL not yet implemented")));
			break;
	}

	/* Never reached */
	elog(ERROR, "invalid confmatchtype");
	return false;
}

/* ----------
 * RI_Initial_Check -
 *
 *	Check an entire table for non-matching values using a single query.
 *	This is not a trigger procedure, but is called during ALTER TABLE
 *	ADD FOREIGN KEY to validate the initial table contents.
 *
 *	We expect that an exclusive lock has been taken on rel and pkrel;
 *	hence, we do not need to lock individual rows for the check.
 *
 *	If the check fails because the current user doesn't have permissions
 *	to read both tables, return false to let our caller know that they will
 *	need to do something else to check the constraint.
 * ----------
 */
bool
RI_Initial_Check(Trigger *trigger, Relation fk_rel, Relation pk_rel)
{
	RI_ConstraintInfo riinfo;
	const char *constrname = trigger->tgname;
	StringInfoData querybuf;
	char		pkrelname[MAX_QUOTED_REL_NAME_LEN];
	char		fkrelname[MAX_QUOTED_REL_NAME_LEN];
	char		pkattname[MAX_QUOTED_NAME_LEN + 3];
	char		fkattname[MAX_QUOTED_NAME_LEN + 3];
	const char *sep;
	int			i;
	int			old_work_mem;
	char		workmembuf[32];
	int			spi_result;
	void	   *qplan;

	/*
	 * Check to make sure current user has enough permissions to do the test
	 * query.  (If not, caller can fall back to the trigger method, which
	 * works because it changes user IDs on the fly.)
	 *
	 * XXX are there any other show-stopper conditions to check?
	 */
	if (pg_class_aclcheck(RelationGetRelid(fk_rel), GetUserId(), ACL_SELECT) != ACLCHECK_OK)
		return false;
	if (pg_class_aclcheck(RelationGetRelid(pk_rel), GetUserId(), ACL_SELECT) != ACLCHECK_OK)
		return false;

	ri_FetchConstraintInfo(&riinfo, trigger, fk_rel, false);

	/*----------
	 * The query string built is:
	 *	SELECT fk.keycols FROM ONLY relname fk
	 *	 LEFT OUTER JOIN ONLY pkrelname pk
	 *	 ON (pk.pkkeycol1=fk.keycol1 [AND ...])
	 *	 WHERE pk.pkkeycol1 IS NULL AND
	 * For MATCH unspecified:
	 *	 (fk.keycol1 IS NOT NULL [AND ...])
	 * For MATCH FULL:
	 *	 (fk.keycol1 IS NOT NULL [OR ...])
	 *----------
	 */
	initStringInfo(&querybuf);
	appendStringInfo(&querybuf, "SELECT ");
	sep = "";
	for (i = 0; i < riinfo.nkeys; i++)
	{
		quoteOneName(fkattname,
					 RIAttName(fk_rel, riinfo.fk_attnums[i]));
		appendStringInfo(&querybuf, "%sfk.%s", sep, fkattname);
		sep = ", ";
	}

	quoteRelationName(pkrelname, pk_rel);
	quoteRelationName(fkrelname, fk_rel);
	appendStringInfo(&querybuf,
					 " FROM ONLY %s fk LEFT OUTER JOIN ONLY %s pk ON",
					 fkrelname, pkrelname);

	strcpy(pkattname, "pk.");
	strcpy(fkattname, "fk.");
	sep = "(";
	for (i = 0; i < riinfo.nkeys; i++)
	{
		Oid		pk_type = RIAttType(pk_rel, riinfo.pk_attnums[i]);
		Oid		fk_type = RIAttType(fk_rel, riinfo.fk_attnums[i]);

		quoteOneName(pkattname + 3,
					 RIAttName(pk_rel, riinfo.pk_attnums[i]));
		quoteOneName(fkattname + 3,
					 RIAttName(fk_rel, riinfo.fk_attnums[i]));
		ri_GenerateQual(&querybuf, sep,
						pkattname, pk_type,
						riinfo.pf_eq_oprs[i],
						fkattname, fk_type);
		sep = "AND";
	}

	/*
	 * It's sufficient to test any one pk attribute for null to detect a join
	 * failure.
	 */
	quoteOneName(pkattname, RIAttName(pk_rel, riinfo.pk_attnums[0]));
	appendStringInfo(&querybuf, ") WHERE pk.%s IS NULL AND (", pkattname);

	sep = "";
	for (i = 0; i < riinfo.nkeys; i++)
	{
		quoteOneName(fkattname, RIAttName(fk_rel, riinfo.fk_attnums[i]));
		appendStringInfo(&querybuf,
						 "%sfk.%s IS NOT NULL",
						 sep, fkattname);
		switch (riinfo.confmatchtype)
		{
			case FKCONSTR_MATCH_UNSPECIFIED:
				sep = " AND ";
				break;
			case FKCONSTR_MATCH_FULL:
				sep = " OR ";
				break;
			case FKCONSTR_MATCH_PARTIAL:
				ereport(ERROR,
						(errcode(ERRCODE_FEATURE_NOT_SUPPORTED),
						 errmsg("MATCH PARTIAL not yet implemented")));
				break;
			default:
				elog(ERROR, "unrecognized match type: %d",
					 riinfo.confmatchtype);
				break;
		}
	}
	appendStringInfo(&querybuf, ")");

	/*
	 * Temporarily increase work_mem so that the check query can be executed
	 * more efficiently.  It seems okay to do this because the query is simple
	 * enough to not use a multiple of work_mem, and one typically would not
	 * have many large foreign-key validations happening concurrently.	So
	 * this seems to meet the criteria for being considered a "maintenance"
	 * operation, and accordingly we use maintenance_work_mem.
	 *
	 * We do the equivalent of "SET LOCAL work_mem" so that transaction abort
	 * will restore the old value if we lose control due to an error.
	 */
	old_work_mem = work_mem;
	snprintf(workmembuf, sizeof(workmembuf), "%d", maintenance_work_mem);
	(void) set_config_option("work_mem", workmembuf,
							 PGC_USERSET, PGC_S_SESSION,
							 true, true);

	if (SPI_connect() != SPI_OK_CONNECT)
		elog(ERROR, "SPI_connect failed");

	/*
	 * Generate the plan.  We don't need to cache it, and there are no
	 * arguments to the plan.
	 */
	qplan = SPI_prepare(querybuf.data, 0, NULL);

	if (qplan == NULL)
		elog(ERROR, "SPI_prepare returned %d for %s",
			 SPI_result, querybuf.data);

	/*
	 * Run the plan.  For safety we force a current snapshot to be used. (In
	 * serializable mode, this arguably violates serializability, but we
	 * really haven't got much choice.)  We need at most one tuple returned,
	 * so pass limit = 1.
	 */
	spi_result = SPI_execute_snapshot(qplan,
									  NULL, NULL,
									  CopySnapshot(GetLatestSnapshot()),
									  InvalidSnapshot,
									  true, false, 1);

	/* Check result */
	if (spi_result != SPI_OK_SELECT)
		elog(ERROR, "SPI_execute_snapshot returned %d", spi_result);

	/* Did we find a tuple violating the constraint? */
	if (SPI_processed > 0)
	{
		HeapTuple	tuple = SPI_tuptable->vals[0];
		TupleDesc	tupdesc = SPI_tuptable->tupdesc;
		RI_QueryKey qkey;

		/*
		 * If it's MATCH FULL, and there are any nulls in the FK keys,
		 * complain about that rather than the lack of a match.  MATCH FULL
		 * disallows partially-null FK rows.
		 */
		if (riinfo.confmatchtype == FKCONSTR_MATCH_FULL)
		{
			bool		isnull = false;

			for (i = 1; i <= riinfo.nkeys; i++)
			{
				(void) SPI_getbinval(tuple, tupdesc, i, &isnull);
				if (isnull)
					break;
			}
			if (isnull)
				ereport(ERROR,
						(errcode(ERRCODE_FOREIGN_KEY_VIOLATION),
						 errmsg("insert or update on table \"%s\" violates foreign key constraint \"%s\"",
								RelationGetRelationName(fk_rel),
								constrname),
						 errdetail("MATCH FULL does not allow mixing of null and nonnull key values.")));
		}

		/*
		 * Although we didn't cache the query, we need to set up a fake query
		 * key to pass to ri_ReportViolation.
		 */
		MemSet(&qkey, 0, sizeof(qkey));
		qkey.constr_queryno = RI_PLAN_CHECK_LOOKUPPK;
		qkey.nkeypairs = riinfo.nkeys;
		for (i = 0; i < riinfo.nkeys; i++)
			qkey.keypair[i][RI_KEYPAIR_FK_IDX] = i + 1;

		ri_ReportViolation(&qkey, constrname,
						   pk_rel, fk_rel,
						   tuple, tupdesc,
						   false);
	}

	if (SPI_finish() != SPI_OK_FINISH)
		elog(ERROR, "SPI_finish failed");

	/*
	 * Restore work_mem for the remainder of the current transaction. This is
	 * another SET LOCAL, so it won't affect the session value, nor any
	 * tentative value if there is one.
	 */
	snprintf(workmembuf, sizeof(workmembuf), "%d", old_work_mem);
	(void) set_config_option("work_mem", workmembuf,
							 PGC_USERSET, PGC_S_SESSION,
							 true, true);

	return true;
}


/* ----------
 * Local functions below
 * ----------
 */


/*
 * quoteOneName --- safely quote a single SQL name
 *
 * buffer must be MAX_QUOTED_NAME_LEN long (includes room for \0)
 */
static void
quoteOneName(char *buffer, const char *name)
{
	/* Rather than trying to be smart, just always quote it. */
	*buffer++ = '"';
	while (*name)
	{
		if (*name == '"')
			*buffer++ = '"';
		*buffer++ = *name++;
	}
	*buffer++ = '"';
	*buffer = '\0';
}

/*
 * quoteRelationName --- safely quote a fully qualified relation name
 *
 * buffer must be MAX_QUOTED_REL_NAME_LEN long (includes room for \0)
 */
static void
quoteRelationName(char *buffer, Relation rel)
{
	quoteOneName(buffer, get_namespace_name(RelationGetNamespace(rel)));
	buffer += strlen(buffer);
	*buffer++ = '.';
	quoteOneName(buffer, RelationGetRelationName(rel));
}

/*
 * ri_GenerateQual --- generate a WHERE clause equating two variables
 *
 * The idea is to append " sep leftop op rightop" to buf.  The complexity
 * comes from needing to be sure that the parser will select the desired
 * operator.  We always name the operator using OPERATOR(schema.op) syntax
 * (readability isn't a big priority here).  We have to emit casts too,
 * if either input isn't already the input type of the operator.
 */
static void
ri_GenerateQual(StringInfo buf,
				const char *sep,
				const char *leftop, Oid leftoptype,
				Oid opoid,
				const char *rightop, Oid rightoptype)
{
	HeapTuple	opertup;
	Form_pg_operator operform;
	char	   *oprname;
	char	   *nspname;

	opertup = SearchSysCache(OPEROID,
							 ObjectIdGetDatum(opoid),
							 0, 0, 0);
	if (!HeapTupleIsValid(opertup))
		elog(ERROR, "cache lookup failed for operator %u", opoid);
	operform = (Form_pg_operator) GETSTRUCT(opertup);
	Assert(operform->oprkind == 'b');
	oprname = NameStr(operform->oprname);

	nspname = get_namespace_name(operform->oprnamespace);

	appendStringInfo(buf, " %s %s", sep, leftop);
	if (leftoptype != operform->oprleft)
		appendStringInfo(buf, "::%s", format_type_be(operform->oprleft));
	appendStringInfo(buf, " OPERATOR(%s.", quote_identifier(nspname));
	appendStringInfoString(buf, oprname);
	appendStringInfo(buf, ") %s", rightop);
	if (rightoptype != operform->oprright)
		appendStringInfo(buf, "::%s", format_type_be(operform->oprright));

	ReleaseSysCache(opertup);
}

/* ----------
 * ri_BuildQueryKeyFull -
 *
 *	Build up a new hashtable key for a prepared SPI plan of a
 *	constraint trigger of MATCH FULL.
 *
 *		key: output argument, *key is filled in based on the other arguments
 *		riinfo: info from pg_constraint entry
 *		constr_queryno: an internal number of the query inside the proc
 *
 *	At least for MATCH FULL this builds a unique key per plan.
 * ----------
 */
static void
ri_BuildQueryKeyFull(RI_QueryKey *key, const RI_ConstraintInfo *riinfo,
					 int32 constr_queryno)
{
	int			i;

	MemSet(key, 0, sizeof(RI_QueryKey));
	key->constr_type = FKCONSTR_MATCH_FULL;
	key->constr_id = riinfo->constraint_id;
	key->constr_queryno = constr_queryno;
	key->fk_relid = riinfo->fk_relid;
	key->pk_relid = riinfo->pk_relid;
	key->nkeypairs = riinfo->nkeys;
	for (i = 0; i < riinfo->nkeys; i++)
	{
		key->keypair[i][RI_KEYPAIR_FK_IDX] = riinfo->fk_attnums[i];
		key->keypair[i][RI_KEYPAIR_PK_IDX] = riinfo->pk_attnums[i];
	}
}

/*
 * Check that RI trigger function was called in expected context
 */
static void
ri_CheckTrigger(FunctionCallInfo fcinfo, const char *funcname, int tgkind)
{
	TriggerData *trigdata = (TriggerData *) fcinfo->context;

	if (!CALLED_AS_TRIGGER(fcinfo))
		ereport(ERROR,
				(errcode(ERRCODE_E_R_I_E_TRIGGER_PROTOCOL_VIOLATED),
				 errmsg("function \"%s\" was not called by trigger manager", funcname)));

	/*
	 * Check proper event
	 */
	if (!TRIGGER_FIRED_AFTER(trigdata->tg_event) ||
		!TRIGGER_FIRED_FOR_ROW(trigdata->tg_event))
		ereport(ERROR,
				(errcode(ERRCODE_E_R_I_E_TRIGGER_PROTOCOL_VIOLATED),
			   errmsg("function \"%s\" must be fired AFTER ROW", funcname)));

	switch (tgkind)
	{
		case RI_TRIGTYPE_INSERT:
			if (!TRIGGER_FIRED_BY_INSERT(trigdata->tg_event))
				ereport(ERROR,
						(errcode(ERRCODE_E_R_I_E_TRIGGER_PROTOCOL_VIOLATED),
						 errmsg("function \"%s\" must be fired for INSERT", funcname)));
			break;
		case RI_TRIGTYPE_UPDATE:
			if (!TRIGGER_FIRED_BY_UPDATE(trigdata->tg_event))
				ereport(ERROR,
						(errcode(ERRCODE_E_R_I_E_TRIGGER_PROTOCOL_VIOLATED),
						 errmsg("function \"%s\" must be fired for UPDATE", funcname)));
			break;
		case RI_TRIGTYPE_INUP:
			if (!TRIGGER_FIRED_BY_INSERT(trigdata->tg_event) &&
				!TRIGGER_FIRED_BY_UPDATE(trigdata->tg_event))
				ereport(ERROR,
						(errcode(ERRCODE_E_R_I_E_TRIGGER_PROTOCOL_VIOLATED),
				 errmsg("function \"%s\" must be fired for INSERT or UPDATE",
						funcname)));
			break;
		case RI_TRIGTYPE_DELETE:
			if (!TRIGGER_FIRED_BY_DELETE(trigdata->tg_event))
				ereport(ERROR,
						(errcode(ERRCODE_E_R_I_E_TRIGGER_PROTOCOL_VIOLATED),
						 errmsg("function \"%s\" must be fired for DELETE", funcname)));
			break;
	}
}


/*
 * Fetch the pg_constraint entry for the FK constraint, and fill *riinfo
 */
static void
ri_FetchConstraintInfo(RI_ConstraintInfo *riinfo,
					   Trigger *trigger, Relation trig_rel, bool rel_is_pk)
{
	Oid			constraintOid = trigger->tgconstraint;
	HeapTuple	tup;
	Form_pg_constraint conForm;
	Datum		adatum;
	bool		isNull;
	ArrayType  *arr;
	int			numkeys;

	/*
	 * Check that the FK constraint's OID is available; it might not be
	 * if we've been invoked via an ordinary trigger or an old-style
	 * "constraint trigger".
	 */
	if (!OidIsValid(constraintOid))
		ereport(ERROR,
				(errcode(ERRCODE_INVALID_OBJECT_DEFINITION),
		   errmsg("no pg_constraint entry for trigger \"%s\" on table \"%s\"",
				  trigger->tgname, RelationGetRelationName(trig_rel)),
				 errhint("Remove this referential integrity trigger and its mates, then do ALTER TABLE ADD CONSTRAINT.")));

	/* OK, fetch the tuple */
	tup = SearchSysCache(CONSTROID,
						 ObjectIdGetDatum(constraintOid),
						 0, 0, 0);
	if (!HeapTupleIsValid(tup)) /* should not happen */
		elog(ERROR, "cache lookup failed for constraint %u", constraintOid);
	conForm = (Form_pg_constraint) GETSTRUCT(tup);

	/* Do some easy cross-checks against the trigger call data */
	if (rel_is_pk)
	{
		if (conForm->contype != CONSTRAINT_FOREIGN ||
			conForm->conrelid != trigger->tgconstrrelid ||
			conForm->confrelid != RelationGetRelid(trig_rel))
			elog(ERROR, "wrong pg_constraint entry for trigger \"%s\" on table \"%s\"",
				 trigger->tgname, RelationGetRelationName(trig_rel));
	}
	else
	{
		if (conForm->contype != CONSTRAINT_FOREIGN ||
			conForm->conrelid != RelationGetRelid(trig_rel) ||
			conForm->confrelid != trigger->tgconstrrelid)
			elog(ERROR, "wrong pg_constraint entry for trigger \"%s\" on table \"%s\"",
				 trigger->tgname, RelationGetRelationName(trig_rel));
	}

	/* And extract data */
	riinfo->constraint_id = constraintOid;
	memcpy(&riinfo->conname, &conForm->conname, sizeof(NameData));
	riinfo->pk_relid = conForm->confrelid;
	riinfo->fk_relid = conForm->conrelid;
	riinfo->confupdtype = conForm->confupdtype;
	riinfo->confdeltype = conForm->confdeltype;
	riinfo->confmatchtype = conForm->confmatchtype;

	/*
	 * We expect the arrays to be 1-D arrays of the right types; verify that.
	 * We don't need to use deconstruct_array() since the array data is
	 * just going to look like a C array of values.
	 */
	adatum = SysCacheGetAttr(CONSTROID, tup,
							 Anum_pg_constraint_conkey, &isNull);
	if (isNull)
		elog(ERROR, "null conkey for constraint %u", constraintOid);
	arr = DatumGetArrayTypeP(adatum);			/* ensure not toasted */
	numkeys = ARR_DIMS(arr)[0];
	if (ARR_NDIM(arr) != 1 ||
		numkeys < 0 ||
		numkeys > RI_MAX_NUMKEYS ||
		ARR_HASNULL(arr) ||
		ARR_ELEMTYPE(arr) != INT2OID)
		elog(ERROR, "conkey is not a 1-D smallint array");
	riinfo->nkeys = numkeys;
	memcpy(riinfo->fk_attnums, ARR_DATA_PTR(arr), numkeys * sizeof(int16));

	adatum = SysCacheGetAttr(CONSTROID, tup,
							 Anum_pg_constraint_confkey, &isNull);
	if (isNull)
		elog(ERROR, "null confkey for constraint %u", constraintOid);
	arr = DatumGetArrayTypeP(adatum);			/* ensure not toasted */
	numkeys = ARR_DIMS(arr)[0];
	if (ARR_NDIM(arr) != 1 ||
		numkeys != riinfo->nkeys ||
		numkeys > RI_MAX_NUMKEYS ||
		ARR_HASNULL(arr) ||
		ARR_ELEMTYPE(arr) != INT2OID)
		elog(ERROR, "confkey is not a 1-D smallint array");
	memcpy(riinfo->pk_attnums, ARR_DATA_PTR(arr), numkeys * sizeof(int16));

	adatum = SysCacheGetAttr(CONSTROID, tup,
							 Anum_pg_constraint_conpfeqop, &isNull);
	if (isNull)
		elog(ERROR, "null conpfeqop for constraint %u", constraintOid);
	arr = DatumGetArrayTypeP(adatum);			/* ensure not toasted */
	numkeys = ARR_DIMS(arr)[0];
	if (ARR_NDIM(arr) != 1 ||
		numkeys != riinfo->nkeys ||
		numkeys > RI_MAX_NUMKEYS ||
		ARR_HASNULL(arr) ||
		ARR_ELEMTYPE(arr) != OIDOID)
		elog(ERROR, "conpfeqop is not a 1-D Oid array");
	memcpy(riinfo->pf_eq_oprs, ARR_DATA_PTR(arr), numkeys * sizeof(Oid));

	adatum = SysCacheGetAttr(CONSTROID, tup,
							 Anum_pg_constraint_conppeqop, &isNull);
	if (isNull)
		elog(ERROR, "null conppeqop for constraint %u", constraintOid);
	arr = DatumGetArrayTypeP(adatum);			/* ensure not toasted */
	numkeys = ARR_DIMS(arr)[0];
	if (ARR_NDIM(arr) != 1 ||
		numkeys != riinfo->nkeys ||
		numkeys > RI_MAX_NUMKEYS ||
		ARR_HASNULL(arr) ||
		ARR_ELEMTYPE(arr) != OIDOID)
		elog(ERROR, "conppeqop is not a 1-D Oid array");
	memcpy(riinfo->pp_eq_oprs, ARR_DATA_PTR(arr), numkeys * sizeof(Oid));

	adatum = SysCacheGetAttr(CONSTROID, tup,
							 Anum_pg_constraint_conffeqop, &isNull);
	if (isNull)
		elog(ERROR, "null conffeqop for constraint %u", constraintOid);
	arr = DatumGetArrayTypeP(adatum);			/* ensure not toasted */
	numkeys = ARR_DIMS(arr)[0];
	if (ARR_NDIM(arr) != 1 ||
		numkeys != riinfo->nkeys ||
		numkeys > RI_MAX_NUMKEYS ||
		ARR_HASNULL(arr) ||
		ARR_ELEMTYPE(arr) != OIDOID)
		elog(ERROR, "conffeqop is not a 1-D Oid array");
	memcpy(riinfo->ff_eq_oprs, ARR_DATA_PTR(arr), numkeys * sizeof(Oid));

	ReleaseSysCache(tup);
}


/*
 * Prepare execution plan for a query to enforce an RI restriction
 *
 * If cache_plan is true, the plan is saved into our plan hashtable
 * so that we don't need to plan it again.
 */
static void *
ri_PlanCheck(const char *querystr, int nargs, Oid *argtypes,
			 RI_QueryKey *qkey, Relation fk_rel, Relation pk_rel,
			 bool cache_plan)
{
	void	   *qplan;
	Relation	query_rel;
	Oid			save_userid;
	int			save_sec_context;

	/*
	 * The query is always run against the FK table except when this is an
	 * update/insert trigger on the FK table itself - either
	 * RI_PLAN_CHECK_LOOKUPPK or RI_PLAN_CHECK_LOOKUPPK_NOCOLS
	 */
	if (qkey->constr_queryno == RI_PLAN_CHECK_LOOKUPPK ||
		qkey->constr_queryno == RI_PLAN_CHECK_LOOKUPPK_NOCOLS)
		query_rel = pk_rel;
	else
		query_rel = fk_rel;

	/* Switch to proper UID to perform check as */
	GetUserIdAndSecContext(&save_userid, &save_sec_context);
	SetUserIdAndSecContext(RelationGetForm(query_rel)->relowner,
						   save_sec_context | SECURITY_LOCAL_USERID_CHANGE);

	/* Create the plan */
	qplan = SPI_prepare(querystr, nargs, argtypes);

	if (qplan == NULL)
		elog(ERROR, "SPI_prepare returned %d for %s", SPI_result, querystr);

	/* Restore UID and security context */
	SetUserIdAndSecContext(save_userid, save_sec_context);

	/* Save the plan if requested */
	if (cache_plan)
	{
		qplan = SPI_saveplan(qplan);
		ri_HashPreparedPlan(qkey, qplan);
	}

	return qplan;
}

/*
 * Perform a query to enforce an RI restriction
 */
static bool
ri_PerformCheck(RI_QueryKey *qkey, void *qplan,
				Relation fk_rel, Relation pk_rel,
				HeapTuple old_tuple, HeapTuple new_tuple,
				bool detectNewRows,
				int expect_OK, const char *constrname)
{
	Relation	query_rel,
				source_rel;
	int			key_idx;
	Snapshot	test_snapshot;
	Snapshot	crosscheck_snapshot;
	int			limit;
	int			spi_result;
	Oid			save_userid;
	int			save_sec_context;
	Datum		vals[RI_MAX_NUMKEYS * 2];
	char		nulls[RI_MAX_NUMKEYS * 2];

	/*
	 * The query is always run against the FK table except when this is an
	 * update/insert trigger on the FK table itself - either
	 * RI_PLAN_CHECK_LOOKUPPK or RI_PLAN_CHECK_LOOKUPPK_NOCOLS
	 */
	if (qkey->constr_queryno == RI_PLAN_CHECK_LOOKUPPK ||
		qkey->constr_queryno == RI_PLAN_CHECK_LOOKUPPK_NOCOLS)
		query_rel = pk_rel;
	else
		query_rel = fk_rel;

	/*
	 * The values for the query are taken from the table on which the trigger
	 * is called - it is normally the other one with respect to query_rel. An
	 * exception is ri_Check_Pk_Match(), which uses the PK table for both (the
	 * case when constrname == NULL)
	 */
	if (qkey->constr_queryno == RI_PLAN_CHECK_LOOKUPPK && constrname != NULL)
	{
		source_rel = fk_rel;
		key_idx = RI_KEYPAIR_FK_IDX;
	}
	else
	{
		source_rel = pk_rel;
		key_idx = RI_KEYPAIR_PK_IDX;
	}

	/* Extract the parameters to be passed into the query */
	if (new_tuple)
	{
		ri_ExtractValues(qkey, key_idx, source_rel, new_tuple,
						 vals, nulls);
		if (old_tuple)
			ri_ExtractValues(qkey, key_idx, source_rel, old_tuple,
							 vals + qkey->nkeypairs, nulls + qkey->nkeypairs);
	}
	else
	{
		ri_ExtractValues(qkey, key_idx, source_rel, old_tuple,
						 vals, nulls);
	}

	/*
	 * In READ COMMITTED mode, we just need to use an up-to-date regular
	 * snapshot, and we will see all rows that could be interesting. But in
	 * SERIALIZABLE mode, we can't change the transaction snapshot. If the
	 * caller passes detectNewRows == false then it's okay to do the query
	 * with the transaction snapshot; otherwise we use a current snapshot, and
	 * tell the executor to error out if it finds any rows under the current
	 * snapshot that wouldn't be visible per the transaction snapshot.
	 */
	if (IsXactIsoLevelSerializable && detectNewRows)
	{
		CommandCounterIncrement();		/* be sure all my own work is visible */
		test_snapshot = CopySnapshot(GetLatestSnapshot());
		crosscheck_snapshot = CopySnapshot(GetTransactionSnapshot());
	}
	else
	{
		/* the default SPI behavior is okay */
		test_snapshot = InvalidSnapshot;
		crosscheck_snapshot = InvalidSnapshot;
	}

	/*
	 * If this is a select query (e.g., for a 'no action' or 'restrict'
	 * trigger), we only need to see if there is a single row in the table,
	 * matching the key.  Otherwise, limit = 0 - because we want the query to
	 * affect ALL the matching rows.
	 */
	limit = (expect_OK == SPI_OK_SELECT) ? 1 : 0;

	/* Switch to proper UID to perform check as */
	GetUserIdAndSecContext(&save_userid, &save_sec_context);
	SetUserIdAndSecContext(RelationGetForm(query_rel)->relowner,
						   save_sec_context | SECURITY_LOCAL_USERID_CHANGE);

	/* Finally we can run the query. */
	spi_result = SPI_execute_snapshot(qplan,
									  vals, nulls,
									  test_snapshot, crosscheck_snapshot,
									  false, false, limit);

	/* Restore UID and security context */
	SetUserIdAndSecContext(save_userid, save_sec_context);

	/* Check result */
	if (spi_result < 0)
		elog(ERROR, "SPI_execute_snapshot returned %d", spi_result);

	if (expect_OK >= 0 && spi_result != expect_OK)
		ri_ReportViolation(qkey, constrname ? constrname : "",
						   pk_rel, fk_rel,
						   new_tuple ? new_tuple : old_tuple,
						   NULL,
						   true);

	/* XXX wouldn't it be clearer to do this part at the caller? */
	if (constrname && expect_OK == SPI_OK_SELECT &&
	(SPI_processed == 0) == (qkey->constr_queryno == RI_PLAN_CHECK_LOOKUPPK))
		ri_ReportViolation(qkey, constrname,
						   pk_rel, fk_rel,
						   new_tuple ? new_tuple : old_tuple,
						   NULL,
						   false);

	return SPI_processed != 0;
}

/*
 * Extract fields from a tuple into Datum/nulls arrays
 */
static void
ri_ExtractValues(RI_QueryKey *qkey, int key_idx,
				 Relation rel, HeapTuple tuple,
				 Datum *vals, char *nulls)
{
	int			i;
	bool		isnull;

	for (i = 0; i < qkey->nkeypairs; i++)
	{
		vals[i] = SPI_getbinval(tuple, rel->rd_att,
								qkey->keypair[i][key_idx],
								&isnull);
		nulls[i] = isnull ? 'n' : ' ';
	}
}

/*
 * Produce an error report
 *
 * If the failed constraint was on insert/update to the FK table,
 * we want the key names and values extracted from there, and the error
 * message to look like 'key blah is not present in PK'.
 * Otherwise, the attr names and values come from the PK table and the
 * message looks like 'key blah is still referenced from FK'.
 */
static void
ri_ReportViolation(RI_QueryKey *qkey, const char *constrname,
				   Relation pk_rel, Relation fk_rel,
				   HeapTuple violator, TupleDesc tupdesc,
				   bool spi_err)
{
#define BUFLENGTH	512
	char		key_names[BUFLENGTH];
	char		key_values[BUFLENGTH];
	char	   *name_ptr = key_names;
	char	   *val_ptr = key_values;
	bool		onfk;
	int			idx,
				key_idx;

	if (spi_err)
		ereport(ERROR,
				(errcode(ERRCODE_INTERNAL_ERROR),
				 errmsg("referential integrity query on \"%s\" from constraint \"%s\" on \"%s\" gave unexpected result",
						RelationGetRelationName(pk_rel),
						constrname,
						RelationGetRelationName(fk_rel)),
				 errhint("This is most likely due to a rule having rewritten the query.")));

	/*
	 * Determine which relation to complain about.	If tupdesc wasn't passed
	 * by caller, assume the violator tuple came from there.
	 */
	onfk = (qkey->constr_queryno == RI_PLAN_CHECK_LOOKUPPK);
	if (onfk)
	{
		key_idx = RI_KEYPAIR_FK_IDX;
		if (tupdesc == NULL)
			tupdesc = fk_rel->rd_att;
	}
	else
	{
		key_idx = RI_KEYPAIR_PK_IDX;
		if (tupdesc == NULL)
			tupdesc = pk_rel->rd_att;
	}

	/*
	 * Special case - if there are no keys at all, this is a 'no column'
	 * constraint - no need to try to extract the values, and the message in
	 * this case looks different.
	 */
	if (qkey->nkeypairs == 0)
	{
		ereport(ERROR,
				(errcode(ERRCODE_FOREIGN_KEY_VIOLATION),
				 errmsg("insert or update on table \"%s\" violates foreign key constraint \"%s\"",
						RelationGetRelationName(fk_rel), constrname),
				 errdetail("No rows were found in \"%s\".",
						   RelationGetRelationName(pk_rel))));
	}

	/* Get printable versions of the keys involved */
	for (idx = 0; idx < qkey->nkeypairs; idx++)
	{
		int			fnum = qkey->keypair[idx][key_idx];
		char	   *name,
				   *val;

		name = SPI_fname(tupdesc, fnum);
		val = SPI_getvalue(violator, tupdesc, fnum);
		if (!val)
			val = "null";

		/*
		 * Go to "..." if name or value doesn't fit in buffer.  We reserve 5
		 * bytes to ensure we can add comma, "...", null.
		 */
		if (strlen(name) >= (key_names + BUFLENGTH - 5) - name_ptr ||
			strlen(val) >= (key_values + BUFLENGTH - 5) - val_ptr)
		{
			sprintf(name_ptr, "...");
			sprintf(val_ptr, "...");
			break;
		}

		name_ptr += sprintf(name_ptr, "%s%s", idx > 0 ? "," : "", name);
		val_ptr += sprintf(val_ptr, "%s%s", idx > 0 ? "," : "", val);
	}

	if (onfk)
		ereport(ERROR,
				(errcode(ERRCODE_FOREIGN_KEY_VIOLATION),
				 errmsg("insert or update on table \"%s\" violates foreign key constraint \"%s\"",
						RelationGetRelationName(fk_rel), constrname),
				 errdetail("Key (%s)=(%s) is not present in table \"%s\".",
						   key_names, key_values,
						   RelationGetRelationName(pk_rel))));
	else
		ereport(ERROR,
				(errcode(ERRCODE_FOREIGN_KEY_VIOLATION),
				 errmsg("update or delete on table \"%s\" violates foreign key constraint \"%s\" on table \"%s\"",
						RelationGetRelationName(pk_rel),
						constrname, RelationGetRelationName(fk_rel)),
			errdetail("Key (%s)=(%s) is still referenced from table \"%s\".",
					  key_names, key_values,
					  RelationGetRelationName(fk_rel))));
}

/* ----------
 * ri_BuildQueryKeyPkCheck -
 *
 *	Build up a new hashtable key for a prepared SPI plan of a
 *	check for PK rows in noaction triggers.
 *
 *		key: output argument, *key is filled in based on the other arguments
 *		riinfo: info from pg_constraint entry
 *		constr_queryno: an internal number of the query inside the proc
 *
 *	At least for MATCH FULL this builds a unique key per plan.
 * ----------
 */
static void
ri_BuildQueryKeyPkCheck(RI_QueryKey *key, const RI_ConstraintInfo *riinfo,
						int32 constr_queryno)
{
	int			i;

	MemSet(key, 0, sizeof(RI_QueryKey));
	key->constr_type = FKCONSTR_MATCH_FULL;
	key->constr_id = riinfo->constraint_id;
	key->constr_queryno = constr_queryno;
	key->fk_relid = InvalidOid;
	key->pk_relid = riinfo->pk_relid;
	key->nkeypairs = riinfo->nkeys;
	for (i = 0; i < riinfo->nkeys; i++)
	{
		key->keypair[i][RI_KEYPAIR_FK_IDX] = 0;
		key->keypair[i][RI_KEYPAIR_PK_IDX] = riinfo->pk_attnums[i];
	}
}


/* ----------
 * ri_NullCheck -
 *
 *	Determine the NULL state of all key values in a tuple
 *
 *	Returns one of RI_KEYS_ALL_NULL, RI_KEYS_NONE_NULL or RI_KEYS_SOME_NULL.
 * ----------
 */
static int
ri_NullCheck(Relation rel, HeapTuple tup, RI_QueryKey *key, int pairidx)
{
	int			i;
	bool		isnull;
	bool		allnull = true;
	bool		nonenull = true;

	for (i = 0; i < key->nkeypairs; i++)
	{
		isnull = false;
		SPI_getbinval(tup, rel->rd_att, key->keypair[i][pairidx], &isnull);
		if (isnull)
			nonenull = false;
		else
			allnull = false;
	}

	if (allnull)
		return RI_KEYS_ALL_NULL;

	if (nonenull)
		return RI_KEYS_NONE_NULL;

	return RI_KEYS_SOME_NULL;
}


/* ----------
 * ri_InitHashTables -
 *
 *	Initialize our internal hash tables for prepared
 *	query plans and comparison operators.
 * ----------
 */
static void
ri_InitHashTables(void)
{
	HASHCTL		ctl;

	memset(&ctl, 0, sizeof(ctl));
	ctl.keysize = sizeof(RI_QueryKey);
	ctl.entrysize = sizeof(RI_QueryHashEntry);
	ctl.hash = tag_hash;
	ri_query_cache = hash_create("RI query cache", RI_INIT_QUERYHASHSIZE,
								 &ctl, HASH_ELEM | HASH_FUNCTION);

	memset(&ctl, 0, sizeof(ctl));
	ctl.keysize = sizeof(RI_CompareKey);
	ctl.entrysize = sizeof(RI_CompareHashEntry);
	ctl.hash = tag_hash;
	ri_compare_cache = hash_create("RI compare cache", RI_INIT_QUERYHASHSIZE,
								   &ctl, HASH_ELEM | HASH_FUNCTION);
}


/* ----------
 * ri_FetchPreparedPlan -
 *
 *	Lookup for a query key in our private hash table of prepared
 *	and saved SPI execution plans. Return the plan if found or NULL.
 * ----------
 */
static void *
ri_FetchPreparedPlan(RI_QueryKey *key)
{
	RI_QueryHashEntry *entry;

	/*
	 * On the first call initialize the hashtable
	 */
	if (!ri_query_cache)
		ri_InitHashTables();

	/*
	 * Lookup for the key
	 */
	entry = (RI_QueryHashEntry *) hash_search(ri_query_cache,
											  (void *) key,
											  HASH_FIND, NULL);
	if (entry == NULL)
		return NULL;
	return entry->plan;
}


/* ----------
 * ri_HashPreparedPlan -
 *
 *	Add another plan to our private SPI query plan hashtable.
 * ----------
 */
static void
ri_HashPreparedPlan(RI_QueryKey *key, void *plan)
{
	RI_QueryHashEntry *entry;
	bool		found;

	/*
	 * On the first call initialize the hashtable
	 */
	if (!ri_query_cache)
		ri_InitHashTables();

	/*
	 * Add the new plan.
	 */
	entry = (RI_QueryHashEntry *) hash_search(ri_query_cache,
											  (void *) key,
											  HASH_ENTER, &found);
	entry->plan = plan;
}


/* ----------
 * ri_KeysEqual -
 *
 *	Check if all key values in OLD and NEW are equal.
 * ----------
 */
static bool
ri_KeysEqual(Relation rel, HeapTuple oldtup, HeapTuple newtup,
			 const RI_ConstraintInfo *riinfo, bool rel_is_pk)
{
	TupleDesc	tupdesc = RelationGetDescr(rel);
	const int16 *attnums;
	const Oid  *eq_oprs;
	int			i;

	if (rel_is_pk)
	{
		attnums = riinfo->pk_attnums;
		eq_oprs = riinfo->pp_eq_oprs;
	}
	else
	{
		attnums = riinfo->fk_attnums;
		eq_oprs = riinfo->ff_eq_oprs;
	}

	for (i = 0; i < riinfo->nkeys; i++)
	{
		Datum		oldvalue;
		Datum		newvalue;
		bool		isnull;

		/*
		 * Get one attribute's oldvalue. If it is NULL - they're not equal.
		 */
		oldvalue = SPI_getbinval(oldtup, tupdesc, attnums[i], &isnull);
		if (isnull)
			return false;

		/*
		 * Get one attribute's newvalue. If it is NULL - they're not equal.
		 */
		newvalue = SPI_getbinval(newtup, tupdesc, attnums[i], &isnull);
		if (isnull)
			return false;

		/*
		 * Compare them with the appropriate equality operator.
		 */
		if (!ri_AttributesEqual(eq_oprs[i], RIAttType(rel, attnums[i]),
								oldvalue, newvalue))
			return false;
	}

	return true;
}


/* ----------
 * ri_AllKeysUnequal -
 *
 *	Check if all key values in OLD and NEW are not equal.
 * ----------
 */
static bool
ri_AllKeysUnequal(Relation rel, HeapTuple oldtup, HeapTuple newtup,
				  const RI_ConstraintInfo *riinfo, bool rel_is_pk)
{
	TupleDesc	tupdesc = RelationGetDescr(rel);
	const int16 *attnums;
	const Oid  *eq_oprs;
	int			i;

	if (rel_is_pk)
	{
		attnums = riinfo->pk_attnums;
		eq_oprs = riinfo->pp_eq_oprs;
	}
	else
	{
		attnums = riinfo->fk_attnums;
		eq_oprs = riinfo->ff_eq_oprs;
	}

	for (i = 0; i < riinfo->nkeys; i++)
	{
		Datum		oldvalue;
		Datum		newvalue;
		bool		isnull;

		/*
		 * Get one attribute's oldvalue. If it is NULL - they're not equal.
		 */
		oldvalue = SPI_getbinval(oldtup, tupdesc, attnums[i], &isnull);
		if (isnull)
			continue;

		/*
		 * Get one attribute's newvalue. If it is NULL - they're not equal.
		 */
		newvalue = SPI_getbinval(newtup, tupdesc, attnums[i], &isnull);
		if (isnull)
			continue;

		/*
		 * Compare them with the appropriate equality operator.
		 */
		if (ri_AttributesEqual(eq_oprs[i], RIAttType(rel, attnums[i]),
							   oldvalue, newvalue))
			return false;		/* found two equal items */
	}

	return true;
}


/* ----------
 * ri_OneKeyEqual -
 *
 *	Check if one key value in OLD and NEW is equal.  Note column is indexed
 *	from zero.
 *
 *	ri_KeysEqual could call this but would run a bit slower.  For
 *	now, let's duplicate the code.
 * ----------
 */
static bool
ri_OneKeyEqual(Relation rel, int column, HeapTuple oldtup, HeapTuple newtup,
			   const RI_ConstraintInfo *riinfo, bool rel_is_pk)
{
	TupleDesc	tupdesc = RelationGetDescr(rel);
	const int16 *attnums;
	const Oid  *eq_oprs;
	Datum		oldvalue;
	Datum		newvalue;
	bool		isnull;

	if (rel_is_pk)
	{
		attnums = riinfo->pk_attnums;
		eq_oprs = riinfo->pp_eq_oprs;
	}
	else
	{
		attnums = riinfo->fk_attnums;
		eq_oprs = riinfo->ff_eq_oprs;
	}

	/*
	 * Get one attribute's oldvalue. If it is NULL - they're not equal.
	 */
	oldvalue = SPI_getbinval(oldtup, tupdesc, attnums[column], &isnull);
	if (isnull)
		return false;

	/*
	 * Get one attribute's newvalue. If it is NULL - they're not equal.
	 */
	newvalue = SPI_getbinval(newtup, tupdesc, attnums[column], &isnull);
	if (isnull)
		return false;

	/*
	 * Compare them with the appropriate equality operator.
	 */
	if (!ri_AttributesEqual(eq_oprs[column], RIAttType(rel, attnums[column]),
							oldvalue, newvalue))
		return false;

	return true;
}

/* ----------
 * ri_AttributesEqual -
 *
 *	Call the appropriate equality comparison operator for two values.
 *
 *	NB: we have already checked that neither value is null.
 * ----------
 */
static bool
ri_AttributesEqual(Oid eq_opr, Oid typeid,
				   Datum oldvalue, Datum newvalue)
{
	RI_CompareHashEntry *entry = ri_HashCompareOp(eq_opr, typeid);

	/* Do we need to cast the values? */
	if (OidIsValid(entry->cast_func_finfo.fn_oid))
	{
		oldvalue = FunctionCall3(&entry->cast_func_finfo,
								 oldvalue,
								 Int32GetDatum(-1),		/* typmod */
								 BoolGetDatum(false));	/* implicit coercion */
		newvalue = FunctionCall3(&entry->cast_func_finfo,
								 newvalue,
								 Int32GetDatum(-1),		/* typmod */
								 BoolGetDatum(false));	/* implicit coercion */
	}

	/* Apply the comparison operator */
	return DatumGetBool(FunctionCall2(&entry->eq_opr_finfo,
									  oldvalue, newvalue));
}

/* ----------
 * ri_HashCompareOp -
 *
 *	See if we know how to compare two values, and create a new hash entry
 *	if not.
 * ----------
 */
static RI_CompareHashEntry *
ri_HashCompareOp(Oid eq_opr, Oid typeid)
{
	RI_CompareKey key;
	RI_CompareHashEntry *entry;
	bool		found;

	/*
	 * On the first call initialize the hashtable
	 */
	if (!ri_compare_cache)
		ri_InitHashTables();

	/*
	 * Find or create a hash entry.  Note we're assuming RI_CompareKey
	 * contains no struct padding.
	 */
	key.eq_opr = eq_opr;
	key.typeid = typeid;
	entry = (RI_CompareHashEntry *) hash_search(ri_compare_cache,
												(void *) &key,
												HASH_ENTER, &found);
	if (!found)
		entry->valid = false;

	/*
	 * If not already initialized, do so.  Since we'll keep this hash entry
	 * for the life of the backend, put any subsidiary info for the function
	 * cache structs into TopMemoryContext.
	 */
	if (!entry->valid)
	{
		Oid		lefttype,
				righttype,
				castfunc;

		/* We always need to know how to call the equality operator */
		fmgr_info_cxt(get_opcode(eq_opr), &entry->eq_opr_finfo,
					  TopMemoryContext);

		/*
		 * If we chose to use a cast from FK to PK type, we may have to
		 * apply the cast function to get to the operator's input type.
		 */
		op_input_types(eq_opr, &lefttype, &righttype);
		Assert(lefttype == righttype);
		if (typeid == lefttype)
			castfunc = InvalidOid;				/* simplest case */
		else if (!find_coercion_pathway(lefttype, typeid, COERCION_IMPLICIT,
										&castfunc))
		{
			/* If target is ANYARRAY, assume it's OK, else punt. */
			if (lefttype != ANYARRAYOID)
				elog(ERROR, "no conversion function from %s to %s",
					 format_type_be(typeid),
					 format_type_be(lefttype));
		}
		if (OidIsValid(castfunc))
			fmgr_info_cxt(castfunc, &entry->cast_func_finfo,
						  TopMemoryContext);
		else
			entry->cast_func_finfo.fn_oid = InvalidOid;
		entry->valid = true;
	}

	return entry;
}


/*
 * Given a trigger function OID, determine whether it is an RI trigger,
 * and if so whether it is attached to PK or FK relation.
 */
int
RI_FKey_trigger_type(Oid tgfoid)
{
	switch (tgfoid)
	{
		case F_RI_FKEY_CASCADE_DEL:
		case F_RI_FKEY_CASCADE_UPD:
		case F_RI_FKEY_RESTRICT_DEL:
		case F_RI_FKEY_RESTRICT_UPD:
		case F_RI_FKEY_SETNULL_DEL:
		case F_RI_FKEY_SETNULL_UPD:
		case F_RI_FKEY_SETDEFAULT_DEL:
		case F_RI_FKEY_SETDEFAULT_UPD:
		case F_RI_FKEY_NOACTION_DEL:
		case F_RI_FKEY_NOACTION_UPD:
			return RI_TRIGGER_PK;

		case F_RI_FKEY_CHECK_INS:
		case F_RI_FKEY_CHECK_UPD:
			return RI_TRIGGER_FK;
	}

	return RI_TRIGGER_NONE;
}<|MERGE_RESOLUTION|>--- conflicted
+++ resolved
@@ -17,11 +17,7 @@
  *
  * Portions Copyright (c) 1996-2008, PostgreSQL Global Development Group
  *
-<<<<<<< HEAD
- * $PostgreSQL: pgsql/src/backend/utils/adt/ri_triggers.c,v 1.89.2.3 2009/12/09 21:58:29 tgl Exp $
-=======
  * $PostgreSQL: pgsql/src/backend/utils/adt/ri_triggers.c,v 1.91 2007/02/14 01:58:57 tgl Exp $
->>>>>>> 5c63829f
  *
  * ----------
  */
