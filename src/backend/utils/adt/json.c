/*-------------------------------------------------------------------------
 *
 * json.c
 *		JSON data type support.
 *
 * Portions Copyright (c) 1996-2015, PostgreSQL Global Development Group
 * Portions Copyright (c) 1994, Regents of the University of California
 *
 * IDENTIFICATION
 *	  src/backend/utils/adt/json.c
 *
 *-------------------------------------------------------------------------
 */
#include "postgres.h"

#include "access/htup_details.h"
#include "access/transam.h"
#include "catalog/pg_type.h"
#include "executor/spi.h"
#include "funcapi.h"
#include "lib/stringinfo.h"
#include "libpq/pqformat.h"
#include "mb/pg_wchar.h"
#include "miscadmin.h"
#include "parser/parse_coerce.h"
#include "utils/array.h"
#include "utils/builtins.h"
#include "utils/date.h"
#include "utils/datetime.h"
#include "utils/lsyscache.h"
#include "utils/json.h"
#include "utils/jsonapi.h"
#include "utils/typcache.h"
#include "utils/syscache.h"

/* String to output for infinite dates and timestamps */
#define DT_INFINITY "\"infinity\""

/*
 * The context of the parser is maintained by the recursive descent
 * mechanism, but is passed explicitly to the error reporting routine
 * for better diagnostics.
 */
typedef enum					/* contexts of JSON parser */
{
	JSON_PARSE_VALUE,			/* expecting a value */
	JSON_PARSE_STRING,			/* expecting a string (for a field name) */
	JSON_PARSE_ARRAY_START,		/* saw '[', expecting value or ']' */
	JSON_PARSE_ARRAY_NEXT,		/* saw array element, expecting ',' or ']' */
	JSON_PARSE_OBJECT_START,	/* saw '{', expecting label or '}' */
	JSON_PARSE_OBJECT_LABEL,	/* saw object label, expecting ':' */
	JSON_PARSE_OBJECT_NEXT,		/* saw object value, expecting ',' or '}' */
	JSON_PARSE_OBJECT_COMMA,	/* saw object ',', expecting next label */
	JSON_PARSE_END				/* saw the end of a document, expect nothing */
} JsonParseContext;

typedef enum					/* type categories for datum_to_json */
{
	JSONTYPE_NULL,				/* null, so we didn't bother to identify */
	JSONTYPE_BOOL,				/* boolean (built-in types only) */
	JSONTYPE_NUMERIC,			/* numeric (ditto) */
	JSONTYPE_DATE,				/* we use special formatting for datetimes */
	JSONTYPE_TIMESTAMP,
	JSONTYPE_TIMESTAMPTZ,
	JSONTYPE_JSON,				/* JSON itself (and JSONB) */
	JSONTYPE_ARRAY,				/* array */
	JSONTYPE_COMPOSITE,			/* composite */
	JSONTYPE_CAST,				/* something with an explicit cast to JSON */
	JSONTYPE_OTHER				/* all else */
} JsonTypeCategory;

static inline void json_lex(JsonLexContext *lex);
static inline void json_lex_string(JsonLexContext *lex);
static inline void json_lex_number(JsonLexContext *lex, char *s,
				bool *num_err, int *total_len);
static inline void parse_scalar(JsonLexContext *lex, JsonSemAction *sem);
static void parse_object_field(JsonLexContext *lex, JsonSemAction *sem);
static void parse_object(JsonLexContext *lex, JsonSemAction *sem);
static void parse_array_element(JsonLexContext *lex, JsonSemAction *sem);
static void parse_array(JsonLexContext *lex, JsonSemAction *sem);
static void report_parse_error(JsonParseContext ctx, JsonLexContext *lex);
static void report_invalid_token(JsonLexContext *lex);
static int	report_json_context(JsonLexContext *lex);
static char *extract_mb_char(char *s);
static void composite_to_json(Datum composite, StringInfo result,
				  bool use_line_feeds);
static void array_dim_to_json(StringInfo result, int dim, int ndims, int *dims,
				  Datum *vals, bool *nulls, int *valcount,
				  JsonTypeCategory tcategory, Oid outfuncoid,
				  bool use_line_feeds);
static void array_to_json_internal(Datum array, StringInfo result,
					   bool use_line_feeds);
static void json_categorize_type(Oid typoid,
					 JsonTypeCategory *tcategory,
					 Oid *outfuncoid);
static void datum_to_json(Datum val, bool is_null, StringInfo result,
			  JsonTypeCategory tcategory, Oid outfuncoid,
			  bool key_scalar);
static void add_json(Datum val, bool is_null, StringInfo result,
		 Oid val_type, bool key_scalar);
static text *catenate_stringinfo_string(StringInfo buffer, const char *addon);

/* the null action object used for pure validation */
static JsonSemAction nullSemAction =
{
	NULL, NULL, NULL, NULL, NULL,
	NULL, NULL, NULL, NULL, NULL
};

/* Recursive Descent parser support routines */

/*
 * lex_peek
 *
 * what is the current look_ahead token?
*/
static inline JsonTokenType
lex_peek(JsonLexContext *lex)
{
	return lex->token_type;
}

/*
 * lex_accept
 *
 * accept the look_ahead token and move the lexer to the next token if the
 * look_ahead token matches the token parameter. In that case, and if required,
 * also hand back the de-escaped lexeme.
 *
 * returns true if the token matched, false otherwise.
 */
static inline bool
lex_accept(JsonLexContext *lex, JsonTokenType token, char **lexeme)
{
	if (lex->token_type == token)
	{
		if (lexeme != NULL)
		{
			if (lex->token_type == JSON_TOKEN_STRING)
			{
				if (lex->strval != NULL)
					*lexeme = pstrdup(lex->strval->data);
			}
			else
			{
				int			len = (lex->token_terminator - lex->token_start);
				char	   *tokstr = palloc(len + 1);

				memcpy(tokstr, lex->token_start, len);
				tokstr[len] = '\0';
				*lexeme = tokstr;
			}
		}
		json_lex(lex);
		return true;
	}
	return false;
}

/*
 * lex_accept
 *
 * move the lexer to the next token if the current look_ahead token matches
 * the parameter token. Otherwise, report an error.
 */
static inline void
lex_expect(JsonParseContext ctx, JsonLexContext *lex, JsonTokenType token)
{
	if (!lex_accept(lex, token, NULL))
		report_parse_error(ctx, lex);
}

/* chars to consider as part of an alphanumeric token */
#define JSON_ALPHANUMERIC_CHAR(c)  \
	(((c) >= 'a' && (c) <= 'z') || \
	 ((c) >= 'A' && (c) <= 'Z') || \
	 ((c) >= '0' && (c) <= '9') || \
	 (c) == '_' || \
	 IS_HIGHBIT_SET(c))

/* utility function to check if a string is a valid JSON number */
extern bool
IsValidJsonNumber(const char *str, int len)
{
	bool		numeric_error;
	JsonLexContext dummy_lex;


	/*
	 * json_lex_number expects a leading  '-' to have been eaten already.
	 *
	 * having to cast away the constness of str is ugly, but there's not much
	 * easy alternative.
	 */
	if (*str == '-')
	{
		dummy_lex.input = (char *) str + 1;
		dummy_lex.input_length = len - 1;
	}
	else
	{
		dummy_lex.input = (char *) str;
		dummy_lex.input_length = len;
	}

	json_lex_number(&dummy_lex, dummy_lex.input, &numeric_error);

	return !numeric_error;
}

/*
 * Utility function to check if a string is a valid JSON number.
 *
 * str is of length len, and need not be null-terminated.
 */
bool
IsValidJsonNumber(const char *str, int len)
{
	bool		numeric_error;
	int			total_len;
	JsonLexContext dummy_lex;

	if (len <= 0)
		return false;

	/*
	 * json_lex_number expects a leading  '-' to have been eaten already.
	 *
	 * having to cast away the constness of str is ugly, but there's not much
	 * easy alternative.
	 */
	if (*str == '-')
	{
		dummy_lex.input = (char *) str + 1;
		dummy_lex.input_length = len - 1;
	}
	else
	{
		dummy_lex.input = (char *) str;
		dummy_lex.input_length = len;
	}

	json_lex_number(&dummy_lex, dummy_lex.input, &numeric_error, &total_len);

	return (!numeric_error) && (total_len == dummy_lex.input_length);
}

/*
 * Input.
 */
Datum
json_in(PG_FUNCTION_ARGS)
{
	char	   *json = PG_GETARG_CSTRING(0);
	text	   *result = cstring_to_text(json);
	JsonLexContext *lex;

	/* validate it */
	lex = makeJsonLexContext(result, false);
	pg_parse_json(lex, &nullSemAction);

	/* Internal representation is the same as text, for now */
	PG_RETURN_TEXT_P(result);
}

/*
 * Output.
 */
Datum
json_out(PG_FUNCTION_ARGS)
{
	/* we needn't detoast because text_to_cstring will handle that */
	Datum		txt = PG_GETARG_DATUM(0);

	PG_RETURN_CSTRING(TextDatumGetCString(txt));
}

/*
 * Binary send.
 */
Datum
json_send(PG_FUNCTION_ARGS)
{
	text	   *t = PG_GETARG_TEXT_PP(0);
	StringInfoData buf;

	pq_begintypsend(&buf);
	pq_sendtext(&buf, VARDATA_ANY(t), VARSIZE_ANY_EXHDR(t));
	PG_RETURN_BYTEA_P(pq_endtypsend(&buf));
}

/*
 * Binary receive.
 */
Datum
json_recv(PG_FUNCTION_ARGS)
{
	StringInfo	buf = (StringInfo) PG_GETARG_POINTER(0);
	char	   *str;
	int			nbytes;
	JsonLexContext *lex;

	str = pq_getmsgtext(buf, buf->len - buf->cursor, &nbytes);

	/* Validate it. */
	lex = makeJsonLexContextCstringLen(str, nbytes, false);
	pg_parse_json(lex, &nullSemAction);

	PG_RETURN_TEXT_P(cstring_to_text_with_len(str, nbytes));
}

/*
 * makeJsonLexContext
 *
 * lex constructor, with or without StringInfo object
 * for de-escaped lexemes.
 *
 * Without is better as it makes the processing faster, so only make one
 * if really required.
 *
 * If you already have the json as a text* value, use the first of these
 * functions, otherwise use  makeJsonLexContextCstringLen().
 */
JsonLexContext *
makeJsonLexContext(text *json, bool need_escapes)
{
	return makeJsonLexContextCstringLen(VARDATA(json),
										VARSIZE(json) - VARHDRSZ,
										need_escapes);
}

JsonLexContext *
makeJsonLexContextCstringLen(char *json, int len, bool need_escapes)
{
	JsonLexContext *lex = palloc0(sizeof(JsonLexContext));

	lex->input = lex->token_terminator = lex->line_start = json;
	lex->line_number = 1;
	lex->input_length = len;
	if (need_escapes)
		lex->strval = makeStringInfo();
	return lex;
}

/*
 * pg_parse_json
 *
 * Publicly visible entry point for the JSON parser.
 *
 * lex is a lexing context, set up for the json to be processed by calling
 * makeJsonLexContext(). sem is a structure of function pointers to semantic
 * action routines to be called at appropriate spots during parsing, and a
 * pointer to a state object to be passed to those routines.
 */
void
pg_parse_json(JsonLexContext *lex, JsonSemAction *sem)
{
	JsonTokenType tok;

	/* get the initial token */
	json_lex(lex);

	tok = lex_peek(lex);

	/* parse by recursive descent */
	switch (tok)
	{
		case JSON_TOKEN_OBJECT_START:
			parse_object(lex, sem);
			break;
		case JSON_TOKEN_ARRAY_START:
			parse_array(lex, sem);
			break;
		default:
			parse_scalar(lex, sem);		/* json can be a bare scalar */
	}

	lex_expect(JSON_PARSE_END, lex, JSON_TOKEN_END);

}

/*
 *	Recursive Descent parse routines. There is one for each structural
 *	element in a json document:
 *	  - scalar (string, number, true, false, null)
 *	  - array  ( [ ] )
 *	  - array element
 *	  - object ( { } )
 *	  - object field
 */
static inline void
parse_scalar(JsonLexContext *lex, JsonSemAction *sem)
{
	char	   *val = NULL;
	json_scalar_action sfunc = sem->scalar;
	char	  **valaddr;
	JsonTokenType tok = lex_peek(lex);

	valaddr = sfunc == NULL ? NULL : &val;

	/* a scalar must be a string, a number, true, false, or null */
	switch (tok)
	{
		case JSON_TOKEN_TRUE:
			lex_accept(lex, JSON_TOKEN_TRUE, valaddr);
			break;
		case JSON_TOKEN_FALSE:
			lex_accept(lex, JSON_TOKEN_FALSE, valaddr);
			break;
		case JSON_TOKEN_NULL:
			lex_accept(lex, JSON_TOKEN_NULL, valaddr);
			break;
		case JSON_TOKEN_NUMBER:
			lex_accept(lex, JSON_TOKEN_NUMBER, valaddr);
			break;
		case JSON_TOKEN_STRING:
			lex_accept(lex, JSON_TOKEN_STRING, valaddr);
			break;
		default:
			report_parse_error(JSON_PARSE_VALUE, lex);
	}

	if (sfunc != NULL)
		(*sfunc) (sem->semstate, val, tok);
}

static void
parse_object_field(JsonLexContext *lex, JsonSemAction *sem)
{
	/*
	 * An object field is "fieldname" : value where value can be a scalar,
	 * object or array.  Note: in user-facing docs and error messages, we
	 * generally call a field name a "key".
	 */

	char	   *fname = NULL;	/* keep compiler quiet */
	json_ofield_action ostart = sem->object_field_start;
	json_ofield_action oend = sem->object_field_end;
	bool		isnull;
	char	  **fnameaddr = NULL;
	JsonTokenType tok;

	if (ostart != NULL || oend != NULL)
		fnameaddr = &fname;

	if (!lex_accept(lex, JSON_TOKEN_STRING, fnameaddr))
		report_parse_error(JSON_PARSE_STRING, lex);

	lex_expect(JSON_PARSE_OBJECT_LABEL, lex, JSON_TOKEN_COLON);

	tok = lex_peek(lex);
	isnull = tok == JSON_TOKEN_NULL;

	if (ostart != NULL)
		(*ostart) (sem->semstate, fname, isnull);

	switch (tok)
	{
		case JSON_TOKEN_OBJECT_START:
			parse_object(lex, sem);
			break;
		case JSON_TOKEN_ARRAY_START:
			parse_array(lex, sem);
			break;
		default:
			parse_scalar(lex, sem);
	}

	if (oend != NULL)
		(*oend) (sem->semstate, fname, isnull);
}

static void
parse_object(JsonLexContext *lex, JsonSemAction *sem)
{
	/*
	 * an object is a possibly empty sequence of object fields, separated by
	 * commas and surrounded by curly braces.
	 */
	json_struct_action ostart = sem->object_start;
	json_struct_action oend = sem->object_end;
	JsonTokenType tok;

	check_stack_depth();

	if (ostart != NULL)
		(*ostart) (sem->semstate);

	/*
	 * Data inside an object is at a higher nesting level than the object
	 * itself. Note that we increment this after we call the semantic routine
	 * for the object start and restore it before we call the routine for the
	 * object end.
	 */
	lex->lex_level++;

	/* we know this will succeeed, just clearing the token */
	lex_expect(JSON_PARSE_OBJECT_START, lex, JSON_TOKEN_OBJECT_START);

	tok = lex_peek(lex);
	switch (tok)
	{
		case JSON_TOKEN_STRING:
			parse_object_field(lex, sem);
			while (lex_accept(lex, JSON_TOKEN_COMMA, NULL))
				parse_object_field(lex, sem);
			break;
		case JSON_TOKEN_OBJECT_END:
			break;
		default:
			/* case of an invalid initial token inside the object */
			report_parse_error(JSON_PARSE_OBJECT_START, lex);
	}

	lex_expect(JSON_PARSE_OBJECT_NEXT, lex, JSON_TOKEN_OBJECT_END);

	lex->lex_level--;

	if (oend != NULL)
		(*oend) (sem->semstate);
}

static void
parse_array_element(JsonLexContext *lex, JsonSemAction *sem)
{
	json_aelem_action astart = sem->array_element_start;
	json_aelem_action aend = sem->array_element_end;
	JsonTokenType tok = lex_peek(lex);

	bool		isnull;

	isnull = tok == JSON_TOKEN_NULL;

	if (astart != NULL)
		(*astart) (sem->semstate, isnull);

	/* an array element is any object, array or scalar */
	switch (tok)
	{
		case JSON_TOKEN_OBJECT_START:
			parse_object(lex, sem);
			break;
		case JSON_TOKEN_ARRAY_START:
			parse_array(lex, sem);
			break;
		default:
			parse_scalar(lex, sem);
	}

	if (aend != NULL)
		(*aend) (sem->semstate, isnull);
}

static void
parse_array(JsonLexContext *lex, JsonSemAction *sem)
{
	/*
	 * an array is a possibly empty sequence of array elements, separated by
	 * commas and surrounded by square brackets.
	 */
	json_struct_action astart = sem->array_start;
	json_struct_action aend = sem->array_end;

	check_stack_depth();

	if (astart != NULL)
		(*astart) (sem->semstate);

	/*
	 * Data inside an array is at a higher nesting level than the array
	 * itself. Note that we increment this after we call the semantic routine
	 * for the array start and restore it before we call the routine for the
	 * array end.
	 */
	lex->lex_level++;

	lex_expect(JSON_PARSE_ARRAY_START, lex, JSON_TOKEN_ARRAY_START);
	if (lex_peek(lex) != JSON_TOKEN_ARRAY_END)
	{

		parse_array_element(lex, sem);

		while (lex_accept(lex, JSON_TOKEN_COMMA, NULL))
			parse_array_element(lex, sem);
	}

	lex_expect(JSON_PARSE_ARRAY_NEXT, lex, JSON_TOKEN_ARRAY_END);

	lex->lex_level--;

	if (aend != NULL)
		(*aend) (sem->semstate);
}

/*
 * Lex one token from the input stream.
 */
static inline void
json_lex(JsonLexContext *lex)
{
	char	   *s;
	int			len;

	/* Skip leading whitespace. */
	s = lex->token_terminator;
	len = s - lex->input;
	while (len < lex->input_length &&
		   (*s == ' ' || *s == '\t' || *s == '\n' || *s == '\r'))
	{
		if (*s == '\n')
			++lex->line_number;
		++s;
		++len;
	}
	lex->token_start = s;

	/* Determine token type. */
	if (len >= lex->input_length)
	{
		lex->token_start = NULL;
		lex->prev_token_terminator = lex->token_terminator;
		lex->token_terminator = s;
		lex->token_type = JSON_TOKEN_END;
	}
	else
		switch (*s)
		{
				/* Single-character token, some kind of punctuation mark. */
			case '{':
				lex->prev_token_terminator = lex->token_terminator;
				lex->token_terminator = s + 1;
				lex->token_type = JSON_TOKEN_OBJECT_START;
				break;
			case '}':
				lex->prev_token_terminator = lex->token_terminator;
				lex->token_terminator = s + 1;
				lex->token_type = JSON_TOKEN_OBJECT_END;
				break;
			case '[':
				lex->prev_token_terminator = lex->token_terminator;
				lex->token_terminator = s + 1;
				lex->token_type = JSON_TOKEN_ARRAY_START;
				break;
			case ']':
				lex->prev_token_terminator = lex->token_terminator;
				lex->token_terminator = s + 1;
				lex->token_type = JSON_TOKEN_ARRAY_END;
				break;
			case ',':
				lex->prev_token_terminator = lex->token_terminator;
				lex->token_terminator = s + 1;
				lex->token_type = JSON_TOKEN_COMMA;
				break;
			case ':':
				lex->prev_token_terminator = lex->token_terminator;
				lex->token_terminator = s + 1;
				lex->token_type = JSON_TOKEN_COLON;
				break;
			case '"':
				/* string */
				json_lex_string(lex);
				lex->token_type = JSON_TOKEN_STRING;
				break;
			case '-':
				/* Negative number. */
				json_lex_number(lex, s + 1, NULL, NULL);
				lex->token_type = JSON_TOKEN_NUMBER;
				break;
			case '0':
			case '1':
			case '2':
			case '3':
			case '4':
			case '5':
			case '6':
			case '7':
			case '8':
			case '9':
				/* Positive number. */
				json_lex_number(lex, s, NULL, NULL);
				lex->token_type = JSON_TOKEN_NUMBER;
				break;
			default:
				{
					char	   *p;

					/*
					 * We're not dealing with a string, number, legal
					 * punctuation mark, or end of string.  The only legal
					 * tokens we might find here are true, false, and null,
					 * but for error reporting purposes we scan until we see a
					 * non-alphanumeric character.  That way, we can report
					 * the whole word as an unexpected token, rather than just
					 * some unintuitive prefix thereof.
					 */
					for (p = s; p - s < lex->input_length - len && JSON_ALPHANUMERIC_CHAR(*p); p++)
						 /* skip */ ;

					/*
					 * We got some sort of unexpected punctuation or an
					 * otherwise unexpected character, so just complain about
					 * that one character.
					 */
					if (p == s)
					{
						lex->prev_token_terminator = lex->token_terminator;
						lex->token_terminator = s + 1;
						report_invalid_token(lex);
					}

					/*
					 * We've got a real alphanumeric token here.  If it
					 * happens to be true, false, or null, all is well.  If
					 * not, error out.
					 */
					lex->prev_token_terminator = lex->token_terminator;
					lex->token_terminator = p;
					if (p - s == 4)
					{
						if (memcmp(s, "true", 4) == 0)
							lex->token_type = JSON_TOKEN_TRUE;
						else if (memcmp(s, "null", 4) == 0)
							lex->token_type = JSON_TOKEN_NULL;
						else
							report_invalid_token(lex);
					}
					else if (p - s == 5 && memcmp(s, "false", 5) == 0)
						lex->token_type = JSON_TOKEN_FALSE;
					else
						report_invalid_token(lex);

				}
		}						/* end of switch */
}

/*
 * The next token in the input stream is known to be a string; lex it.
 */
static inline void
json_lex_string(JsonLexContext *lex)
{
	char	   *s;
	int			len;
	int			hi_surrogate = -1;

	if (lex->strval != NULL)
		resetStringInfo(lex->strval);

	Assert(lex->input_length > 0);
	s = lex->token_start;
	len = lex->token_start - lex->input;
	for (;;)
	{
		s++;
		len++;
		/* Premature end of the string. */
		if (len >= lex->input_length)
		{
			lex->token_terminator = s;
			report_invalid_token(lex);
		}
		else if (*s == '"')
			break;
		else if ((unsigned char) *s < 32)
		{
			/* Per RFC4627, these characters MUST be escaped. */
			/* Since *s isn't printable, exclude it from the context string */
			lex->token_terminator = s;
			ereport(ERROR,
					(errcode(ERRCODE_INVALID_TEXT_REPRESENTATION),
					 errmsg("invalid input syntax for type json"),
					 errdetail("Character with value 0x%02x must be escaped.",
							   (unsigned char) *s),
					 report_json_context(lex)));
		}
		else if (*s == '\\')
		{
			/* OK, we have an escape character. */
			s++;
			len++;
			if (len >= lex->input_length)
			{
				lex->token_terminator = s;
				report_invalid_token(lex);
			}
			else if (*s == 'u')
			{
				int			i;
				int			ch = 0;

				for (i = 1; i <= 4; i++)
				{
					s++;
					len++;
					if (len >= lex->input_length)
					{
						lex->token_terminator = s;
						report_invalid_token(lex);
					}
					else if (*s >= '0' && *s <= '9')
						ch = (ch * 16) + (*s - '0');
					else if (*s >= 'a' && *s <= 'f')
						ch = (ch * 16) + (*s - 'a') + 10;
					else if (*s >= 'A' && *s <= 'F')
						ch = (ch * 16) + (*s - 'A') + 10;
					else
					{
						lex->token_terminator = s + pg_mblen(s);
						ereport(ERROR,
								(errcode(ERRCODE_INVALID_TEXT_REPRESENTATION),
								 errmsg("invalid input syntax for type json"),
								 errdetail("\"\\u\" must be followed by four hexadecimal digits."),
								 report_json_context(lex)));
					}
				}
				if (lex->strval != NULL)
				{
					char		utf8str[5];
					int			utf8len;

					if (ch >= 0xd800 && ch <= 0xdbff)
					{
						if (hi_surrogate != -1)
							ereport(ERROR,
							   (errcode(ERRCODE_INVALID_TEXT_REPRESENTATION),
								errmsg("invalid input syntax for type json"),
								errdetail("Unicode high surrogate must not follow a high surrogate."),
								report_json_context(lex)));
						hi_surrogate = (ch & 0x3ff) << 10;
						continue;
					}
					else if (ch >= 0xdc00 && ch <= 0xdfff)
					{
						if (hi_surrogate == -1)
							ereport(ERROR,
							   (errcode(ERRCODE_INVALID_TEXT_REPRESENTATION),
								errmsg("invalid input syntax for type json"),
								errdetail("Unicode low surrogate must follow a high surrogate."),
								report_json_context(lex)));
						ch = 0x10000 + hi_surrogate + (ch & 0x3ff);
						hi_surrogate = -1;
					}

					if (hi_surrogate != -1)
						ereport(ERROR,
								(errcode(ERRCODE_INVALID_TEXT_REPRESENTATION),
								 errmsg("invalid input syntax for type json"),
								 errdetail("Unicode low surrogate must follow a high surrogate."),
								 report_json_context(lex)));

					/*
					 * For UTF8, replace the escape sequence by the actual
					 * utf8 character in lex->strval. Do this also for other
					 * encodings if the escape designates an ASCII character,
					 * otherwise raise an error.
					 */

					if (ch == 0)
					{
						/* We can't allow this, since our TEXT type doesn't */
						ereport(ERROR,
								(errcode(ERRCODE_UNTRANSLATABLE_CHARACTER),
							   errmsg("unsupported Unicode escape sequence"),
						   errdetail("\\u0000 cannot be converted to text."),
								 report_json_context(lex)));
					}
					else if (GetDatabaseEncoding() == PG_UTF8)
					{
						unicode_to_utf8(ch, (unsigned char *) utf8str);
						utf8len = pg_utf_mblen((unsigned char *) utf8str);
						appendBinaryStringInfo(lex->strval, utf8str, utf8len);
					}
					else if (ch <= 0x007f)
					{
						/*
						 * This is the only way to designate things like a
						 * form feed character in JSON, so it's useful in all
						 * encodings.
						 */
						appendStringInfoChar(lex->strval, (char) ch);
					}
					else
					{
						ereport(ERROR,
								(errcode(ERRCODE_UNTRANSLATABLE_CHARACTER),
							   errmsg("unsupported Unicode escape sequence"),
								 errdetail("Unicode escape values cannot be used for code point values above 007F when the server encoding is not UTF8."),
								 report_json_context(lex)));
					}

				}
			}
			else if (lex->strval != NULL)
			{
				if (hi_surrogate != -1)
					ereport(ERROR,
							(errcode(ERRCODE_INVALID_TEXT_REPRESENTATION),
							 errmsg("invalid input syntax for type json"),
							 errdetail("Unicode low surrogate must follow a high surrogate."),
							 report_json_context(lex)));

				switch (*s)
				{
					case '"':
					case '\\':
					case '/':
						appendStringInfoChar(lex->strval, *s);
						break;
					case 'b':
						appendStringInfoChar(lex->strval, '\b');
						break;
					case 'f':
						appendStringInfoChar(lex->strval, '\f');
						break;
					case 'n':
						appendStringInfoChar(lex->strval, '\n');
						break;
					case 'r':
						appendStringInfoChar(lex->strval, '\r');
						break;
					case 't':
						appendStringInfoChar(lex->strval, '\t');
						break;
					default:
						/* Not a valid string escape, so error out. */
						lex->token_terminator = s + pg_mblen(s);
						ereport(ERROR,
								(errcode(ERRCODE_INVALID_TEXT_REPRESENTATION),
								 errmsg("invalid input syntax for type json"),
							errdetail("Escape sequence \"\\%s\" is invalid.",
									  extract_mb_char(s)),
								 report_json_context(lex)));
				}
			}
			else if (strchr("\"\\/bfnrt", *s) == NULL)
			{
				/*
				 * Simpler processing if we're not bothered about de-escaping
				 *
				 * It's very tempting to remove the strchr() call here and
				 * replace it with a switch statement, but testing so far has
				 * shown it's not a performance win.
				 */
				lex->token_terminator = s + pg_mblen(s);
				ereport(ERROR,
						(errcode(ERRCODE_INVALID_TEXT_REPRESENTATION),
						 errmsg("invalid input syntax for type json"),
						 errdetail("Escape sequence \"\\%s\" is invalid.",
								   extract_mb_char(s)),
						 report_json_context(lex)));
			}

		}
		else if (lex->strval != NULL)
		{
			if (hi_surrogate != -1)
				ereport(ERROR,
						(errcode(ERRCODE_INVALID_TEXT_REPRESENTATION),
						 errmsg("invalid input syntax for type json"),
						 errdetail("Unicode low surrogate must follow a high surrogate."),
						 report_json_context(lex)));

			appendStringInfoChar(lex->strval, *s);
		}

	}

	if (hi_surrogate != -1)
		ereport(ERROR,
				(errcode(ERRCODE_INVALID_TEXT_REPRESENTATION),
				 errmsg("invalid input syntax for type json"),
			errdetail("Unicode low surrogate must follow a high surrogate."),
				 report_json_context(lex)));

	/* Hooray, we found the end of the string! */
	lex->prev_token_terminator = lex->token_terminator;
	lex->token_terminator = s + 1;
}

/*
 * The next token in the input stream is known to be a number; lex it.
 *
 * In JSON, a number consists of four parts:
 *
 * (1) An optional minus sign ('-').
 *
 * (2) Either a single '0', or a string of one or more digits that does not
 *	   begin with a '0'.
 *
 * (3) An optional decimal part, consisting of a period ('.') followed by
 *	   one or more digits.  (Note: While this part can be omitted
 *	   completely, it's not OK to have only the decimal point without
 *	   any digits afterwards.)
 *
 * (4) An optional exponent part, consisting of 'e' or 'E', optionally
 *	   followed by '+' or '-', followed by one or more digits.  (Note:
 *	   As with the decimal part, if 'e' or 'E' is present, it must be
 *	   followed by at least one digit.)
 *
 * The 's' argument to this function points to the ostensible beginning
 * of part 2 - i.e. the character after any optional minus sign, or the
 * first character of the string if there is none.
 *
 * If num_err is not NULL, we return an error flag to *num_err rather than
 * raising an error for a badly-formed number.  Also, if total_len is not NULL
 * the distance from lex->input to the token end+1 is returned to *total_len.
 */
static inline void
json_lex_number(JsonLexContext *lex, char *s,
				bool *num_err, int *total_len)
{
	bool		error = false;
	int			len = s - lex->input;

	/* Part (1): leading sign indicator. */
	/* Caller already did this for us; so do nothing. */

	/* Part (2): parse main digit string. */
	if (len < lex->input_length && *s == '0')
	{
		s++;
		len++;
	}
	else if (len < lex->input_length && *s >= '1' && *s <= '9')
	{
		do
		{
			s++;
			len++;
		} while (len < lex->input_length && *s >= '0' && *s <= '9');
	}
	else
		error = true;

	/* Part (3): parse optional decimal portion. */
	if (len < lex->input_length && *s == '.')
	{
		s++;
		len++;
		if (len == lex->input_length || *s < '0' || *s > '9')
			error = true;
		else
		{
			do
			{
				s++;
				len++;
			} while (len < lex->input_length && *s >= '0' && *s <= '9');
		}
	}

	/* Part (4): parse optional exponent. */
	if (len < lex->input_length && (*s == 'e' || *s == 'E'))
	{
		s++;
		len++;
		if (len < lex->input_length && (*s == '+' || *s == '-'))
		{
			s++;
			len++;
		}
		if (len == lex->input_length || *s < '0' || *s > '9')
			error = true;
		else
		{
			do
			{
				s++;
				len++;
			} while (len < lex->input_length && *s >= '0' && *s <= '9');
		}
	}

	/*
	 * Check for trailing garbage.  As in json_lex(), any alphanumeric stuff
	 * here should be considered part of the token for error-reporting
	 * purposes.
	 */
	for (; len < lex->input_length && JSON_ALPHANUMERIC_CHAR(*s); s++, len++)
		error = true;

	if (total_len != NULL)
		*total_len = len;

	if (num_err != NULL)
	{
		/* let the caller handle any error */
		*num_err = error;
	}
	else
	{
		/* return token endpoint */
		lex->prev_token_terminator = lex->token_terminator;
		lex->token_terminator = s;
		/* handle error if any */
		if (error)
			report_invalid_token(lex);
	}
}

/*
 * Report a parse error.
 *
 * lex->token_start and lex->token_terminator must identify the current token.
 */
static void
report_parse_error(JsonParseContext ctx, JsonLexContext *lex)
{
	char	   *token;
	int			toklen;

	/* Handle case where the input ended prematurely. */
	if (lex->token_start == NULL || lex->token_type == JSON_TOKEN_END)
		ereport(ERROR,
				(errcode(ERRCODE_INVALID_TEXT_REPRESENTATION),
				 errmsg("invalid input syntax for type json"),
				 errdetail("The input string ended unexpectedly."),
				 report_json_context(lex)));

	/* Separate out the current token. */
	toklen = lex->token_terminator - lex->token_start;
	token = palloc(toklen + 1);
	memcpy(token, lex->token_start, toklen);
	token[toklen] = '\0';

	/* Complain, with the appropriate detail message. */
	if (ctx == JSON_PARSE_END)
		ereport(ERROR,
				(errcode(ERRCODE_INVALID_TEXT_REPRESENTATION),
				 errmsg("invalid input syntax for type json"),
				 errdetail("Expected end of input, but found \"%s\".",
						   token),
				 report_json_context(lex)));
	else
	{
		switch (ctx)
		{
			case JSON_PARSE_VALUE:
				ereport(ERROR,
						(errcode(ERRCODE_INVALID_TEXT_REPRESENTATION),
						 errmsg("invalid input syntax for type json"),
						 errdetail("Expected JSON value, but found \"%s\".",
								   token),
						 report_json_context(lex)));
				break;
			case JSON_PARSE_STRING:
				ereport(ERROR,
						(errcode(ERRCODE_INVALID_TEXT_REPRESENTATION),
						 errmsg("invalid input syntax for type json"),
						 errdetail("Expected string, but found \"%s\".",
								   token),
						 report_json_context(lex)));
				break;
			case JSON_PARSE_ARRAY_START:
				ereport(ERROR,
						(errcode(ERRCODE_INVALID_TEXT_REPRESENTATION),
						 errmsg("invalid input syntax for type json"),
						 errdetail("Expected array element or \"]\", but found \"%s\".",
								   token),
						 report_json_context(lex)));
				break;
			case JSON_PARSE_ARRAY_NEXT:
				ereport(ERROR,
						(errcode(ERRCODE_INVALID_TEXT_REPRESENTATION),
						 errmsg("invalid input syntax for type json"),
					  errdetail("Expected \",\" or \"]\", but found \"%s\".",
								token),
						 report_json_context(lex)));
				break;
			case JSON_PARSE_OBJECT_START:
				ereport(ERROR,
						(errcode(ERRCODE_INVALID_TEXT_REPRESENTATION),
						 errmsg("invalid input syntax for type json"),
					 errdetail("Expected string or \"}\", but found \"%s\".",
							   token),
						 report_json_context(lex)));
				break;
			case JSON_PARSE_OBJECT_LABEL:
				ereport(ERROR,
						(errcode(ERRCODE_INVALID_TEXT_REPRESENTATION),
						 errmsg("invalid input syntax for type json"),
						 errdetail("Expected \":\", but found \"%s\".",
								   token),
						 report_json_context(lex)));
				break;
			case JSON_PARSE_OBJECT_NEXT:
				ereport(ERROR,
						(errcode(ERRCODE_INVALID_TEXT_REPRESENTATION),
						 errmsg("invalid input syntax for type json"),
					  errdetail("Expected \",\" or \"}\", but found \"%s\".",
								token),
						 report_json_context(lex)));
				break;
			case JSON_PARSE_OBJECT_COMMA:
				ereport(ERROR,
						(errcode(ERRCODE_INVALID_TEXT_REPRESENTATION),
						 errmsg("invalid input syntax for type json"),
						 errdetail("Expected string, but found \"%s\".",
								   token),
						 report_json_context(lex)));
				break;
			default:
				elog(ERROR, "unexpected json parse state: %d", ctx);
		}
	}
}

/*
 * Report an invalid input token.
 *
 * lex->token_start and lex->token_terminator must identify the token.
 */
static void
report_invalid_token(JsonLexContext *lex)
{
	char	   *token;
	int			toklen;

	/* Separate out the offending token. */
	toklen = lex->token_terminator - lex->token_start;
	token = palloc(toklen + 1);
	memcpy(token, lex->token_start, toklen);
	token[toklen] = '\0';

	ereport(ERROR,
			(errcode(ERRCODE_INVALID_TEXT_REPRESENTATION),
			 errmsg("invalid input syntax for type json"),
			 errdetail("Token \"%s\" is invalid.", token),
			 report_json_context(lex)));
}

/*
 * Report a CONTEXT line for bogus JSON input.
 *
 * lex->token_terminator must be set to identify the spot where we detected
 * the error.  Note that lex->token_start might be NULL, in case we recognized
 * error at EOF.
 *
 * The return value isn't meaningful, but we make it non-void so that this
 * can be invoked inside ereport().
 */
static int
report_json_context(JsonLexContext *lex)
{
	const char *context_start;
	const char *context_end;
	const char *line_start;
	int			line_number;
	char	   *ctxt;
	int			ctxtlen;
	const char *prefix;
	const char *suffix;

	/* Choose boundaries for the part of the input we will display */
	context_start = lex->input;
	context_end = lex->token_terminator;
	line_start = context_start;
	line_number = 1;
	for (;;)
	{
		/* Always advance over newlines */
		if (context_start < context_end && *context_start == '\n')
		{
			context_start++;
			line_start = context_start;
			line_number++;
			continue;
		}
		/* Otherwise, done as soon as we are close enough to context_end */
		if (context_end - context_start < 50)
			break;
		/* Advance to next multibyte character */
		if (IS_HIGHBIT_SET(*context_start))
			context_start += pg_mblen(context_start);
		else
			context_start++;
	}

	/*
	 * We add "..." to indicate that the excerpt doesn't start at the
	 * beginning of the line ... but if we're within 3 characters of the
	 * beginning of the line, we might as well just show the whole line.
	 */
	if (context_start - line_start <= 3)
		context_start = line_start;

	/* Get a null-terminated copy of the data to present */
	ctxtlen = context_end - context_start;
	ctxt = palloc(ctxtlen + 1);
	memcpy(ctxt, context_start, ctxtlen);
	ctxt[ctxtlen] = '\0';

	/*
	 * Show the context, prefixing "..." if not starting at start of line, and
	 * suffixing "..." if not ending at end of line.
	 */
	prefix = (context_start > line_start) ? "..." : "";
	suffix = (lex->token_type != JSON_TOKEN_END && context_end - lex->input < lex->input_length && *context_end != '\n' && *context_end != '\r') ? "..." : "";

	return errcontext("JSON data, line %d: %s%s%s",
					  line_number, prefix, ctxt, suffix);
}

/*
 * Extract a single, possibly multi-byte char from the input string.
 */
static char *
extract_mb_char(char *s)
{
	char	   *res;
	int			len;

	len = pg_mblen(s);
	res = palloc(len + 1);
	memcpy(res, s, len);
	res[len] = '\0';

	return res;
}

/*
 * Determine how we want to print values of a given type in datum_to_json.
 *
 * Given the datatype OID, return its JsonTypeCategory, as well as the type's
 * output function OID.  If the returned category is JSONTYPE_CAST, we
 * return the OID of the type->JSON cast function instead.
 */
static void
json_categorize_type(Oid typoid,
					 JsonTypeCategory *tcategory,
					 Oid *outfuncoid)
{
	bool		typisvarlena;

	/* Look through any domain */
	typoid = getBaseType(typoid);

	*outfuncoid = InvalidOid;

	/*
	 * We need to get the output function for everything except date and
	 * timestamp types, array and composite types, booleans, and non-builtin
	 * types where there's a cast to json.
	 */

	switch (typoid)
	{
		case BOOLOID:
			*tcategory = JSONTYPE_BOOL;
			break;

		case INT2OID:
		case INT4OID:
		case INT8OID:
		case FLOAT4OID:
		case FLOAT8OID:
		case NUMERICOID:
			getTypeOutputInfo(typoid, outfuncoid, &typisvarlena);
			*tcategory = JSONTYPE_NUMERIC;
			break;

		case DATEOID:
			*tcategory = JSONTYPE_DATE;
			break;

		case TIMESTAMPOID:
			*tcategory = JSONTYPE_TIMESTAMP;
			break;

		case TIMESTAMPTZOID:
			*tcategory = JSONTYPE_TIMESTAMPTZ;
			break;

		case JSONOID:
		case JSONBOID:
			getTypeOutputInfo(typoid, outfuncoid, &typisvarlena);
			*tcategory = JSONTYPE_JSON;
			break;

		default:
			/* Check for arrays and composites */
			if (OidIsValid(get_element_type(typoid)))
				*tcategory = JSONTYPE_ARRAY;
			else if (type_is_rowtype(typoid))
				*tcategory = JSONTYPE_COMPOSITE;
			else
			{
				/* It's probably the general case ... */
				*tcategory = JSONTYPE_OTHER;
				/* but let's look for a cast to json, if it's not built-in */
				if (typoid >= FirstNormalObjectId)
				{
					Oid			castfunc;
					CoercionPathType ctype;

					ctype = find_coercion_pathway(JSONOID, typoid,
												  COERCION_EXPLICIT,
												  &castfunc);
					if (ctype == COERCION_PATH_FUNC && OidIsValid(castfunc))
					{
						*tcategory = JSONTYPE_CAST;
						*outfuncoid = castfunc;
					}
					else
					{
						/* non builtin type with no cast */
						getTypeOutputInfo(typoid, outfuncoid, &typisvarlena);
					}
				}
				else
				{
					/* any other builtin type */
					getTypeOutputInfo(typoid, outfuncoid, &typisvarlena);
				}
			}
			break;
	}
}

/*
 * Turn a Datum into JSON text, appending the string to "result".
 *
 * tcategory and outfuncoid are from a previous call to json_categorize_type,
 * except that if is_null is true then they can be invalid.
 *
 * If key_scalar is true, the value is being printed as a key, so insist
 * it's of an acceptable type, and force it to be quoted.
 */
static void
datum_to_json(Datum val, bool is_null, StringInfo result,
			  JsonTypeCategory tcategory, Oid outfuncoid,
			  bool key_scalar)
{
	char	   *outputstr;
	text	   *jsontext;

<<<<<<< HEAD
	check_stack_depth();

=======
>>>>>>> ab93f90c
	/* callers are expected to ensure that null keys are not passed in */
	Assert(!(key_scalar && is_null));

	if (is_null)
	{
		appendStringInfoString(result, "null");
		return;
	}

	if (key_scalar &&
		(tcategory == JSONTYPE_ARRAY ||
		 tcategory == JSONTYPE_COMPOSITE ||
		 tcategory == JSONTYPE_JSON ||
		 tcategory == JSONTYPE_CAST))
		ereport(ERROR,
				(errcode(ERRCODE_INVALID_PARAMETER_VALUE),
		 errmsg("key value must be scalar, not array, composite, or json")));

	switch (tcategory)
	{
		case JSONTYPE_ARRAY:
			array_to_json_internal(val, result, false);
			break;
		case JSONTYPE_COMPOSITE:
			composite_to_json(val, result, false);
			break;
		case JSONTYPE_BOOL:
			outputstr = DatumGetBool(val) ? "true" : "false";
			if (key_scalar)
				escape_json(result, outputstr);
			else
				appendStringInfoString(result, outputstr);
			break;
		case JSONTYPE_NUMERIC:
			outputstr = OidOutputFunctionCall(outfuncoid, val);

			/*
			 * Don't call escape_json for a non-key if it's a valid JSON
			 * number.
			 */
			if (!key_scalar && IsValidJsonNumber(outputstr, strlen(outputstr)))
				appendStringInfoString(result, outputstr);
			else
				escape_json(result, outputstr);
			pfree(outputstr);
			break;
		case JSONTYPE_DATE:
			{
				DateADT		date;
				struct pg_tm tm;
				char		buf[MAXDATELEN + 1];

				date = DatumGetDateADT(val);
<<<<<<< HEAD
				/* Same as date_out(), but forcing DateStyle */
				if (DATE_NOT_FINITE(date))
					EncodeSpecialDate(date, buf);
=======

				if (DATE_NOT_FINITE(date))
				{
					/* we have to format infinity ourselves */
					appendStringInfoString(result, DT_INFINITY);
				}
>>>>>>> ab93f90c
				else
				{
					j2date(date + POSTGRES_EPOCH_JDATE,
						   &(tm.tm_year), &(tm.tm_mon), &(tm.tm_mday));
					EncodeDateOnly(&tm, USE_XSD_DATES, buf);
<<<<<<< HEAD
				}
				appendStringInfo(result, "\"%s\"", buf);
=======
					appendStringInfo(result, "\"%s\"", buf);
				}
>>>>>>> ab93f90c
			}
			break;
		case JSONTYPE_TIMESTAMP:
			{
				Timestamp	timestamp;
				struct pg_tm tm;
				fsec_t		fsec;
				char		buf[MAXDATELEN + 1];

				timestamp = DatumGetTimestamp(val);
<<<<<<< HEAD
				/* Same as timestamp_out(), but forcing DateStyle */
				if (TIMESTAMP_NOT_FINITE(timestamp))
					EncodeSpecialTimestamp(timestamp, buf);
=======

				if (TIMESTAMP_NOT_FINITE(timestamp))
				{
					/* we have to format infinity ourselves */
					appendStringInfoString(result, DT_INFINITY);
				}
>>>>>>> ab93f90c
				else if (timestamp2tm(timestamp, NULL, &tm, &fsec, NULL, NULL) == 0)
				{
					EncodeDateTime(&tm, fsec, false, 0, NULL, USE_XSD_DATES, buf);
					appendStringInfo(result, "\"%s\"", buf);
				}
				else
					ereport(ERROR,
							(errcode(ERRCODE_DATETIME_VALUE_OUT_OF_RANGE),
							 errmsg("timestamp out of range")));
<<<<<<< HEAD
				appendStringInfo(result, "\"%s\"", buf);
=======
>>>>>>> ab93f90c
			}
			break;
		case JSONTYPE_TIMESTAMPTZ:
			{
				TimestampTz timestamp;
				struct pg_tm tm;
				int			tz;
				fsec_t		fsec;
				const char *tzn = NULL;
				char		buf[MAXDATELEN + 1];

<<<<<<< HEAD
				timestamp = DatumGetTimestampTz(val);
				/* Same as timestamptz_out(), but forcing DateStyle */
				if (TIMESTAMP_NOT_FINITE(timestamp))
					EncodeSpecialTimestamp(timestamp, buf);
=======
				timestamp = DatumGetTimestamp(val);

				if (TIMESTAMP_NOT_FINITE(timestamp))
				{
					/* we have to format infinity ourselves */
					appendStringInfoString(result, DT_INFINITY);
				}
>>>>>>> ab93f90c
				else if (timestamp2tm(timestamp, &tz, &tm, &fsec, &tzn, NULL) == 0)
				{
					EncodeDateTime(&tm, fsec, true, tz, tzn, USE_XSD_DATES, buf);
					appendStringInfo(result, "\"%s\"", buf);
				}
				else
					ereport(ERROR,
							(errcode(ERRCODE_DATETIME_VALUE_OUT_OF_RANGE),
							 errmsg("timestamp out of range")));
<<<<<<< HEAD
				appendStringInfo(result, "\"%s\"", buf);
=======
>>>>>>> ab93f90c
			}
			break;
		case JSONTYPE_JSON:
			/* JSON and JSONB output will already be escaped */
			outputstr = OidOutputFunctionCall(outfuncoid, val);
			appendStringInfoString(result, outputstr);
			pfree(outputstr);
			break;
		case JSONTYPE_CAST:
			/* outfuncoid refers to a cast function, not an output function */
			jsontext = DatumGetTextP(OidFunctionCall1(outfuncoid, val));
			outputstr = text_to_cstring(jsontext);
			appendStringInfoString(result, outputstr);
			pfree(outputstr);
			pfree(jsontext);
			break;
		default:
			outputstr = OidOutputFunctionCall(outfuncoid, val);
			escape_json(result, outputstr);
			pfree(outputstr);
			break;
	}
}

/*
 * Process a single dimension of an array.
 * If it's the innermost dimension, output the values, otherwise call
 * ourselves recursively to process the next dimension.
 */
static void
array_dim_to_json(StringInfo result, int dim, int ndims, int *dims, Datum *vals,
				  bool *nulls, int *valcount, JsonTypeCategory tcategory,
				  Oid outfuncoid, bool use_line_feeds)
{
	int			i;
	const char *sep;

	Assert(dim < ndims);

	sep = use_line_feeds ? ",\n " : ",";

	appendStringInfoChar(result, '[');

	for (i = 1; i <= dims[dim]; i++)
	{
		if (i > 1)
			appendStringInfoString(result, sep);

		if (dim + 1 == ndims)
		{
			datum_to_json(vals[*valcount], nulls[*valcount], result, tcategory,
						  outfuncoid, false);
			(*valcount)++;
		}
		else
		{
			/*
			 * Do we want line feeds on inner dimensions of arrays? For now
			 * we'll say no.
			 */
			array_dim_to_json(result, dim + 1, ndims, dims, vals, nulls,
							  valcount, tcategory, outfuncoid, false);
		}
	}

	appendStringInfoChar(result, ']');
}

/*
 * Turn an array into JSON.
 */
static void
array_to_json_internal(Datum array, StringInfo result, bool use_line_feeds)
{
	ArrayType  *v = DatumGetArrayTypeP(array);
	Oid			element_type = ARR_ELEMTYPE(v);
	int		   *dim;
	int			ndim;
	int			nitems;
	int			count = 0;
	Datum	   *elements;
	bool	   *nulls;
	int16		typlen;
	bool		typbyval;
	char		typalign;
	JsonTypeCategory tcategory;
	Oid			outfuncoid;

	ndim = ARR_NDIM(v);
	dim = ARR_DIMS(v);
	nitems = ArrayGetNItems(ndim, dim);

	if (nitems <= 0)
	{
		appendStringInfoString(result, "[]");
		return;
	}

	get_typlenbyvalalign(element_type,
						 &typlen, &typbyval, &typalign);

	json_categorize_type(element_type,
						 &tcategory, &outfuncoid);

	deconstruct_array(v, element_type, typlen, typbyval,
					  typalign, &elements, &nulls,
					  &nitems);

	array_dim_to_json(result, 0, ndim, dim, elements, nulls, &count, tcategory,
					  outfuncoid, use_line_feeds);

	pfree(elements);
	pfree(nulls);
}

/*
 * Turn a composite / record into JSON.
 */
static void
composite_to_json(Datum composite, StringInfo result, bool use_line_feeds)
{
	HeapTupleHeader td;
	Oid			tupType;
	int32		tupTypmod;
	TupleDesc	tupdesc;
	HeapTupleData tmptup,
			   *tuple;
	int			i;
	bool		needsep = false;
	const char *sep;

	sep = use_line_feeds ? ",\n " : ",";

	td = DatumGetHeapTupleHeader(composite);

	/* Extract rowtype info and find a tupdesc */
	tupType = HeapTupleHeaderGetTypeId(td);
	tupTypmod = HeapTupleHeaderGetTypMod(td);
	tupdesc = lookup_rowtype_tupdesc(tupType, tupTypmod);

	/* Build a temporary HeapTuple control structure */
	tmptup.t_len = HeapTupleHeaderGetDatumLength(td);
	tmptup.t_data = td;
	tuple = &tmptup;

	appendStringInfoChar(result, '{');

	for (i = 0; i < tupdesc->natts; i++)
	{
		Datum		val;
		bool		isnull;
		char	   *attname;
		JsonTypeCategory tcategory;
		Oid			outfuncoid;

		if (tupdesc->attrs[i]->attisdropped)
			continue;

		if (needsep)
			appendStringInfoString(result, sep);
		needsep = true;

		attname = NameStr(tupdesc->attrs[i]->attname);
		escape_json(result, attname);
		appendStringInfoChar(result, ':');

		val = heap_getattr(tuple, i + 1, tupdesc, &isnull);

		if (isnull)
		{
			tcategory = JSONTYPE_NULL;
			outfuncoid = InvalidOid;
		}
		else
			json_categorize_type(tupdesc->attrs[i]->atttypid,
								 &tcategory, &outfuncoid);

		datum_to_json(val, isnull, result, tcategory, outfuncoid, false);
	}

	appendStringInfoChar(result, '}');
	ReleaseTupleDesc(tupdesc);
}

/*
 * Append JSON text for "val" to "result".
 *
 * This is just a thin wrapper around datum_to_json.  If the same type will be
 * printed many times, avoid using this; better to do the json_categorize_type
 * lookups only once.
 */
static void
add_json(Datum val, bool is_null, StringInfo result,
		 Oid val_type, bool key_scalar)
{
	JsonTypeCategory tcategory;
	Oid			outfuncoid;

	if (val_type == InvalidOid)
		ereport(ERROR,
				(errcode(ERRCODE_INVALID_PARAMETER_VALUE),
				 errmsg("could not determine input data type")));

	if (is_null)
	{
		tcategory = JSONTYPE_NULL;
		outfuncoid = InvalidOid;
	}
	else
		json_categorize_type(val_type,
							 &tcategory, &outfuncoid);

	datum_to_json(val, is_null, result, tcategory, outfuncoid, key_scalar);
}

/*
 * SQL function array_to_json(row)
 */
extern Datum
array_to_json(PG_FUNCTION_ARGS)
{
	Datum		array = PG_GETARG_DATUM(0);
	StringInfo	result;

	result = makeStringInfo();

	array_to_json_internal(array, result, false);

	PG_RETURN_TEXT_P(cstring_to_text_with_len(result->data, result->len));
}

/*
 * SQL function array_to_json(row, prettybool)
 */
extern Datum
array_to_json_pretty(PG_FUNCTION_ARGS)
{
	Datum		array = PG_GETARG_DATUM(0);
	bool		use_line_feeds = PG_GETARG_BOOL(1);
	StringInfo	result;

	result = makeStringInfo();

	array_to_json_internal(array, result, use_line_feeds);

	PG_RETURN_TEXT_P(cstring_to_text_with_len(result->data, result->len));
}

/*
 * SQL function row_to_json(row)
 */
extern Datum
row_to_json(PG_FUNCTION_ARGS)
{
	Datum		array = PG_GETARG_DATUM(0);
	StringInfo	result;

	result = makeStringInfo();

	composite_to_json(array, result, false);

	PG_RETURN_TEXT_P(cstring_to_text_with_len(result->data, result->len));
}

/*
 * SQL function row_to_json(row, prettybool)
 */
extern Datum
row_to_json_pretty(PG_FUNCTION_ARGS)
{
	Datum		array = PG_GETARG_DATUM(0);
	bool		use_line_feeds = PG_GETARG_BOOL(1);
	StringInfo	result;

	result = makeStringInfo();

	composite_to_json(array, result, use_line_feeds);

	PG_RETURN_TEXT_P(cstring_to_text_with_len(result->data, result->len));
}

/*
 * SQL function to_json(anyvalue)
 */
Datum
to_json(PG_FUNCTION_ARGS)
{
	Datum		val = PG_GETARG_DATUM(0);
	Oid			val_type = get_fn_expr_argtype(fcinfo->flinfo, 0);
	StringInfo	result;
	JsonTypeCategory tcategory;
	Oid			outfuncoid;

	if (val_type == InvalidOid)
		ereport(ERROR,
				(errcode(ERRCODE_INVALID_PARAMETER_VALUE),
				 errmsg("could not determine input data type")));

	json_categorize_type(val_type,
						 &tcategory, &outfuncoid);

	result = makeStringInfo();

	datum_to_json(val, false, result, tcategory, outfuncoid, false);

	PG_RETURN_TEXT_P(cstring_to_text_with_len(result->data, result->len));
}

/*
 * json_agg transition function
 *
 * aggregate input column as a json array value.
 */
Datum
json_agg_transfn(PG_FUNCTION_ARGS)
{
	Oid			val_type = get_fn_expr_argtype(fcinfo->flinfo, 1);
	MemoryContext aggcontext,
				oldcontext;
	StringInfo	state;
	Datum		val;
	JsonTypeCategory tcategory;
	Oid			outfuncoid;

	if (val_type == InvalidOid)
		ereport(ERROR,
				(errcode(ERRCODE_INVALID_PARAMETER_VALUE),
				 errmsg("could not determine input data type")));

	if (!AggCheckCallContext(fcinfo, &aggcontext))
	{
		/* cannot be called directly because of internal-type argument */
		elog(ERROR, "json_agg_transfn called in non-aggregate context");
	}

	if (PG_ARGISNULL(0))
	{
		/*
		 * Make this StringInfo in a context where it will persist for the
		 * duration of the aggregate call.  MemoryContextSwitchTo is only
		 * needed the first time, as the StringInfo routines make sure they
		 * use the right context to enlarge the object if necessary.
		 */
		oldcontext = MemoryContextSwitchTo(aggcontext);
		state = makeStringInfo();
		MemoryContextSwitchTo(oldcontext);

		appendStringInfoChar(state, '[');
	}
	else
	{
		state = (StringInfo) PG_GETARG_POINTER(0);
		appendStringInfoString(state, ", ");
	}

	/* fast path for NULLs */
	if (PG_ARGISNULL(1))
	{
		datum_to_json((Datum) 0, true, state, JSONTYPE_NULL, InvalidOid, false);
		PG_RETURN_POINTER(state);
	}

	val = PG_GETARG_DATUM(1);

	/* XXX we do this every time?? */
	json_categorize_type(val_type,
						 &tcategory, &outfuncoid);

	/* add some whitespace if structured type and not first item */
	if (!PG_ARGISNULL(0) &&
		(tcategory == JSONTYPE_ARRAY || tcategory == JSONTYPE_COMPOSITE))
	{
		appendStringInfoString(state, "\n ");
	}

	datum_to_json(val, false, state, tcategory, outfuncoid, false);

	/*
	 * The transition type for array_agg() is declared to be "internal", which
	 * is a pass-by-value type the same size as a pointer.  So we can safely
	 * pass the ArrayBuildState pointer through nodeAgg.c's machinations.
	 */
	PG_RETURN_POINTER(state);
}

/*
 * json_agg final function
 */
Datum
json_agg_finalfn(PG_FUNCTION_ARGS)
{
	StringInfo	state;

	/* cannot be called directly because of internal-type argument */
	Assert(AggCheckCallContext(fcinfo, NULL));

	state = PG_ARGISNULL(0) ? NULL : (StringInfo) PG_GETARG_POINTER(0);

	/* NULL result for no rows in, as is standard with aggregates */
	if (state == NULL)
		PG_RETURN_NULL();

	/* Else return state with appropriate array terminator added */
	PG_RETURN_TEXT_P(catenate_stringinfo_string(state, "]"));
}

/*
 * json_object_agg transition function.
 *
 * aggregate two input columns as a single json object value.
 */
Datum
json_object_agg_transfn(PG_FUNCTION_ARGS)
{
	Oid			val_type;
	MemoryContext aggcontext,
				oldcontext;
	StringInfo	state;
	Datum		arg;

	if (!AggCheckCallContext(fcinfo, &aggcontext))
	{
		/* cannot be called directly because of internal-type argument */
		elog(ERROR, "json_object_agg_transfn called in non-aggregate context");
	}

	if (PG_ARGISNULL(0))
	{
		/*
		 * Make the StringInfo in a context where it will persist for the
		 * duration of the aggregate call. Switching context is only needed
		 * for this initial step, as the StringInfo routines make sure they
		 * use the right context to enlarge the object if necessary.
		 */
		oldcontext = MemoryContextSwitchTo(aggcontext);
		state = makeStringInfo();
		MemoryContextSwitchTo(oldcontext);

		appendStringInfoString(state, "{ ");
	}
	else
	{
		state = (StringInfo) PG_GETARG_POINTER(0);
		appendStringInfoString(state, ", ");
	}

	/*
	 * Note: since json_object_agg() is declared as taking type "any", the
	 * parser will not do any type conversion on unknown-type literals (that
	 * is, undecorated strings or NULLs).  Such values will arrive here as
	 * type UNKNOWN, which fortunately does not matter to us, since
	 * unknownout() works fine.
	 */
	val_type = get_fn_expr_argtype(fcinfo->flinfo, 1);

	if (val_type == InvalidOid)
<<<<<<< HEAD
		ereport(ERROR,
				(errcode(ERRCODE_INVALID_PARAMETER_VALUE),
				 errmsg("could not determine data type for argument %d", 1)));

	if (PG_ARGISNULL(1))
		ereport(ERROR,
				(errcode(ERRCODE_INVALID_PARAMETER_VALUE),
=======
		ereport(ERROR,
				(errcode(ERRCODE_INVALID_PARAMETER_VALUE),
				 errmsg("could not determine data type for argument %d", 1)));

	if (PG_ARGISNULL(1))
		ereport(ERROR,
				(errcode(ERRCODE_INVALID_PARAMETER_VALUE),
>>>>>>> ab93f90c
				 errmsg("field name must not be null")));

	arg = PG_GETARG_DATUM(1);

	add_json(arg, false, state, val_type, true);

	appendStringInfoString(state, " : ");

	val_type = get_fn_expr_argtype(fcinfo->flinfo, 2);

	if (val_type == InvalidOid)
		ereport(ERROR,
				(errcode(ERRCODE_INVALID_PARAMETER_VALUE),
				 errmsg("could not determine data type for argument %d", 2)));

	if (PG_ARGISNULL(2))
		arg = (Datum) 0;
	else
		arg = PG_GETARG_DATUM(2);

	add_json(arg, PG_ARGISNULL(2), state, val_type, false);

	PG_RETURN_POINTER(state);
}

/*
 * json_object_agg final function.
 */
Datum
json_object_agg_finalfn(PG_FUNCTION_ARGS)
{
	StringInfo	state;

	/* cannot be called directly because of internal-type argument */
	Assert(AggCheckCallContext(fcinfo, NULL));

	state = PG_ARGISNULL(0) ? NULL : (StringInfo) PG_GETARG_POINTER(0);

	/* NULL result for no rows in, as is standard with aggregates */
	if (state == NULL)
		PG_RETURN_NULL();
<<<<<<< HEAD

	/* Else return state with appropriate object terminator added */
	PG_RETURN_TEXT_P(catenate_stringinfo_string(state, " }"));
}

/*
 * Helper function for aggregates: return given StringInfo's contents plus
 * specified trailing string, as a text datum.  We need this because aggregate
 * final functions are not allowed to modify the aggregate state.
 */
static text *
catenate_stringinfo_string(StringInfo buffer, const char *addon)
{
	/* custom version of cstring_to_text_with_len */
	int			buflen = buffer->len;
	int			addlen = strlen(addon);
	text	   *result = (text *) palloc(buflen + addlen + VARHDRSZ);

	SET_VARSIZE(result, buflen + addlen + VARHDRSZ);
	memcpy(VARDATA(result), buffer->data, buflen);
	memcpy(VARDATA(result) + buflen, addon, addlen);

=======

	/* Else return state with appropriate object terminator added */
	PG_RETURN_TEXT_P(catenate_stringinfo_string(state, " }"));
}

/*
 * Helper function for aggregates: return given StringInfo's contents plus
 * specified trailing string, as a text datum.  We need this because aggregate
 * final functions are not allowed to modify the aggregate state.
 */
static text *
catenate_stringinfo_string(StringInfo buffer, const char *addon)
{
	/* custom version of cstring_to_text_with_len */
	int			buflen = buffer->len;
	int			addlen = strlen(addon);
	text	   *result = (text *) palloc(buflen + addlen + VARHDRSZ);

	SET_VARSIZE(result, buflen + addlen + VARHDRSZ);
	memcpy(VARDATA(result), buffer->data, buflen);
	memcpy(VARDATA(result) + buflen, addon, addlen);

>>>>>>> ab93f90c
	return result;
}

/*
 * SQL function json_build_object(variadic "any")
 */
Datum
json_build_object(PG_FUNCTION_ARGS)
{
	int			nargs = PG_NARGS();
	int			i;
<<<<<<< HEAD
=======
	Datum		arg;
>>>>>>> ab93f90c
	const char *sep = "";
	StringInfo	result;
	Datum	   *args;
	bool	   *nulls;
	Oid		   *types;

	/* fetch argument values to build the object */
	nargs = extract_variadic_args(fcinfo, 0, false, &args, &types, &nulls);

<<<<<<< HEAD
	if (nargs < 0)
		PG_RETURN_NULL();

=======
>>>>>>> ab93f90c
	if (nargs % 2 != 0)
		ereport(ERROR,
				(errcode(ERRCODE_INVALID_PARAMETER_VALUE),
				 errmsg("argument list must have even number of elements"),
				 errhint("The arguments of json_build_object() must consist of alternating keys and values.")));

	result = makeStringInfo();

	appendStringInfoChar(result, '{');

	for (i = 0; i < nargs; i += 2)
	{
<<<<<<< HEAD
=======
		/*
		 * Note: since json_build_object() is declared as taking type "any",
		 * the parser will not do any type conversion on unknown-type literals
		 * (that is, undecorated strings or NULLs).  Such values will arrive
		 * here as type UNKNOWN, which fortunately does not matter to us,
		 * since unknownout() works fine.
		 */
>>>>>>> ab93f90c
		appendStringInfoString(result, sep);
		sep = ", ";

		/* process key */
<<<<<<< HEAD
		if (nulls[i])
			ereport(ERROR,
					(errcode(ERRCODE_INVALID_PARAMETER_VALUE),
					 errmsg("argument %d cannot be null", i + 1),
					 errhint("Object keys should be text.")));

		add_json(args[i], false, result, types[i], true);
=======
		val_type = get_fn_expr_argtype(fcinfo->flinfo, i);

		if (val_type == InvalidOid)
			ereport(ERROR,
					(errcode(ERRCODE_INVALID_PARAMETER_VALUE),
					 errmsg("could not determine data type for argument %d",
							i + 1)));

		if (PG_ARGISNULL(i))
			ereport(ERROR,
					(errcode(ERRCODE_INVALID_PARAMETER_VALUE),
					 errmsg("argument %d cannot be null", i + 1),
					 errhint("Object keys should be text.")));

		arg = PG_GETARG_DATUM(i);

		add_json(arg, false, result, val_type, true);
>>>>>>> ab93f90c

		appendStringInfoString(result, " : ");

		/* process value */
<<<<<<< HEAD
		add_json(args[i + 1], nulls[i + 1], result, types[i + 1], false);
=======
		val_type = get_fn_expr_argtype(fcinfo->flinfo, i + 1);

		if (val_type == InvalidOid)
			ereport(ERROR,
					(errcode(ERRCODE_INVALID_PARAMETER_VALUE),
					 errmsg("could not determine data type for argument %d",
							i + 2)));

		if (PG_ARGISNULL(i + 1))
			arg = (Datum) 0;
		else
			arg = PG_GETARG_DATUM(i + 1);

		add_json(arg, PG_ARGISNULL(i + 1), result, val_type, false);
>>>>>>> ab93f90c
	}

	appendStringInfoChar(result, '}');

	PG_RETURN_TEXT_P(cstring_to_text_with_len(result->data, result->len));
}

/*
 * degenerate case of json_build_object where it gets 0 arguments.
 */
Datum
json_build_object_noargs(PG_FUNCTION_ARGS)
{
	PG_RETURN_TEXT_P(cstring_to_text_with_len("{}", 2));
}

/*
 * SQL function json_build_array(variadic "any")
 */
Datum
json_build_array(PG_FUNCTION_ARGS)
{
	int			nargs;
	int			i;
<<<<<<< HEAD
=======
	Datum		arg;
>>>>>>> ab93f90c
	const char *sep = "";
	StringInfo	result;
	Datum	   *args;
	bool	   *nulls;
	Oid		   *types;

<<<<<<< HEAD
	/* fetch argument values to build the array */
	nargs = extract_variadic_args(fcinfo, 0, false, &args, &types, &nulls);

	if (nargs < 0)
		PG_RETURN_NULL();

=======
>>>>>>> ab93f90c
	result = makeStringInfo();

	appendStringInfoChar(result, '[');

	for (i = 0; i < nargs; i++)
	{
<<<<<<< HEAD
		appendStringInfoString(result, sep);
		sep = ", ";
		add_json(args[i], nulls[i], result, types[i], false);
=======
		/*
		 * Note: since json_build_array() is declared as taking type "any",
		 * the parser will not do any type conversion on unknown-type literals
		 * (that is, undecorated strings or NULLs).  Such values will arrive
		 * here as type UNKNOWN, which fortunately does not matter to us,
		 * since unknownout() works fine.
		 */
		appendStringInfoString(result, sep);
		sep = ", ";

		val_type = get_fn_expr_argtype(fcinfo->flinfo, i);

		if (val_type == InvalidOid)
			ereport(ERROR,
					(errcode(ERRCODE_INVALID_PARAMETER_VALUE),
					 errmsg("could not determine data type for argument %d",
							i + 1)));

		if (PG_ARGISNULL(i))
			arg = (Datum) 0;
		else
			arg = PG_GETARG_DATUM(i);

		add_json(arg, PG_ARGISNULL(i), result, val_type, false);
>>>>>>> ab93f90c
	}

	appendStringInfoChar(result, ']');

	PG_RETURN_TEXT_P(cstring_to_text_with_len(result->data, result->len));
}

/*
 * degenerate case of json_build_array where it gets 0 arguments.
 */
Datum
json_build_array_noargs(PG_FUNCTION_ARGS)
{
	PG_RETURN_TEXT_P(cstring_to_text_with_len("[]", 2));
}

/*
 * SQL function json_object(text[])
 *
 * take a one or two dimensional array of text as key/value pairs
 * for a json object.
 */
Datum
json_object(PG_FUNCTION_ARGS)
{
	ArrayType  *in_array = PG_GETARG_ARRAYTYPE_P(0);
	int			ndims = ARR_NDIM(in_array);
	StringInfoData result;
	Datum	   *in_datums;
	bool	   *in_nulls;
	int			in_count,
				count,
				i;
	text	   *rval;
	char	   *v;

	switch (ndims)
	{
		case 0:
			PG_RETURN_DATUM(CStringGetTextDatum("{}"));
			break;

		case 1:
			if ((ARR_DIMS(in_array)[0]) % 2)
				ereport(ERROR,
						(errcode(ERRCODE_ARRAY_SUBSCRIPT_ERROR),
						 errmsg("array must have even number of elements")));
			break;

		case 2:
			if ((ARR_DIMS(in_array)[1]) != 2)
				ereport(ERROR,
						(errcode(ERRCODE_ARRAY_SUBSCRIPT_ERROR),
						 errmsg("array must have two columns")));
			break;

		default:
			ereport(ERROR,
					(errcode(ERRCODE_ARRAY_SUBSCRIPT_ERROR),
					 errmsg("wrong number of array subscripts")));
	}

	deconstruct_array(in_array,
					  TEXTOID, -1, false, 'i',
					  &in_datums, &in_nulls, &in_count);

	count = in_count / 2;

	initStringInfo(&result);

	appendStringInfoChar(&result, '{');

	for (i = 0; i < count; ++i)
	{
		if (in_nulls[i * 2])
			ereport(ERROR,
					(errcode(ERRCODE_NULL_VALUE_NOT_ALLOWED),
					 errmsg("null value not allowed for object key")));

		v = TextDatumGetCString(in_datums[i * 2]);
		if (i > 0)
			appendStringInfoString(&result, ", ");
		escape_json(&result, v);
		appendStringInfoString(&result, " : ");
		pfree(v);
		if (in_nulls[i * 2 + 1])
			appendStringInfoString(&result, "null");
		else
		{
			v = TextDatumGetCString(in_datums[i * 2 + 1]);
			escape_json(&result, v);
			pfree(v);
		}
	}

	appendStringInfoChar(&result, '}');

	pfree(in_datums);
	pfree(in_nulls);

	rval = cstring_to_text_with_len(result.data, result.len);
	pfree(result.data);

	PG_RETURN_TEXT_P(rval);

}

/*
 * SQL function json_object(text[], text[])
 *
 * take separate key and value arrays of text to construct a json object
 * pairwise.
 */
Datum
json_object_two_arg(PG_FUNCTION_ARGS)
{
	ArrayType  *key_array = PG_GETARG_ARRAYTYPE_P(0);
	ArrayType  *val_array = PG_GETARG_ARRAYTYPE_P(1);
	int			nkdims = ARR_NDIM(key_array);
	int			nvdims = ARR_NDIM(val_array);
	StringInfoData result;
	Datum	   *key_datums,
			   *val_datums;
	bool	   *key_nulls,
			   *val_nulls;
	int			key_count,
				val_count,
				i;
	text	   *rval;
	char	   *v;

	if (nkdims > 1 || nkdims != nvdims)
		ereport(ERROR,
				(errcode(ERRCODE_ARRAY_SUBSCRIPT_ERROR),
				 errmsg("wrong number of array subscripts")));

	if (nkdims == 0)
		PG_RETURN_DATUM(CStringGetTextDatum("{}"));

	deconstruct_array(key_array,
					  TEXTOID, -1, false, 'i',
					  &key_datums, &key_nulls, &key_count);

	deconstruct_array(val_array,
					  TEXTOID, -1, false, 'i',
					  &val_datums, &val_nulls, &val_count);

	if (key_count != val_count)
		ereport(ERROR,
				(errcode(ERRCODE_ARRAY_SUBSCRIPT_ERROR),
				 errmsg("mismatched array dimensions")));

	initStringInfo(&result);

	appendStringInfoChar(&result, '{');

	for (i = 0; i < key_count; ++i)
	{
		if (key_nulls[i])
			ereport(ERROR,
					(errcode(ERRCODE_NULL_VALUE_NOT_ALLOWED),
					 errmsg("null value not allowed for object key")));

		v = TextDatumGetCString(key_datums[i]);
		if (i > 0)
			appendStringInfoString(&result, ", ");
		escape_json(&result, v);
		appendStringInfoString(&result, " : ");
		pfree(v);
		if (val_nulls[i])
			appendStringInfoString(&result, "null");
		else
		{
			v = TextDatumGetCString(val_datums[i]);
			escape_json(&result, v);
			pfree(v);
		}
	}

	appendStringInfoChar(&result, '}');

	pfree(key_datums);
	pfree(key_nulls);
	pfree(val_datums);
	pfree(val_nulls);

	rval = cstring_to_text_with_len(result.data, result.len);
	pfree(result.data);

	PG_RETURN_TEXT_P(rval);
}


/*
 * Produce a JSON string literal, properly escaping characters in the text.
 */
void
escape_json(StringInfo buf, const char *str)
{
	const char *p;

	appendStringInfoCharMacro(buf, '\"');
	for (p = str; *p; p++)
	{
		switch (*p)
		{
			case '\b':
				appendStringInfoString(buf, "\\b");
				break;
			case '\f':
				appendStringInfoString(buf, "\\f");
				break;
			case '\n':
				appendStringInfoString(buf, "\\n");
				break;
			case '\r':
				appendStringInfoString(buf, "\\r");
				break;
			case '\t':
				appendStringInfoString(buf, "\\t");
				break;
			case '"':
				appendStringInfoString(buf, "\\\"");
				break;
			case '\\':
				appendStringInfoString(buf, "\\\\");
				break;
			default:
				if ((unsigned char) *p < ' ')
					appendStringInfo(buf, "\\u%04x", (int) *p);
				else
					appendStringInfoCharMacro(buf, *p);
				break;
		}
	}
	appendStringInfoCharMacro(buf, '\"');
}

/*
 * SQL function json_typeof(json) -> text
 *
 * Returns the type of the outermost JSON value as TEXT.  Possible types are
 * "object", "array", "string", "number", "boolean", and "null".
 *
 * Performs a single call to json_lex() to get the first token of the supplied
 * value.  This initial token uniquely determines the value's type.  As our
 * input must already have been validated by json_in() or json_recv(), the
 * initial token should never be JSON_TOKEN_OBJECT_END, JSON_TOKEN_ARRAY_END,
 * JSON_TOKEN_COLON, JSON_TOKEN_COMMA, or JSON_TOKEN_END.
 */
Datum
json_typeof(PG_FUNCTION_ARGS)
{
	text	   *json;

	JsonLexContext *lex;
	JsonTokenType tok;
	char	   *type;

	json = PG_GETARG_TEXT_P(0);
	lex = makeJsonLexContext(json, false);

	/* Lex exactly one token from the input and check its type. */
	json_lex(lex);
	tok = lex_peek(lex);
	switch (tok)
	{
		case JSON_TOKEN_OBJECT_START:
			type = "object";
			break;
		case JSON_TOKEN_ARRAY_START:
			type = "array";
			break;
		case JSON_TOKEN_STRING:
			type = "string";
			break;
		case JSON_TOKEN_NUMBER:
			type = "number";
			break;
		case JSON_TOKEN_TRUE:
		case JSON_TOKEN_FALSE:
			type = "boolean";
			break;
		case JSON_TOKEN_NULL:
			type = "null";
			break;
		default:
			elog(ERROR, "unexpected json token: %d", tok);
	}

	PG_RETURN_TEXT_P(cstring_to_text(type));
}<|MERGE_RESOLUTION|>--- conflicted
+++ resolved
@@ -177,36 +177,6 @@
 	 ((c) >= '0' && (c) <= '9') || \
 	 (c) == '_' || \
 	 IS_HIGHBIT_SET(c))
-
-/* utility function to check if a string is a valid JSON number */
-extern bool
-IsValidJsonNumber(const char *str, int len)
-{
-	bool		numeric_error;
-	JsonLexContext dummy_lex;
-
-
-	/*
-	 * json_lex_number expects a leading  '-' to have been eaten already.
-	 *
-	 * having to cast away the constness of str is ugly, but there's not much
-	 * easy alternative.
-	 */
-	if (*str == '-')
-	{
-		dummy_lex.input = (char *) str + 1;
-		dummy_lex.input_length = len - 1;
-	}
-	else
-	{
-		dummy_lex.input = (char *) str;
-		dummy_lex.input_length = len;
-	}
-
-	json_lex_number(&dummy_lex, dummy_lex.input, &numeric_error);
-
-	return !numeric_error;
-}
 
 /*
  * Utility function to check if a string is a valid JSON number.
@@ -1434,11 +1404,8 @@
 	char	   *outputstr;
 	text	   *jsontext;
 
-<<<<<<< HEAD
 	check_stack_depth();
 
-=======
->>>>>>> ab93f90c
 	/* callers are expected to ensure that null keys are not passed in */
 	Assert(!(key_scalar && is_null));
 
@@ -1492,30 +1459,16 @@
 				char		buf[MAXDATELEN + 1];
 
 				date = DatumGetDateADT(val);
-<<<<<<< HEAD
 				/* Same as date_out(), but forcing DateStyle */
 				if (DATE_NOT_FINITE(date))
 					EncodeSpecialDate(date, buf);
-=======
-
-				if (DATE_NOT_FINITE(date))
-				{
-					/* we have to format infinity ourselves */
-					appendStringInfoString(result, DT_INFINITY);
-				}
->>>>>>> ab93f90c
 				else
 				{
 					j2date(date + POSTGRES_EPOCH_JDATE,
 						   &(tm.tm_year), &(tm.tm_mon), &(tm.tm_mday));
 					EncodeDateOnly(&tm, USE_XSD_DATES, buf);
-<<<<<<< HEAD
 				}
 				appendStringInfo(result, "\"%s\"", buf);
-=======
-					appendStringInfo(result, "\"%s\"", buf);
-				}
->>>>>>> ab93f90c
 			}
 			break;
 		case JSONTYPE_TIMESTAMP:
@@ -1526,31 +1479,16 @@
 				char		buf[MAXDATELEN + 1];
 
 				timestamp = DatumGetTimestamp(val);
-<<<<<<< HEAD
 				/* Same as timestamp_out(), but forcing DateStyle */
 				if (TIMESTAMP_NOT_FINITE(timestamp))
 					EncodeSpecialTimestamp(timestamp, buf);
-=======
-
-				if (TIMESTAMP_NOT_FINITE(timestamp))
-				{
-					/* we have to format infinity ourselves */
-					appendStringInfoString(result, DT_INFINITY);
-				}
->>>>>>> ab93f90c
 				else if (timestamp2tm(timestamp, NULL, &tm, &fsec, NULL, NULL) == 0)
-				{
 					EncodeDateTime(&tm, fsec, false, 0, NULL, USE_XSD_DATES, buf);
-					appendStringInfo(result, "\"%s\"", buf);
-				}
 				else
 					ereport(ERROR,
 							(errcode(ERRCODE_DATETIME_VALUE_OUT_OF_RANGE),
 							 errmsg("timestamp out of range")));
-<<<<<<< HEAD
 				appendStringInfo(result, "\"%s\"", buf);
-=======
->>>>>>> ab93f90c
 			}
 			break;
 		case JSONTYPE_TIMESTAMPTZ:
@@ -1562,33 +1500,17 @@
 				const char *tzn = NULL;
 				char		buf[MAXDATELEN + 1];
 
-<<<<<<< HEAD
 				timestamp = DatumGetTimestampTz(val);
 				/* Same as timestamptz_out(), but forcing DateStyle */
 				if (TIMESTAMP_NOT_FINITE(timestamp))
 					EncodeSpecialTimestamp(timestamp, buf);
-=======
-				timestamp = DatumGetTimestamp(val);
-
-				if (TIMESTAMP_NOT_FINITE(timestamp))
-				{
-					/* we have to format infinity ourselves */
-					appendStringInfoString(result, DT_INFINITY);
-				}
->>>>>>> ab93f90c
 				else if (timestamp2tm(timestamp, &tz, &tm, &fsec, &tzn, NULL) == 0)
-				{
 					EncodeDateTime(&tm, fsec, true, tz, tzn, USE_XSD_DATES, buf);
-					appendStringInfo(result, "\"%s\"", buf);
-				}
 				else
 					ereport(ERROR,
 							(errcode(ERRCODE_DATETIME_VALUE_OUT_OF_RANGE),
 							 errmsg("timestamp out of range")));
-<<<<<<< HEAD
 				appendStringInfo(result, "\"%s\"", buf);
-=======
->>>>>>> ab93f90c
 			}
 			break;
 		case JSONTYPE_JSON:
@@ -2045,7 +1967,6 @@
 	val_type = get_fn_expr_argtype(fcinfo->flinfo, 1);
 
 	if (val_type == InvalidOid)
-<<<<<<< HEAD
 		ereport(ERROR,
 				(errcode(ERRCODE_INVALID_PARAMETER_VALUE),
 				 errmsg("could not determine data type for argument %d", 1)));
@@ -2053,15 +1974,6 @@
 	if (PG_ARGISNULL(1))
 		ereport(ERROR,
 				(errcode(ERRCODE_INVALID_PARAMETER_VALUE),
-=======
-		ereport(ERROR,
-				(errcode(ERRCODE_INVALID_PARAMETER_VALUE),
-				 errmsg("could not determine data type for argument %d", 1)));
-
-	if (PG_ARGISNULL(1))
-		ereport(ERROR,
-				(errcode(ERRCODE_INVALID_PARAMETER_VALUE),
->>>>>>> ab93f90c
 				 errmsg("field name must not be null")));
 
 	arg = PG_GETARG_DATUM(1);
@@ -2103,7 +2015,6 @@
 	/* NULL result for no rows in, as is standard with aggregates */
 	if (state == NULL)
 		PG_RETURN_NULL();
-<<<<<<< HEAD
 
 	/* Else return state with appropriate object terminator added */
 	PG_RETURN_TEXT_P(catenate_stringinfo_string(state, " }"));
@@ -2126,30 +2037,6 @@
 	memcpy(VARDATA(result), buffer->data, buflen);
 	memcpy(VARDATA(result) + buflen, addon, addlen);
 
-=======
-
-	/* Else return state with appropriate object terminator added */
-	PG_RETURN_TEXT_P(catenate_stringinfo_string(state, " }"));
-}
-
-/*
- * Helper function for aggregates: return given StringInfo's contents plus
- * specified trailing string, as a text datum.  We need this because aggregate
- * final functions are not allowed to modify the aggregate state.
- */
-static text *
-catenate_stringinfo_string(StringInfo buffer, const char *addon)
-{
-	/* custom version of cstring_to_text_with_len */
-	int			buflen = buffer->len;
-	int			addlen = strlen(addon);
-	text	   *result = (text *) palloc(buflen + addlen + VARHDRSZ);
-
-	SET_VARSIZE(result, buflen + addlen + VARHDRSZ);
-	memcpy(VARDATA(result), buffer->data, buflen);
-	memcpy(VARDATA(result) + buflen, addon, addlen);
-
->>>>>>> ab93f90c
 	return result;
 }
 
@@ -2161,10 +2048,6 @@
 {
 	int			nargs = PG_NARGS();
 	int			i;
-<<<<<<< HEAD
-=======
-	Datum		arg;
->>>>>>> ab93f90c
 	const char *sep = "";
 	StringInfo	result;
 	Datum	   *args;
@@ -2174,12 +2057,9 @@
 	/* fetch argument values to build the object */
 	nargs = extract_variadic_args(fcinfo, 0, false, &args, &types, &nulls);
 
-<<<<<<< HEAD
 	if (nargs < 0)
 		PG_RETURN_NULL();
 
-=======
->>>>>>> ab93f90c
 	if (nargs % 2 != 0)
 		ereport(ERROR,
 				(errcode(ERRCODE_INVALID_PARAMETER_VALUE),
@@ -2192,21 +2072,10 @@
 
 	for (i = 0; i < nargs; i += 2)
 	{
-<<<<<<< HEAD
-=======
-		/*
-		 * Note: since json_build_object() is declared as taking type "any",
-		 * the parser will not do any type conversion on unknown-type literals
-		 * (that is, undecorated strings or NULLs).  Such values will arrive
-		 * here as type UNKNOWN, which fortunately does not matter to us,
-		 * since unknownout() works fine.
-		 */
->>>>>>> ab93f90c
 		appendStringInfoString(result, sep);
 		sep = ", ";
 
 		/* process key */
-<<<<<<< HEAD
 		if (nulls[i])
 			ereport(ERROR,
 					(errcode(ERRCODE_INVALID_PARAMETER_VALUE),
@@ -2214,47 +2083,11 @@
 					 errhint("Object keys should be text.")));
 
 		add_json(args[i], false, result, types[i], true);
-=======
-		val_type = get_fn_expr_argtype(fcinfo->flinfo, i);
-
-		if (val_type == InvalidOid)
-			ereport(ERROR,
-					(errcode(ERRCODE_INVALID_PARAMETER_VALUE),
-					 errmsg("could not determine data type for argument %d",
-							i + 1)));
-
-		if (PG_ARGISNULL(i))
-			ereport(ERROR,
-					(errcode(ERRCODE_INVALID_PARAMETER_VALUE),
-					 errmsg("argument %d cannot be null", i + 1),
-					 errhint("Object keys should be text.")));
-
-		arg = PG_GETARG_DATUM(i);
-
-		add_json(arg, false, result, val_type, true);
->>>>>>> ab93f90c
 
 		appendStringInfoString(result, " : ");
 
 		/* process value */
-<<<<<<< HEAD
 		add_json(args[i + 1], nulls[i + 1], result, types[i + 1], false);
-=======
-		val_type = get_fn_expr_argtype(fcinfo->flinfo, i + 1);
-
-		if (val_type == InvalidOid)
-			ereport(ERROR,
-					(errcode(ERRCODE_INVALID_PARAMETER_VALUE),
-					 errmsg("could not determine data type for argument %d",
-							i + 2)));
-
-		if (PG_ARGISNULL(i + 1))
-			arg = (Datum) 0;
-		else
-			arg = PG_GETARG_DATUM(i + 1);
-
-		add_json(arg, PG_ARGISNULL(i + 1), result, val_type, false);
->>>>>>> ab93f90c
 	}
 
 	appendStringInfoChar(result, '}');
@@ -2279,61 +2112,27 @@
 {
 	int			nargs;
 	int			i;
-<<<<<<< HEAD
-=======
-	Datum		arg;
->>>>>>> ab93f90c
 	const char *sep = "";
 	StringInfo	result;
 	Datum	   *args;
 	bool	   *nulls;
 	Oid		   *types;
 
-<<<<<<< HEAD
 	/* fetch argument values to build the array */
 	nargs = extract_variadic_args(fcinfo, 0, false, &args, &types, &nulls);
 
 	if (nargs < 0)
 		PG_RETURN_NULL();
 
-=======
->>>>>>> ab93f90c
 	result = makeStringInfo();
 
 	appendStringInfoChar(result, '[');
 
 	for (i = 0; i < nargs; i++)
 	{
-<<<<<<< HEAD
 		appendStringInfoString(result, sep);
 		sep = ", ";
 		add_json(args[i], nulls[i], result, types[i], false);
-=======
-		/*
-		 * Note: since json_build_array() is declared as taking type "any",
-		 * the parser will not do any type conversion on unknown-type literals
-		 * (that is, undecorated strings or NULLs).  Such values will arrive
-		 * here as type UNKNOWN, which fortunately does not matter to us,
-		 * since unknownout() works fine.
-		 */
-		appendStringInfoString(result, sep);
-		sep = ", ";
-
-		val_type = get_fn_expr_argtype(fcinfo->flinfo, i);
-
-		if (val_type == InvalidOid)
-			ereport(ERROR,
-					(errcode(ERRCODE_INVALID_PARAMETER_VALUE),
-					 errmsg("could not determine data type for argument %d",
-							i + 1)));
-
-		if (PG_ARGISNULL(i))
-			arg = (Datum) 0;
-		else
-			arg = PG_GETARG_DATUM(i);
-
-		add_json(arg, PG_ARGISNULL(i), result, val_type, false);
->>>>>>> ab93f90c
 	}
 
 	appendStringInfoChar(result, ']');
