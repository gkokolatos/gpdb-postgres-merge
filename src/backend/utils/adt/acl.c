/*-------------------------------------------------------------------------
 *
 * acl.c
 *	  Basic access control list data structures manipulation routines.
 *
 * Portions Copyright (c) 1996-2008, PostgreSQL Global Development Group
 * Portions Copyright (c) 1994, Regents of the University of California
 *
 *
 * IDENTIFICATION
 *	  $PostgreSQL: pgsql/src/backend/utils/adt/acl.c,v 1.140 2008/03/25 22:42:43 tgl Exp $
 *
 *-------------------------------------------------------------------------
 */
#include "postgres.h"

#include <ctype.h>

#include "catalog/namespace.h"
#include "catalog/pg_authid.h"
#include "catalog/pg_auth_members.h"
#include "catalog/pg_type.h"
#include "cdb/cdbvars.h"
#include "commands/dbcommands.h"
#include "commands/tablespace.h"
#include "miscadmin.h"
#include "utils/acl.h"
#include "utils/builtins.h"
#include "utils/inval.h"
#include "utils/lsyscache.h"
#include "utils/memutils.h"
#include "utils/syscache.h"


/*
 * We frequently need to test whether a given role is a member of some other
 * role.  In most of these tests the "given role" is the same, namely the
 * active current user.  So we can optimize it by keeping a cached list of
 * all the roles the "given role" is a member of, directly or indirectly.
 * The cache is flushed whenever we detect a change in pg_auth_members.
 *
 * There are actually two caches, one computed under "has_privs" rules
 * (do not recurse where rolinherit isn't true) and one computed under
 * "is_member" rules (recurse regardless of rolinherit).
 *
 * Possibly this mechanism should be generalized to allow caching membership
 * info for multiple roles?
 *
 * The has_privs cache is:
 * cached_privs_role is the role OID the cache is for.
 * cached_privs_roles is an OID list of roles that cached_privs_role
 *		has the privileges of (always including itself).
 * The cache is valid if cached_privs_role is not InvalidOid.
 *
 * The is_member cache is similarly:
 * cached_member_role is the role OID the cache is for.
 * cached_membership_roles is an OID list of roles that cached_member_role
 *		is a member of (always including itself).
 * The cache is valid if cached_member_role is not InvalidOid.
 */
static Oid	cached_privs_role = InvalidOid;
static List *cached_privs_roles = NIL;
static Oid	cached_member_role = InvalidOid;
static List *cached_membership_roles = NIL;


static const char *getid(const char *s, char *n);
static void putid(char *p, const char *s);
static Acl *allocacl(int n);
static void check_acl(const Acl *acl);
static const char *aclparse(const char *s, AclItem *aip);
static bool aclitem_match(const AclItem *a1, const AclItem *a2);
static void check_circularity(const Acl *old_acl, const AclItem *mod_aip,
				  Oid ownerId);
static Acl *recursive_revoke(Acl *acl, Oid grantee, AclMode revoke_privs,
				 Oid ownerId, DropBehavior behavior);
static int	oidComparator(const void *arg1, const void *arg2);

static AclMode convert_priv_string(text *priv_type_text);

static Oid	try_convert_table_name(text *tablename);
static AclMode convert_table_priv_string(text *priv_type_text);
static Oid	convert_database_name(text *databasename);
static AclMode convert_database_priv_string(text *priv_type_text);
static Oid	convert_function_name(text *functionname);
static AclMode convert_function_priv_string(text *priv_type_text);
static Oid	convert_language_name(text *languagename);
static AclMode convert_language_priv_string(text *priv_type_text);
static Oid	convert_schema_name(text *schemaname);
static AclMode convert_schema_priv_string(text *priv_type_text);
static Oid	convert_tablespace_name(text *tablespacename);
static AclMode convert_tablespace_priv_string(text *priv_type_text);
static AclMode convert_role_priv_string(text *priv_type_text);
static AclResult pg_role_aclcheck(Oid role_oid, Oid roleid, AclMode mode);

static void RoleMembershipCacheCallback(Datum arg, int cacheid, ItemPointer tuplePtr);


/*
 * getid
 *		Consumes the first alphanumeric string (identifier) found in string
 *		's', ignoring any leading white space.	If it finds a double quote
 *		it returns the word inside the quotes.
 *
 * RETURNS:
 *		the string position in 's' that points to the next non-space character
 *		in 's', after any quotes.  Also:
 *		- loads the identifier into 'n'.  (If no identifier is found, 'n'
 *		  contains an empty string.)  'n' must be NAMEDATALEN bytes.
 */
static const char *
getid(const char *s, char *n)
{
	int			len = 0;
	bool		in_quotes = false;

	Assert(s && n);

	while (isspace((unsigned char) *s))
		s++;
	/* This code had better match what putid() does, below */
	for (;
		 *s != '\0' &&
		 (isalnum((unsigned char) *s) ||
		  *s == '_' ||
		  *s == '"' ||
		  in_quotes);
		 s++)
	{
		if (*s == '"')
		{
			/* safe to look at next char (could be '\0' though) */
			if (*(s + 1) != '"')
			{
				in_quotes = !in_quotes;
				continue;
			}
			/* it's an escaped double quote; skip the escaping char */
			s++;
		}

		/* Add the character to the string */
		if (len >= NAMEDATALEN - 1)
			ereport(ERROR,
					(errcode(ERRCODE_NAME_TOO_LONG),
					 errmsg("identifier too long"),
					 errdetail("Identifier must be less than %d characters.",
							   NAMEDATALEN)));

		n[len++] = *s;
	}
	n[len] = '\0';
	while (isspace((unsigned char) *s))
		s++;
	return s;
}

/*
 * Write a role name at *p, adding double quotes if needed.
 * There must be at least (2*NAMEDATALEN)+2 bytes available at *p.
 * This needs to be kept in sync with copyAclUserName in pg_dump/dumputils.c
 */
static void
putid(char *p, const char *s)
{
	const char *src;
	bool		safe = true;

	for (src = s; *src; src++)
	{
		/* This test had better match what getid() does, above */
		if (!isalnum((unsigned char) *src) && *src != '_')
		{
			safe = false;
			break;
		}
	}
	if (!safe)
		*p++ = '"';
	for (src = s; *src; src++)
	{
		/* A double quote character in a username is encoded as "" */
		if (*src == '"')
			*p++ = '"';
		*p++ = *src;
	}
	if (!safe)
		*p++ = '"';
	*p = '\0';
}

/*
 * aclparse
 *		Consumes and parses an ACL specification of the form:
 *				[group|user] [A-Za-z0-9]*=[rwaR]*
 *		from string 's', ignoring any leading white space or white space
 *		between the optional id type keyword (group|user) and the actual
 *		ACL specification.
 *
 *		The group|user decoration is unnecessary in the roles world,
 *		but we still accept it for backward compatibility.
 *
 *		This routine is called by the parser as well as aclitemin(), hence
 *		the added generality.
 *
 * RETURNS:
 *		the string position in 's' immediately following the ACL
 *		specification.	Also:
 *		- loads the structure pointed to by 'aip' with the appropriate
 *		  UID/GID, id type identifier and mode type values.
 */
static const char *
aclparse(const char *s, AclItem *aip)
{
	AclMode		privs,
				goption,
				read;
	char		name[NAMEDATALEN];
	char		name2[NAMEDATALEN];

	Assert(s && aip);

#ifdef ACLDEBUG
	elog(LOG, "aclparse: input = \"%s\"", s);
#endif
	s = getid(s, name);
	if (*s != '=')
	{
		/* we just read a keyword, not a name */
		if (strcmp(name, "group") != 0 && strcmp(name, "user") != 0)
			ereport(ERROR,
					(errcode(ERRCODE_INVALID_TEXT_REPRESENTATION),
					 errmsg("unrecognized key word: \"%s\"", name),
					 errhint("ACL key word must be \"group\" or \"user\".")));
		s = getid(s, name);		/* move s to the name beyond the keyword */
		if (name[0] == '\0')
			ereport(ERROR,
					(errcode(ERRCODE_INVALID_TEXT_REPRESENTATION),
					 errmsg("missing name"),
					 errhint("A name must follow the \"group\" or \"user\" key word.")));
	}

	if (*s != '=')
		ereport(ERROR,
				(errcode(ERRCODE_INVALID_TEXT_REPRESENTATION),
				 errmsg("missing \"=\" sign")));

	privs = goption = ACL_NO_RIGHTS;

	for (++s, read = 0; isalpha((unsigned char) *s) || *s == '*'; s++)
	{
		switch (*s)
		{
			case '*':
				goption |= read;
				break;
			case ACL_INSERT_CHR:
				read = ACL_INSERT;
				break;
			case ACL_SELECT_CHR:
				read = ACL_SELECT;
				break;
			case ACL_UPDATE_CHR:
				read = ACL_UPDATE;
				break;
			case ACL_DELETE_CHR:
				read = ACL_DELETE;
				break;
			case ACL_TRUNCATE_CHR:
				read = ACL_TRUNCATE;
				break;
			case ACL_REFERENCES_CHR:
				read = ACL_REFERENCES;
				break;
			case ACL_TRIGGER_CHR:
				read = ACL_TRIGGER;
				break;
			case ACL_EXECUTE_CHR:
				read = ACL_EXECUTE;
				break;
			case ACL_USAGE_CHR:
				read = ACL_USAGE;
				break;
			case ACL_CREATE_CHR:
				read = ACL_CREATE;
				break;
			case ACL_CREATE_TEMP_CHR:
				read = ACL_CREATE_TEMP;
				break;
			case ACL_CONNECT_CHR:
				read = ACL_CONNECT;
				break;
			case 'R':			/* ignore old RULE privileges */
				read = 0;
				break;
			default:
				ereport(ERROR,
						(errcode(ERRCODE_INVALID_TEXT_REPRESENTATION),
					  errmsg("invalid mode character: must be one of \"%s\"",
							 ACL_ALL_RIGHTS_STR)));
		}

		privs |= read;
	}

	if (name[0] == '\0')
		aip->ai_grantee = ACL_ID_PUBLIC;
	else
		aip->ai_grantee = get_roleid_checked(name);

	/*
	 * XXX Allow a degree of backward compatibility by defaulting the grantor
	 * to the superuser.
	 */
	if (*s == '/')
	{
		s = getid(s + 1, name2);
		if (name2[0] == '\0')
			ereport(ERROR,
					(errcode(ERRCODE_INVALID_TEXT_REPRESENTATION),
					 errmsg("a name must follow the \"/\" sign")));
		aip->ai_grantor = get_roleid_checked(name2);
	}
	else
	{
		aip->ai_grantor = BOOTSTRAP_SUPERUSERID;
		ereport(WARNING,
				(errcode(ERRCODE_INVALID_GRANTOR),
				 errmsg("defaulting grantor to user ID %u",
						BOOTSTRAP_SUPERUSERID)));
	}

	ACLITEM_SET_PRIVS_GOPTIONS(*aip, privs, goption);

#ifdef ACLDEBUG
	elog(LOG, "aclparse: correctly read [%u %x %x]",
		 aip->ai_grantee, privs, goption);
#endif

	return s;
}

/*
 * allocacl
 *		Allocates storage for a new Acl with 'n' entries.
 *
 * RETURNS:
 *		the new Acl
 */
static Acl *
allocacl(int n)
{
	Acl		   *new_acl;
	Size		size;

	if (n < 0)
		elog(ERROR, "invalid size: %d", n);
	size = ACL_N_SIZE(n);
	new_acl = (Acl *) palloc0(size);
	SET_VARSIZE(new_acl, size);
	new_acl->ndim = 1;
	new_acl->dataoffset = 0;	/* we never put in any nulls */
	new_acl->elemtype = ACLITEMOID;
	ARR_LBOUND(new_acl)[0] = 1;
	ARR_DIMS(new_acl)[0] = n;
	return new_acl;
}

/*
 * Verify that an ACL array is acceptable (one-dimensional and has no nulls)
 */
static void
check_acl(const Acl *acl)
{
	if (ARR_ELEMTYPE(acl) != ACLITEMOID)
		ereport(ERROR,
				(errcode(ERRCODE_INVALID_PARAMETER_VALUE),
				 errmsg("ACL array contains wrong data type")));
	if (ARR_NDIM(acl) != 1)
		ereport(ERROR,
				(errcode(ERRCODE_INVALID_PARAMETER_VALUE),
				 errmsg("ACL arrays must be one-dimensional")));
	if (ARR_HASNULL(acl))
		ereport(ERROR,
				(errcode(ERRCODE_NULL_VALUE_NOT_ALLOWED),
				 errmsg("ACL arrays must not contain null values")));
}

/*
 * aclitemin
 *		Allocates storage for, and fills in, a new AclItem given a string
 *		's' that contains an ACL specification.  See aclparse for details.
 *
 * RETURNS:
 *		the new AclItem
 */
Datum
aclitemin(PG_FUNCTION_ARGS)
{
	const char *s = PG_GETARG_CSTRING(0);
	AclItem    *aip;

	aip = (AclItem *) palloc(sizeof(AclItem));
	s = aclparse(s, aip);
	while (isspace((unsigned char) *s))
		++s;
	if (*s)
		ereport(ERROR,
				(errcode(ERRCODE_INVALID_TEXT_REPRESENTATION),
			   errmsg("extra garbage at the end of the ACL specification")));

	PG_RETURN_ACLITEM_P(aip);
}

/*
 * aclitemout
 *		Allocates storage for, and fills in, a new null-delimited string
 *		containing a formatted ACL specification.  See aclparse for details.
 *
 * RETURNS:
 *		the new string
 */
Datum
aclitemout(PG_FUNCTION_ARGS)
{
	AclItem    *aip = PG_GETARG_ACLITEM_P(0);
	char	   *p;
	char	   *out;
	HeapTuple	htup;
	unsigned	i;

	out = palloc(strlen("=/") +
				 2 * N_ACL_RIGHTS +
				 2 * (2 * NAMEDATALEN + 2) +
				 1);

	p = out;
	*p = '\0';

	if (aip->ai_grantee != ACL_ID_PUBLIC)
	{
		htup = SearchSysCache(AUTHOID,
							  ObjectIdGetDatum(aip->ai_grantee),
							  0, 0, 0);
		if (HeapTupleIsValid(htup))
		{
			putid(p, NameStr(((Form_pg_authid) GETSTRUCT(htup))->rolname));
			ReleaseSysCache(htup);
		}
		else
		{
			/* Generate numeric OID if we don't find an entry */
			sprintf(p, "%u", aip->ai_grantee);
		}
	}
	while (*p)
		++p;

	*p++ = '=';

	for (i = 0; i < N_ACL_RIGHTS; ++i)
	{
		if (ACLITEM_GET_PRIVS(*aip) & (1 << i))
			*p++ = ACL_ALL_RIGHTS_STR[i];
		if (ACLITEM_GET_GOPTIONS(*aip) & (1 << i))
			*p++ = '*';
	}

	*p++ = '/';
	*p = '\0';

	htup = SearchSysCache(AUTHOID,
						  ObjectIdGetDatum(aip->ai_grantor),
						  0, 0, 0);
	if (HeapTupleIsValid(htup))
	{
		putid(p, NameStr(((Form_pg_authid) GETSTRUCT(htup))->rolname));
		ReleaseSysCache(htup);
	}
	else
	{
		/* Generate numeric OID if we don't find an entry */
		sprintf(p, "%u", aip->ai_grantor);
	}

	PG_RETURN_CSTRING(out);
}

/*
 * aclitem_match
 *		Two AclItems are considered to match iff they have the same
 *		grantee and grantor; the privileges are ignored.
 */
static bool
aclitem_match(const AclItem *a1, const AclItem *a2)
{
	return a1->ai_grantee == a2->ai_grantee &&
		a1->ai_grantor == a2->ai_grantor;
}

/*
 * aclitem equality operator
 */
Datum
aclitem_eq(PG_FUNCTION_ARGS)
{
	AclItem    *a1 = PG_GETARG_ACLITEM_P(0);
	AclItem    *a2 = PG_GETARG_ACLITEM_P(1);
	bool		result;

	result = a1->ai_privs == a2->ai_privs &&
		a1->ai_grantee == a2->ai_grantee &&
		a1->ai_grantor == a2->ai_grantor;
	PG_RETURN_BOOL(result);
}

/*
 * aclitem hash function
 *
 * We make aclitems hashable not so much because anyone is likely to hash
 * them, as because we want array equality to work on aclitem arrays, and
 * with the typcache mechanism we must have a hash or btree opclass.
 */
Datum
hash_aclitem(PG_FUNCTION_ARGS)
{
	AclItem    *a = PG_GETARG_ACLITEM_P(0);

	/* not very bright, but avoids any issue of padding in struct */
	PG_RETURN_UINT32((uint32) (a->ai_privs + a->ai_grantee + a->ai_grantor));
}


/*
 * acldefault()  --- create an ACL describing default access permissions
 *
 * Change this routine if you want to alter the default access policy for
 * newly-created objects (or any object with a NULL acl entry).
 */
Acl *
acldefault(GrantObjectType objtype, Oid ownerId)
{
	AclMode		world_default;
	AclMode		owner_default;
	Acl		   *acl;
	AclItem    *aip;

	switch (objtype)
	{
		case ACL_OBJECT_RELATION:
			world_default = ACL_NO_RIGHTS;
			owner_default = ACL_ALL_RIGHTS_RELATION;
			break;
		case ACL_OBJECT_SEQUENCE:
			world_default = ACL_NO_RIGHTS;
			owner_default = ACL_ALL_RIGHTS_SEQUENCE;
			break;
		case ACL_OBJECT_DATABASE:
			/* for backwards compatibility, grant some rights by default */
			world_default = ACL_CREATE_TEMP | ACL_CONNECT;
			owner_default = ACL_ALL_RIGHTS_DATABASE;
			break;
		case ACL_OBJECT_FUNCTION:
			/* Grant EXECUTE by default, for now */
			world_default = ACL_EXECUTE;
			owner_default = ACL_ALL_RIGHTS_FUNCTION;
			break;
		case ACL_OBJECT_LANGUAGE:
			/* Grant USAGE by default, for now */
			world_default = ACL_USAGE;
			owner_default = ACL_ALL_RIGHTS_LANGUAGE;
			break;
		case ACL_OBJECT_NAMESPACE:
			world_default = ACL_NO_RIGHTS;
			owner_default = ACL_ALL_RIGHTS_NAMESPACE;
			break;
		case ACL_OBJECT_TABLESPACE:
			world_default = ACL_NO_RIGHTS;
			owner_default = ACL_ALL_RIGHTS_TABLESPACE;
			break;
		case ACL_OBJECT_EXTPROTOCOL:
			world_default = ACL_NO_RIGHTS;
			owner_default = ACL_ALL_RIGHTS_EXTPROTOCOL;
			break;
		default:
			elog(ERROR, "unrecognized objtype: %d", (int) objtype);
			world_default = ACL_NO_RIGHTS;		/* keep compiler quiet */
			owner_default = ACL_NO_RIGHTS;
			break;
	}

	acl = allocacl((world_default != ACL_NO_RIGHTS) ? 2 : 1);
	aip = ACL_DAT(acl);

	if (world_default != ACL_NO_RIGHTS)
	{
		aip->ai_grantee = ACL_ID_PUBLIC;
		aip->ai_grantor = ownerId;
		ACLITEM_SET_PRIVS_GOPTIONS(*aip, world_default, ACL_NO_RIGHTS);
		aip++;
	}

	/*
	 * Note that the owner's entry shows all ordinary privileges but no grant
	 * options.  This is because his grant options come "from the system" and
	 * not from his own efforts.  (The SQL spec says that the owner's rights
	 * come from a "_SYSTEM" authid.)  However, we do consider that the
	 * owner's ordinary privileges are self-granted; this lets him revoke
	 * them.  We implement the owner's grant options without any explicit
	 * "_SYSTEM"-like ACL entry, by internally special-casing the owner
	 * whereever we are testing grant options.
	 */
	aip->ai_grantee = ownerId;
	aip->ai_grantor = ownerId;
	ACLITEM_SET_PRIVS_GOPTIONS(*aip, owner_default, ACL_NO_RIGHTS);

	return acl;
}


/*
 * Update an ACL array to add or remove specified privileges.
 *
 *	old_acl: the input ACL array
 *	mod_aip: defines the privileges to be added, removed, or substituted
 *	modechg: ACL_MODECHG_ADD, ACL_MODECHG_DEL, or ACL_MODECHG_EQL
 *	ownerId: Oid of object owner
 *	behavior: RESTRICT or CASCADE behavior for recursive removal
 *	objName: the name of the object to be granted or revoked, used for warning
 *	printing
 *
 * ownerid and behavior are only relevant when the update operation specifies
 * deletion of grant options.
 *
 * The result is a modified copy; the input object is not changed.
 *
 * NB: caller is responsible for having detoasted the input ACL, if needed.
 */
Acl *
aclupdate(const Acl *old_acl, const AclItem *mod_aip,
		  int modechg, Oid ownerId, DropBehavior behavior, char *objName)
{
	Acl		   *new_acl = NULL;
	AclItem    *old_aip,
			   *new_aip = NULL;
	AclMode		old_rights,
				old_goptions,
				new_rights,
				new_goptions;
	int			dst,
				num;

	/* Caller probably already checked old_acl, but be safe */
	check_acl(old_acl);

	/* If granting grant options, check for circularity */
	if (modechg != ACL_MODECHG_DEL &&
		ACLITEM_GET_GOPTIONS(*mod_aip) != ACL_NO_RIGHTS)
		check_circularity(old_acl, mod_aip, ownerId);

	num = ACL_NUM(old_acl);
	old_aip = ACL_DAT(old_acl);

	/*
	 * Search the ACL for an existing entry for this grantee and grantor. If
	 * one exists, just modify the entry in-place (well, in the same position,
	 * since we actually return a copy); otherwise, insert the new entry at
	 * the end.
	 */

	for (dst = 0; dst < num; ++dst)
	{
		if (aclitem_match(mod_aip, old_aip + dst))
		{
			/* found a match, so modify existing item */
			new_acl = allocacl(num);
			new_aip = ACL_DAT(new_acl);
			memcpy(new_acl, old_acl, ACL_SIZE(old_acl));
			break;
		}
	}

	if (dst == num)
	{
		/* if no acl item found to be deleted, raise a warning */
		if (modechg == ACL_MODECHG_DEL && Gp_role == GP_ROLE_DISPATCH && objName != NULL)
		{
			HeapTuple tuple;
			NameData rolname;

			if (mod_aip->ai_grantee != InvalidOid)
			{
				tuple = SearchSysCache(AUTHOID,
									   ObjectIdGetDatum(mod_aip->ai_grantee),
									   0, 0, 0);
				if (!HeapTupleIsValid(tuple))
					elog(ERROR, "no entry found for the grantee");
				rolname = ((Form_pg_authid)GETSTRUCT(tuple))->rolname;
				ReleaseSysCache(tuple);
			}

			ereport(NOTICE,
				(errcode(ERRCODE_WARNING_PRIVILEGE_NOT_REVOKED),
				errmsg("no privileges could be revoked from role %s on object %s", mod_aip->ai_grantee ? NameStr(rolname) : "PUBLIC", objName)));
		}
		/* need to append a new item */
		new_acl = allocacl(num + 1);
		new_aip = ACL_DAT(new_acl);
		memcpy(new_aip, old_aip, num * sizeof(AclItem));

		/* initialize the new entry with no permissions */
		new_aip[dst].ai_grantee = mod_aip->ai_grantee;
		new_aip[dst].ai_grantor = mod_aip->ai_grantor;
		ACLITEM_SET_PRIVS_GOPTIONS(new_aip[dst],
								   ACL_NO_RIGHTS, ACL_NO_RIGHTS);
		num++;					/* set num to the size of new_acl */
	}

	old_rights = ACLITEM_GET_RIGHTS(new_aip[dst]);
	old_goptions = ACLITEM_GET_GOPTIONS(new_aip[dst]);

	/* apply the specified permissions change */
	switch (modechg)
	{
		case ACL_MODECHG_ADD:
			ACLITEM_SET_RIGHTS(new_aip[dst],
							   old_rights | ACLITEM_GET_RIGHTS(*mod_aip));
			break;
		case ACL_MODECHG_DEL:
			ACLITEM_SET_RIGHTS(new_aip[dst],
							   old_rights & ~ACLITEM_GET_RIGHTS(*mod_aip));
			break;
		case ACL_MODECHG_EQL:
			ACLITEM_SET_RIGHTS(new_aip[dst],
							   ACLITEM_GET_RIGHTS(*mod_aip));
			break;
	}

	new_rights = ACLITEM_GET_RIGHTS(new_aip[dst]);
	new_goptions = ACLITEM_GET_GOPTIONS(new_aip[dst]);

	/*
	 * If the adjusted entry has no permissions, delete it from the list.
	 */
	if (new_rights == ACL_NO_RIGHTS)
	{
		memmove(new_aip + dst,
				new_aip + dst + 1,
				(num - dst - 1) * sizeof(AclItem));
		/* Adjust array size to be 'num - 1' items */
		ARR_DIMS(new_acl)[0] = num - 1;
		SET_VARSIZE(new_acl, ACL_N_SIZE(num - 1));
	}

	/*
	 * Remove abandoned privileges (cascading revoke).	Currently we can only
	 * handle this when the grantee is not PUBLIC.
	 */
	if ((old_goptions & ~new_goptions) != 0)
	{
		Assert(mod_aip->ai_grantee != ACL_ID_PUBLIC);
		new_acl = recursive_revoke(new_acl, mod_aip->ai_grantee,
								   (old_goptions & ~new_goptions),
								   ownerId, behavior);
	}

	return new_acl;
}

/*
 * Update an ACL array to reflect a change of owner to the parent object
 *
 *	old_acl: the input ACL array (must not be NULL)
 *	oldOwnerId: Oid of the old object owner
 *	newOwnerId: Oid of the new object owner
 *
 * The result is a modified copy; the input object is not changed.
 *
 * NB: caller is responsible for having detoasted the input ACL, if needed.
 */
Acl *
aclnewowner(const Acl *old_acl, Oid oldOwnerId, Oid newOwnerId)
{
	Acl		   *new_acl;
	AclItem    *new_aip;
	AclItem    *old_aip;
	AclItem    *dst_aip;
	AclItem    *src_aip;
	AclItem    *targ_aip;
	bool		newpresent = false;
	int			dst,
				src,
				targ,
				num;

	check_acl(old_acl);

	/*
	 * Make a copy of the given ACL, substituting new owner ID for old
	 * wherever it appears as either grantor or grantee.  Also note if the new
	 * owner ID is already present.
	 */
	num = ACL_NUM(old_acl);
	old_aip = ACL_DAT(old_acl);
	new_acl = allocacl(num);
	new_aip = ACL_DAT(new_acl);
	memcpy(new_aip, old_aip, num * sizeof(AclItem));
	for (dst = 0, dst_aip = new_aip; dst < num; dst++, dst_aip++)
	{
		if (dst_aip->ai_grantor == oldOwnerId)
			dst_aip->ai_grantor = newOwnerId;
		else if (dst_aip->ai_grantor == newOwnerId)
			newpresent = true;
		if (dst_aip->ai_grantee == oldOwnerId)
			dst_aip->ai_grantee = newOwnerId;
		else if (dst_aip->ai_grantee == newOwnerId)
			newpresent = true;
	}

	/*
	 * If the old ACL contained any references to the new owner, then we may
	 * now have generated an ACL containing duplicate entries.	Find them and
	 * merge them so that there are not duplicates.  (This is relatively
	 * expensive since we use a stupid O(N^2) algorithm, but it's unlikely to
	 * be the normal case.)
	 *
	 * To simplify deletion of duplicate entries, we temporarily leave them in
	 * the array but set their privilege masks to zero; when we reach such an
	 * entry it's just skipped.  (Thus, a side effect of this code will be to
	 * remove privilege-free entries, should there be any in the input.)  dst
	 * is the next output slot, targ is the currently considered input slot
	 * (always >= dst), and src scans entries to the right of targ looking for
	 * duplicates.	Once an entry has been emitted to dst it is known
	 * duplicate-free and need not be considered anymore.
	 */
	if (newpresent)
	{
		dst = 0;
		for (targ = 0, targ_aip = new_aip; targ < num; targ++, targ_aip++)
		{
			/* ignore if deleted in an earlier pass */
			if (ACLITEM_GET_RIGHTS(*targ_aip) == ACL_NO_RIGHTS)
				continue;
			/* find and merge any duplicates */
			for (src = targ + 1, src_aip = targ_aip + 1; src < num;
				 src++, src_aip++)
			{
				if (ACLITEM_GET_RIGHTS(*src_aip) == ACL_NO_RIGHTS)
					continue;
				if (aclitem_match(targ_aip, src_aip))
				{
					ACLITEM_SET_RIGHTS(*targ_aip,
									   ACLITEM_GET_RIGHTS(*targ_aip) |
									   ACLITEM_GET_RIGHTS(*src_aip));
					/* mark the duplicate deleted */
					ACLITEM_SET_RIGHTS(*src_aip, ACL_NO_RIGHTS);
				}
			}
			/* and emit to output */
			new_aip[dst] = *targ_aip;
			dst++;
		}
		/* Adjust array size to be 'dst' items */
		ARR_DIMS(new_acl)[0] = dst;
		SET_VARSIZE(new_acl, ACL_N_SIZE(dst));
	}

	return new_acl;
}


/*
 * When granting grant options, we must disallow attempts to set up circular
 * chains of grant options.  Suppose A (the object owner) grants B some
 * privileges with grant option, and B re-grants them to C.  If C could
 * grant the privileges to B as well, then A would be unable to effectively
 * revoke the privileges from B, since recursive_revoke would consider that
 * B still has 'em from C.
 *
 * We check for this by recursively deleting all grant options belonging to
 * the target grantee, and then seeing if the would-be grantor still has the
 * grant option or not.
 */
static void
check_circularity(const Acl *old_acl, const AclItem *mod_aip,
				  Oid ownerId)
{
	Acl		   *acl;
	AclItem    *aip;
	int			i,
				num;
	AclMode		own_privs;

	check_acl(old_acl);

	/*
	 * For now, grant options can only be granted to roles, not PUBLIC.
	 * Otherwise we'd have to work a bit harder here.
	 */
	Assert(mod_aip->ai_grantee != ACL_ID_PUBLIC);

	/* The owner always has grant options, no need to check */
	if (mod_aip->ai_grantor == ownerId)
		return;

	/* Make a working copy */
	acl = allocacl(ACL_NUM(old_acl));
	memcpy(acl, old_acl, ACL_SIZE(old_acl));

	/* Zap all grant options of target grantee, plus what depends on 'em */
cc_restart:
	num = ACL_NUM(acl);
	aip = ACL_DAT(acl);
	for (i = 0; i < num; i++)
	{
		if (aip[i].ai_grantee == mod_aip->ai_grantee &&
			ACLITEM_GET_GOPTIONS(aip[i]) != ACL_NO_RIGHTS)
		{
			Acl		   *new_acl;

			/* We'll actually zap ordinary privs too, but no matter */
			new_acl = aclupdate(acl, &aip[i], ACL_MODECHG_DEL,
								ownerId, DROP_CASCADE, NULL);

			pfree(acl);
			acl = new_acl;

			goto cc_restart;
		}
	}

	/* Now we can compute grantor's independently-derived privileges */
	own_privs = aclmask(acl,
						mod_aip->ai_grantor,
						ownerId,
						ACL_GRANT_OPTION_FOR(ACLITEM_GET_GOPTIONS(*mod_aip)),
						ACLMASK_ALL);
	own_privs = ACL_OPTION_TO_PRIVS(own_privs);

	if ((ACLITEM_GET_GOPTIONS(*mod_aip) & ~own_privs) != 0)
		ereport(ERROR,
				(errcode(ERRCODE_INVALID_GRANT_OPERATION),
		errmsg("grant options cannot be granted back to your own grantor")));

	pfree(acl);
}


/*
 * Ensure that no privilege is "abandoned".  A privilege is abandoned
 * if the user that granted the privilege loses the grant option.  (So
 * the chain through which it was granted is broken.)  Either the
 * abandoned privileges are revoked as well, or an error message is
 * printed, depending on the drop behavior option.
 *
 *	acl: the input ACL list
 *	grantee: the user from whom some grant options have been revoked
 *	revoke_privs: the grant options being revoked
 *	ownerId: Oid of object owner
 *	behavior: RESTRICT or CASCADE behavior for recursive removal
 *
 * The input Acl object is pfree'd if replaced.
 */
static Acl *
recursive_revoke(Acl *acl,
				 Oid grantee,
				 AclMode revoke_privs,
				 Oid ownerId,
				 DropBehavior behavior)
{
	AclMode		still_has;
	AclItem    *aip;
	int			i,
				num;

	check_acl(acl);

	/* The owner can never truly lose grant options, so short-circuit */
	if (grantee == ownerId)
		return acl;

	/* The grantee might still have some grant options via another grantor */
	still_has = aclmask(acl, grantee, ownerId,
						ACL_GRANT_OPTION_FOR(revoke_privs),
						ACLMASK_ALL);
	revoke_privs &= ~ACL_OPTION_TO_PRIVS(still_has);
	if (revoke_privs == ACL_NO_RIGHTS)
		return acl;

restart:
	num = ACL_NUM(acl);
	aip = ACL_DAT(acl);
	for (i = 0; i < num; i++)
	{
		if (aip[i].ai_grantor == grantee
			&& (ACLITEM_GET_PRIVS(aip[i]) & revoke_privs) != 0)
		{
			AclItem		mod_acl;
			Acl		   *new_acl;

			if (behavior == DROP_RESTRICT)
				ereport(ERROR,
						(errcode(ERRCODE_DEPENDENT_OBJECTS_STILL_EXIST),
						 errmsg("dependent privileges exist"),
						 errhint("Use CASCADE to revoke them too.")));

			mod_acl.ai_grantor = grantee;
			mod_acl.ai_grantee = aip[i].ai_grantee;
			ACLITEM_SET_PRIVS_GOPTIONS(mod_acl,
									   revoke_privs,
									   revoke_privs);

			new_acl = aclupdate(acl, &mod_acl, ACL_MODECHG_DEL,
								ownerId, behavior, NULL);

			pfree(acl);
			acl = new_acl;

			goto restart;
		}
	}

	return acl;
}


/*
 * aclmask --- compute bitmask of all privileges held by roleid.
 *
 * When 'how' = ACLMASK_ALL, this simply returns the privilege bits
 * held by the given roleid according to the given ACL list, ANDed
 * with 'mask'.  (The point of passing 'mask' is to let the routine
 * exit early if all privileges of interest have been found.)
 *
 * When 'how' = ACLMASK_ANY, returns as soon as any bit in the mask
 * is known true.  (This lets us exit soonest in cases where the
 * caller is only going to test for zero or nonzero result.)
 *
 * Usage patterns:
 *
 * To see if any of a set of privileges are held:
 *		if (aclmask(acl, roleid, ownerId, privs, ACLMASK_ANY) != 0)
 *
 * To see if all of a set of privileges are held:
 *		if (aclmask(acl, roleid, ownerId, privs, ACLMASK_ALL) == privs)
 *
 * To determine exactly which of a set of privileges are held:
 *		heldprivs = aclmask(acl, roleid, ownerId, privs, ACLMASK_ALL);
 */
AclMode
aclmask(const Acl *acl, Oid roleid, Oid ownerId,
		AclMode mask, AclMaskHow how)
{
	AclMode		result;
	AclMode		remaining;
	AclItem    *aidat;
	int			i,
				num;

	/*
	 * Null ACL should not happen, since caller should have inserted
	 * appropriate default
	 */
	if (acl == NULL)
		elog(ERROR, "null ACL");

	check_acl(acl);

	/* Quick exit for mask == 0 */
	if (mask == 0)
		return 0;

	result = 0;

	/* Owner always implicitly has all grant options */
	if ((mask & ACLITEM_ALL_GOPTION_BITS) &&
		has_privs_of_role(roleid, ownerId))
	{
		result = mask & ACLITEM_ALL_GOPTION_BITS;
		if ((how == ACLMASK_ALL) ? (result == mask) : (result != 0))
			return result;
	}

	num = ACL_NUM(acl);
	aidat = ACL_DAT(acl);

	/*
	 * Check privileges granted directly to roleid or to public
	 */
	for (i = 0; i < num; i++)
	{
		AclItem    *aidata = &aidat[i];

		if (aidata->ai_grantee == ACL_ID_PUBLIC ||
			aidata->ai_grantee == roleid)
		{
			result |= aidata->ai_privs & mask;
			if ((how == ACLMASK_ALL) ? (result == mask) : (result != 0))
				return result;
		}
	}

	/*
	 * Check privileges granted indirectly via role memberships. We do this in
	 * a separate pass to minimize expensive indirect membership tests.  In
	 * particular, it's worth testing whether a given ACL entry grants any
	 * privileges still of interest before we perform the has_privs_of_role
	 * test.
	 */
	remaining = mask & ~result;
	for (i = 0; i < num; i++)
	{
		AclItem    *aidata = &aidat[i];

		if (aidata->ai_grantee == ACL_ID_PUBLIC ||
			aidata->ai_grantee == roleid)
			continue;			/* already checked it */

		if ((aidata->ai_privs & remaining) &&
			has_privs_of_role(roleid, aidata->ai_grantee))
		{
			result |= aidata->ai_privs & mask;
			if ((how == ACLMASK_ALL) ? (result == mask) : (result != 0))
				return result;
			remaining = mask & ~result;
		}
	}

	return result;
}


/*
 * aclmask_direct --- compute bitmask of all privileges held by roleid.
 *
 * This is exactly like aclmask() except that we consider only privileges
 * held *directly* by roleid, not those inherited via role membership.
 */
static AclMode
aclmask_direct(const Acl *acl, Oid roleid, Oid ownerId,
			   AclMode mask, AclMaskHow how)
{
	AclMode		result;
	AclItem    *aidat;
	int			i,
				num;

	/*
	 * Null ACL should not happen, since caller should have inserted
	 * appropriate default
	 */
	if (acl == NULL)
		elog(ERROR, "null ACL");

	check_acl(acl);

	/* Quick exit for mask == 0 */
	if (mask == 0)
		return 0;

	result = 0;

	/* Owner always implicitly has all grant options */
	if ((mask & ACLITEM_ALL_GOPTION_BITS) &&
		roleid == ownerId)
	{
		result = mask & ACLITEM_ALL_GOPTION_BITS;
		if ((how == ACLMASK_ALL) ? (result == mask) : (result != 0))
			return result;
	}

	num = ACL_NUM(acl);
	aidat = ACL_DAT(acl);

	/*
	 * Check privileges granted directly to roleid (and not to public)
	 */
	for (i = 0; i < num; i++)
	{
		AclItem    *aidata = &aidat[i];

		if (aidata->ai_grantee == roleid)
		{
			result |= aidata->ai_privs & mask;
			if ((how == ACLMASK_ALL) ? (result == mask) : (result != 0))
				return result;
		}
	}

	return result;
}


/*
 * aclmembers
 *		Find out all the roleids mentioned in an Acl.
 *		Note that we do not distinguish grantors from grantees.
 *
 * *roleids is set to point to a palloc'd array containing distinct OIDs
 * in sorted order.  The length of the array is the function result.
 */
int
aclmembers(const Acl *acl, Oid **roleids)
{
	Oid		   *list;
	const AclItem *acldat;
	int			i,
				j,
				k;

	if (acl == NULL || ACL_NUM(acl) == 0)
	{
		*roleids = NULL;
		return 0;
	}

	check_acl(acl);

	/* Allocate the worst-case space requirement */
	list = palloc(ACL_NUM(acl) * 2 * sizeof(Oid));
	acldat = ACL_DAT(acl);

	/*
	 * Walk the ACL collecting mentioned RoleIds.
	 */
	j = 0;
	for (i = 0; i < ACL_NUM(acl); i++)
	{
		const AclItem *ai = &acldat[i];

		if (ai->ai_grantee != ACL_ID_PUBLIC)
			list[j++] = ai->ai_grantee;
		/* grantor is currently never PUBLIC, but let's check anyway */
		if (ai->ai_grantor != ACL_ID_PUBLIC)
			list[j++] = ai->ai_grantor;
	}

	/* Sort the array */
	qsort(list, j, sizeof(Oid), oidComparator);

	/* Remove duplicates from the array */
	k = 0;
	for (i = 1; i < j; i++)
	{
		if (list[k] != list[i])
			list[++k] = list[i];
	}

	/*
	 * We could repalloc the array down to minimum size, but it's hardly worth
	 * it since it's only transient memory.
	 */
	*roleids = list;

	return k + 1;
}

/*
 * oidComparator
 *		qsort comparison function for Oids
 */
static int
oidComparator(const void *arg1, const void *arg2)
{
	Oid			oid1 = *(const Oid *) arg1;
	Oid			oid2 = *(const Oid *) arg2;

	if (oid1 > oid2)
		return 1;
	if (oid1 < oid2)
		return -1;
	return 0;
}


/*
 * aclinsert (exported function)
 */
Datum
aclinsert(PG_FUNCTION_ARGS)
{
	ereport(ERROR,
			(errcode(ERRCODE_FEATURE_NOT_SUPPORTED),
			 errmsg("aclinsert is no longer supported")));

	PG_RETURN_NULL();			/* keep compiler quiet */
}

Datum
aclremove(PG_FUNCTION_ARGS)
{
	ereport(ERROR,
			(errcode(ERRCODE_FEATURE_NOT_SUPPORTED),
			 errmsg("aclremove is no longer supported")));

	PG_RETURN_NULL();			/* keep compiler quiet */
}

Datum
aclcontains(PG_FUNCTION_ARGS)
{
	Acl		   *acl = PG_GETARG_ACL_P(0);
	AclItem    *aip = PG_GETARG_ACLITEM_P(1);
	AclItem    *aidat;
	int			i,
				num;

	check_acl(acl);
	num = ACL_NUM(acl);
	aidat = ACL_DAT(acl);
	for (i = 0; i < num; ++i)
	{
		if (aip->ai_grantee == aidat[i].ai_grantee &&
			aip->ai_grantor == aidat[i].ai_grantor &&
			(ACLITEM_GET_RIGHTS(*aip) & ACLITEM_GET_RIGHTS(aidat[i])) == ACLITEM_GET_RIGHTS(*aip))
			PG_RETURN_BOOL(true);
	}
	PG_RETURN_BOOL(false);
}

Datum
makeaclitem(PG_FUNCTION_ARGS)
{
	Oid			grantee = PG_GETARG_OID(0);
	Oid			grantor = PG_GETARG_OID(1);
	text	   *privtext = PG_GETARG_TEXT_P(2);
	bool		goption = PG_GETARG_BOOL(3);
	AclItem    *result;
	AclMode		priv;

	priv = convert_priv_string(privtext);

	result = (AclItem *) palloc(sizeof(AclItem));

	result->ai_grantee = grantee;
	result->ai_grantor = grantor;

	ACLITEM_SET_PRIVS_GOPTIONS(*result, priv,
							   (goption ? priv : ACL_NO_RIGHTS));

	PG_RETURN_ACLITEM_P(result);
}

static AclMode
convert_priv_string(text *priv_type_text)
{
	char	   *priv_type = text_to_cstring(priv_type_text);

	if (pg_strcasecmp(priv_type, "SELECT") == 0)
		return ACL_SELECT;
	if (pg_strcasecmp(priv_type, "INSERT") == 0)
		return ACL_INSERT;
	if (pg_strcasecmp(priv_type, "UPDATE") == 0)
		return ACL_UPDATE;
	if (pg_strcasecmp(priv_type, "DELETE") == 0)
		return ACL_DELETE;
	if (pg_strcasecmp(priv_type, "TRUNCATE") == 0)
		return ACL_TRUNCATE;
	if (pg_strcasecmp(priv_type, "REFERENCES") == 0)
		return ACL_REFERENCES;
	if (pg_strcasecmp(priv_type, "TRIGGER") == 0)
		return ACL_TRIGGER;
	if (pg_strcasecmp(priv_type, "EXECUTE") == 0)
		return ACL_EXECUTE;
	if (pg_strcasecmp(priv_type, "USAGE") == 0)
		return ACL_USAGE;
	if (pg_strcasecmp(priv_type, "CREATE") == 0)
		return ACL_CREATE;
	if (pg_strcasecmp(priv_type, "TEMP") == 0)
		return ACL_CREATE_TEMP;
	if (pg_strcasecmp(priv_type, "TEMPORARY") == 0)
		return ACL_CREATE_TEMP;
	if (pg_strcasecmp(priv_type, "CONNECT") == 0)
		return ACL_CONNECT;
	if (pg_strcasecmp(priv_type, "RULE") == 0)
		return 0;				/* ignore old RULE privileges */

	ereport(ERROR,
			(errcode(ERRCODE_INVALID_PARAMETER_VALUE),
			 errmsg("unrecognized privilege type: \"%s\"", priv_type)));
	return ACL_NO_RIGHTS;		/* keep compiler quiet */
}


/*
 * has_table_privilege variants
 *		These are all named "has_table_privilege" at the SQL level.
 *		They take various combinations of relation name, relation OID,
 *		user name, user OID, or implicit user = current_user.
 *
 *		The result is a boolean value: true if user has the indicated
 *		privilege, false if not.  The variants that take a relation OID
 *		return NULL if the OID doesn't exist (rather than failing, as
 *		they did before Postgres 8.4).
 */

/*
 * has_table_privilege_name_name
 *		Check user privileges on a table given
 *		name username, text tablename, and text priv name.
 */
Datum
has_table_privilege_name_name(PG_FUNCTION_ARGS)
{
	Name		rolename = PG_GETARG_NAME(0);
	text	   *tablename = PG_GETARG_TEXT_P(1);
	text	   *priv_type_text = PG_GETARG_TEXT_P(2);
	Oid			roleid;
	Oid			tableoid;
	AclMode		mode;
	AclResult	aclresult;

	roleid = get_roleid_checked(NameStr(*rolename));
	tableoid = try_convert_table_name(tablename);
	
	/*
	 * While we scan pg_class with an MVCC snapshot,
	 * someone else might drop the table. It's better to return NULL for
	 * already-dropped tables than throw an error and abort the whole query.
	 */
	if (!OidIsValid(tableoid))
		PG_RETURN_NULL();
	mode = convert_table_priv_string(priv_type_text);

	aclresult = pg_class_aclcheck(tableoid, roleid, mode);

	PG_RETURN_BOOL(aclresult == ACLCHECK_OK);
}

/*
 * has_table_privilege_name
 *		Check user privileges on a table given
 *		text tablename and text priv name.
 *		current_user is assumed
 */
Datum
has_table_privilege_name(PG_FUNCTION_ARGS)
{
	text	   *tablename = PG_GETARG_TEXT_P(0);
	text	   *priv_type_text = PG_GETARG_TEXT_P(1);
	Oid			roleid;
	Oid			tableoid;
	AclMode		mode;
	AclResult	aclresult;

	roleid = GetUserId();
	tableoid = try_convert_table_name(tablename);

	/*
	 * While we scan pg_class with an MVCC snapshot,
	 * someone else might drop the table. It's better to return NULL for
	 * already-dropped tables than throw an error and abort the whole query
	 */
	if (!OidIsValid(tableoid))
		PG_RETURN_NULL();

	mode = convert_table_priv_string(priv_type_text);

	aclresult = pg_class_aclcheck(tableoid, roleid, mode);

	PG_RETURN_BOOL(aclresult == ACLCHECK_OK);
}

/*
 * has_table_privilege_name_id
 *		Check user privileges on a table given
 *		name usename, table oid, and text priv name.
 */
Datum
has_table_privilege_name_id(PG_FUNCTION_ARGS)
{
	Name		username = PG_GETARG_NAME(0);
	Oid			tableoid = PG_GETARG_OID(1);
	text	   *priv_type_text = PG_GETARG_TEXT_P(2);
	Oid			roleid;
	AclMode		mode;
	AclResult	aclresult;

	roleid = get_roleid_checked(NameStr(*username));
	mode = convert_table_priv_string(priv_type_text);

	if (!SearchSysCacheExists(RELOID,
							  ObjectIdGetDatum(tableoid),
							  0, 0, 0))
		PG_RETURN_NULL();

	aclresult = pg_class_aclcheck(tableoid, roleid, mode);

	PG_RETURN_BOOL(aclresult == ACLCHECK_OK);
}

/*
 * has_table_privilege_id
 *		Check user privileges on a table given
 *		table oid, and text priv name.
 *		current_user is assumed
 */
Datum
has_table_privilege_id(PG_FUNCTION_ARGS)
{
	Oid			tableoid = PG_GETARG_OID(0);
	text	   *priv_type_text = PG_GETARG_TEXT_P(1);
	Oid			roleid;
	AclMode		mode;
	AclResult	aclresult;

	roleid = GetUserId();
	mode = convert_table_priv_string(priv_type_text);

	if (!SearchSysCacheExists(RELOID,
							  ObjectIdGetDatum(tableoid),
							  0, 0, 0))
		PG_RETURN_NULL();

	aclresult = pg_class_aclcheck(tableoid, roleid, mode);

	PG_RETURN_BOOL(aclresult == ACLCHECK_OK);
}

/*
 * has_table_privilege_id_name
 *		Check user privileges on a table given
 *		roleid, text tablename, and text priv name.
 */
Datum
has_table_privilege_id_name(PG_FUNCTION_ARGS)
{
	Oid			roleid = PG_GETARG_OID(0);
	text	   *tablename = PG_GETARG_TEXT_P(1);
	text	   *priv_type_text = PG_GETARG_TEXT_P(2);
	Oid			tableoid;
	AclMode		mode;
	AclResult	aclresult;

	tableoid = try_convert_table_name(tablename);
	
	/*
	 * While we scan pg_class with an MVCC snapshot,
	 * someone else might drop the table. It's better to return NULL for
	 * already-dropped tables than throw an error and abort the whole query.
	 */
	if (!OidIsValid(tableoid))
		PG_RETURN_NULL();

	mode = convert_table_priv_string(priv_type_text);

	aclresult = pg_class_aclcheck(tableoid, roleid, mode);

	PG_RETURN_BOOL(aclresult == ACLCHECK_OK);
}

/*
 * has_table_privilege_id_id
 *		Check user privileges on a table given
 *		roleid, table oid, and text priv name.
 */
Datum
has_table_privilege_id_id(PG_FUNCTION_ARGS)
{
	Oid			roleid = PG_GETARG_OID(0);
	Oid			tableoid = PG_GETARG_OID(1);
	text	   *priv_type_text = PG_GETARG_TEXT_P(2);
	AclMode		mode;
	AclResult	aclresult;

	mode = convert_table_priv_string(priv_type_text);

	if (!SearchSysCacheExists(RELOID,
							  ObjectIdGetDatum(tableoid),
							  0, 0, 0))
		PG_RETURN_NULL();

	aclresult = pg_class_aclcheck(tableoid, roleid, mode);

	PG_RETURN_BOOL(aclresult == ACLCHECK_OK);
}

/*
 *		Support routines for has_table_privilege family.
 */

/*
 * Given a table name expressed as a string, try look it up and return Oid if found.
 * If not found return InvalidOid (because we are passing failOK=true to RangeVarGetRelId) 
 */
static Oid
try_convert_table_name(text *tablename)
{
	RangeVar   *relrv;

	relrv = makeRangeVarFromNameList(textToQualifiedNameList(tablename));

	return RangeVarGetRelid(relrv, true);
}

/*
 * convert_table_priv_string
 *		Convert text string to AclMode value.
 */
static AclMode
convert_table_priv_string(text *priv_type_text)
{
	char	   *priv_type = text_to_cstring(priv_type_text);

	/*
	 * Return mode from priv_type string
	 */
	if (pg_strcasecmp(priv_type, "SELECT") == 0)
		return ACL_SELECT;
	if (pg_strcasecmp(priv_type, "SELECT WITH GRANT OPTION") == 0)
		return ACL_GRANT_OPTION_FOR(ACL_SELECT);

	if (pg_strcasecmp(priv_type, "INSERT") == 0)
		return ACL_INSERT;
	if (pg_strcasecmp(priv_type, "INSERT WITH GRANT OPTION") == 0)
		return ACL_GRANT_OPTION_FOR(ACL_INSERT);

	if (pg_strcasecmp(priv_type, "UPDATE") == 0)
		return ACL_UPDATE;
	if (pg_strcasecmp(priv_type, "UPDATE WITH GRANT OPTION") == 0)
		return ACL_GRANT_OPTION_FOR(ACL_UPDATE);

	if (pg_strcasecmp(priv_type, "DELETE") == 0)
		return ACL_DELETE;
	if (pg_strcasecmp(priv_type, "DELETE WITH GRANT OPTION") == 0)
		return ACL_GRANT_OPTION_FOR(ACL_DELETE);

	if (pg_strcasecmp(priv_type, "TRUNCATE") == 0)
		return ACL_TRUNCATE;
	if (pg_strcasecmp(priv_type, "TRUNCATE WITH GRANT OPTION") == 0)
		return ACL_GRANT_OPTION_FOR(ACL_TRUNCATE);

	if (pg_strcasecmp(priv_type, "REFERENCES") == 0)
		return ACL_REFERENCES;
	if (pg_strcasecmp(priv_type, "REFERENCES WITH GRANT OPTION") == 0)
		return ACL_GRANT_OPTION_FOR(ACL_REFERENCES);

	if (pg_strcasecmp(priv_type, "TRIGGER") == 0)
		return ACL_TRIGGER;
	if (pg_strcasecmp(priv_type, "TRIGGER WITH GRANT OPTION") == 0)
		return ACL_GRANT_OPTION_FOR(ACL_TRIGGER);

	if (pg_strcasecmp(priv_type, "RULE") == 0)
		return 0;				/* ignore old RULE privileges */
	if (pg_strcasecmp(priv_type, "RULE WITH GRANT OPTION") == 0)
		return 0;

	ereport(ERROR,
			(errcode(ERRCODE_INVALID_PARAMETER_VALUE),
			 errmsg("unrecognized privilege type: \"%s\"", priv_type)));
	return ACL_NO_RIGHTS;		/* keep compiler quiet */
}


/*
 * has_database_privilege variants
 *		These are all named "has_database_privilege" at the SQL level.
 *		They take various combinations of database name, database OID,
 *		user name, user OID, or implicit user = current_user.
 *
 *		The result is a boolean value: true if user has the indicated
 *		privilege, false if not, or NULL if object doesn't exist.
 */

/*
 * has_database_privilege_name_name
 *		Check user privileges on a database given
 *		name username, text databasename, and text priv name.
 */
Datum
has_database_privilege_name_name(PG_FUNCTION_ARGS)
{
	Name		username = PG_GETARG_NAME(0);
	text	   *databasename = PG_GETARG_TEXT_P(1);
	text	   *priv_type_text = PG_GETARG_TEXT_P(2);
	Oid			roleid;
	Oid			databaseoid;
	AclMode		mode;
	AclResult	aclresult;

	roleid = get_roleid_checked(NameStr(*username));
	databaseoid = convert_database_name(databasename);
	mode = convert_database_priv_string(priv_type_text);

	aclresult = pg_database_aclcheck(databaseoid, roleid, mode);

	PG_RETURN_BOOL(aclresult == ACLCHECK_OK);
}

/*
 * has_database_privilege_name
 *		Check user privileges on a database given
 *		text databasename and text priv name.
 *		current_user is assumed
 */
Datum
has_database_privilege_name(PG_FUNCTION_ARGS)
{
	text	   *databasename = PG_GETARG_TEXT_P(0);
	text	   *priv_type_text = PG_GETARG_TEXT_P(1);
	Oid			roleid;
	Oid			databaseoid;
	AclMode		mode;
	AclResult	aclresult;

	roleid = GetUserId();
	databaseoid = convert_database_name(databasename);
	mode = convert_database_priv_string(priv_type_text);

	aclresult = pg_database_aclcheck(databaseoid, roleid, mode);

	PG_RETURN_BOOL(aclresult == ACLCHECK_OK);
}

/*
 * has_database_privilege_name_id
 *		Check user privileges on a database given
 *		name usename, database oid, and text priv name.
 */
Datum
has_database_privilege_name_id(PG_FUNCTION_ARGS)
{
	Name		username = PG_GETARG_NAME(0);
	Oid			databaseoid = PG_GETARG_OID(1);
	text	   *priv_type_text = PG_GETARG_TEXT_P(2);
	Oid			roleid;
	AclMode		mode;
	AclResult	aclresult;

	roleid = get_roleid_checked(NameStr(*username));
	mode = convert_database_priv_string(priv_type_text);

	if (!SearchSysCacheExists(DATABASEOID,
							  ObjectIdGetDatum(databaseoid),
							  0, 0, 0))
		PG_RETURN_NULL();

	aclresult = pg_database_aclcheck(databaseoid, roleid, mode);

	PG_RETURN_BOOL(aclresult == ACLCHECK_OK);
}

/*
 * has_database_privilege_id
 *		Check user privileges on a database given
 *		database oid, and text priv name.
 *		current_user is assumed
 */
Datum
has_database_privilege_id(PG_FUNCTION_ARGS)
{
	Oid			databaseoid = PG_GETARG_OID(0);
	text	   *priv_type_text = PG_GETARG_TEXT_P(1);
	Oid			roleid;
	AclMode		mode;
	AclResult	aclresult;

	roleid = GetUserId();
	mode = convert_database_priv_string(priv_type_text);

	if (!SearchSysCacheExists(DATABASEOID,
							  ObjectIdGetDatum(databaseoid),
							  0, 0, 0))
		PG_RETURN_NULL();

	aclresult = pg_database_aclcheck(databaseoid, roleid, mode);

	PG_RETURN_BOOL(aclresult == ACLCHECK_OK);
}

/*
 * has_database_privilege_id_name
 *		Check user privileges on a database given
 *		roleid, text databasename, and text priv name.
 */
Datum
has_database_privilege_id_name(PG_FUNCTION_ARGS)
{
	Oid			roleid = PG_GETARG_OID(0);
	text	   *databasename = PG_GETARG_TEXT_P(1);
	text	   *priv_type_text = PG_GETARG_TEXT_P(2);
	Oid			databaseoid;
	AclMode		mode;
	AclResult	aclresult;

	databaseoid = convert_database_name(databasename);
	mode = convert_database_priv_string(priv_type_text);

	aclresult = pg_database_aclcheck(databaseoid, roleid, mode);

	PG_RETURN_BOOL(aclresult == ACLCHECK_OK);
}

/*
 * has_database_privilege_id_id
 *		Check user privileges on a database given
 *		roleid, database oid, and text priv name.
 */
Datum
has_database_privilege_id_id(PG_FUNCTION_ARGS)
{
	Oid			roleid = PG_GETARG_OID(0);
	Oid			databaseoid = PG_GETARG_OID(1);
	text	   *priv_type_text = PG_GETARG_TEXT_P(2);
	AclMode		mode;
	AclResult	aclresult;

	mode = convert_database_priv_string(priv_type_text);

	if (!SearchSysCacheExists(DATABASEOID,
							  ObjectIdGetDatum(databaseoid),
							  0, 0, 0))
		PG_RETURN_NULL();

	aclresult = pg_database_aclcheck(databaseoid, roleid, mode);

	PG_RETURN_BOOL(aclresult == ACLCHECK_OK);
}

/*
 *		Support routines for has_database_privilege family.
 */

/*
 * Given a database name expressed as a string, look it up and return Oid
 */
static Oid
convert_database_name(text *databasename)
{
	char	   *dbname = text_to_cstring(databasename);
<<<<<<< HEAD
=======
	Oid			oid;

	oid = get_database_oid(dbname);
	if (!OidIsValid(oid))
		ereport(ERROR,
				(errcode(ERRCODE_UNDEFINED_DATABASE),
				 errmsg("database \"%s\" does not exist", dbname)));
>>>>>>> f260edb1

	return get_database_oid(dbname, false);
}

/*
 * convert_database_priv_string
 *		Convert text string to AclMode value.
 */
static AclMode
convert_database_priv_string(text *priv_type_text)
{
	char	   *priv_type = text_to_cstring(priv_type_text);

	/*
	 * Return mode from priv_type string
	 */
	if (pg_strcasecmp(priv_type, "CREATE") == 0)
		return ACL_CREATE;
	if (pg_strcasecmp(priv_type, "CREATE WITH GRANT OPTION") == 0)
		return ACL_GRANT_OPTION_FOR(ACL_CREATE);

	if (pg_strcasecmp(priv_type, "TEMPORARY") == 0)
		return ACL_CREATE_TEMP;
	if (pg_strcasecmp(priv_type, "TEMPORARY WITH GRANT OPTION") == 0)
		return ACL_GRANT_OPTION_FOR(ACL_CREATE_TEMP);

	if (pg_strcasecmp(priv_type, "TEMP") == 0)
		return ACL_CREATE_TEMP;
	if (pg_strcasecmp(priv_type, "TEMP WITH GRANT OPTION") == 0)
		return ACL_GRANT_OPTION_FOR(ACL_CREATE_TEMP);

	if (pg_strcasecmp(priv_type, "CONNECT") == 0)
		return ACL_CONNECT;
	if (pg_strcasecmp(priv_type, "CONNECT WITH GRANT OPTION") == 0)
		return ACL_GRANT_OPTION_FOR(ACL_CONNECT);

	ereport(ERROR,
			(errcode(ERRCODE_INVALID_PARAMETER_VALUE),
			 errmsg("unrecognized privilege type: \"%s\"", priv_type)));
	return ACL_NO_RIGHTS;		/* keep compiler quiet */
}


/*
 * has_function_privilege variants
 *		These are all named "has_function_privilege" at the SQL level.
 *		They take various combinations of function name, function OID,
 *		user name, user OID, or implicit user = current_user.
 *
 *		The result is a boolean value: true if user has the indicated
 *		privilege, false if not.
 */

/*
 * has_function_privilege_name_name
 *		Check user privileges on a function given
 *		name username, text functionname, and text priv name.
 */
Datum
has_function_privilege_name_name(PG_FUNCTION_ARGS)
{
	Name		username = PG_GETARG_NAME(0);
	text	   *functionname = PG_GETARG_TEXT_P(1);
	text	   *priv_type_text = PG_GETARG_TEXT_P(2);
	Oid			roleid;
	Oid			functionoid;
	AclMode		mode;
	AclResult	aclresult;

	roleid = get_roleid_checked(NameStr(*username));
	functionoid = convert_function_name(functionname);
	mode = convert_function_priv_string(priv_type_text);

	aclresult = pg_proc_aclcheck(functionoid, roleid, mode);

	PG_RETURN_BOOL(aclresult == ACLCHECK_OK);
}

/*
 * has_function_privilege_name
 *		Check user privileges on a function given
 *		text functionname and text priv name.
 *		current_user is assumed
 */
Datum
has_function_privilege_name(PG_FUNCTION_ARGS)
{
	text	   *functionname = PG_GETARG_TEXT_P(0);
	text	   *priv_type_text = PG_GETARG_TEXT_P(1);
	Oid			roleid;
	Oid			functionoid;
	AclMode		mode;
	AclResult	aclresult;

	roleid = GetUserId();
	functionoid = convert_function_name(functionname);
	mode = convert_function_priv_string(priv_type_text);

	aclresult = pg_proc_aclcheck(functionoid, roleid, mode);

	PG_RETURN_BOOL(aclresult == ACLCHECK_OK);
}

/*
 * has_function_privilege_name_id
 *		Check user privileges on a function given
 *		name usename, function oid, and text priv name.
 */
Datum
has_function_privilege_name_id(PG_FUNCTION_ARGS)
{
	Name		username = PG_GETARG_NAME(0);
	Oid			functionoid = PG_GETARG_OID(1);
	text	   *priv_type_text = PG_GETARG_TEXT_P(2);
	Oid			roleid;
	AclMode		mode;
	AclResult	aclresult;

	roleid = get_roleid_checked(NameStr(*username));
	mode = convert_function_priv_string(priv_type_text);

	if (!SearchSysCacheExists(PROCOID,
							  ObjectIdGetDatum(functionoid),
							  0, 0, 0))
		PG_RETURN_NULL();

	aclresult = pg_proc_aclcheck(functionoid, roleid, mode);

	PG_RETURN_BOOL(aclresult == ACLCHECK_OK);
}

/*
 * has_function_privilege_id
 *		Check user privileges on a function given
 *		function oid, and text priv name.
 *		current_user is assumed
 */
Datum
has_function_privilege_id(PG_FUNCTION_ARGS)
{
	Oid			functionoid = PG_GETARG_OID(0);
	text	   *priv_type_text = PG_GETARG_TEXT_P(1);
	Oid			roleid;
	AclMode		mode;
	AclResult	aclresult;

	roleid = GetUserId();
	mode = convert_function_priv_string(priv_type_text);

	if (!SearchSysCacheExists(PROCOID,
							  ObjectIdGetDatum(functionoid),
							  0, 0, 0))
		PG_RETURN_NULL();

	aclresult = pg_proc_aclcheck(functionoid, roleid, mode);

	PG_RETURN_BOOL(aclresult == ACLCHECK_OK);
}

/*
 * has_function_privilege_id_name
 *		Check user privileges on a function given
 *		roleid, text functionname, and text priv name.
 */
Datum
has_function_privilege_id_name(PG_FUNCTION_ARGS)
{
	Oid			roleid = PG_GETARG_OID(0);
	text	   *functionname = PG_GETARG_TEXT_P(1);
	text	   *priv_type_text = PG_GETARG_TEXT_P(2);
	Oid			functionoid;
	AclMode		mode;
	AclResult	aclresult;

	functionoid = convert_function_name(functionname);
	mode = convert_function_priv_string(priv_type_text);

	aclresult = pg_proc_aclcheck(functionoid, roleid, mode);

	PG_RETURN_BOOL(aclresult == ACLCHECK_OK);
}

/*
 * has_function_privilege_id_id
 *		Check user privileges on a function given
 *		roleid, function oid, and text priv name.
 */
Datum
has_function_privilege_id_id(PG_FUNCTION_ARGS)
{
	Oid			roleid = PG_GETARG_OID(0);
	Oid			functionoid = PG_GETARG_OID(1);
	text	   *priv_type_text = PG_GETARG_TEXT_P(2);
	AclMode		mode;
	AclResult	aclresult;

	mode = convert_function_priv_string(priv_type_text);

	if (!SearchSysCacheExists(PROCOID,
							  ObjectIdGetDatum(functionoid),
							  0, 0, 0))
		PG_RETURN_NULL();

	aclresult = pg_proc_aclcheck(functionoid, roleid, mode);

	PG_RETURN_BOOL(aclresult == ACLCHECK_OK);
}

/*
 *		Support routines for has_function_privilege family.
 */

/*
 * Given a function name expressed as a string, look it up and return Oid
 */
static Oid
convert_function_name(text *functionname)
{
	char	   *funcname = text_to_cstring(functionname);
	Oid			oid;

	oid = DatumGetObjectId(DirectFunctionCall1(regprocedurein,
											   CStringGetDatum(funcname)));

	if (!OidIsValid(oid))
		ereport(ERROR,
				(errcode(ERRCODE_UNDEFINED_FUNCTION),
				 errmsg("function \"%s\" does not exist", funcname)));

	return oid;
}

/*
 * convert_function_priv_string
 *		Convert text string to AclMode value.
 */
static AclMode
convert_function_priv_string(text *priv_type_text)
{
	char	   *priv_type = text_to_cstring(priv_type_text);

	/*
	 * Return mode from priv_type string
	 */
	if (pg_strcasecmp(priv_type, "EXECUTE") == 0)
		return ACL_EXECUTE;
	if (pg_strcasecmp(priv_type, "EXECUTE WITH GRANT OPTION") == 0)
		return ACL_GRANT_OPTION_FOR(ACL_EXECUTE);

	ereport(ERROR,
			(errcode(ERRCODE_INVALID_PARAMETER_VALUE),
			 errmsg("unrecognized privilege type: \"%s\"", priv_type)));
	return ACL_NO_RIGHTS;		/* keep compiler quiet */
}


/*
 * has_language_privilege variants
 *		These are all named "has_language_privilege" at the SQL level.
 *		They take various combinations of language name, language OID,
 *		user name, user OID, or implicit user = current_user.
 *
 *		The result is a boolean value: true if user has the indicated
 *		privilege, false if not, or NULL if object doesn't exist.
 */

/*
 * has_language_privilege_name_name
 *		Check user privileges on a language given
 *		name username, text languagename, and text priv name.
 */
Datum
has_language_privilege_name_name(PG_FUNCTION_ARGS)
{
	Name		username = PG_GETARG_NAME(0);
	text	   *languagename = PG_GETARG_TEXT_P(1);
	text	   *priv_type_text = PG_GETARG_TEXT_P(2);
	Oid			roleid;
	Oid			languageoid;
	AclMode		mode;
	AclResult	aclresult;

	roleid = get_roleid_checked(NameStr(*username));
	languageoid = convert_language_name(languagename);
	mode = convert_language_priv_string(priv_type_text);

	aclresult = pg_language_aclcheck(languageoid, roleid, mode);

	PG_RETURN_BOOL(aclresult == ACLCHECK_OK);
}

/*
 * has_language_privilege_name
 *		Check user privileges on a language given
 *		text languagename and text priv name.
 *		current_user is assumed
 */
Datum
has_language_privilege_name(PG_FUNCTION_ARGS)
{
	text	   *languagename = PG_GETARG_TEXT_P(0);
	text	   *priv_type_text = PG_GETARG_TEXT_P(1);
	Oid			roleid;
	Oid			languageoid;
	AclMode		mode;
	AclResult	aclresult;

	roleid = GetUserId();
	languageoid = convert_language_name(languagename);
	mode = convert_language_priv_string(priv_type_text);

	aclresult = pg_language_aclcheck(languageoid, roleid, mode);

	PG_RETURN_BOOL(aclresult == ACLCHECK_OK);
}

/*
 * has_language_privilege_name_id
 *		Check user privileges on a language given
 *		name usename, language oid, and text priv name.
 */
Datum
has_language_privilege_name_id(PG_FUNCTION_ARGS)
{
	Name		username = PG_GETARG_NAME(0);
	Oid			languageoid = PG_GETARG_OID(1);
	text	   *priv_type_text = PG_GETARG_TEXT_P(2);
	Oid			roleid;
	AclMode		mode;
	AclResult	aclresult;

	roleid = get_roleid_checked(NameStr(*username));
	mode = convert_language_priv_string(priv_type_text);

	if (!SearchSysCacheExists(LANGOID,
							  ObjectIdGetDatum(languageoid),
							  0, 0, 0))
		PG_RETURN_NULL();

	aclresult = pg_language_aclcheck(languageoid, roleid, mode);

	PG_RETURN_BOOL(aclresult == ACLCHECK_OK);
}

/*
 * has_language_privilege_id
 *		Check user privileges on a language given
 *		language oid, and text priv name.
 *		current_user is assumed
 */
Datum
has_language_privilege_id(PG_FUNCTION_ARGS)
{
	Oid			languageoid = PG_GETARG_OID(0);
	text	   *priv_type_text = PG_GETARG_TEXT_P(1);
	Oid			roleid;
	AclMode		mode;
	AclResult	aclresult;

	roleid = GetUserId();
	mode = convert_language_priv_string(priv_type_text);

	if (!SearchSysCacheExists(LANGOID,
							  ObjectIdGetDatum(languageoid),
							  0, 0, 0))
		PG_RETURN_NULL();

	aclresult = pg_language_aclcheck(languageoid, roleid, mode);

	PG_RETURN_BOOL(aclresult == ACLCHECK_OK);
}

/*
 * has_language_privilege_id_name
 *		Check user privileges on a language given
 *		roleid, text languagename, and text priv name.
 */
Datum
has_language_privilege_id_name(PG_FUNCTION_ARGS)
{
	Oid			roleid = PG_GETARG_OID(0);
	text	   *languagename = PG_GETARG_TEXT_P(1);
	text	   *priv_type_text = PG_GETARG_TEXT_P(2);
	Oid			languageoid;
	AclMode		mode;
	AclResult	aclresult;

	languageoid = convert_language_name(languagename);
	mode = convert_language_priv_string(priv_type_text);

	aclresult = pg_language_aclcheck(languageoid, roleid, mode);

	PG_RETURN_BOOL(aclresult == ACLCHECK_OK);
}

/*
 * has_language_privilege_id_id
 *		Check user privileges on a language given
 *		roleid, language oid, and text priv name.
 */
Datum
has_language_privilege_id_id(PG_FUNCTION_ARGS)
{
	Oid			roleid = PG_GETARG_OID(0);
	Oid			languageoid = PG_GETARG_OID(1);
	text	   *priv_type_text = PG_GETARG_TEXT_P(2);
	AclMode		mode;
	AclResult	aclresult;

	mode = convert_language_priv_string(priv_type_text);

	if (!SearchSysCacheExists(LANGOID,
							  ObjectIdGetDatum(languageoid),
							  0, 0, 0))
		PG_RETURN_NULL();

	aclresult = pg_language_aclcheck(languageoid, roleid, mode);

	PG_RETURN_BOOL(aclresult == ACLCHECK_OK);
}

/*
 *		Support routines for has_language_privilege family.
 */

/*
 * Given a language name expressed as a string, look it up and return Oid
 */
static Oid
convert_language_name(text *languagename)
{
	char	   *langname = text_to_cstring(languagename);
	Oid			oid;

	oid = GetSysCacheOid(LANGNAME,
						 CStringGetDatum(langname),
						 0, 0, 0);
	if (!OidIsValid(oid))
		ereport(ERROR,
				(errcode(ERRCODE_UNDEFINED_OBJECT),
				 errmsg("language \"%s\" does not exist", langname)));

	return oid;
}

/*
 * convert_language_priv_string
 *		Convert text string to AclMode value.
 */
static AclMode
convert_language_priv_string(text *priv_type_text)
{
	char	   *priv_type = text_to_cstring(priv_type_text);

	/*
	 * Return mode from priv_type string
	 */
	if (pg_strcasecmp(priv_type, "USAGE") == 0)
		return ACL_USAGE;
	if (pg_strcasecmp(priv_type, "USAGE WITH GRANT OPTION") == 0)
		return ACL_GRANT_OPTION_FOR(ACL_USAGE);

	ereport(ERROR,
			(errcode(ERRCODE_INVALID_PARAMETER_VALUE),
			 errmsg("unrecognized privilege type: \"%s\"", priv_type)));
	return ACL_NO_RIGHTS;		/* keep compiler quiet */
}


/*
 * has_schema_privilege variants
 *		These are all named "has_schema_privilege" at the SQL level.
 *		They take various combinations of schema name, schema OID,
 *		user name, user OID, or implicit user = current_user.
 *
 *		The result is a boolean value: true if user has the indicated
 *		privilege, false if not, or NULL if object doesn't exist.
 */

/*
 * has_schema_privilege_name_name
 *		Check user privileges on a schema given
 *		name username, text schemaname, and text priv name.
 */
Datum
has_schema_privilege_name_name(PG_FUNCTION_ARGS)
{
	Name		username = PG_GETARG_NAME(0);
	text	   *schemaname = PG_GETARG_TEXT_P(1);
	text	   *priv_type_text = PG_GETARG_TEXT_P(2);
	Oid			roleid;
	Oid			schemaoid;
	AclMode		mode;
	AclResult	aclresult;

	roleid = get_roleid_checked(NameStr(*username));
	schemaoid = convert_schema_name(schemaname);
	mode = convert_schema_priv_string(priv_type_text);

	aclresult = pg_namespace_aclcheck(schemaoid, roleid, mode);

	PG_RETURN_BOOL(aclresult == ACLCHECK_OK);
}

/*
 * has_schema_privilege_name
 *		Check user privileges on a schema given
 *		text schemaname and text priv name.
 *		current_user is assumed
 */
Datum
has_schema_privilege_name(PG_FUNCTION_ARGS)
{
	text	   *schemaname = PG_GETARG_TEXT_P(0);
	text	   *priv_type_text = PG_GETARG_TEXT_P(1);
	Oid			roleid;
	Oid			schemaoid;
	AclMode		mode;
	AclResult	aclresult;

	roleid = GetUserId();
	schemaoid = convert_schema_name(schemaname);
	mode = convert_schema_priv_string(priv_type_text);

	aclresult = pg_namespace_aclcheck(schemaoid, roleid, mode);

	PG_RETURN_BOOL(aclresult == ACLCHECK_OK);
}

/*
 * has_schema_privilege_name_id
 *		Check user privileges on a schema given
 *		name usename, schema oid, and text priv name.
 */
Datum
has_schema_privilege_name_id(PG_FUNCTION_ARGS)
{
	Name		username = PG_GETARG_NAME(0);
	Oid			schemaoid = PG_GETARG_OID(1);
	text	   *priv_type_text = PG_GETARG_TEXT_P(2);
	Oid			roleid;
	AclMode		mode;
	AclResult	aclresult;

	roleid = get_roleid_checked(NameStr(*username));
	mode = convert_schema_priv_string(priv_type_text);

	if (!SearchSysCacheExists(NAMESPACEOID,
							  ObjectIdGetDatum(schemaoid),
							  0, 0, 0))
		PG_RETURN_NULL();

	aclresult = pg_namespace_aclcheck(schemaoid, roleid, mode);

	PG_RETURN_BOOL(aclresult == ACLCHECK_OK);
}

/*
 * has_schema_privilege_id
 *		Check user privileges on a schema given
 *		schema oid, and text priv name.
 *		current_user is assumed
 */
Datum
has_schema_privilege_id(PG_FUNCTION_ARGS)
{
	Oid			schemaoid = PG_GETARG_OID(0);
	text	   *priv_type_text = PG_GETARG_TEXT_P(1);
	Oid			roleid;
	AclMode		mode;
	AclResult	aclresult;

	roleid = GetUserId();
	mode = convert_schema_priv_string(priv_type_text);

	if (!SearchSysCacheExists(NAMESPACEOID,
							  ObjectIdGetDatum(schemaoid),
							  0, 0, 0))
		PG_RETURN_NULL();

	aclresult = pg_namespace_aclcheck(schemaoid, roleid, mode);

	PG_RETURN_BOOL(aclresult == ACLCHECK_OK);
}

/*
 * has_schema_privilege_id_name
 *		Check user privileges on a schema given
 *		roleid, text schemaname, and text priv name.
 */
Datum
has_schema_privilege_id_name(PG_FUNCTION_ARGS)
{
	Oid			roleid = PG_GETARG_OID(0);
	text	   *schemaname = PG_GETARG_TEXT_P(1);
	text	   *priv_type_text = PG_GETARG_TEXT_P(2);
	Oid			schemaoid;
	AclMode		mode;
	AclResult	aclresult;

	schemaoid = convert_schema_name(schemaname);
	mode = convert_schema_priv_string(priv_type_text);

	aclresult = pg_namespace_aclcheck(schemaoid, roleid, mode);

	PG_RETURN_BOOL(aclresult == ACLCHECK_OK);
}

/*
 * has_schema_privilege_id_id
 *		Check user privileges on a schema given
 *		roleid, schema oid, and text priv name.
 */
Datum
has_schema_privilege_id_id(PG_FUNCTION_ARGS)
{
	Oid			roleid = PG_GETARG_OID(0);
	Oid			schemaoid = PG_GETARG_OID(1);
	text	   *priv_type_text = PG_GETARG_TEXT_P(2);
	AclMode		mode;
	AclResult	aclresult;

	mode = convert_schema_priv_string(priv_type_text);

	if (!SearchSysCacheExists(NAMESPACEOID,
							  ObjectIdGetDatum(schemaoid),
							  0, 0, 0))
		PG_RETURN_NULL();

	aclresult = pg_namespace_aclcheck(schemaoid, roleid, mode);

	PG_RETURN_BOOL(aclresult == ACLCHECK_OK);
}

/*
 *		Support routines for has_schema_privilege family.
 */

/*
 * Given a schema name expressed as a string, look it up and return Oid
 */
static Oid
convert_schema_name(text *schemaname)
{
	char	   *nspname = text_to_cstring(schemaname);
	Oid			oid;

	oid = GetSysCacheOid(NAMESPACENAME,
						 CStringGetDatum(nspname),
						 0, 0, 0);
	if (!OidIsValid(oid))
		ereport(ERROR,
				(errcode(ERRCODE_UNDEFINED_SCHEMA),
				 errmsg("schema \"%s\" does not exist", nspname)));

	return oid;
}

/*
 * convert_schema_priv_string
 *		Convert text string to AclMode value.
 */
static AclMode
convert_schema_priv_string(text *priv_type_text)
{
	char	   *priv_type = text_to_cstring(priv_type_text);

	/*
	 * Return mode from priv_type string
	 */
	if (pg_strcasecmp(priv_type, "CREATE") == 0)
		return ACL_CREATE;
	if (pg_strcasecmp(priv_type, "CREATE WITH GRANT OPTION") == 0)
		return ACL_GRANT_OPTION_FOR(ACL_CREATE);

	if (pg_strcasecmp(priv_type, "USAGE") == 0)
		return ACL_USAGE;
	if (pg_strcasecmp(priv_type, "USAGE WITH GRANT OPTION") == 0)
		return ACL_GRANT_OPTION_FOR(ACL_USAGE);

	ereport(ERROR,
			(errcode(ERRCODE_INVALID_PARAMETER_VALUE),
			 errmsg("unrecognized privilege type: \"%s\"", priv_type)));
	return ACL_NO_RIGHTS;		/* keep compiler quiet */
}

/*
 * has_tablespace_privilege variants
 *		These are all named "has_tablespace_privilege" at the SQL level.
 *		They take various combinations of tablespace name, tablespace OID,
 *		user name, user OID, or implicit user = current_user.
 *
 *		The result is a boolean value: true if user has the indicated
 *		privilege, false if not.
 */

/*
 * has_tablespace_privilege_name_name
 *		Check user privileges on a tablespace given
 *		name username, text tablespacename, and text priv name.
 */
Datum
has_tablespace_privilege_name_name(PG_FUNCTION_ARGS)
{
	Name		username = PG_GETARG_NAME(0);
	text	   *tablespacename = PG_GETARG_TEXT_P(1);
	text	   *priv_type_text = PG_GETARG_TEXT_P(2);
	Oid			roleid;
	Oid			tablespaceoid;
	AclMode		mode;
	AclResult	aclresult;

	roleid = get_roleid_checked(NameStr(*username));
	tablespaceoid = convert_tablespace_name(tablespacename);
	mode = convert_tablespace_priv_string(priv_type_text);

	aclresult = pg_tablespace_aclcheck(tablespaceoid, roleid, mode);

	PG_RETURN_BOOL(aclresult == ACLCHECK_OK);
}

/*
 * has_tablespace_privilege_name
 *		Check user privileges on a tablespace given
 *		text tablespacename and text priv name.
 *		current_user is assumed
 */
Datum
has_tablespace_privilege_name(PG_FUNCTION_ARGS)
{
	text	   *tablespacename = PG_GETARG_TEXT_P(0);
	text	   *priv_type_text = PG_GETARG_TEXT_P(1);
	Oid			roleid;
	Oid			tablespaceoid;
	AclMode		mode;
	AclResult	aclresult;

	roleid = GetUserId();
	tablespaceoid = convert_tablespace_name(tablespacename);
	mode = convert_tablespace_priv_string(priv_type_text);

	aclresult = pg_tablespace_aclcheck(tablespaceoid, roleid, mode);

	PG_RETURN_BOOL(aclresult == ACLCHECK_OK);
}

/*
 * has_tablespace_privilege_name_id
 *		Check user privileges on a tablespace given
 *		name usename, tablespace oid, and text priv name.
 */
Datum
has_tablespace_privilege_name_id(PG_FUNCTION_ARGS)
{
	Name		username = PG_GETARG_NAME(0);
	Oid			tablespaceoid = PG_GETARG_OID(1);
	text	   *priv_type_text = PG_GETARG_TEXT_P(2);
	Oid			roleid;
	AclMode		mode;
	AclResult	aclresult;

	roleid = get_roleid_checked(NameStr(*username));
	mode = convert_tablespace_priv_string(priv_type_text);

	aclresult = pg_tablespace_aclcheck(tablespaceoid, roleid, mode);

	PG_RETURN_BOOL(aclresult == ACLCHECK_OK);
}

/*
 * has_tablespace_privilege_id
 *		Check user privileges on a tablespace given
 *		tablespace oid, and text priv name.
 *		current_user is assumed
 */
Datum
has_tablespace_privilege_id(PG_FUNCTION_ARGS)
{
	Oid			tablespaceoid = PG_GETARG_OID(0);
	text	   *priv_type_text = PG_GETARG_TEXT_P(1);
	Oid			roleid;
	AclMode		mode;
	AclResult	aclresult;

	roleid = GetUserId();
	mode = convert_tablespace_priv_string(priv_type_text);

	aclresult = pg_tablespace_aclcheck(tablespaceoid, roleid, mode);

	PG_RETURN_BOOL(aclresult == ACLCHECK_OK);
}

/*
 * has_tablespace_privilege_id_name
 *		Check user privileges on a tablespace given
 *		roleid, text tablespacename, and text priv name.
 */
Datum
has_tablespace_privilege_id_name(PG_FUNCTION_ARGS)
{
	Oid			roleid = PG_GETARG_OID(0);
	text	   *tablespacename = PG_GETARG_TEXT_P(1);
	text	   *priv_type_text = PG_GETARG_TEXT_P(2);
	Oid			tablespaceoid;
	AclMode		mode;
	AclResult	aclresult;

	tablespaceoid = convert_tablespace_name(tablespacename);
	mode = convert_tablespace_priv_string(priv_type_text);

	aclresult = pg_tablespace_aclcheck(tablespaceoid, roleid, mode);

	PG_RETURN_BOOL(aclresult == ACLCHECK_OK);
}

/*
 * has_tablespace_privilege_id_id
 *		Check user privileges on a tablespace given
 *		roleid, tablespace oid, and text priv name.
 */
Datum
has_tablespace_privilege_id_id(PG_FUNCTION_ARGS)
{
	Oid			roleid = PG_GETARG_OID(0);
	Oid			tablespaceoid = PG_GETARG_OID(1);
	text	   *priv_type_text = PG_GETARG_TEXT_P(2);
	AclMode		mode;
	AclResult	aclresult;

	mode = convert_tablespace_priv_string(priv_type_text);

	aclresult = pg_tablespace_aclcheck(tablespaceoid, roleid, mode);

	PG_RETURN_BOOL(aclresult == ACLCHECK_OK);
}

/*
 *		Support routines for has_tablespace_privilege family.
 */

/*
 * Given a tablespace name expressed as a string, look it up and return Oid
 */
static Oid
convert_tablespace_name(text *tablespacename)
{
	char	   *spcname = text_to_cstring(tablespacename);
	Oid			oid;

<<<<<<< HEAD
	spcname = DatumGetCString(DirectFunctionCall1(textout,
										   PointerGetDatum(tablespacename)));
	oid = get_tablespace_oid(spcname, false);
=======
	oid = get_tablespace_oid(spcname);

	if (!OidIsValid(oid))
		ereport(ERROR,
				(errcode(ERRCODE_UNDEFINED_OBJECT),
				 errmsg("tablespace \"%s\" does not exist", spcname)));
>>>>>>> f260edb1

	return oid;
}

/*
 * convert_tablespace_priv_string
 *		Convert text string to AclMode value.
 */
static AclMode
convert_tablespace_priv_string(text *priv_type_text)
{
	char	   *priv_type = text_to_cstring(priv_type_text);

	/*
	 * Return mode from priv_type string
	 */
	if (pg_strcasecmp(priv_type, "CREATE") == 0)
		return ACL_CREATE;
	if (pg_strcasecmp(priv_type, "CREATE WITH GRANT OPTION") == 0)
		return ACL_GRANT_OPTION_FOR(ACL_CREATE);

	ereport(ERROR,
			(errcode(ERRCODE_INVALID_PARAMETER_VALUE),
			 errmsg("unrecognized privilege type: \"%s\"", priv_type)));
	return ACL_NO_RIGHTS;		/* keep compiler quiet */
}

/*
 * pg_has_role variants
 *		These are all named "pg_has_role" at the SQL level.
 *		They take various combinations of role name, role OID,
 *		user name, user OID, or implicit user = current_user.
 *
 *		The result is a boolean value: true if user has the indicated
 *		privilege, false if not.
 */

/*
 * pg_has_role_name_name
 *		Check user privileges on a role given
 *		name username, name rolename, and text priv name.
 */
Datum
pg_has_role_name_name(PG_FUNCTION_ARGS)
{
	Name		username = PG_GETARG_NAME(0);
	Name		rolename = PG_GETARG_NAME(1);
	text	   *priv_type_text = PG_GETARG_TEXT_P(2);
	Oid			roleid;
	Oid			roleoid;
	AclMode		mode;
	AclResult	aclresult;

	roleid = get_roleid_checked(NameStr(*username));
	roleoid = get_roleid_checked(NameStr(*rolename));
	mode = convert_role_priv_string(priv_type_text);

	aclresult = pg_role_aclcheck(roleoid, roleid, mode);

	PG_RETURN_BOOL(aclresult == ACLCHECK_OK);
}

/*
 * pg_has_role_name
 *		Check user privileges on a role given
 *		name rolename and text priv name.
 *		current_user is assumed
 */
Datum
pg_has_role_name(PG_FUNCTION_ARGS)
{
	Name		rolename = PG_GETARG_NAME(0);
	text	   *priv_type_text = PG_GETARG_TEXT_P(1);
	Oid			roleid;
	Oid			roleoid;
	AclMode		mode;
	AclResult	aclresult;

	roleid = GetUserId();
	roleoid = get_roleid_checked(NameStr(*rolename));
	mode = convert_role_priv_string(priv_type_text);

	aclresult = pg_role_aclcheck(roleoid, roleid, mode);

	PG_RETURN_BOOL(aclresult == ACLCHECK_OK);
}

/*
 * pg_has_role_name_id
 *		Check user privileges on a role given
 *		name usename, role oid, and text priv name.
 */
Datum
pg_has_role_name_id(PG_FUNCTION_ARGS)
{
	Name		username = PG_GETARG_NAME(0);
	Oid			roleoid = PG_GETARG_OID(1);
	text	   *priv_type_text = PG_GETARG_TEXT_P(2);
	Oid			roleid;
	AclMode		mode;
	AclResult	aclresult;

	roleid = get_roleid_checked(NameStr(*username));
	mode = convert_role_priv_string(priv_type_text);

	aclresult = pg_role_aclcheck(roleoid, roleid, mode);

	PG_RETURN_BOOL(aclresult == ACLCHECK_OK);
}

/*
 * pg_has_role_id
 *		Check user privileges on a role given
 *		role oid, and text priv name.
 *		current_user is assumed
 */
Datum
pg_has_role_id(PG_FUNCTION_ARGS)
{
	Oid			roleoid = PG_GETARG_OID(0);
	text	   *priv_type_text = PG_GETARG_TEXT_P(1);
	Oid			roleid;
	AclMode		mode;
	AclResult	aclresult;

	roleid = GetUserId();
	mode = convert_role_priv_string(priv_type_text);

	aclresult = pg_role_aclcheck(roleoid, roleid, mode);

	PG_RETURN_BOOL(aclresult == ACLCHECK_OK);
}

/*
 * pg_has_role_id_name
 *		Check user privileges on a role given
 *		roleid, name rolename, and text priv name.
 */
Datum
pg_has_role_id_name(PG_FUNCTION_ARGS)
{
	Oid			roleid = PG_GETARG_OID(0);
	Name		rolename = PG_GETARG_NAME(1);
	text	   *priv_type_text = PG_GETARG_TEXT_P(2);
	Oid			roleoid;
	AclMode		mode;
	AclResult	aclresult;

	roleoid = get_roleid_checked(NameStr(*rolename));
	mode = convert_role_priv_string(priv_type_text);

	aclresult = pg_role_aclcheck(roleoid, roleid, mode);

	PG_RETURN_BOOL(aclresult == ACLCHECK_OK);
}

/*
 * pg_has_role_id_id
 *		Check user privileges on a role given
 *		roleid, role oid, and text priv name.
 */
Datum
pg_has_role_id_id(PG_FUNCTION_ARGS)
{
	Oid			roleid = PG_GETARG_OID(0);
	Oid			roleoid = PG_GETARG_OID(1);
	text	   *priv_type_text = PG_GETARG_TEXT_P(2);
	AclMode		mode;
	AclResult	aclresult;

	mode = convert_role_priv_string(priv_type_text);

	aclresult = pg_role_aclcheck(roleoid, roleid, mode);

	PG_RETURN_BOOL(aclresult == ACLCHECK_OK);
}

/*
 *		Support routines for pg_has_role family.
 */

/*
 * convert_role_priv_string
 *		Convert text string to AclMode value.
 *
 * We use USAGE to denote whether the privileges of the role are accessible
 * (has_privs), MEMBER to denote is_member, and MEMBER WITH GRANT OPTION
 * (or ADMIN OPTION) to denote is_admin.  There is no ACL bit corresponding
 * to MEMBER so we cheat and use ACL_CREATE for that.  This convention
 * is shared only with pg_role_aclcheck, below.
 */
static AclMode
convert_role_priv_string(text *priv_type_text)
{
	char	   *priv_type = text_to_cstring(priv_type_text);

	/*
	 * Return mode from priv_type string
	 */
	if (pg_strcasecmp(priv_type, "USAGE") == 0)
		return ACL_USAGE;
	if (pg_strcasecmp(priv_type, "MEMBER") == 0)
		return ACL_CREATE;
	if (pg_strcasecmp(priv_type, "USAGE WITH GRANT OPTION") == 0 ||
		pg_strcasecmp(priv_type, "USAGE WITH ADMIN OPTION") == 0 ||
		pg_strcasecmp(priv_type, "MEMBER WITH GRANT OPTION") == 0 ||
		pg_strcasecmp(priv_type, "MEMBER WITH ADMIN OPTION") == 0)
		return ACL_GRANT_OPTION_FOR(ACL_CREATE);

	ereport(ERROR,
			(errcode(ERRCODE_INVALID_PARAMETER_VALUE),
			 errmsg("unrecognized privilege type: \"%s\"", priv_type)));
	return ACL_NO_RIGHTS;		/* keep compiler quiet */
}

/*
 * pg_role_aclcheck
 *		Quick-and-dirty support for pg_has_role
 */
static AclResult
pg_role_aclcheck(Oid role_oid, Oid roleid, AclMode mode)
{
	if (mode & ACL_GRANT_OPTION_FOR(ACL_CREATE))
	{
		/*
		 * XXX For roleid == role_oid, is_admin_of_role() also examines the
		 * session and call stack.  That suits two-argument pg_has_role(), but
		 * it gives the three-argument version a lamentable whimsy.
		 */
		if (is_admin_of_role(roleid, role_oid))
			return ACLCHECK_OK;
	}
	if (mode & ACL_CREATE)
	{
		if (is_member_of_role(roleid, role_oid))
			return ACLCHECK_OK;
	}
	if (mode & ACL_USAGE)
	{
		if (has_privs_of_role(roleid, role_oid))
			return ACLCHECK_OK;
	}
	return ACLCHECK_NO_PRIV;
}


/*
 * initialization function (called by InitPostgres)
 */
void
initialize_acl(void)
{
	if (!IsBootstrapProcessingMode())
	{
		/*
		 * In normal mode, set a callback on any syscache invalidation of
		 * pg_auth_members rows
		 */
		CacheRegisterSyscacheCallback(AUTHMEMROLEMEM,
									  RoleMembershipCacheCallback,
									  (Datum) 0);
	}
}

/*
 * RoleMembershipCacheCallback
 *		Syscache inval callback function
 */
static void
RoleMembershipCacheCallback(Datum arg, int cacheid, ItemPointer tuplePtr)
{
	/* Force membership caches to be recomputed on next use */
	cached_privs_role = InvalidOid;
	cached_member_role = InvalidOid;
}


/* Check if specified role has rolinherit set */
static bool
has_rolinherit(Oid roleid)
{
	bool		result = false;
	HeapTuple	utup;

	utup = SearchSysCache(AUTHOID,
						  ObjectIdGetDatum(roleid),
						  0, 0, 0);
	if (HeapTupleIsValid(utup))
	{
		result = ((Form_pg_authid) GETSTRUCT(utup))->rolinherit;
		ReleaseSysCache(utup);
	}
	return result;
}


/*
 * Get a list of roles that the specified roleid has the privileges of
 *
 * This is defined not to recurse through roles that don't have rolinherit
 * set; for such roles, membership implies the ability to do SET ROLE, but
 * the privileges are not available until you've done so.
 *
 * Since indirect membership testing is relatively expensive, we cache
 * a list of memberships.  Hence, the result is only guaranteed good until
 * the next call of roles_has_privs_of()!
 *
 * For the benefit of select_best_grantor, the result is defined to be
 * in breadth-first order, ie, closer relationships earlier.
 */
static List *
roles_has_privs_of(Oid roleid)
{
	List	   *roles_list;
	ListCell   *l;
	List	   *new_cached_privs_roles;
	MemoryContext oldctx;

	/* If cache is already valid, just return the list */
	if (OidIsValid(cached_privs_role) && cached_privs_role == roleid)
		return cached_privs_roles;

	/*
	 * Find all the roles that roleid is a member of, including multi-level
	 * recursion.  The role itself will always be the first element of the
	 * resulting list.
	 *
	 * Each element of the list is scanned to see if it adds any indirect
	 * memberships.  We can use a single list as both the record of
	 * already-found memberships and the agenda of roles yet to be scanned.
	 * This is a bit tricky but works because the foreach() macro doesn't
	 * fetch the next list element until the bottom of the loop.
	 */
	roles_list = list_make1_oid(roleid);

	foreach(l, roles_list)
	{
		Oid			memberid = lfirst_oid(l);
		CatCList   *memlist;
		int			i;

		/* Ignore non-inheriting roles */
		if (!has_rolinherit(memberid))
			continue;

		/* Find roles that memberid is directly a member of */
		memlist = SearchSysCacheList(AUTHMEMMEMROLE, 1,
									 ObjectIdGetDatum(memberid),
									 0, 0, 0);
		for (i = 0; i < memlist->n_members; i++)
		{
			HeapTuple	tup = &memlist->members[i]->tuple;
			Oid			otherid = ((Form_pg_auth_members) GETSTRUCT(tup))->roleid;

			/*
			 * Even though there shouldn't be any loops in the membership
			 * graph, we must test for having already seen this role. It is
			 * legal for instance to have both A->B and A->C->B.
			 */
			roles_list = list_append_unique_oid(roles_list, otherid);
		}
		ReleaseSysCacheList(memlist);
	}

	/*
	 * Copy the completed list into TopMemoryContext so it will persist.
	 */
	oldctx = MemoryContextSwitchTo(TopMemoryContext);
	new_cached_privs_roles = list_copy(roles_list);
	MemoryContextSwitchTo(oldctx);
	list_free(roles_list);

	/*
	 * Now safe to assign to state variable
	 */
	cached_privs_role = InvalidOid;		/* just paranoia */
	list_free(cached_privs_roles);
	cached_privs_roles = new_cached_privs_roles;
	cached_privs_role = roleid;

	/* And now we can return the answer */
	return cached_privs_roles;
}


/*
 * Get a list of roles that the specified roleid is a member of
 *
 * This is defined to recurse through roles regardless of rolinherit.
 *
 * Since indirect membership testing is relatively expensive, we cache
 * a list of memberships.  Hence, the result is only guaranteed good until
 * the next call of roles_is_member_of()!
 */
static List *
roles_is_member_of(Oid roleid)
{
	List	   *roles_list;
	ListCell   *l;
	List	   *new_cached_membership_roles;
	MemoryContext oldctx;

	/* If cache is already valid, just return the list */
	if (OidIsValid(cached_member_role) && cached_member_role == roleid)
		return cached_membership_roles;

	/*
	 * Find all the roles that roleid is a member of, including multi-level
	 * recursion.  The role itself will always be the first element of the
	 * resulting list.
	 *
	 * Each element of the list is scanned to see if it adds any indirect
	 * memberships.  We can use a single list as both the record of
	 * already-found memberships and the agenda of roles yet to be scanned.
	 * This is a bit tricky but works because the foreach() macro doesn't
	 * fetch the next list element until the bottom of the loop.
	 */
	roles_list = list_make1_oid(roleid);

	foreach(l, roles_list)
	{
		Oid			memberid = lfirst_oid(l);
		CatCList   *memlist;
		int			i;

		/* Find roles that memberid is directly a member of */
		memlist = SearchSysCacheList(AUTHMEMMEMROLE, 1,
									 ObjectIdGetDatum(memberid),
									 0, 0, 0);
		for (i = 0; i < memlist->n_members; i++)
		{
			HeapTuple	tup = &memlist->members[i]->tuple;
			Oid			otherid = ((Form_pg_auth_members) GETSTRUCT(tup))->roleid;

			/*
			 * Even though there shouldn't be any loops in the membership
			 * graph, we must test for having already seen this role. It is
			 * legal for instance to have both A->B and A->C->B.
			 */
			roles_list = list_append_unique_oid(roles_list, otherid);
		}
		ReleaseSysCacheList(memlist);
	}

	/*
	 * Copy the completed list into TopMemoryContext so it will persist.
	 */
	oldctx = MemoryContextSwitchTo(TopMemoryContext);
	new_cached_membership_roles = list_copy(roles_list);
	MemoryContextSwitchTo(oldctx);
	list_free(roles_list);

	/*
	 * Now safe to assign to state variable
	 */
	cached_member_role = InvalidOid;	/* just paranoia */
	list_free(cached_membership_roles);
	cached_membership_roles = new_cached_membership_roles;
	cached_member_role = roleid;

	/* And now we can return the answer */
	return cached_membership_roles;
}


/*
 * Does member have the privileges of role (directly or indirectly)?
 *
 * This is defined not to recurse through roles that don't have rolinherit
 * set; for such roles, membership implies the ability to do SET ROLE, but
 * the privileges are not available until you've done so.
 */
bool
has_privs_of_role(Oid member, Oid role)
{
	/* Fast path for simple case */
	if (member == role)
		return true;

	/* Superusers have every privilege, so are part of every role */
	if (superuser_arg(member))
		return true;

	/*
	 * Find all the roles that member has the privileges of, including
	 * multi-level recursion, then see if target role is any one of them.
	 */
	return list_member_oid(roles_has_privs_of(member), role);
}


/*
 * Is member a member of role (directly or indirectly)?
 *
 * This is defined to recurse through roles regardless of rolinherit.
 */
bool
is_member_of_role(Oid member, Oid role)
{
	/* Fast path for simple case */
	if (member == role)
		return true;

	/* Superusers have every privilege, so are part of every role */
	if (superuser_arg(member))
		return true;

	/*
	 * Find all the roles that member is a member of, including multi-level
	 * recursion, then see if target role is any one of them.
	 */
	return list_member_oid(roles_is_member_of(member), role);
}

/*
 * check_is_member_of_role
 *		is_member_of_role with a standard permission-violation error if not
 */
void
check_is_member_of_role(Oid member, Oid role)
{
	if (!is_member_of_role(member, role))
		ereport(ERROR,
				(errcode(ERRCODE_INSUFFICIENT_PRIVILEGE),
				 errmsg("must be member of role \"%s\"",
						GetUserNameFromId(role))));
}

/*
 * Is member a member of role, not considering superuserness?
 *
 * This is identical to is_member_of_role except we ignore superuser
 * status.
 */
bool
is_member_of_role_nosuper(Oid member, Oid role)
{
	/* Fast path for simple case */
	if (member == role)
		return true;

	/*
	 * Find all the roles that member is a member of, including multi-level
	 * recursion, then see if target role is any one of them.
	 */
	return list_member_oid(roles_is_member_of(member), role);
}


/*
 * Is member an admin of role?  That is, is member the role itself (subject to
 * restrictions below), a member (directly or indirectly) WITH ADMIN OPTION,
 * or a superuser?
 */
bool
is_admin_of_role(Oid member, Oid role)
{
	bool		result = false;
	List	   *roles_list;
	ListCell   *l;

	if (superuser_arg(member))
		return true;

	if (member == role)
		/*
		 * A role can admin itself when it matches the session user and we're
		 * outside any security-restricted operation, SECURITY DEFINER or
		 * similar context.  SQL-standard roles cannot self-admin.  However,
		 * SQL-standard users are distinct from roles, and they are not
		 * grantable like roles: PostgreSQL's role-user duality extends the
		 * standard.  Checking for a session user match has the effect of
		 * letting a role self-admin only when it's conspicuously behaving
		 * like a user.  Note that allowing self-admin under a mere SET ROLE
		 * would make WITH ADMIN OPTION largely irrelevant; any member could
		 * SET ROLE to issue the otherwise-forbidden command.
		 *
		 * Withholding self-admin in a security-restricted operation prevents
		 * object owners from harnessing the session user identity during
		 * administrative maintenance.  Suppose Alice owns a database, has
		 * issued "GRANT alice TO bob", and runs a daily ANALYZE.  Bob creates
		 * an alice-owned SECURITY DEFINER function that issues "REVOKE alice
		 * FROM carol".  If he creates an expression index calling that
		 * function, Alice will attempt the REVOKE during each ANALYZE.
		 * Checking InSecurityRestrictedOperation() thwarts that attack.
		 *
		 * Withholding self-admin in SECURITY DEFINER functions makes their
		 * behavior independent of the calling user.  There's no security or
		 * SQL-standard-conformance need for that restriction, though.
		 *
		 * A role cannot have actual WITH ADMIN OPTION on itself, because that
		 * would imply a membership loop.  Therefore, we're done either way.
		 */
		return member == GetSessionUserId() &&
			!InLocalUserIdChange() && !InSecurityRestrictedOperation();

	/*
	 * Find all the roles that member is a member of, including multi-level
	 * recursion.  We build a list in the same way that is_member_of_role does
	 * to track visited and unvisited roles.
	 */
	roles_list = list_make1_oid(member);

	foreach(l, roles_list)
	{
		Oid			memberid = lfirst_oid(l);
		CatCList   *memlist;
		int			i;

		/* Find roles that memberid is directly a member of */
		memlist = SearchSysCacheList(AUTHMEMMEMROLE, 1,
									 ObjectIdGetDatum(memberid),
									 0, 0, 0);
		for (i = 0; i < memlist->n_members; i++)
		{
			HeapTuple	tup = &memlist->members[i]->tuple;
			Oid			otherid = ((Form_pg_auth_members) GETSTRUCT(tup))->roleid;

			if (otherid == role &&
				((Form_pg_auth_members) GETSTRUCT(tup))->admin_option)
			{
				/* Found what we came for, so can stop searching */
				result = true;
				break;
			}

			roles_list = list_append_unique_oid(roles_list, otherid);
		}
		ReleaseSysCacheList(memlist);
		if (result)
			break;
	}

	list_free(roles_list);

	return result;
}


/* does what it says ... */
static int
count_one_bits(AclMode mask)
{
	int			nbits = 0;

	/* this code relies on AclMode being an unsigned type */
	while (mask)
	{
		if (mask & 1)
			nbits++;
		mask >>= 1;
	}
	return nbits;
}


/*
 * Select the effective grantor ID for a GRANT or REVOKE operation.
 *
 * The grantor must always be either the object owner or some role that has
 * been explicitly granted grant options.  This ensures that all granted
 * privileges appear to flow from the object owner, and there are never
 * multiple "original sources" of a privilege.	Therefore, if the would-be
 * grantor is a member of a role that has the needed grant options, we have
 * to do the grant as that role instead.
 *
 * It is possible that the would-be grantor is a member of several roles
 * that have different subsets of the desired grant options, but no one
 * role has 'em all.  In this case we pick a role with the largest number
 * of desired options.	Ties are broken in favor of closer ancestors.
 *
 * roleId: the role attempting to do the GRANT/REVOKE
 * privileges: the privileges to be granted/revoked
 * acl: the ACL of the object in question
 * ownerId: the role owning the object in question
 * *grantorId: receives the OID of the role to do the grant as
 * *grantOptions: receives the grant options actually held by grantorId
 *
 * If no grant options exist, we set grantorId to roleId, grantOptions to 0.
 */
void
select_best_grantor(Oid roleId, AclMode privileges,
					const Acl *acl, Oid ownerId,
					Oid *grantorId, AclMode *grantOptions)
{
	AclMode		needed_goptions = ACL_GRANT_OPTION_FOR(privileges);
	List	   *roles_list;
	int			nrights;
	ListCell   *l;

	/*
	 * The object owner is always treated as having all grant options, so if
	 * roleId is the owner it's easy.  Also, if roleId is a superuser it's
	 * easy: superusers are implicitly members of every role, so they act as
	 * the object owner.
	 */
	if (roleId == ownerId || superuser_arg(roleId))
	{
		*grantorId = ownerId;
		*grantOptions = needed_goptions;
		return;
	}

	/*
	 * Otherwise we have to do a careful search to see if roleId has the
	 * privileges of any suitable role.  Note: we can hang onto the result of
	 * roles_has_privs_of() throughout this loop, because aclmask_direct()
	 * doesn't query any role memberships.
	 */
	roles_list = roles_has_privs_of(roleId);

	/* initialize candidate result as default */
	*grantorId = roleId;
	*grantOptions = ACL_NO_RIGHTS;
	nrights = 0;

	foreach(l, roles_list)
	{
		Oid			otherrole = lfirst_oid(l);
		AclMode		otherprivs;

		otherprivs = aclmask_direct(acl, otherrole, ownerId,
									needed_goptions, ACLMASK_ALL);
		if (otherprivs == needed_goptions)
		{
			/* Found a suitable grantor */
			*grantorId = otherrole;
			*grantOptions = otherprivs;
			return;
		}

		/*
		 * If it has just some of the needed privileges, remember best
		 * candidate.
		 */
		if (otherprivs != ACL_NO_RIGHTS)
		{
			int			nnewrights = count_one_bits(otherprivs);

			if (nnewrights > nrights)
			{
				*grantorId = otherrole;
				*grantOptions = otherprivs;
				nrights = nnewrights;
			}
		}
	}
}

/*
 * get_role_oid - Given a role name, look up the role's OID.
 *
 * If missing_ok is false, throw an error if tablespace name not found.  If
 * true, just return InvalidOid.
 */
Oid
get_role_oid(const char *rolname, bool missing_ok)
{
	Oid			oid;

	oid = GetSysCacheOid1(AUTHNAME, CStringGetDatum(rolname));
	if (!OidIsValid(oid) && !missing_ok)
		ereport(ERROR,
				(errcode(ERRCODE_UNDEFINED_OBJECT),
				 errmsg("role \"%s\" does not exist", rolname)));
	return oid;
}<|MERGE_RESOLUTION|>--- conflicted
+++ resolved
@@ -1828,16 +1828,6 @@
 convert_database_name(text *databasename)
 {
 	char	   *dbname = text_to_cstring(databasename);
-<<<<<<< HEAD
-=======
-	Oid			oid;
-
-	oid = get_database_oid(dbname);
-	if (!OidIsValid(oid))
-		ereport(ERROR,
-				(errcode(ERRCODE_UNDEFINED_DATABASE),
-				 errmsg("database \"%s\" does not exist", dbname)));
->>>>>>> f260edb1
 
 	return get_database_oid(dbname, false);
 }
@@ -2685,22 +2675,8 @@
 convert_tablespace_name(text *tablespacename)
 {
 	char	   *spcname = text_to_cstring(tablespacename);
-	Oid			oid;
-
-<<<<<<< HEAD
-	spcname = DatumGetCString(DirectFunctionCall1(textout,
-										   PointerGetDatum(tablespacename)));
-	oid = get_tablespace_oid(spcname, false);
-=======
-	oid = get_tablespace_oid(spcname);
-
-	if (!OidIsValid(oid))
-		ereport(ERROR,
-				(errcode(ERRCODE_UNDEFINED_OBJECT),
-				 errmsg("tablespace \"%s\" does not exist", spcname)));
->>>>>>> f260edb1
-
-	return oid;
+
+	return get_tablespace_oid(spcname, false);
 }
 
 /*
