--- conflicted
+++ resolved
@@ -89,11 +89,8 @@
 /* random number to identify PgXmlErrorContext */
 #define ERRCXT_MAGIC	68275028
 
-<<<<<<< HEAD
 static xmlParserInputPtr xmlPgEntityLoader(const char *URL, const char *ID,
 				  xmlParserCtxtPtr ctxt);
-static void xml_errorHandler(void *ctxt, const char *msg,...);
-=======
 struct PgXmlErrorContext
 {
 	int			magic;
@@ -105,10 +102,13 @@
 	/* previous libxml error handling state (saved by pg_xml_init) */
 	xmlStructuredErrorFunc saved_errfunc;
 	void	   *saved_errcxt;
+	/* previous libxml entity handler (saved by pg_xml_init) */
+	xmlExternalEntityLoader saved_entityfunc;
 };
 
+static xmlParserInputPtr xmlPgEntityLoader(const char *URL, const char *ID,
+				  xmlParserCtxtPtr ctxt);
 static void xml_errorHandler(void *data, xmlErrorPtr error);
->>>>>>> 80edfd76
 static void xml_ereport_by_code(int level, int sqlcode,
 					const char *msg, int errcode);
 static void chopStringInfoNewlines(StringInfo str);
@@ -873,6 +873,7 @@
 
 #ifdef USE_LIBXML
 
+
 /*
  * pg_xml_init_library --- set up for use of libxml
  *
@@ -900,23 +901,9 @@
 		if (sizeof(char) != sizeof(xmlChar))
 			ereport(ERROR,
 					(errmsg("could not initialize XML library"),
-					 errdetail("libxml2 has incompatible char type: sizeof(char)=%u, sizeof(xmlChar)=%u.",
-							   (int) sizeof(char), (int) sizeof(xmlChar))));
-
-<<<<<<< HEAD
-		/* create error buffer in permanent context */
-		oldcontext = MemoryContextSwitchTo(TopMemoryContext);
-		xml_err_buf = makeStringInfo();
-		MemoryContextSwitchTo(oldcontext);
-
-		/* Now that xml_err_buf exists, safe to call xml_errorHandler */
-		xmlSetGenericErrorFunc(NULL, xml_errorHandler);
-
-		/* set up our entity loader, too */
-		xmlSetExternalEntityLoader(xmlPgEntityLoader);
-
-=======
->>>>>>> 80edfd76
+							errdetail("libxml2 has incompatible char type: sizeof(char)=%u, sizeof(xmlChar)=%u.",
+									  (int) sizeof(char), (int) sizeof(xmlChar))));
+
 #ifdef USE_LIBXMLCONTEXT
 		/* Set up libxml's memory allocation our way */
 		xml_memory_init();
@@ -929,20 +916,6 @@
 	}
 }
 
-<<<<<<< HEAD
-		/*
-		 * We re-establish the error callback function every time.  This makes
-		 * it safe for other subsystems (PL/Perl, say) to also use libxml with
-		 * their own callbacks ... so long as they likewise set up the
-		 * callbacks on every use. It's cheap enough to not be worth worrying
-		 * about, anyway.
-		 */
-		xmlSetGenericErrorFunc(NULL, xml_errorHandler);
-
-		/* set up our entity loader, too */
-		xmlSetExternalEntityLoader(xmlPgEntityLoader);
-	}
-=======
 /*
  * pg_xml_init --- set up for use of libxml and register an error handler
  *
@@ -991,6 +964,9 @@
 
 	xmlSetStructuredErrorFunc((void *) errcxt, xml_errorHandler);
 
+	/* set up our entity loader, too */
+	xmlSetExternalEntityLoader(xmlPgEntityLoader);
+
 	/*
 	 * Verify that xmlSetStructuredErrorFunc set the context variable we
 	 * expected it to.	If not, the error context pointer we just saved is not
@@ -1014,14 +990,20 @@
 	if (new_errcxt != (void *) errcxt)
 		ereport(ERROR,
 				(errcode(ERRCODE_FEATURE_NOT_SUPPORTED),
-				 errmsg("could not set up XML error handler"),
-				 errhint("This probably indicates that the version of libxml2"
-						 " being used is not compatible with the libxml2"
-						 " header files that PostgreSQL was built with.")));
+						errmsg("could not set up XML error handler"),
+						errhint("This probably indicates that the version of libxml2"
+								" being used is not compatible with the libxml2"
+								" header files that PostgreSQL was built with.")));
+
+	/*
+	 * Also, install an entity loader to prevent unwanted fetches of external
+	 * files and URLs.
+	 */
+	errcxt->saved_entityfunc = xmlGetExternalEntityLoader();
+	xmlSetExternalEntityLoader(xmlPgEntityLoader);
 
 	return errcxt;
 }
-
 
 /*
  * pg_xml_done --- restore previous libxml error handling
@@ -1061,8 +1043,9 @@
 	if (cur_errcxt != (void *) errcxt)
 		elog(WARNING, "libxml error handling state is out of sync with xml.c");
 
-	/* Restore the saved handler */
+	/* Restore the saved handlers */
 	xmlSetStructuredErrorFunc(errcxt->saved_errcxt, errcxt->saved_errfunc);
+	xmlSetExternalEntityLoader(errcxt->saved_entityfunc);
 
 	/*
 	 * Mark the struct as invalid, just in case somebody somehow manages to
@@ -1083,7 +1066,6 @@
 pg_xml_error_occurred(PgXmlErrorContext *errcxt)
 {
 	return errcxt->err_occurred;
->>>>>>> 80edfd76
 }
 
 
@@ -1620,21 +1602,21 @@
 		case XML_FROM_NONE:
 		case XML_FROM_MEMORY:
 		case XML_FROM_IO:
-			/* Accept error regardless of the parsing purpose */
+			/*
+			 * Suppress warnings about undeclared entities.  We need to do
+			 * this to avoid problems due to not loading DTD definitions.
+			 */
+			if (error->code == XML_WAR_UNDECLARED_ENTITY)
+				return;
+
+			/* Otherwise, accept error regardless of the parsing purpose */
 			break;
 
-<<<<<<< HEAD
-		ereport(level,
-				(errcode(sqlcode),
-				 errmsg_internal("%s", msg),
-				 errdetail("%s", detail)));
-=======
 		default:
 			/* Ignore error if only doing well-formedness check */
 			if (xmlerrcxt->strictness == PG_XML_STRICTNESS_WELLFORMED)
 				return;
 			break;
->>>>>>> 80edfd76
 	}
 
 	/* Prepare error message in errorBuf */
@@ -1659,11 +1641,6 @@
 	 */
 	if (input != NULL)
 	{
-<<<<<<< HEAD
-		ereport(level,
-				(errcode(sqlcode),
-				 errmsg_internal("%s", msg)));
-=======
 		xmlGenericErrorFunc errFuncSaved = xmlGenericError;
 		void	   *errCtxSaved = xmlGenericErrorContext;
 
@@ -1677,7 +1654,6 @@
 
 		/* Restore generic error func */
 		xmlSetGenericErrorFunc(errCtxSaved, errFuncSaved);
->>>>>>> 80edfd76
 	}
 
 	/* Get rid of any trailing newlines in errorBuf */
@@ -3629,9 +3605,7 @@
 		 */
 		cur_copy = xmlCopyNode(cur, 1);
 
-		if (cur_copy == NULL)
-			xml_ereport(ERROR, ERRCODE_OUT_OF_MEMORY,
-						"could not copy node");
+		Assert(cur_copy != NULL);
 
 		PG_TRY();
 		{
