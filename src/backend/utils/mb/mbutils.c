--- conflicted
+++ resolved
@@ -596,15 +596,11 @@
 		return (char *) s;
 	}
 
-<<<<<<< HEAD
-	return perform_default_encoding_conversion(s, len, true, -1, NULL);
-=======
 	if (ClientEncoding->encoding == encoding)
-		return perform_default_encoding_conversion(s, len, true);
+		return perform_default_encoding_conversion(s, len, true, -1, NULL);
 	else
 		return (char *) pg_do_encoding_conversion(
 			 (unsigned char *) s, len, encoding, DatabaseEncoding->encoding);
->>>>>>> a4bebdd9
 }
 
 /*
@@ -636,17 +632,10 @@
 		return (char *) s;		/* assume data is valid */
 
 	if (ClientEncoding->encoding == encoding)
-<<<<<<< HEAD
 		return perform_default_encoding_conversion(s, len, false, -1, NULL);
 	else
 		return (char *) pg_do_encoding_conversion(
-			(unsigned char *) s, len, DatabaseEncoding->encoding, encoding);
-=======
-		return perform_default_encoding_conversion(s, len, false);
-	else
-		return (char *) pg_do_encoding_conversion(
 			 (unsigned char *) s, len, DatabaseEncoding->encoding, encoding);
->>>>>>> a4bebdd9
 }
 
 /*
@@ -731,127 +720,6 @@
 	return result;
 }
 
-
-<<<<<<< HEAD
-
-#ifdef USE_WIDE_UPPER_LOWER
-
-/*
- * wchar2char --- convert wide characters to multibyte format
- *
- * This has the same API as the standard wcstombs() function; in particular,
- * tolen is the maximum number of bytes to store at *to, and *from must be
- * zero-terminated.  The output will be zero-terminated iff there is room.
- */
-size_t
-wchar2char(char *to, const wchar_t *from, size_t tolen)
-{
-	size_t		result;
-
-	if (tolen == 0)
-		return 0;
-
-#ifdef WIN32
-
-	/*
-	 * On Windows, the "Unicode" locales assume UTF16 not UTF8 encoding, and
-	 * for some reason mbstowcs and wcstombs won't do this for us, so we use
-	 * MultiByteToWideChar().
-	 */
-	if (GetDatabaseEncoding() == PG_UTF8)
-	{
-		result = WideCharToMultiByte(CP_UTF8, 0, from, -1, to, tolen,
-									 NULL, NULL);
-		/* A zero return is failure */
-		if (result <= 0)
-			result = -1;
-		else
-		{
-			Assert(result <= tolen);
-			/* Microsoft counts the zero terminator in the result */
-			result--;
-		}
-	}
-	else
-#endif   /* WIN32 */
-	{
-		Assert(!lc_ctype_is_c());
-		result = wcstombs(to, from, tolen);
-	}
-	return result;
-}
-
-/*
- * char2wchar --- convert multibyte characters to wide characters
- *
- * This has almost the API of mbstowcs(), except that *from need not be
- * null-terminated; instead, the number of input bytes is specified as
- * fromlen.  Also, we ereport() rather than returning -1 for invalid
- * input encoding.	tolen is the maximum number of wchar_t's to store at *to.
- * The output will be zero-terminated iff there is room.
- */
-size_t
-char2wchar(wchar_t *to, size_t tolen, const char *from, size_t fromlen)
-{
-	size_t		result;
-
-	if (tolen == 0)
-		return 0;
-
-#ifdef WIN32
-	/* See WIN32 "Unicode" comment above */
-	if (GetDatabaseEncoding() == PG_UTF8)
-	{
-		/* Win32 API does not work for zero-length input */
-		if (fromlen == 0)
-			result = 0;
-		else
-		{
-			result = MultiByteToWideChar(CP_UTF8, 0, from, fromlen, to, tolen - 1);
-			/* A zero return is failure */
-			if (result == 0)
-				result = -1;
-		}
-
-		if (result != -1)
-		{
-			Assert(result < tolen);
-			/* Append trailing null wchar (MultiByteToWideChar() does not) */
-			to[result] = 0;
-		}
-	}
-	else
-#endif   /* WIN32 */
-	{
-		/* mbstowcs requires ending '\0' */
-		char	   *str = pnstrdup(from, fromlen);
-
-		Assert(!lc_ctype_is_c());
-		result = mbstowcs(to, str, tolen);
-		pfree(str);
-	}
-
-	if (result == -1)
-	{
-		/*
-		 * Invalid multibyte character encountered.  We try to give a useful
-		 * error message by letting pg_verifymbstr check the string.  But it's
-		 * possible that the string is OK to us, and not OK to mbstowcs ---
-		 * this suggests that the LC_CTYPE locale is different from the
-		 * database encoding.  Give a generic error message if verifymbstr
-		 * can't find anything wrong.
-		 */
-		pg_verifymbstr(from, fromlen, false);	/* might not return */
-		/* but if it does ... */
-		ereport(ERROR,
-				(errcode(ERRCODE_CHARACTER_NOT_IN_REPERTOIRE),
-				 errmsg("invalid multibyte character for locale"),
-				 errhint("The server's LC_CTYPE locale is probably incompatible with the database encoding.")));
-	}
-
-	return result;
-}
-#endif
 
 /*
  * pg_custom_client_to_server
@@ -950,8 +818,6 @@
 	return perform_default_encoding_conversion(s, len, false, dest_encoding, custom_encoding_proc);
 }
 
-=======
->>>>>>> a4bebdd9
 /* convert a multibyte string to a wchar */
 int
 pg_mb2wchar(const char *from, pg_wchar *to)
