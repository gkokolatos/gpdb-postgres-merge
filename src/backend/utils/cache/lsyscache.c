/*-------------------------------------------------------------------------
 *
 * lsyscache.c
 *	  Convenience routines for common queries in the system catalog cache.
 *
 * Portions Copyright (c) 2007-2009, Greenplum inc
 * Portions Copyright (c) 2012-Present Pivotal Software, Inc.
 * Portions Copyright (c) 1996-2019, PostgreSQL Global Development Group
 * Portions Copyright (c) 1994, Regents of the University of California
 *
 * IDENTIFICATION
 *	  src/backend/utils/cache/lsyscache.c
 *
 * NOTES
 *	  Eventually, the index information should go through here, too.
 *-------------------------------------------------------------------------
 */
#include "postgres.h"

#include "access/genam.h"
#include "access/hash.h"
#include "access/htup_details.h"
#include "access/nbtree.h"
#include "access/table.h"
#include "bootstrap/bootstrap.h"
#include "catalog/namespace.h"
#include "catalog/pg_am.h"
#include "catalog/pg_amop.h"
#include "catalog/pg_amproc.h"
#include "catalog/pg_collation.h"
#include "catalog/pg_constraint.h"
#include "catalog/pg_language.h"
#include "catalog/pg_namespace.h"
#include "catalog/pg_opclass.h"
#include "catalog/pg_operator.h"
#include "catalog/pg_proc.h"
#include "catalog/pg_range.h"
#include "catalog/pg_statistic.h"
#include "catalog/pg_transform.h"
#include "catalog/pg_type.h"
#include "commands/tablecmds.h"
#include "commands/trigger.h"
#include "miscadmin.h"
#include "nodes/makefuncs.h"
#include "parser/parse_clause.h"			/* for sort_op_can_sort() */
#include "parser/parse_coerce.h"
#include "utils/array.h"
#include "utils/builtins.h"
#include "utils/catcache.h"
#include "utils/datum.h"
#include "utils/fmgroids.h"
#include "utils/guc.h"
#include "utils/lsyscache.h"
#include "utils/rel.h"
#include "utils/syscache.h"
#include "utils/typcache.h"
#include "utils/fmgroids.h"
#include "funcapi.h"

#include "catalog/heap.h"                   /* SystemAttributeDefinition() */
#include "catalog/pg_aggregate.h"
#include "catalog/pg_inherits.h"
#include "catalog/pg_inherits_fn.h"
#include "catalog/pg_trigger.h"

/* Hook for plugins to get control in get_attavgwidth() */
get_attavgwidth_hook_type get_attavgwidth_hook = NULL;


/*				---------- AMOP CACHES ----------						 */

/*
 * op_in_opfamily
 *
 *		Return t iff operator 'opno' is in operator family 'opfamily'.
 *
 * This function only considers search operators, not ordering operators.
 */
bool
op_in_opfamily(Oid opno, Oid opfamily)
{
	return SearchSysCacheExists3(AMOPOPID,
								 ObjectIdGetDatum(opno),
								 CharGetDatum(AMOP_SEARCH),
								 ObjectIdGetDatum(opfamily));
}

/*
 * get_op_opfamily_strategy
 *
 *		Get the operator's strategy number within the specified opfamily,
 *		or 0 if it's not a member of the opfamily.
 *
 * This function only considers search operators, not ordering operators.
 */
int
get_op_opfamily_strategy(Oid opno, Oid opfamily)
{
	HeapTuple	tp;
	Form_pg_amop amop_tup;
	int			result;

	tp = SearchSysCache3(AMOPOPID,
						 ObjectIdGetDatum(opno),
						 CharGetDatum(AMOP_SEARCH),
						 ObjectIdGetDatum(opfamily));
	if (!HeapTupleIsValid(tp))
		return 0;
	amop_tup = (Form_pg_amop) GETSTRUCT(tp);
	result = amop_tup->amopstrategy;
	ReleaseSysCache(tp);
	return result;
}

/*
 * get_op_opfamily_sortfamily
 *
 *		If the operator is an ordering operator within the specified opfamily,
 *		return its amopsortfamily OID; else return InvalidOid.
 */
Oid
get_op_opfamily_sortfamily(Oid opno, Oid opfamily)
{
	HeapTuple	tp;
	Form_pg_amop amop_tup;
	Oid			result;

	tp = SearchSysCache3(AMOPOPID,
						 ObjectIdGetDatum(opno),
						 CharGetDatum(AMOP_ORDER),
						 ObjectIdGetDatum(opfamily));
	if (!HeapTupleIsValid(tp))
		return InvalidOid;
	amop_tup = (Form_pg_amop) GETSTRUCT(tp);
	result = amop_tup->amopsortfamily;
	ReleaseSysCache(tp);
	return result;
}

/*
 * get_op_opfamily_properties
 *
 *		Get the operator's strategy number and declared input data types
 *		within the specified opfamily.
 *
 * Caller should already have verified that opno is a member of opfamily,
 * therefore we raise an error if the tuple is not found.
 */
void
get_op_opfamily_properties(Oid opno, Oid opfamily, bool ordering_op,
						   int *strategy,
						   Oid *lefttype,
						   Oid *righttype)
{
	HeapTuple	tp;
	Form_pg_amop amop_tup;

	tp = SearchSysCache3(AMOPOPID,
						 ObjectIdGetDatum(opno),
						 CharGetDatum(ordering_op ? AMOP_ORDER : AMOP_SEARCH),
						 ObjectIdGetDatum(opfamily));
	if (!HeapTupleIsValid(tp))
		elog(ERROR, "operator %u is not a member of opfamily %u",
			 opno, opfamily);
	amop_tup = (Form_pg_amop) GETSTRUCT(tp);
	*strategy = amop_tup->amopstrategy;
	*lefttype = amop_tup->amoplefttype;
	*righttype = amop_tup->amoprighttype;
	ReleaseSysCache(tp);
}

/*
 * get_opfamily_member
 *		Get the OID of the operator that implements the specified strategy
 *		with the specified datatypes for the specified opfamily.
 *
 * Returns InvalidOid if there is no pg_amop entry for the given keys.
 */
Oid
get_opfamily_member(Oid opfamily, Oid lefttype, Oid righttype,
					int16 strategy)
{
	HeapTuple	tp;
	Form_pg_amop amop_tup;
	Oid			result;

	tp = SearchSysCache4(AMOPSTRATEGY,
						 ObjectIdGetDatum(opfamily),
						 ObjectIdGetDatum(lefttype),
						 ObjectIdGetDatum(righttype),
						 Int16GetDatum(strategy));
	if (!HeapTupleIsValid(tp))
		return InvalidOid;
	amop_tup = (Form_pg_amop) GETSTRUCT(tp);
	result = amop_tup->amopopr;
	ReleaseSysCache(tp);
	return result;
}

/*
 * get_ordering_op_properties
 *		Given the OID of an ordering operator (a btree "<" or ">" operator),
 *		determine its opfamily, its declared input datatype, and its
 *		strategy number (BTLessStrategyNumber or BTGreaterStrategyNumber).
 *
 * Returns true if successful, false if no matching pg_amop entry exists.
 * (This indicates that the operator is not a valid ordering operator.)
 *
 * Note: the operator could be registered in multiple families, for example
 * if someone were to build a "reverse sort" opfamily.  This would result in
 * uncertainty as to whether "ORDER BY USING op" would default to NULLS FIRST
 * or NULLS LAST, as well as inefficient planning due to failure to match up
 * pathkeys that should be the same.  So we want a determinate result here.
 * Because of the way the syscache search works, we'll use the interpretation
 * associated with the opfamily with smallest OID, which is probably
 * determinate enough.  Since there is no longer any particularly good reason
 * to build reverse-sort opfamilies, it doesn't seem worth expending any
 * additional effort on ensuring consistency.
 */
bool
get_ordering_op_properties(Oid opno,
						   Oid *opfamily, Oid *opcintype, int16 *strategy)
{
	bool		result = false;
	CatCList   *catlist;
	int			i;

	/* ensure outputs are initialized on failure */
	*opfamily = InvalidOid;
	*opcintype = InvalidOid;
	*strategy = 0;

	/*
	 * Search pg_amop to see if the target operator is registered as the "<"
	 * or ">" operator of any btree opfamily.
	 */
	catlist = SearchSysCacheList1(AMOPOPID, ObjectIdGetDatum(opno));

	for (i = 0; i < catlist->n_members; i++)
	{
		HeapTuple	tuple = &catlist->members[i]->tuple;
		Form_pg_amop aform = (Form_pg_amop) GETSTRUCT(tuple);

		/* must be btree */
		if (aform->amopmethod != BTREE_AM_OID)
			continue;

		if (aform->amopstrategy == BTLessStrategyNumber ||
			aform->amopstrategy == BTGreaterStrategyNumber)
		{
			/* Found it ... should have consistent input types */
			if (aform->amoplefttype == aform->amoprighttype)
			{
				/* Found a suitable opfamily, return info */
				*opfamily = aform->amopfamily;
				*opcintype = aform->amoplefttype;
				*strategy = aform->amopstrategy;
				result = true;
				break;
			}
		}
	}

	ReleaseSysCacheList(catlist);

	return result;
}

/*
 * get_compare_function_for_ordering_op
 *		Get the OID of the datatype-specific btree comparison function
 *		associated with an ordering operator (a "<" or ">" operator).
 *
 * *cmpfunc receives the comparison function OID.
 * *reverse is set FALSE if the operator is "<", TRUE if it's ">"
 * (indicating the comparison result must be negated before use).
 *
 * Returns TRUE if successful, FALSE if no btree function can be found.
 * (This indicates that the operator is not a valid ordering operator.)
 */
bool
get_compare_function_for_ordering_op(Oid opno, Oid *cmpfunc, bool *reverse)
{
	Oid			opfamily;
	Oid			opcintype;
	int16		strategy;

	/* Find the operator in pg_amop */
	if (get_ordering_op_properties(opno,
								   &opfamily, &opcintype, &strategy))
	{
		/* Found a suitable opfamily, get matching support function */
		*cmpfunc = get_opfamily_proc(opfamily,
									 opcintype,
									 opcintype,
									 BTORDER_PROC);

		if (!OidIsValid(*cmpfunc))		/* should not happen */
			elog(ERROR, "missing support function %d(%u,%u) in opfamily %u",
				 BTORDER_PROC, opcintype, opcintype, opfamily);
		*reverse = (strategy == BTGreaterStrategyNumber);
		return true;
	}

	/* ensure outputs are set on failure */
	*cmpfunc = InvalidOid;

	*reverse = false;
	return false;
}


/*
 * get_equality_op_for_ordering_op
 *		Get the OID of the datatype-specific btree equality operator
 *		associated with an ordering operator (a "<" or ">" operator).
 *
 * If "reverse" isn't NULL, also set *reverse to false if the operator is "<",
 * true if it's ">"
 *
 * Returns InvalidOid if no matching equality operator can be found.
 * (This indicates that the operator is not a valid ordering operator.)
 */
Oid
get_equality_op_for_ordering_op(Oid opno, bool *reverse)
{
	Oid			result = InvalidOid;
	Oid			opfamily;
	Oid			opcintype;
	int16		strategy;

	/* Find the operator in pg_amop */
	if (get_ordering_op_properties(opno,
								   &opfamily, &opcintype, &strategy))
	{
		/* Found a suitable opfamily, get matching equality operator */
		result = get_opfamily_member(opfamily,
									 opcintype,
									 opcintype,
									 BTEqualStrategyNumber);
		if (reverse)
			*reverse = (strategy == BTGreaterStrategyNumber);
	}

	return result;
}

/*
 * get_ordering_op_for_equality_op
 *		Get the OID of a datatype-specific btree ordering operator
 *		associated with an equality operator.  (If there are multiple
 *		possibilities, assume any one will do.)
 *
 * This function is used when we have to sort data before unique-ifying,
 * and don't much care which sorting op is used as long as it's compatible
 * with the intended equality operator.  Since we need a sorting operator,
 * it should be single-data-type even if the given operator is cross-type.
 * The caller specifies whether to find an op for the LHS or RHS data type.
 *
 * Returns InvalidOid if no matching ordering operator can be found.
 */
Oid
get_ordering_op_for_equality_op(Oid opno, bool use_lhs_type)
{
	Oid			result = InvalidOid;
	CatCList   *catlist;
	int			i;

	/*
	 * Search pg_amop to see if the target operator is registered as the "="
	 * operator of any btree opfamily.
	 */
	catlist = SearchSysCacheList1(AMOPOPID, ObjectIdGetDatum(opno));

	for (i = 0; i < catlist->n_members; i++)
	{
		HeapTuple	tuple = &catlist->members[i]->tuple;
		Form_pg_amop aform = (Form_pg_amop) GETSTRUCT(tuple);

		/* must be btree */
		if (aform->amopmethod != BTREE_AM_OID)
			continue;

		if (aform->amopstrategy == BTEqualStrategyNumber)
		{
			/* Found a suitable opfamily, get matching ordering operator */
			Oid			typid;

			typid = use_lhs_type ? aform->amoplefttype : aform->amoprighttype;
			result = get_opfamily_member(aform->amopfamily,
										 typid, typid,
										 BTLessStrategyNumber);
			if (OidIsValid(result))
				break;
			/* failure probably shouldn't happen, but keep looking if so */
		}
	}

	ReleaseSysCacheList(catlist);

	return result;
}

/*
 * get_mergejoin_opfamilies
 *		Given a putatively mergejoinable operator, return a list of the OIDs
 *		of the btree opfamilies in which it represents equality.
 *
 * It is possible (though at present unusual) for an operator to be equality
 * in more than one opfamily, hence the result is a list.  This also lets us
 * return NIL if the operator is not found in any opfamilies.
 *
 * The planner currently uses simple equal() tests to compare the lists
 * returned by this function, which makes the list order relevant, though
 * strictly speaking it should not be.  Because of the way syscache list
 * searches are handled, in normal operation the result will be sorted by OID
 * so everything works fine.  If running with system index usage disabled,
 * the result ordering is unspecified and hence the planner might fail to
 * recognize optimization opportunities ... but that's hardly a scenario in
 * which performance is good anyway, so there's no point in expending code
 * or cycles here to guarantee the ordering in that case.
 */
List *
get_mergejoin_opfamilies(Oid opno)
{
	List	   *result = NIL;
	CatCList   *catlist;
	int			i;

	/*
	 * Search pg_amop to see if the target operator is registered as the "="
	 * operator of any btree opfamily.
	 */
	catlist = SearchSysCacheList1(AMOPOPID, ObjectIdGetDatum(opno));

	for (i = 0; i < catlist->n_members; i++)
	{
		HeapTuple	tuple = &catlist->members[i]->tuple;
		Form_pg_amop aform = (Form_pg_amop) GETSTRUCT(tuple);

		/* must be btree equality */
		if (aform->amopmethod == BTREE_AM_OID &&
			aform->amopstrategy == BTEqualStrategyNumber)
			result = lappend_oid(result, aform->amopfamily);
	}

	ReleaseSysCacheList(catlist);

	return result;
}

/*
 * get_compatible_hash_operators
 *		Get the OID(s) of hash equality operator(s) compatible with the given
 *		operator, but operating on its LHS and/or RHS datatype.
 *
 * An operator for the LHS type is sought and returned into *lhs_opno if
 * lhs_opno isn't NULL.  Similarly, an operator for the RHS type is sought
 * and returned into *rhs_opno if rhs_opno isn't NULL.
 *
 * If the given operator is not cross-type, the results should be the same
 * operator, but in cross-type situations they will be different.
 *
 * Returns true if able to find the requested operator(s), false if not.
 * (This indicates that the operator should not have been marked oprcanhash.)
 */
bool
get_compatible_hash_operators(Oid opno,
							  Oid *lhs_opno, Oid *rhs_opno)
{
	return get_compatible_hash_operators_and_family(opno, lhs_opno, rhs_opno,
													NULL);
}

/*
 * Extended version of get_compatible_hash_operators, which also returns
 * the operator family that the returned operators belong to.
 */
bool
get_compatible_hash_operators_and_family(Oid opno,
										 Oid *lhs_opno, Oid *rhs_opno,
										 Oid *opfamily)
{
	bool		result = false;
	CatCList   *catlist;
	int			i;
	Oid			this_opfamily = InvalidOid;

	/* Ensure output args are initialized on failure */
	if (lhs_opno)
		*lhs_opno = InvalidOid;
	if (rhs_opno)
		*rhs_opno = InvalidOid;
	if (opfamily)
		*opfamily = InvalidOid;

	/*
	 * Search pg_amop to see if the target operator is registered as the "="
	 * operator of any hash opfamily.  If the operator is registered in
	 * multiple opfamilies, assume we can use any one.
	 */
	catlist = SearchSysCacheList1(AMOPOPID, ObjectIdGetDatum(opno));

	for (i = 0; i < catlist->n_members; i++)
	{
		HeapTuple	tuple = &catlist->members[i]->tuple;
		Form_pg_amop aform = (Form_pg_amop) GETSTRUCT(tuple);

		this_opfamily = aform->amopfamily;

		if (aform->amopmethod == HASH_AM_OID &&
			aform->amopstrategy == HTEqualStrategyNumber)
		{
			/* No extra lookup needed if given operator is single-type */
			if (aform->amoplefttype == aform->amoprighttype)
			{
				if (lhs_opno)
					*lhs_opno = opno;
				if (rhs_opno)
					*rhs_opno = opno;
				result = true;
				break;
			}

			/*
			 * Get the matching single-type operator(s).  Failure probably
			 * shouldn't happen --- it implies a bogus opfamily --- but
			 * continue looking if so.
			 */
			if (lhs_opno)
			{
				*lhs_opno = get_opfamily_member(aform->amopfamily,
												aform->amoplefttype,
												aform->amoplefttype,
												HTEqualStrategyNumber);
				if (!OidIsValid(*lhs_opno))
					continue;
				/* Matching LHS found, done if caller doesn't want RHS */
				if (!rhs_opno)
				{
					result = true;
					break;
				}
			}
			if (rhs_opno)
			{
				*rhs_opno = get_opfamily_member(aform->amopfamily,
												aform->amoprighttype,
												aform->amoprighttype,
												HTEqualStrategyNumber);
				if (!OidIsValid(*rhs_opno))
				{
					/* Forget any LHS operator from this opfamily */
					if (lhs_opno)
						*lhs_opno = InvalidOid;
					continue;
				}
				/* Matching RHS found, so done */
				result = true;
				break;
			}
		}
	}

	if (result && opfamily)
		*opfamily = this_opfamily;

	ReleaseSysCacheList(catlist);

	return result;
}

Oid
get_compatible_hash_opfamily(Oid opno)
{
	Oid			result = InvalidOid;
	CatCList   *catlist;
	int			i;

	/*
	 * Search pg_amop to see if the target operator is registered as the "="
	 * operator of any hash opfamily.  If the operator is registered in
	 * multiple opfamilies, assume we can use any one.
	 */
	catlist = SearchSysCacheList1(AMOPOPID, ObjectIdGetDatum(opno));

	for (i = 0; i < catlist->n_members; i++)
	{
		HeapTuple	tuple = &catlist->members[i]->tuple;
		Form_pg_amop aform = (Form_pg_amop) GETSTRUCT(tuple);

		/*
		 * The given operator should be an "=" operator with same input
		 * types. So this shouldn't happen. But if it does, let's avoid
		 * getting even more confused.
		 */
		if (aform->amoplefttype != aform->amoprighttype)
			continue;

		if (aform->amopmethod == HASH_AM_OID &&
			aform->amopstrategy == HTEqualStrategyNumber)
		{
			result = aform->amopfamily;
			break;
		}
	}

	ReleaseSysCacheList(catlist);

	return result;
}

/*
 * get_op_hash_functions
 *		Get the OID(s) of the standard hash support function(s) compatible with
 *		the given operator, operating on its LHS and/or RHS datatype as required.
 *
 * A function for the LHS type is sought and returned into *lhs_procno if
 * lhs_procno isn't NULL.  Similarly, a function for the RHS type is sought
 * and returned into *rhs_procno if rhs_procno isn't NULL.
 *
 * If the given operator is not cross-type, the results should be the same
 * function, but in cross-type situations they will be different.
 *
 * Returns true if able to find the requested function(s), false if not.
 * (This indicates that the operator should not have been marked oprcanhash.)
 */
bool
get_op_hash_functions(Oid opno,
					  RegProcedure *lhs_procno, RegProcedure *rhs_procno)
{
	bool		result = false;
	CatCList   *catlist;
	int			i;

	/* Ensure output args are initialized on failure */
	if (lhs_procno)
		*lhs_procno = InvalidOid;
	if (rhs_procno)
		*rhs_procno = InvalidOid;

	/*
	 * Search pg_amop to see if the target operator is registered as the "="
	 * operator of any hash opfamily.  If the operator is registered in
	 * multiple opfamilies, assume we can use any one.
	 */
	catlist = SearchSysCacheList1(AMOPOPID, ObjectIdGetDatum(opno));

	for (i = 0; i < catlist->n_members; i++)
	{
		HeapTuple	tuple = &catlist->members[i]->tuple;
		Form_pg_amop aform = (Form_pg_amop) GETSTRUCT(tuple);

		if (aform->amopmethod == HASH_AM_OID &&
			aform->amopstrategy == HTEqualStrategyNumber)
		{
			/*
			 * Get the matching support function(s).  Failure probably
			 * shouldn't happen --- it implies a bogus opfamily --- but
			 * continue looking if so.
			 */
			if (lhs_procno)
			{
				*lhs_procno = get_opfamily_proc(aform->amopfamily,
												aform->amoplefttype,
												aform->amoplefttype,
												HASHSTANDARD_PROC);
				if (!OidIsValid(*lhs_procno))
					continue;
				/* Matching LHS found, done if caller doesn't want RHS */
				if (!rhs_procno)
				{
					result = true;
					break;
				}
				/* Only one lookup needed if given operator is single-type */
				if (aform->amoplefttype == aform->amoprighttype)
				{
					*rhs_procno = *lhs_procno;
					result = true;
					break;
				}
			}
			if (rhs_procno)
			{
				*rhs_procno = get_opfamily_proc(aform->amopfamily,
												aform->amoprighttype,
												aform->amoprighttype,
												HASHSTANDARD_PROC);
				if (!OidIsValid(*rhs_procno))
				{
					/* Forget any LHS function from this opfamily */
					if (lhs_procno)
						*lhs_procno = InvalidOid;
					continue;
				}
				/* Matching RHS found, so done */
				result = true;
				break;
			}
		}
	}

	ReleaseSysCacheList(catlist);

	return result;
}

/*
 * get_op_btree_interpretation
 *		Given an operator's OID, find out which btree opfamilies it belongs to,
 *		and what properties it has within each one.  The results are returned
 *		as a palloc'd list of OpBtreeInterpretation structs.
 *
 * In addition to the normal btree operators, we consider a <> operator to be
 * a "member" of an opfamily if its negator is an equality operator of the
 * opfamily.  ROWCOMPARE_NE is returned as the strategy number for this case.
 */
List *
get_op_btree_interpretation(Oid opno)
{
	List	   *result = NIL;
	OpBtreeInterpretation *thisresult;
	CatCList   *catlist;
	int			i;

	/*
	 * Find all the pg_amop entries containing the operator.
	 */
	catlist = SearchSysCacheList1(AMOPOPID, ObjectIdGetDatum(opno));

	for (i = 0; i < catlist->n_members; i++)
	{
		HeapTuple	op_tuple = &catlist->members[i]->tuple;
		Form_pg_amop op_form = (Form_pg_amop) GETSTRUCT(op_tuple);
		StrategyNumber op_strategy;

		/* must be btree */
		if (op_form->amopmethod != BTREE_AM_OID)
			continue;

		/* Get the operator's btree strategy number */
		op_strategy = (StrategyNumber) op_form->amopstrategy;
		Assert(op_strategy >= 1 && op_strategy <= 5);

		thisresult = (OpBtreeInterpretation *)
			palloc(sizeof(OpBtreeInterpretation));
		thisresult->opfamily_id = op_form->amopfamily;
		thisresult->strategy = op_strategy;
		thisresult->oplefttype = op_form->amoplefttype;
		thisresult->oprighttype = op_form->amoprighttype;
		result = lappend(result, thisresult);
	}

	ReleaseSysCacheList(catlist);

	/*
	 * If we didn't find any btree opfamily containing the operator, perhaps
	 * it is a <> operator.  See if it has a negator that is in an opfamily.
	 */
	if (result == NIL)
	{
		Oid			op_negator = get_negator(opno);

		if (OidIsValid(op_negator))
		{
			catlist = SearchSysCacheList1(AMOPOPID,
										  ObjectIdGetDatum(op_negator));

			for (i = 0; i < catlist->n_members; i++)
			{
				HeapTuple	op_tuple = &catlist->members[i]->tuple;
				Form_pg_amop op_form = (Form_pg_amop) GETSTRUCT(op_tuple);
				StrategyNumber op_strategy;

				/* must be btree */
				if (op_form->amopmethod != BTREE_AM_OID)
					continue;

				/* Get the operator's btree strategy number */
				op_strategy = (StrategyNumber) op_form->amopstrategy;
				Assert(op_strategy >= 1 && op_strategy <= 5);

				/* Only consider negators that are = */
				if (op_strategy != BTEqualStrategyNumber)
					continue;

				/* OK, report it with "strategy" ROWCOMPARE_NE */
				thisresult = (OpBtreeInterpretation *)
					palloc(sizeof(OpBtreeInterpretation));
				thisresult->opfamily_id = op_form->amopfamily;
				thisresult->strategy = ROWCOMPARE_NE;
				thisresult->oplefttype = op_form->amoplefttype;
				thisresult->oprighttype = op_form->amoprighttype;
				result = lappend(result, thisresult);
			}

			ReleaseSysCacheList(catlist);
		}
	}

	return result;
}

/*
 * equality_ops_are_compatible
 *		Return true if the two given equality operators have compatible
 *		semantics.
 *
 * This is trivially true if they are the same operator.  Otherwise,
 * we look to see if they can be found in the same btree or hash opfamily.
 * Either finding allows us to assume that they have compatible notions
 * of equality.  (The reason we need to do these pushups is that one might
 * be a cross-type operator; for instance int24eq vs int4eq.)
 */
bool
equality_ops_are_compatible(Oid opno1, Oid opno2)
{
	bool		result;
	CatCList   *catlist;
	int			i;

	/* Easy if they're the same operator */
	if (opno1 == opno2)
		return true;

	/*
	 * We search through all the pg_amop entries for opno1.
	 */
	catlist = SearchSysCacheList1(AMOPOPID, ObjectIdGetDatum(opno1));

	result = false;
	for (i = 0; i < catlist->n_members; i++)
	{
		HeapTuple	op_tuple = &catlist->members[i]->tuple;
		Form_pg_amop op_form = (Form_pg_amop) GETSTRUCT(op_tuple);

		/* must be btree or hash */
		if (op_form->amopmethod == BTREE_AM_OID ||
			op_form->amopmethod == HASH_AM_OID)
		{
			if (op_in_opfamily(opno2, op_form->amopfamily))
			{
				result = true;
				break;
			}
		}
	}

	ReleaseSysCacheList(catlist);

	return result;
}


/*				---------- AMPROC CACHES ----------						 */

/*
 * get_opfamily_proc
 *		Get the OID of the specified support function
 *		for the specified opfamily and datatypes.
 *
 * Returns InvalidOid if there is no pg_amproc entry for the given keys.
 */
Oid
get_opfamily_proc(Oid opfamily, Oid lefttype, Oid righttype, int16 procnum)
{
	HeapTuple	tp;
	Form_pg_amproc amproc_tup;
	RegProcedure result;

	tp = SearchSysCache4(AMPROCNUM,
						 ObjectIdGetDatum(opfamily),
						 ObjectIdGetDatum(lefttype),
						 ObjectIdGetDatum(righttype),
						 Int16GetDatum(procnum));
	if (!HeapTupleIsValid(tp))
		return InvalidOid;
	amproc_tup = (Form_pg_amproc) GETSTRUCT(tp);
	result = amproc_tup->amproc;
	ReleaseSysCache(tp);
	return result;
}


/*				---------- ATTRIBUTE CACHES ----------					 */

/*
 * get_attname
 *		Given the relation id and the attribute number, return the "attname"
 *		field from the attribute relation as a palloc'ed string.
 *
 * If no such attribute exists and missing_ok is true, NULL is returned;
 * otherwise a not-intended-for-user-consumption error is thrown.
 */
char *
get_attname(Oid relid, AttrNumber attnum, bool missing_ok)
{
	HeapTuple	tp;

	tp = SearchSysCache2(ATTNUM,
						 ObjectIdGetDatum(relid), Int16GetDatum(attnum));
	if (HeapTupleIsValid(tp))
	{
		Form_pg_attribute att_tup = (Form_pg_attribute) GETSTRUCT(tp);
		char	   *result;

		result = pstrdup(NameStr(att_tup->attname));
		ReleaseSysCache(tp);
		return result;
	}

	if (!missing_ok)
		elog(ERROR, "cache lookup failed for attribute %d of relation %u",
			 attnum, relid);
	return NULL;
}

/*
 * get_attnum
 *
 *		Given the relation id and the attribute name,
 *		return the "attnum" field from the attribute relation.
 *
 *		Returns InvalidAttrNumber if the attr doesn't exist (or is dropped).
 */
AttrNumber
get_attnum(Oid relid, const char *attname)
{
	HeapTuple	tp;

	tp = SearchSysCacheAttName(relid, attname);
	if (HeapTupleIsValid(tp))
	{
		Form_pg_attribute att_tup = (Form_pg_attribute) GETSTRUCT(tp);
		AttrNumber	result;

		result = att_tup->attnum;
		ReleaseSysCache(tp);
		return result;
	}
	else
		return InvalidAttrNumber;
}

/*
 * get_attgenerated
 *
 *		Given the relation id and the attribute name,
 *		return the "attgenerated" field from the attribute relation.
 *
 *		Errors if not found.
 *
 *		Since not generated is represented by '\0', this can also be used as a
 *		Boolean test.
 */
char
get_attgenerated(Oid relid, AttrNumber attnum)
{
	HeapTuple	tp;
	Form_pg_attribute att_tup;
	char		result;

	tp = SearchSysCache2(ATTNUM,
						 ObjectIdGetDatum(relid),
						 Int16GetDatum(attnum));
	if (!HeapTupleIsValid(tp))
		elog(ERROR, "cache lookup failed for attribute %d of relation %u",
			 attnum, relid);
	att_tup = (Form_pg_attribute) GETSTRUCT(tp);
	result = att_tup->attgenerated;
	ReleaseSysCache(tp);
	return result;
}

/*
 * get_atttype
 *
 *		Given the relation OID and the attribute number with the relation,
 *		return the attribute type OID.
 */
Oid
get_atttype(Oid relid, AttrNumber attnum)
{
	HeapTuple	tp;

	tp = SearchSysCache2(ATTNUM,
						 ObjectIdGetDatum(relid),
						 Int16GetDatum(attnum));
	if (HeapTupleIsValid(tp))
	{
		Form_pg_attribute att_tup = (Form_pg_attribute) GETSTRUCT(tp);
		Oid			result;

		result = att_tup->atttypid;
		ReleaseSysCache(tp);
		return result;
	}
	else
		return InvalidOid;
}

/*
 * get_atttypetypmodcoll
 *
 *		A three-fer: given the relation id and the attribute number,
 *		fetch atttypid, atttypmod, and attcollation in a single cache lookup.
 *
 * Unlike the otherwise-similar get_atttype, this routine
 * raises an error if it can't obtain the information.
 */
void
get_atttypetypmodcoll(Oid relid, AttrNumber attnum,
					  Oid *typid, int32 *typmod, Oid *collid)
{
	HeapTuple	tp;
	Form_pg_attribute att_tup;

	/* CDB: Get type for sysattr even if relid is no good (e.g. SubqueryScan) */
	if (attnum < 0 &&
		attnum > FirstLowInvalidHeapAttributeNumber)
	{
		const FormData_pg_attribute *sysatt_tup;

		sysatt_tup = SystemAttributeDefinition(attnum);
		*typid = sysatt_tup->atttypid;
		*typmod = sysatt_tup->atttypmod;
		*collid = sysatt_tup->attcollation;
		return;
	}

	tp = SearchSysCache2(ATTNUM,
						 ObjectIdGetDatum(relid),
						 Int16GetDatum(attnum));
	if (!HeapTupleIsValid(tp))
		elog(ERROR, "cache lookup failed for attribute %d of relation %u",
			 attnum, relid);
	att_tup = (Form_pg_attribute) GETSTRUCT(tp);

	*typid = att_tup->atttypid;
	*typmod = att_tup->atttypmod;
	*collid = att_tup->attcollation;
	ReleaseSysCache(tp);
}

/*				---------- COLLATION CACHE ----------					 */

/*
 * get_collation_name
 *		Returns the name of a given pg_collation entry.
 *
 * Returns a palloc'd copy of the string, or NULL if no such collation.
 *
 * NOTE: since collation name is not unique, be wary of code that uses this
 * for anything except preparing error messages.
 */
char *
get_collation_name(Oid colloid)
{
	HeapTuple	tp;

	tp = SearchSysCache1(COLLOID, ObjectIdGetDatum(colloid));
	if (HeapTupleIsValid(tp))
	{
		Form_pg_collation colltup = (Form_pg_collation) GETSTRUCT(tp);
		char	   *result;

		result = pstrdup(NameStr(colltup->collname));
		ReleaseSysCache(tp);
		return result;
	}
	else
		return NULL;
}

bool
get_collation_isdeterministic(Oid colloid)
{
	HeapTuple	tp;
	Form_pg_collation colltup;
	bool		result;

	tp = SearchSysCache1(COLLOID, ObjectIdGetDatum(colloid));
	if (!HeapTupleIsValid(tp))
		elog(ERROR, "cache lookup failed for collation %u", colloid);
	colltup = (Form_pg_collation) GETSTRUCT(tp);
	result = colltup->collisdeterministic;
	ReleaseSysCache(tp);
	return result;
}

/*				---------- CONSTRAINT CACHE ----------					 */

/*
 * get_constraint_name
 *		Returns the name of a given pg_constraint entry.
 *
 * Returns a palloc'd copy of the string, or NULL if no such constraint.
 *
 * NOTE: since constraint name is not unique, be wary of code that uses this
 * for anything except preparing error messages.
 */
char *
get_constraint_name(Oid conoid)
{
	HeapTuple	tp;

	tp = SearchSysCache1(CONSTROID, ObjectIdGetDatum(conoid));
	if (HeapTupleIsValid(tp))
	{
		Form_pg_constraint contup = (Form_pg_constraint) GETSTRUCT(tp);
		char	   *result;

		result = pstrdup(NameStr(contup->conname));
		ReleaseSysCache(tp);
		return result;
	}
	else
		return NULL;
}

/*				---------- LANGUAGE CACHE ----------					 */

char *
get_language_name(Oid langoid, bool missing_ok)
{
	HeapTuple	tp;

	tp = SearchSysCache1(LANGOID, ObjectIdGetDatum(langoid));
	if (HeapTupleIsValid(tp))
	{
		Form_pg_language lantup = (Form_pg_language) GETSTRUCT(tp);
		char	   *result;

		result = pstrdup(NameStr(lantup->lanname));
		ReleaseSysCache(tp);
		return result;
	}

	if (!missing_ok)
		elog(ERROR, "cache lookup failed for language %u",
			 langoid);
	return NULL;
}

/*				---------- OPCLASS CACHE ----------						 */

/*
 * get_opclass_family
 *
 *		Returns the OID of the operator family the opclass belongs to.
 */
Oid
get_opclass_family(Oid opclass)
{
	HeapTuple	tp;
	Form_pg_opclass cla_tup;
	Oid			result;

	tp = SearchSysCache1(CLAOID, ObjectIdGetDatum(opclass));
	if (!HeapTupleIsValid(tp))
		elog(ERROR, "cache lookup failed for opclass %u", opclass);
	cla_tup = (Form_pg_opclass) GETSTRUCT(tp);

	result = cla_tup->opcfamily;
	ReleaseSysCache(tp);
	return result;
}

/*
 * get_opclass_input_type
 *
 *		Returns the OID of the datatype the opclass indexes.
 */
Oid
get_opclass_input_type(Oid opclass)
{
	HeapTuple	tp;
	Form_pg_opclass cla_tup;
	Oid			result;

	tp = SearchSysCache1(CLAOID, ObjectIdGetDatum(opclass));
	if (!HeapTupleIsValid(tp))
		elog(ERROR, "cache lookup failed for opclass %u", opclass);
	cla_tup = (Form_pg_opclass) GETSTRUCT(tp);

	result = cla_tup->opcintype;
	ReleaseSysCache(tp);
	return result;
}

/*
 * get_opclass_opfamily_and_input_type
 *
 *		Returns the OID of the operator family the opclass belongs to,
 *				the OID of the datatype the opclass indexes
 */
bool
get_opclass_opfamily_and_input_type(Oid opclass, Oid *opfamily, Oid *opcintype)
{
	HeapTuple	tp;
	Form_pg_opclass cla_tup;

	tp = SearchSysCache1(CLAOID, ObjectIdGetDatum(opclass));
	if (!HeapTupleIsValid(tp))
		return false;

	cla_tup = (Form_pg_opclass) GETSTRUCT(tp);

	*opfamily = cla_tup->opcfamily;
	*opcintype = cla_tup->opcintype;

	ReleaseSysCache(tp);

	return true;
}

/*				---------- OPERATOR CACHE ----------					 */

/*
 * get_opcode
 *
 *		Returns the regproc id of the routine used to implement an
 *		operator given the operator oid.
 */
RegProcedure
get_opcode(Oid opno)
{
	HeapTuple	tp;

	tp = SearchSysCache1(OPEROID, ObjectIdGetDatum(opno));
	if (HeapTupleIsValid(tp))
	{
		Form_pg_operator optup = (Form_pg_operator) GETSTRUCT(tp);
		RegProcedure result;

		result = optup->oprcode;
		ReleaseSysCache(tp);
		return result;
	}
	else
		return (RegProcedure) InvalidOid;
}

/*
 * get_opname
 *	  returns the name of the operator with the given opno
 *
 * Note: returns a palloc'd copy of the string, or NULL if no such operator.
 */
char *
get_opname(Oid opno)
{
	HeapTuple	tp;

	tp = SearchSysCache1(OPEROID, ObjectIdGetDatum(opno));
	if (HeapTupleIsValid(tp))
	{
		Form_pg_operator optup = (Form_pg_operator) GETSTRUCT(tp);
		char	   *result;

		result = pstrdup(NameStr(optup->oprname));
		ReleaseSysCache(tp);
		return result;
	}
	else
		return NULL;
}

/*
 * get_op_rettype
 *		Given operator oid, return the operator's result type.
 */
Oid
get_op_rettype(Oid opno)
{
	HeapTuple	tp;

	tp = SearchSysCache1(OPEROID, ObjectIdGetDatum(opno));
	if (HeapTupleIsValid(tp))
	{
		Form_pg_operator optup = (Form_pg_operator) GETSTRUCT(tp);
		Oid			result;

		result = optup->oprresult;
		ReleaseSysCache(tp);
		return result;
	}
	else
		return InvalidOid;
}

/*
 * op_input_types
 *
 *		Returns the left and right input datatypes for an operator
 *		(InvalidOid if not relevant).
 */
void
op_input_types(Oid opno, Oid *lefttype, Oid *righttype)
{
	HeapTuple	tp;
	Form_pg_operator optup;

	tp = SearchSysCache1(OPEROID, ObjectIdGetDatum(opno));
	if (!HeapTupleIsValid(tp))	/* shouldn't happen */
		elog(ERROR, "cache lookup failed for operator %u", opno);
	optup = (Form_pg_operator) GETSTRUCT(tp);
	*lefttype = optup->oprleft;
	*righttype = optup->oprright;
	ReleaseSysCache(tp);
}

/*
 * op_mergejoinable
 *
 * Returns true if the operator is potentially mergejoinable.  (The planner
 * will fail to find any mergejoin plans unless there are suitable btree
 * opfamily entries for this operator and associated sortops.  The pg_operator
 * flag is just a hint to tell the planner whether to bother looking.)
 *
 * In some cases (currently only array_eq and record_eq), mergejoinability
 * depends on the specific input data type the operator is invoked for, so
 * that must be passed as well. We currently assume that only one input's type
 * is needed to check this --- by convention, pass the left input's data type.
 */
bool
op_mergejoinable(Oid opno, Oid inputtype)
{
	bool		result = false;
	HeapTuple	tp;
	TypeCacheEntry *typentry;

	/*
	 * For array_eq or record_eq, we can sort if the element or field types
	 * are all sortable.  We could implement all the checks for that here, but
	 * the typcache already does that and caches the results too, so let's
	 * rely on the typcache.
	 */
	if (opno == ARRAY_EQ_OP)
	{
		typentry = lookup_type_cache(inputtype, TYPECACHE_CMP_PROC);
		if (typentry->cmp_proc == F_BTARRAYCMP)
			result = true;
	}
	else if (opno == RECORD_EQ_OP)
	{
		typentry = lookup_type_cache(inputtype, TYPECACHE_CMP_PROC);
		if (typentry->cmp_proc == F_BTRECORDCMP)
			result = true;
	}
	else
	{
		/* For all other operators, rely on pg_operator.oprcanmerge */
		tp = SearchSysCache1(OPEROID, ObjectIdGetDatum(opno));
		if (HeapTupleIsValid(tp))
		{
			Form_pg_operator optup = (Form_pg_operator) GETSTRUCT(tp);

			result = optup->oprcanmerge;
			ReleaseSysCache(tp);
		}
	}
	return result;
}

/*
 * op_hashjoinable
 *
 * Returns true if the operator is hashjoinable.  (There must be a suitable
 * hash opfamily entry for this operator if it is so marked.)
 *
 * In some cases (currently only array_eq), hashjoinability depends on the
 * specific input data type the operator is invoked for, so that must be
 * passed as well.  We currently assume that only one input's type is needed
 * to check this --- by convention, pass the left input's data type.
 */
bool
op_hashjoinable(Oid opno, Oid inputtype)
{
	bool		result = false;
	HeapTuple	tp;
	TypeCacheEntry *typentry;

	/* As in op_mergejoinable, let the typcache handle the hard cases */
	/* Eventually we'll need a similar case for record_eq ... */
	if (opno == ARRAY_EQ_OP)
	{
		typentry = lookup_type_cache(inputtype, TYPECACHE_HASH_PROC);
		if (typentry->hash_proc == F_HASH_ARRAY)
			result = true;
	}
	else
	{
		/* For all other operators, rely on pg_operator.oprcanhash */
		tp = SearchSysCache1(OPEROID, ObjectIdGetDatum(opno));
		if (HeapTupleIsValid(tp))
		{
			Form_pg_operator optup = (Form_pg_operator) GETSTRUCT(tp);

			result = optup->oprcanhash;
			ReleaseSysCache(tp);
		}
	}
	return result;
}

/*
 * op_strict
 *
 * Get the proisstrict flag for the operator's underlying function.
 */
bool
op_strict(Oid opno)
{
	RegProcedure funcid = get_opcode(opno);

	if (funcid == (RegProcedure) InvalidOid)
		elog(ERROR, "operator %u does not exist", opno);

	return func_strict((Oid) funcid);
}

/*
 * op_volatile
 *
 * Get the provolatile flag for the operator's underlying function.
 */
char
op_volatile(Oid opno)
{
	RegProcedure funcid = get_opcode(opno);

	if (funcid == (RegProcedure) InvalidOid)
		elog(ERROR, "operator %u does not exist", opno);

	return func_volatile((Oid) funcid);
}

/*
 * get_commutator
 *
 *		Returns the corresponding commutator of an operator.
 */
Oid
get_commutator(Oid opno)
{
	HeapTuple	tp;

	tp = SearchSysCache1(OPEROID, ObjectIdGetDatum(opno));
	if (HeapTupleIsValid(tp))
	{
		Form_pg_operator optup = (Form_pg_operator) GETSTRUCT(tp);
		Oid			result;

		result = optup->oprcom;
		ReleaseSysCache(tp);
		return result;
	}
	else
		return InvalidOid;
}

/*
 * get_negator
 *
 *		Returns the corresponding negator of an operator.
 */
Oid
get_negator(Oid opno)
{
	HeapTuple	tp;

	tp = SearchSysCache1(OPEROID, ObjectIdGetDatum(opno));
	if (HeapTupleIsValid(tp))
	{
		Form_pg_operator optup = (Form_pg_operator) GETSTRUCT(tp);
		Oid			result;

		result = optup->oprnegate;
		ReleaseSysCache(tp);
		return result;
	}
	else
		return InvalidOid;
}

/*
 * get_oprrest
 *
 *		Returns procedure id for computing selectivity of an operator.
 */
RegProcedure
get_oprrest(Oid opno)
{
	HeapTuple	tp;

	tp = SearchSysCache1(OPEROID, ObjectIdGetDatum(opno));
	if (HeapTupleIsValid(tp))
	{
		Form_pg_operator optup = (Form_pg_operator) GETSTRUCT(tp);
		RegProcedure result;

		result = optup->oprrest;
		ReleaseSysCache(tp);
		return result;
	}
	else
		return (RegProcedure) InvalidOid;
}

/*
 * get_oprjoin
 *
 *		Returns procedure id for computing selectivity of a join.
 */
RegProcedure
get_oprjoin(Oid opno)
{
	HeapTuple	tp;

	tp = SearchSysCache1(OPEROID, ObjectIdGetDatum(opno));
	if (HeapTupleIsValid(tp))
	{
		Form_pg_operator optup = (Form_pg_operator) GETSTRUCT(tp);
		RegProcedure result;

		result = optup->oprjoin;
		ReleaseSysCache(tp);
		return result;
	}
	else
		return (RegProcedure) InvalidOid;
}

/*				---------- TRIGGER CACHE ----------					 */


/* Does table have update triggers? */
bool
has_update_triggers(Oid relid)
{
	Relation	relation;
	bool		result = false;

<<<<<<< HEAD
	ScanKeyInit(&scankey, Anum_pg_trigger_oid,
				BTEqualStrategyNumber, F_OIDEQ,
				ObjectIdGetDatum(triggerid));
	rel = table_open(TriggerRelationId, AccessShareLock);
	sscan = systable_beginscan(rel, TriggerOidIndexId, true,
							   NULL, 1, &scankey);
=======
	/* Assume the caller already holds a suitable lock. */
	relation = relation_open(relid, NoLock);
>>>>>>> 3dd207d9

	if (relation->rd_rel->relhastriggers)
	{
		bool	found = false;

<<<<<<< HEAD
		result = pstrdup(NameStr(trigtup->tgname));
	}
	systable_endscan(sscan);
	table_close(rel, AccessShareLock);

	return result;
}

/*
 * get_trigger_relid
 *		Given trigger id, return the trigger's relation oid
 */
Oid
get_trigger_relid(Oid triggerid)
{
	Relation	rel;
	HeapTuple	tp;
	Oid			result = InvalidOid;
	ScanKeyData	scankey;
	SysScanDesc sscan;

	ScanKeyInit(&scankey, Anum_pg_trigger_oid,
				BTEqualStrategyNumber, F_OIDEQ,
				ObjectIdGetDatum(triggerid));
	rel = table_open(TriggerRelationId, AccessShareLock);
	sscan = systable_beginscan(rel, TriggerOidIndexId, true,
							   NULL, 1, &scankey);

	tp = systable_getnext(sscan);
	if (HeapTupleIsValid(tp))
		result = ((Form_pg_trigger) GETSTRUCT(tp))->tgrelid;
	systable_endscan(sscan);
	table_close(rel, AccessShareLock);
=======
		if (relation->trigdesc == NULL)
			RelationBuildTriggers(relation);

		if (relation->trigdesc)
		{
			for (int i = 0; i < relation->trigdesc->numtriggers && !found; i++)
			{
				Trigger trigger = relation->trigdesc->triggers[i];
				found = trigger_enabled(trigger.tgoid) &&
					(get_trigger_type(trigger.tgoid) & TRIGGER_TYPE_UPDATE) == TRIGGER_TYPE_UPDATE;
				if (found)
					break;
			}
		}

		/* GPDB_96_MERGE_FIXME: Why is this not allowed? */
		if (found || child_triggers(relation->rd_id, TRIGGER_TYPE_UPDATE))
			result = true;
	}
	relation_close(relation, NoLock);
>>>>>>> 3dd207d9

	return result;
}

<<<<<<< HEAD
/*
 * get_trigger_funcid
 *		Given trigger id, return the trigger's function oid
 */
Oid
get_trigger_funcid(Oid triggerid)
{
	Relation	rel;
	HeapTuple	tp;
	Oid			result = InvalidOid;
	ScanKeyData	scankey;
	SysScanDesc sscan;

	ScanKeyInit(&scankey, Anum_pg_trigger_oid,
				BTEqualStrategyNumber, F_OIDEQ,
				ObjectIdGetDatum(triggerid));
	rel = table_open(TriggerRelationId, AccessShareLock);
	sscan = systable_beginscan(rel, TriggerOidIndexId, true,
							   NULL, 1, &scankey);

	tp = systable_getnext(sscan);
	if (HeapTupleIsValid(tp))
		result = ((Form_pg_trigger) GETSTRUCT(tp))->tgfoid;

	systable_endscan(sscan);
	table_close(rel, AccessShareLock);

	return result;
}
=======
>>>>>>> 3dd207d9

/*
 * get_trigger_type
 *		Given trigger id, return the trigger's type
 */
int32
get_trigger_type(Oid triggerid)
{
	Relation	rel;
	HeapTuple	tp;
	int32		result = -1;
	ScanKeyData	scankey;
	SysScanDesc sscan;

	ScanKeyInit(&scankey, Anum_pg_trigger_oid,
				BTEqualStrategyNumber, F_OIDEQ,
				ObjectIdGetDatum(triggerid));
	rel = table_open(TriggerRelationId, AccessShareLock);
	sscan = systable_beginscan(rel, TriggerOidIndexId, true,
							   NULL, 1, &scankey);

	tp = systable_getnext(sscan);
	if (!HeapTupleIsValid(tp))
		elog(ERROR, "cache lookup failed for trigger %u", triggerid);

	result = ((Form_pg_trigger) GETSTRUCT(tp))->tgtype;

	systable_endscan(sscan);
	table_close(rel, AccessShareLock);

	return result;
}

/*
 * trigger_enabled
 *		Given trigger id, return the trigger's enabled flag
 */
bool
trigger_enabled(Oid triggerid)
{
	Relation	rel;
	HeapTuple	tp;
	bool		result;
	ScanKeyData	scankey;
	SysScanDesc sscan;

	ScanKeyInit(&scankey, Anum_pg_trigger_oid,
				BTEqualStrategyNumber, F_OIDEQ,
				ObjectIdGetDatum(triggerid));
	rel = table_open(TriggerRelationId, AccessShareLock);
	sscan = systable_beginscan(rel, TriggerOidIndexId, true,
							   NULL, 1, &scankey);

	tp = systable_getnext(sscan);
	if (!HeapTupleIsValid(tp))
		elog(ERROR, "cache lookup failed for trigger %u", triggerid);

	result = ((Form_pg_trigger) GETSTRUCT(tp))->tgenabled;

	systable_endscan(sscan);
	table_close(rel, AccessShareLock);

	return result;
}

/*				---------- FUNCTION CACHE ----------					 */

/*
 * get_func_name
 *	  returns the name of the function with the given funcid
 *
 * Note: returns a palloc'd copy of the string, or NULL if no such function.
 */
char *
get_func_name(Oid funcid)
{
	HeapTuple	tp;

	tp = SearchSysCache1(PROCOID, ObjectIdGetDatum(funcid));
	if (HeapTupleIsValid(tp))
	{
		Form_pg_proc functup = (Form_pg_proc) GETSTRUCT(tp);
		char	   *result;

		result = pstrdup(NameStr(functup->proname));
		ReleaseSysCache(tp);
		return result;
	}
	else
		return NULL;
}

/*
 * get_type_name
 *	  returns the name of the type with the given oid
 *
 * Note: returns a palloc'd copy of the string, or NULL if no such type.
 */
char *
get_type_name(Oid oid)
{
	HeapTuple	tp;

	tp = SearchSysCache(TYPEOID,
						ObjectIdGetDatum(oid),
						0, 0, 0);
	if (HeapTupleIsValid(tp))
	{
		Form_pg_type typtup = (Form_pg_type) GETSTRUCT(tp);
		char	   *result;

		result = pstrdup(NameStr(typtup->typname));
		ReleaseSysCache(tp);
		return result;
	}
	else
		return NULL;
}

/*
 * get_func_namespace
 *
 *		Returns the pg_namespace OID associated with a given function.
 */
Oid
get_func_namespace(Oid funcid)
{
	HeapTuple	tp;

	tp = SearchSysCache1(PROCOID, ObjectIdGetDatum(funcid));
	if (HeapTupleIsValid(tp))
	{
		Form_pg_proc functup = (Form_pg_proc) GETSTRUCT(tp);
		Oid			result;

		result = functup->pronamespace;
		ReleaseSysCache(tp);
		return result;
	}
	else
		return InvalidOid;
}

/*				---------- RELATION CACHE ----------					 */
 
/*
 * get_func_rettype
 *		Given procedure id, return the function's result type.
 */
Oid
get_func_rettype(Oid funcid)
{
	HeapTuple	tp;
	Oid			result;

	tp = SearchSysCache1(PROCOID, ObjectIdGetDatum(funcid));
	if (!HeapTupleIsValid(tp))
		elog(ERROR, "cache lookup failed for function %u", funcid);

	result = ((Form_pg_proc) GETSTRUCT(tp))->prorettype;
	ReleaseSysCache(tp);
	return result;
}

/*
 * get_agg_transtype
 *		Given aggregate id, return the aggregate transition function's result type.
 */
Oid
get_agg_transtype(Oid aggid)
{
	HeapTuple	tp;
	Oid			result;

	tp = SearchSysCache1(AGGFNOID, ObjectIdGetDatum(aggid));
	if (!HeapTupleIsValid(tp))
		elog(ERROR, "cache lookup failed for aggregate %u", aggid);

	result = ((Form_pg_aggregate) GETSTRUCT(tp))->aggtranstype;
	ReleaseSysCache(tp);
	return result;
}

/*
 * is_ordered_agg
 *		Given aggregate id, check if it is an ordered aggregate
 */
bool
is_agg_ordered(Oid aggid)
{
	HeapTuple	aggTuple;
	char		aggkind;
	bool		isnull = false;

	aggTuple = SearchSysCache1(AGGFNOID,
							   ObjectIdGetDatum(aggid));
	if (!HeapTupleIsValid(aggTuple))
		elog(ERROR, "cache lookup failed for aggregate %u", aggid);

	aggkind = DatumGetChar(SysCacheGetAttr(AGGFNOID, aggTuple,
										   Anum_pg_aggregate_aggkind, &isnull));
	Assert(!isnull);

	ReleaseSysCache(aggTuple);

	return AGGKIND_IS_ORDERED_SET(aggkind);
}

/*
 * is_agg_partial_capable
 *		Given aggregate id, check if it can be used in 2-phase aggregation.
 *
 * It must have a combine function, and if the transition type is 'internal',
 * also serial/deserial functions.
 */
bool
is_agg_partial_capable(Oid aggid)
{
	HeapTuple	aggTuple;
	Form_pg_aggregate aggform;
	bool		result = true;

	aggTuple = SearchSysCache1(AGGFNOID,
							   ObjectIdGetDatum(aggid));
	if (!HeapTupleIsValid(aggTuple))
		elog(ERROR, "cache lookup failed for aggregate %u", aggid);
	aggform = (Form_pg_aggregate) GETSTRUCT(aggTuple);

	if (aggform->aggcombinefn == InvalidOid)
		result = false;
	else if (aggform->aggtranstype == INTERNALOID)
	{
		if (aggform->aggserialfn == InvalidOid ||
			aggform->aggdeserialfn == InvalidOid)
		{
			result = false;
		}
	}

	ReleaseSysCache(aggTuple);

	return result;
}

/*
 * get_rel_tablespace
 *
 *		Returns the pg_tablespace OID associated with a given relation.
 *
 * Note: InvalidOid might mean either that we couldn't find the relation,
 * or that it is in the database's default tablespace.
 */
Oid
get_rel_tablespace(Oid relid)
{
	HeapTuple	tp;

	tp = SearchSysCache(RELOID,
						ObjectIdGetDatum(relid),
						0, 0, 0);
	if (HeapTupleIsValid(tp))
	{
		Form_pg_class reltup = (Form_pg_class) GETSTRUCT(tp);
		Oid			result;

		result = reltup->reltablespace;
		ReleaseSysCache(tp);
		return result;
	}
	else
		return InvalidOid;
}


/*
 * get_func_nargs
 *		Given procedure id, return the number of arguments.
 */
int
get_func_nargs(Oid funcid)
{
	HeapTuple	tp;
	int			result;

	tp = SearchSysCache1(PROCOID, ObjectIdGetDatum(funcid));
	if (!HeapTupleIsValid(tp))
		elog(ERROR, "cache lookup failed for function %u", funcid);

	result = ((Form_pg_proc) GETSTRUCT(tp))->pronargs;
	ReleaseSysCache(tp);
	return result;
}

/*
 * get_func_signature
 *		Given procedure id, return the function's argument and result types.
 *		(The return value is the result type.)
 *
 * The arguments are returned as a palloc'd array.
 */
Oid
get_func_signature(Oid funcid, Oid **argtypes, int *nargs)
{
	HeapTuple	tp;
	Form_pg_proc procstruct;
	Oid			result;

	tp = SearchSysCache1(PROCOID, ObjectIdGetDatum(funcid));
	if (!HeapTupleIsValid(tp))
		elog(ERROR, "cache lookup failed for function %u", funcid);

	procstruct = (Form_pg_proc) GETSTRUCT(tp);

	result = procstruct->prorettype;
	*nargs = (int) procstruct->pronargs;
	Assert(*nargs == procstruct->proargtypes.dim1);
	*argtypes = (Oid *) palloc(*nargs * sizeof(Oid));
	memcpy(*argtypes, procstruct->proargtypes.values, *nargs * sizeof(Oid));

	ReleaseSysCache(tp);
	return result;
}

/*
 * pfree_ptr_array
 * 		Free an array of pointers, after freeing each individual element
 */
void
pfree_ptr_array(char **ptrarray, int nelements)
{
	int i;
	if (NULL == ptrarray)
		return;

	for (i = 0; i < nelements; i++)
	{
		if (NULL != ptrarray[i])
		{
			pfree(ptrarray[i]);
		}
	}
	pfree(ptrarray);
}

/*
 * get_func_output_arg_types
 *		Given procedure id, return the function's output argument types
 */
List *
get_func_output_arg_types(Oid funcid)
{
	HeapTuple	tp;
	int			numargs;
	Oid		   *argtypes = NULL;
	char	  **argnames = NULL;
	char	   *argmodes = NULL;
	List	   *l_argtypes = NIL;
	int			i;

	tp = SearchSysCache1(PROCOID,
						 ObjectIdGetDatum(funcid));
	if (!HeapTupleIsValid(tp))
		elog(ERROR, "cache lookup failed for function %u", funcid);

	numargs = get_func_arg_info(tp, &argtypes, &argnames, &argmodes);

	if (NULL == argmodes)
	{
		pfree_ptr_array(argnames, numargs);
		if (NULL != argtypes)
		{
			pfree(argtypes);
		}
		ReleaseSysCache(tp);
		return NULL;
	}

	for (i = 0; i < numargs; i++)
	{
		Oid			argtype = argtypes[i];
		char		argmode = argmodes[i];

		if (PROARGMODE_INOUT == argmode || PROARGMODE_OUT == argmode || PROARGMODE_TABLE == argmode)
		{
			l_argtypes = lappend_oid(l_argtypes, argtype);
		}
	}

	pfree_ptr_array(argnames, numargs);
	pfree(argtypes);
	pfree(argmodes);

	ReleaseSysCache(tp);
	return l_argtypes;
}

/*
 * get_func_arg_types
 *		Given procedure id, return all the function's argument types
 */
List *
get_func_arg_types(Oid funcid)
{
	HeapTuple	tp;
	Form_pg_proc procstruct;
	oidvector *args;
	List *result = NIL;

	tp = SearchSysCache(PROCOID,
						ObjectIdGetDatum(funcid),
						0, 0, 0);
	if (!HeapTupleIsValid(tp))
		elog(ERROR, "cache lookup failed for function %u", funcid);

	procstruct = (Form_pg_proc) GETSTRUCT(tp);
	args = &procstruct->proargtypes;
	for (int i = 0; i < args->dim1; i++)
	{
		result = lappend_oid(result, args->values[i]);
	}

	ReleaseSysCache(tp);
	return result;
}

/*
 * get_func_variadictype
 *		Given procedure id, return the function's provariadic field.
 */
Oid
get_func_variadictype(Oid funcid)
{
	HeapTuple	tp;
	Oid			result;

	tp = SearchSysCache1(PROCOID, ObjectIdGetDatum(funcid));
	if (!HeapTupleIsValid(tp))
		elog(ERROR, "cache lookup failed for function %u", funcid);

	result = ((Form_pg_proc) GETSTRUCT(tp))->provariadic;
	ReleaseSysCache(tp);
	return result;
}

/*
 * get_func_retset
 *		Given procedure id, return the function's proretset flag.
 */
bool
get_func_retset(Oid funcid)
{
	HeapTuple	tp;
	bool		result;

	tp = SearchSysCache1(PROCOID, ObjectIdGetDatum(funcid));
	if (!HeapTupleIsValid(tp))
		elog(ERROR, "cache lookup failed for function %u", funcid);

	result = ((Form_pg_proc) GETSTRUCT(tp))->proretset;
	ReleaseSysCache(tp);
	return result;
}

/*
 * func_strict
 *		Given procedure id, return the function's proisstrict flag.
 */
bool
func_strict(Oid funcid)
{
	HeapTuple	tp;
	bool		result;

	tp = SearchSysCache1(PROCOID, ObjectIdGetDatum(funcid));
	if (!HeapTupleIsValid(tp))
		elog(ERROR, "cache lookup failed for function %u", funcid);

	result = ((Form_pg_proc) GETSTRUCT(tp))->proisstrict;
	ReleaseSysCache(tp);
	return result;
}

/*
 * func_volatile
 *		Given procedure id, return the function's provolatile flag.
 */
char
func_volatile(Oid funcid)
{
	HeapTuple	tp;
	char		result;

	tp = SearchSysCache1(PROCOID, ObjectIdGetDatum(funcid));
	if (!HeapTupleIsValid(tp))
		elog(ERROR, "cache lookup failed for function %u", funcid);

	result = ((Form_pg_proc) GETSTRUCT(tp))->provolatile;
	ReleaseSysCache(tp);
	return result;
}

/*
 * func_parallel
 *		Given procedure id, return the function's proparallel flag.
 */
char
func_parallel(Oid funcid)
{
	HeapTuple	tp;
	char		result;

	tp = SearchSysCache1(PROCOID, ObjectIdGetDatum(funcid));
	if (!HeapTupleIsValid(tp))
		elog(ERROR, "cache lookup failed for function %u", funcid);

	result = ((Form_pg_proc) GETSTRUCT(tp))->proparallel;
	ReleaseSysCache(tp);
	return result;
}

/*
 * get_func_prokind
 *	   Given procedure id, return the routine kind.
 */
char
get_func_prokind(Oid funcid)
{
	HeapTuple	tp;
	char		result;

	tp = SearchSysCache1(PROCOID, ObjectIdGetDatum(funcid));
	if (!HeapTupleIsValid(tp))
		elog(ERROR, "cache lookup failed for function %u", funcid);

	result = ((Form_pg_proc) GETSTRUCT(tp))->prokind;
	ReleaseSysCache(tp);
	return result;
}

/*
 * get_func_leakproof
 *	   Given procedure id, return the function's leakproof field.
 */
bool
get_func_leakproof(Oid funcid)
{
	HeapTuple	tp;
	bool		result;

	tp = SearchSysCache1(PROCOID, ObjectIdGetDatum(funcid));
	if (!HeapTupleIsValid(tp))
		elog(ERROR, "cache lookup failed for function %u", funcid);

	result = ((Form_pg_proc) GETSTRUCT(tp))->proleakproof;
	ReleaseSysCache(tp);
	return result;
}

/*
 * get_func_support
 *
 *		Returns the support function OID associated with a given function,
 *		or InvalidOid if there is none.
 */
RegProcedure
get_func_support(Oid funcid)
{
	HeapTuple	tp;

	tp = SearchSysCache1(PROCOID, ObjectIdGetDatum(funcid));
	if (HeapTupleIsValid(tp))
	{
		Form_pg_proc functup = (Form_pg_proc) GETSTRUCT(tp);
		RegProcedure result;

		result = functup->prosupport;
		ReleaseSysCache(tp);
		return result;
	}
	else
		return (RegProcedure) InvalidOid;
}

/*
 * func_data_access
 *		Given procedure id, return the function's data access flag.
 */
char
func_data_access(Oid funcid)
{
	HeapTuple	tp;
	char		result;
	bool		isnull;

	tp = SearchSysCache1(PROCOID, ObjectIdGetDatum(funcid));
	if (!HeapTupleIsValid(tp))
		elog(ERROR, "cache lookup failed for function %u", funcid);

	result = DatumGetChar(
		SysCacheGetAttr(PROCOID, tp, Anum_pg_proc_prodataaccess, &isnull));
	ReleaseSysCache(tp);

	Assert(!isnull);
	return result;
}

/*
 * func_exec_location
 *		Given procedure id, return the function's proexeclocation field
 */
char
func_exec_location(Oid funcid)
{
	HeapTuple	tp;
	char		result;
	bool		isnull;

	tp = SearchSysCache1(PROCOID, ObjectIdGetDatum(funcid));
	if (!HeapTupleIsValid(tp))
		elog(ERROR, "cache lookup failed for function %u", funcid);

	result = DatumGetChar(
		SysCacheGetAttr(PROCOID, tp, Anum_pg_proc_proexeclocation, &isnull));
	ReleaseSysCache(tp);

	Assert(!isnull);
	return result;
}

/*				---------- RELATION CACHE ----------					 */

/*
 * get_relname_relid
 *		Given name and namespace of a relation, look up the OID.
 *
 * Returns InvalidOid if there is no such relation.
 */
Oid
get_relname_relid(const char *relname, Oid relnamespace)
{
	return GetSysCacheOid2(RELNAMENSP, Anum_pg_class_oid,
						   PointerGetDatum(relname),
						   ObjectIdGetDatum(relnamespace));
}

#ifdef NOT_USED
/*
 * get_relnatts
 *
 *		Returns the number of attributes for a given relation.
 */
int
get_relnatts(Oid relid)
{
	HeapTuple	tp;

	tp = SearchSysCache1(RELOID, ObjectIdGetDatum(relid));
	if (HeapTupleIsValid(tp))
	{
		Form_pg_class reltup = (Form_pg_class) GETSTRUCT(tp);
		int			result;

		result = reltup->relnatts;
		ReleaseSysCache(tp);
		return result;
	}
	else
		return InvalidAttrNumber;
}
#endif

/*
 * get_rel_name
 *		Returns the name of a given relation.
 *
 * Returns a palloc'd copy of the string, or NULL if no such relation.
 *
 * NOTE: since relation name is not unique, be wary of code that uses this
 * for anything except preparing error messages.
 */
char *
get_rel_name(Oid relid)
{
	HeapTuple	tp;

	tp = SearchSysCache1(RELOID, ObjectIdGetDatum(relid));
	if (HeapTupleIsValid(tp))
	{
		Form_pg_class reltup = (Form_pg_class) GETSTRUCT(tp);
		char	   *result;

		result = pstrdup(NameStr(reltup->relname));
		ReleaseSysCache(tp);
		return result;
	}
	else
		return NULL;
}

/*
 * get_rel_namespace
 *
 *		Returns the pg_namespace OID associated with a given relation.
 */
Oid
get_rel_namespace(Oid relid)
{
	HeapTuple	tp;

	tp = SearchSysCache1(RELOID, ObjectIdGetDatum(relid));
	if (HeapTupleIsValid(tp))
	{
		Form_pg_class reltup = (Form_pg_class) GETSTRUCT(tp);
		Oid			result;

		result = reltup->relnamespace;
		ReleaseSysCache(tp);
		return result;
	}
	else
		return InvalidOid;
}

/*
 * get_rel_type_id
 *
 *		Returns the pg_type OID associated with a given relation.
 *
 * Note: not all pg_class entries have associated pg_type OIDs; so be
 * careful to check for InvalidOid result.
 */
Oid
get_rel_type_id(Oid relid)
{
	HeapTuple	tp;

	tp = SearchSysCache1(RELOID, ObjectIdGetDatum(relid));
	if (HeapTupleIsValid(tp))
	{
		Form_pg_class reltup = (Form_pg_class) GETSTRUCT(tp);
		Oid			result;

		result = reltup->reltype;
		ReleaseSysCache(tp);
		return result;
	}
	else
		return InvalidOid;
}

/*
 * get_rel_relkind
 *
 *		Returns the relkind associated with a given relation.
 */
char
get_rel_relkind(Oid relid)
{
	HeapTuple	tp;
	tp = SearchSysCache1(RELOID, ObjectIdGetDatum(relid));
	if (HeapTupleIsValid(tp))
	{
		Form_pg_class reltup = (Form_pg_class) GETSTRUCT(tp);
		char		result;

		result = reltup->relkind;
		ReleaseSysCache(tp);
		return result;
	}
	else
		return '\0';
}

/*
 * get_rel_relispartition
 *
 *		Returns the relispartition flag associated with a given relation.
 */
bool
get_rel_relispartition(Oid relid)
{
	HeapTuple	tp;

	tp = SearchSysCache1(RELOID, ObjectIdGetDatum(relid));
	if (HeapTupleIsValid(tp))
	{
		Form_pg_class reltup = (Form_pg_class) GETSTRUCT(tp);
		bool		result;

		result = reltup->relispartition;
		ReleaseSysCache(tp);
		return result;
	}
	else
		return false;
}

/*
 * get_rel_persistence
 *
 *		Returns the relpersistence associated with a given relation.
 */
char
get_rel_persistence(Oid relid)
{
	HeapTuple	tp;
	Form_pg_class reltup;
	char		result;

	tp = SearchSysCache1(RELOID, ObjectIdGetDatum(relid));
	if (!HeapTupleIsValid(tp))
		elog(ERROR, "cache lookup failed for relation %u", relid);
	reltup = (Form_pg_class) GETSTRUCT(tp);
	result = reltup->relpersistence;
	ReleaseSysCache(tp);

	return result;
}


/*				---------- TRANSFORM CACHE ----------						 */

Oid
get_transform_fromsql(Oid typid, Oid langid, List *trftypes)
{
	HeapTuple	tup;

	if (!list_member_oid(trftypes, typid))
		return InvalidOid;

	tup = SearchSysCache2(TRFTYPELANG, typid, langid);
	if (HeapTupleIsValid(tup))
	{
		Oid			funcid;

		funcid = ((Form_pg_transform) GETSTRUCT(tup))->trffromsql;
		ReleaseSysCache(tup);
		return funcid;
	}
	else
		return InvalidOid;
}

Oid
get_transform_tosql(Oid typid, Oid langid, List *trftypes)
{
	HeapTuple	tup;

	if (!list_member_oid(trftypes, typid))
		return InvalidOid;

	tup = SearchSysCache2(TRFTYPELANG, typid, langid);
	if (HeapTupleIsValid(tup))
	{
		Oid			funcid;

		funcid = ((Form_pg_transform) GETSTRUCT(tup))->trftosql;
		ReleaseSysCache(tup);
		return funcid;
	}
	else
		return InvalidOid;
}

/*				---------- TYPE CACHE ----------						 */

/*
 * get_typisdefined
 *
 *		Given the type OID, determine whether the type is defined
 *		(if not, it's only a shell).
 */
bool
get_typisdefined(Oid typid)
{
	HeapTuple	tp;

	tp = SearchSysCache1(TYPEOID, ObjectIdGetDatum(typid));
	if (HeapTupleIsValid(tp))
	{
		Form_pg_type typtup = (Form_pg_type) GETSTRUCT(tp);
		bool		result;

		result = typtup->typisdefined;
		ReleaseSysCache(tp);
		return result;
	}
	else
		return false;
}

/*
 * get_typlen
 *
 *		Given the type OID, return the length of the type.
 */
int16
get_typlen(Oid typid)
{
	HeapTuple	tp;

	tp = SearchSysCache1(TYPEOID, ObjectIdGetDatum(typid));
	if (HeapTupleIsValid(tp))
	{
		Form_pg_type typtup = (Form_pg_type) GETSTRUCT(tp);
		int16		result;

		result = typtup->typlen;
		ReleaseSysCache(tp);
		return result;
	}
	else
		return 0;
}

/*
 * get_typbyval
 *
 *		Given the type OID, determine whether the type is returned by value or
 *		not.  Returns true if by value, false if by reference.
 */
bool
get_typbyval(Oid typid)
{
	HeapTuple	tp;

	tp = SearchSysCache1(TYPEOID, ObjectIdGetDatum(typid));
	if (HeapTupleIsValid(tp))
	{
		Form_pg_type typtup = (Form_pg_type) GETSTRUCT(tp);
		bool		result;

		result = typtup->typbyval;
		ReleaseSysCache(tp);
		return result;
	}
	else
		return false;
}

/*
 * get_typlenbyval
 *
 *		A two-fer: given the type OID, return both typlen and typbyval.
 *
 *		Since both pieces of info are needed to know how to copy a Datum,
 *		many places need both.  Might as well get them with one cache lookup
 *		instead of two.  Also, this routine raises an error instead of
 *		returning a bogus value when given a bad type OID.
 */
void
get_typlenbyval(Oid typid, int16 *typlen, bool *typbyval)
{
	HeapTuple	tp;
	Form_pg_type typtup;

	tp = SearchSysCache1(TYPEOID, ObjectIdGetDatum(typid));
	if (!HeapTupleIsValid(tp))
		elog(ERROR, "cache lookup failed for type %u", typid);
	typtup = (Form_pg_type) GETSTRUCT(tp);
	*typlen = typtup->typlen;
	*typbyval = typtup->typbyval;
	ReleaseSysCache(tp);
}

/*
 * get_typlenbyvalalign
 *
 *		A three-fer: given the type OID, return typlen, typbyval, typalign.
 */
void
get_typlenbyvalalign(Oid typid, int16 *typlen, bool *typbyval,
					 char *typalign)
{
	HeapTuple	tp;
	Form_pg_type typtup;

	tp = SearchSysCache1(TYPEOID, ObjectIdGetDatum(typid));
	if (!HeapTupleIsValid(tp))
		elog(ERROR, "cache lookup failed for type %u", typid);
	typtup = (Form_pg_type) GETSTRUCT(tp);
	*typlen = typtup->typlen;
	*typbyval = typtup->typbyval;
	*typalign = typtup->typalign;
	ReleaseSysCache(tp);
}

/*
 * getTypeIOParam
 *		Given a pg_type row, select the type OID to pass to I/O functions
 *
 * Formerly, all I/O functions were passed pg_type.typelem as their second
 * parameter, but we now have a more complex rule about what to pass.
 * This knowledge is intended to be centralized here --- direct references
 * to typelem elsewhere in the code are wrong, if they are associated with
 * I/O calls and not with actual subscripting operations!  (But see
 * bootstrap.c's boot_get_type_io_data() if you need to change this.)
 *
 * As of PostgreSQL 8.1, output functions receive only the value itself
 * and not any auxiliary parameters, so the name of this routine is now
 * a bit of a misnomer ... it should be getTypeInputParam.
 */
Oid
getTypeIOParam(HeapTuple typeTuple)
{
	Form_pg_type typeStruct = (Form_pg_type) GETSTRUCT(typeTuple);

	/*
	 * Array types get their typelem as parameter; everybody else gets their
	 * own type OID as parameter.
	 */
	if (OidIsValid(typeStruct->typelem))
		return typeStruct->typelem;
	else
		return typeStruct->oid;
}

/*
 * get_type_io_data
 *
 *		A six-fer:	given the type OID, return typlen, typbyval, typalign,
 *					typdelim, typioparam, and IO function OID. The IO function
 *					returned is controlled by IOFuncSelector
 */
void
get_type_io_data(Oid typid,
				 IOFuncSelector which_func,
				 int16 *typlen,
				 bool *typbyval,
				 char *typalign,
				 char *typdelim,
				 Oid *typioparam,
				 Oid *func)
{
	HeapTuple	typeTuple;
	Form_pg_type typeStruct;

	/*
	 * In bootstrap mode, pass it off to bootstrap.c.  This hack allows us to
	 * use array_in and array_out during bootstrap.
	 */
	if (IsBootstrapProcessingMode())
	{
		Oid			typinput;
		Oid			typoutput;

		boot_get_type_io_data(typid,
							  typlen,
							  typbyval,
							  typalign,
							  typdelim,
							  typioparam,
							  &typinput,
							  &typoutput);
		switch (which_func)
		{
			case IOFunc_input:
				*func = typinput;
				break;
			case IOFunc_output:
				*func = typoutput;
				break;
			default:
				elog(ERROR, "binary I/O not supported during bootstrap");
				break;
		}
		return;
	}

	typeTuple = SearchSysCache1(TYPEOID, ObjectIdGetDatum(typid));
	if (!HeapTupleIsValid(typeTuple))
		elog(ERROR, "cache lookup failed for type %u", typid);
	typeStruct = (Form_pg_type) GETSTRUCT(typeTuple);

	*typlen = typeStruct->typlen;
	*typbyval = typeStruct->typbyval;
	*typalign = typeStruct->typalign;
	*typdelim = typeStruct->typdelim;
	*typioparam = getTypeIOParam(typeTuple);
	switch (which_func)
	{
		case IOFunc_input:
			*func = typeStruct->typinput;
			break;
		case IOFunc_output:
			*func = typeStruct->typoutput;
			break;
		case IOFunc_receive:
			*func = typeStruct->typreceive;
			break;
		case IOFunc_send:
			*func = typeStruct->typsend;
			break;
	}
	ReleaseSysCache(typeTuple);
}

#ifdef NOT_USED
char
get_typalign(Oid typid)
{
	HeapTuple	tp;

	tp = SearchSysCache1(TYPEOID, ObjectIdGetDatum(typid));
	if (HeapTupleIsValid(tp))
	{
		Form_pg_type typtup = (Form_pg_type) GETSTRUCT(tp);
		char		result;

		result = typtup->typalign;
		ReleaseSysCache(tp);
		return result;
	}
	else
		return 'i';
}
#endif

char
get_typstorage(Oid typid)
{
	HeapTuple	tp;

	tp = SearchSysCache1(TYPEOID, ObjectIdGetDatum(typid));
	if (HeapTupleIsValid(tp))
	{
		Form_pg_type typtup = (Form_pg_type) GETSTRUCT(tp);
		char		result;

		result = typtup->typstorage;
		ReleaseSysCache(tp);
		return result;
	}
	else
		return 'p';
}

/*
 * get_typdefault
 *	  Given a type OID, return the type's default value, if any.
 *
 *	  The result is a palloc'd expression node tree, or NULL if there
 *	  is no defined default for the datatype.
 *
 * NB: caller should be prepared to coerce result to correct datatype;
 * the returned expression tree might produce something of the wrong type.
 */
Node *
get_typdefault(Oid typid)
{
	HeapTuple	typeTuple;
	Form_pg_type type;
	Datum		datum;
	bool		isNull;
	Node	   *expr;

	typeTuple = SearchSysCache1(TYPEOID, ObjectIdGetDatum(typid));
	if (!HeapTupleIsValid(typeTuple))
		elog(ERROR, "cache lookup failed for type %u", typid);
	type = (Form_pg_type) GETSTRUCT(typeTuple);

	/*
	 * typdefault and typdefaultbin are potentially null, so don't try to
	 * access 'em as struct fields. Must do it the hard way with
	 * SysCacheGetAttr.
	 */
	datum = SysCacheGetAttr(TYPEOID,
							typeTuple,
							Anum_pg_type_typdefaultbin,
							&isNull);

	if (!isNull)
	{
		/* We have an expression default */
		expr = stringToNode(TextDatumGetCString(datum));
	}
	else
	{
		/* Perhaps we have a plain literal default */
		datum = SysCacheGetAttr(TYPEOID,
								typeTuple,
								Anum_pg_type_typdefault,
								&isNull);

		if (!isNull)
		{
			char	   *strDefaultVal;

			/* Convert text datum to C string */
			strDefaultVal = TextDatumGetCString(datum);
			/* Convert C string to a value of the given type */
			datum = OidInputFunctionCall(type->typinput, strDefaultVal,
										 getTypeIOParam(typeTuple), -1);
			/* Build a Const node containing the value */
			expr = (Node *) makeConst(typid,
									  -1,
									  type->typcollation,
									  type->typlen,
									  datum,
									  false,
									  type->typbyval);
			pfree(strDefaultVal);
		}
		else
		{
			/* No default */
			expr = NULL;
		}
	}

	ReleaseSysCache(typeTuple);

	return expr;
}

/*
 * getBaseType
 *		If the given type is a domain, return its base type;
 *		otherwise return the type's own OID.
 */
Oid
getBaseType(Oid typid)
{
	int32		typmod = -1;

	return getBaseTypeAndTypmod(typid, &typmod);
}

/*
 * getBaseTypeAndTypmod
 *		If the given type is a domain, return its base type and typmod;
 *		otherwise return the type's own OID, and leave *typmod unchanged.
 *
 * Note that the "applied typmod" should be -1 for every domain level
 * above the bottommost; therefore, if the passed-in typid is indeed
 * a domain, *typmod should be -1.
 */
Oid
getBaseTypeAndTypmod(Oid typid, int32 *typmod)
{
	/*
	 * We loop to find the bottom base type in a stack of domains.
	 */
	for (;;)
	{
		HeapTuple	tup;
		Form_pg_type typTup;

		tup = SearchSysCache1(TYPEOID, ObjectIdGetDatum(typid));
		if (!HeapTupleIsValid(tup))
			elog(ERROR, "cache lookup failed for type %u", typid);
		typTup = (Form_pg_type) GETSTRUCT(tup);
		if (typTup->typtype != TYPTYPE_DOMAIN)
		{
			/* Not a domain, so done */
			ReleaseSysCache(tup);
			break;
		}

		Assert(*typmod == -1);
		typid = typTup->typbasetype;
		*typmod = typTup->typtypmod;

		ReleaseSysCache(tup);
	}

	return typid;
}

/*
 * get_typavgwidth
 *
 *	  Given a type OID and a typmod value (pass -1 if typmod is unknown),
 *	  estimate the average width of values of the type.  This is used by
 *	  the planner, which doesn't require absolutely correct results;
 *	  it's OK (and expected) to guess if we don't know for sure.
 */
int32
get_typavgwidth(Oid typid, int32 typmod)
{
	int			typlen = get_typlen(typid);
	int32		maxwidth;

	/*
	 * Easy if it's a fixed-width type
	 */
	if (typlen > 0)
		return typlen;

	/*
	 * type_maximum_size knows the encoding of typmod for some datatypes;
	 * don't duplicate that knowledge here.
	 */
	maxwidth = type_maximum_size(typid, typmod);
	if (maxwidth > 0)
	{
		/*
		 * For BPCHAR, the max width is also the only width.  Otherwise we
		 * need to guess about the typical data width given the max. A sliding
		 * scale for percentage of max width seems reasonable.
		 */
		if (typid == BPCHAROID)
			return maxwidth;
		if (maxwidth <= 32)
			return maxwidth;	/* assume full width */
		if (maxwidth < 1000)
			return 32 + (maxwidth - 32) / 2;	/* assume 50% */

		/*
		 * Beyond 1000, assume we're looking at something like
		 * "varchar(10000)" where the limit isn't actually reached often, and
		 * use a fixed estimate.
		 */
		return 32 + (1000 - 32) / 2;
	}

	/*
	 * Oops, we have no idea ... wild guess time.
	 */
	return 32;
}

/*
 * get_typtype
 *
 *		Given the type OID, find if it is a basic type, a complex type, etc.
 *		It returns the null char if the cache lookup fails...
 */
char
get_typtype(Oid typid)
{
	HeapTuple	tp;

	tp = SearchSysCache1(TYPEOID, ObjectIdGetDatum(typid));
	if (HeapTupleIsValid(tp))
	{
		Form_pg_type typtup = (Form_pg_type) GETSTRUCT(tp);
		char		result;

		result = typtup->typtype;
		ReleaseSysCache(tp);
		return result;
	}
	else
		return '\0';
}

/*
 * type_is_rowtype
 *
 *		Convenience function to determine whether a type OID represents
 *		a "rowtype" type --- either RECORD or a named composite type
 *		(including a domain over a named composite type).
 */
bool
type_is_rowtype(Oid typid)
{
	if (typid == RECORDOID)
		return true;			/* easy case */
	switch (get_typtype(typid))
	{
		case TYPTYPE_COMPOSITE:
			return true;
		case TYPTYPE_DOMAIN:
			if (get_typtype(getBaseType(typid)) == TYPTYPE_COMPOSITE)
				return true;
			break;
		default:
			break;
	}
	return false;
}

/*
 * type_is_enum
 *	  Returns true if the given type is an enum type.
 */
bool
type_is_enum(Oid typid)
{
	return (get_typtype(typid) == TYPTYPE_ENUM);
}

/*
 * type_is_range
 *	  Returns true if the given type is a range type.
 */
bool
type_is_range(Oid typid)
{
	return (get_typtype(typid) == TYPTYPE_RANGE);
}

/*
 * get_type_category_preferred
 *
 *		Given the type OID, fetch its category and preferred-type status.
 *		Throws error on failure.
 */
void
get_type_category_preferred(Oid typid, char *typcategory, bool *typispreferred)
{
	HeapTuple	tp;
	Form_pg_type typtup;

	tp = SearchSysCache1(TYPEOID, ObjectIdGetDatum(typid));
	if (!HeapTupleIsValid(tp))
		elog(ERROR, "cache lookup failed for type %u", typid);
	typtup = (Form_pg_type) GETSTRUCT(tp);
	*typcategory = typtup->typcategory;
	*typispreferred = typtup->typispreferred;
	ReleaseSysCache(tp);
}

/*
 * get_typ_typrelid
 *
 *		Given the type OID, get the typrelid (InvalidOid if not a complex
 *		type).
 */
Oid
get_typ_typrelid(Oid typid)
{
	HeapTuple	tp;

	tp = SearchSysCache1(TYPEOID, ObjectIdGetDatum(typid));
	if (HeapTupleIsValid(tp))
	{
		Form_pg_type typtup = (Form_pg_type) GETSTRUCT(tp);
		Oid			result;

		result = typtup->typrelid;
		ReleaseSysCache(tp);
		return result;
	}
	else
		return InvalidOid;
}

/*
 * get_element_type
 *
 *		Given the type OID, get the typelem (InvalidOid if not an array type).
 *
 * NB: this only considers varlena arrays to be true arrays; InvalidOid is
 * returned if the input is a fixed-length array type.
 */
Oid
get_element_type(Oid typid)
{
	HeapTuple	tp;

	tp = SearchSysCache1(TYPEOID, ObjectIdGetDatum(typid));
	if (HeapTupleIsValid(tp))
	{
		Form_pg_type typtup = (Form_pg_type) GETSTRUCT(tp);
		Oid			result;

		if (typtup->typlen == -1)
			result = typtup->typelem;
		else
			result = InvalidOid;
		ReleaseSysCache(tp);
		return result;
	}
	else
		return InvalidOid;
}

/*
 * get_array_type
 *
 *		Given the type OID, get the corresponding "true" array type.
 *		Returns InvalidOid if no array type can be found.
 */
Oid
get_array_type(Oid typid)
{
	HeapTuple	tp;
	Oid			result = InvalidOid;

	tp = SearchSysCache1(TYPEOID, ObjectIdGetDatum(typid));
	if (HeapTupleIsValid(tp))
	{
		result = ((Form_pg_type) GETSTRUCT(tp))->typarray;
		ReleaseSysCache(tp);
	}
	return result;
}

/*
 * get_promoted_array_type
 *
 *		The "promoted" type is what you'd get from an ARRAY(SELECT ...)
 *		construct, that is, either the corresponding "true" array type
 *		if the input is a scalar type that has such an array type,
 *		or the same type if the input is already a "true" array type.
 *		Returns InvalidOid if neither rule is satisfied.
 */
Oid
get_promoted_array_type(Oid typid)
{
	Oid			array_type = get_array_type(typid);

	if (OidIsValid(array_type))
		return array_type;
	if (OidIsValid(get_element_type(typid)))
		return typid;
	return InvalidOid;
}

/*
 * get_base_element_type
 *		Given the type OID, get the typelem, looking "through" any domain
 *		to its underlying array type.
 *
 * This is equivalent to get_element_type(getBaseType(typid)), but avoids
 * an extra cache lookup.  Note that it fails to provide any information
 * about the typmod of the array.
 */
Oid
get_base_element_type(Oid typid)
{
	/*
	 * We loop to find the bottom base type in a stack of domains.
	 */
	for (;;)
	{
		HeapTuple	tup;
		Form_pg_type typTup;

		tup = SearchSysCache1(TYPEOID, ObjectIdGetDatum(typid));
		if (!HeapTupleIsValid(tup))
			break;
		typTup = (Form_pg_type) GETSTRUCT(tup);
		if (typTup->typtype != TYPTYPE_DOMAIN)
		{
			/* Not a domain, so stop descending */
			Oid			result;

			/* This test must match get_element_type */
			if (typTup->typlen == -1)
				result = typTup->typelem;
			else
				result = InvalidOid;
			ReleaseSysCache(tup);
			return result;
		}

		typid = typTup->typbasetype;
		ReleaseSysCache(tup);
	}

	/* Like get_element_type, silently return InvalidOid for bogus input */
	return InvalidOid;
}

/*
 * getTypeInputInfo
 *
 *		Get info needed for converting values of a type to internal form
 */
void
getTypeInputInfo(Oid type, Oid *typInput, Oid *typIOParam)
{
	HeapTuple	typeTuple;
	Form_pg_type pt;

	typeTuple = SearchSysCache1(TYPEOID, ObjectIdGetDatum(type));
	if (!HeapTupleIsValid(typeTuple))
		elog(ERROR, "cache lookup failed for type %u", type);
	pt = (Form_pg_type) GETSTRUCT(typeTuple);

	if (!pt->typisdefined)
		ereport(ERROR,
				(errcode(ERRCODE_UNDEFINED_OBJECT),
				 errmsg("type %s is only a shell",
						format_type_be(type))));
	if (!OidIsValid(pt->typinput))
		ereport(ERROR,
				(errcode(ERRCODE_UNDEFINED_FUNCTION),
				 errmsg("no input function available for type %s",
						format_type_be(type))));

	*typInput = pt->typinput;
	*typIOParam = getTypeIOParam(typeTuple);

	ReleaseSysCache(typeTuple);
}

/*
 * getTypeOutputInfo
 *
 *		Get info needed for printing values of a type
 */
void
getTypeOutputInfo(Oid type, Oid *typOutput, bool *typIsVarlena)
{
	HeapTuple	typeTuple;
	Form_pg_type pt;

	typeTuple = SearchSysCache1(TYPEOID, ObjectIdGetDatum(type));
	if (!HeapTupleIsValid(typeTuple))
		elog(ERROR, "cache lookup failed for type %u", type);
	pt = (Form_pg_type) GETSTRUCT(typeTuple);

	if (!pt->typisdefined)
		ereport(ERROR,
				(errcode(ERRCODE_UNDEFINED_OBJECT),
				 errmsg("type %s is only a shell",
						format_type_be(type))));
	if (!OidIsValid(pt->typoutput))
		ereport(ERROR,
				(errcode(ERRCODE_UNDEFINED_FUNCTION),
				 errmsg("no output function available for type %s",
						format_type_be(type))));

	*typOutput = pt->typoutput;
	*typIsVarlena = (!pt->typbyval) && (pt->typlen == -1);

	ReleaseSysCache(typeTuple);
}

/*
 * getTypeBinaryInputInfo
 *
 *		Get info needed for binary input of values of a type
 */
void
getTypeBinaryInputInfo(Oid type, Oid *typReceive, Oid *typIOParam)
{
	HeapTuple	typeTuple;
	Form_pg_type pt;

	typeTuple = SearchSysCache1(TYPEOID, ObjectIdGetDatum(type));
	if (!HeapTupleIsValid(typeTuple))
		elog(ERROR, "cache lookup failed for type %u", type);
	pt = (Form_pg_type) GETSTRUCT(typeTuple);

	if (!pt->typisdefined)
		ereport(ERROR,
				(errcode(ERRCODE_UNDEFINED_OBJECT),
				 errmsg("type %s is only a shell",
						format_type_be(type))));
	if (!OidIsValid(pt->typreceive))
		ereport(ERROR,
				(errcode(ERRCODE_UNDEFINED_FUNCTION),
				 errmsg("no binary input function available for type %s",
						format_type_be(type))));

	*typReceive = pt->typreceive;
	*typIOParam = getTypeIOParam(typeTuple);

	ReleaseSysCache(typeTuple);
}

/*
 * getTypeBinaryOutputInfo
 *
 *		Get info needed for binary output of values of a type
 */
void
getTypeBinaryOutputInfo(Oid type, Oid *typSend, bool *typIsVarlena)
{
	HeapTuple	typeTuple;
	Form_pg_type pt;

	typeTuple = SearchSysCache1(TYPEOID, ObjectIdGetDatum(type));
	if (!HeapTupleIsValid(typeTuple))
		elog(ERROR, "cache lookup failed for type %u", type);
	pt = (Form_pg_type) GETSTRUCT(typeTuple);

	if (!pt->typisdefined)
		ereport(ERROR,
				(errcode(ERRCODE_UNDEFINED_OBJECT),
				 errmsg("type %s is only a shell",
						format_type_be(type))));
	if (!OidIsValid(pt->typsend))
		ereport(ERROR,
				(errcode(ERRCODE_UNDEFINED_FUNCTION),
				 errmsg("no binary output function available for type %s",
						format_type_be(type))));

	*typSend = pt->typsend;
	*typIsVarlena = (!pt->typbyval) && (pt->typlen == -1);

	ReleaseSysCache(typeTuple);
}

/*
 * get_typmodin
 *
 *		Given the type OID, return the type's typmodin procedure, if any.
 */
Oid
get_typmodin(Oid typid)
{
	HeapTuple	tp;

	tp = SearchSysCache1(TYPEOID, ObjectIdGetDatum(typid));
	if (HeapTupleIsValid(tp))
	{
		Form_pg_type typtup = (Form_pg_type) GETSTRUCT(tp);
		Oid			result;

		result = typtup->typmodin;
		ReleaseSysCache(tp);
		return result;
	}
	else
		return InvalidOid;
}

#ifdef NOT_USED
/*
 * get_typmodout
 *
 *		Given the type OID, return the type's typmodout procedure, if any.
 */
Oid
get_typmodout(Oid typid)
{
	HeapTuple	tp;

	tp = SearchSysCache1(TYPEOID, ObjectIdGetDatum(typid));
	if (HeapTupleIsValid(tp))
	{
		Form_pg_type typtup = (Form_pg_type) GETSTRUCT(tp);
		Oid			result;

		result = typtup->typmodout;
		ReleaseSysCache(tp);
		return result;
	}
	else
		return InvalidOid;
}
#endif							/* NOT_USED */

/*
 * get_typcollation
 *
 *		Given the type OID, return the type's typcollation attribute.
 */
Oid
get_typcollation(Oid typid)
{
	HeapTuple	tp;

	tp = SearchSysCache1(TYPEOID, ObjectIdGetDatum(typid));
	if (HeapTupleIsValid(tp))
	{
		Form_pg_type typtup = (Form_pg_type) GETSTRUCT(tp);
		Oid			result;

		result = typtup->typcollation;
		ReleaseSysCache(tp);
		return result;
	}
	else
		return InvalidOid;
}


/*
 * type_is_collatable
 *
 *		Return whether the type cares about collations
 */
bool
type_is_collatable(Oid typid)
{
	return OidIsValid(get_typcollation(typid));
}


/*				---------- STATISTICS CACHE ----------					 */

/*
 * get_attavgwidth
 *
 *	  Given the table and attribute number of a column, get the average
 *	  width of entries in the column.  Return zero if no data available.
 *
 * Currently this is only consulted for individual tables, not for inheritance
 * trees, so we don't need an "inh" parameter.
 *
 * Calling a hook at this point looks somewhat strange, but is required
 * because the optimizer calls this function without any other way for
 * plug-ins to control the result.
 */
int32
get_attavgwidth(Oid relid, AttrNumber attnum)
{
	HeapTuple	tp;
	int32		stawidth;

	if (get_attavgwidth_hook)
	{
		stawidth = (*get_attavgwidth_hook) (relid, attnum);
		if (stawidth > 0)
			return stawidth;
	}
	tp = SearchSysCache3(STATRELATTINH,
						 ObjectIdGetDatum(relid),
						 Int16GetDatum(attnum),
						 BoolGetDatum(false));
	if (HeapTupleIsValid(tp))
	{
		stawidth = ((Form_pg_statistic) GETSTRUCT(tp))->stawidth;
		ReleaseSysCache(tp);
		if (stawidth > 0)
			return stawidth;
	}
	return 0;
}

/*
 * get_attnullfrac
 *
 *	  Given the table and attribute number of a column, get the null
 *	  fraction of entries in the column.  Return zero if no data.
 */
float4
get_attnullfrac(Oid relid, AttrNumber attnum)
{
	HeapTuple	tp;
	float4		stanullfrac;

	tp = SearchSysCache(STATRELATTINH,
						ObjectIdGetDatum(relid),
						Int16GetDatum(attnum),
						BoolGetDatum(false),
						0);
	if (HeapTupleIsValid(tp))
	{
		stanullfrac = ((Form_pg_statistic) GETSTRUCT(tp))->stanullfrac;
		ReleaseSysCache(tp);
		if (stanullfrac > 0.0)
			return stanullfrac;
	}
	return 0.0;
}

/*
 * get_attstatsslot
 *
 *		Extract the contents of a "slot" of a pg_statistic tuple.
 *		Returns true if requested slot type was found, else false.
 *
 * Unlike other routines in this file, this takes a pointer to an
 * already-looked-up tuple in the pg_statistic cache.  We do this since
 * most callers will want to extract more than one value from the cache
 * entry, and we don't want to repeat the cache lookup unnecessarily.
 * Also, this API allows this routine to be used with statistics tuples
 * that have been provided by a stats hook and didn't really come from
 * pg_statistic.
 *
 * sslot: pointer to output area (typically, a local variable in the caller).
 * statstuple: pg_statistic tuple to be examined.
 * reqkind: STAKIND code for desired statistics slot kind.
 * reqop: STAOP value wanted, or InvalidOid if don't care.
 * flags: bitmask of ATTSTATSSLOT_VALUES and/or ATTSTATSSLOT_NUMBERS.
 *
 * If a matching slot is found, true is returned, and *sslot is filled thus:
 * staop: receives the actual STAOP value.
 * stacoll: receives the actual STACOLL value.
 * valuetype: receives actual datatype of the elements of stavalues.
 * values: receives pointer to an array of the slot's stavalues.
 * nvalues: receives number of stavalues.
 * numbers: receives pointer to an array of the slot's stanumbers (as float4).
 * nnumbers: receives number of stanumbers.
 *
 * valuetype/values/nvalues are InvalidOid/NULL/0 if ATTSTATSSLOT_VALUES
 * wasn't specified.  Likewise, numbers/nnumbers are NULL/0 if
 * ATTSTATSSLOT_NUMBERS wasn't specified.
 *
 * If no matching slot is found, false is returned, and *sslot is zeroed.
 *
 * Note that the current API doesn't allow for searching for a slot with
 * a particular collation.  If we ever actually support recording more than
 * one collation, we'll have to extend the API, but for now simple is good.
 *
 * The data referred to by the fields of sslot is locally palloc'd and
 * is independent of the original pg_statistic tuple.  When the caller
 * is done with it, call free_attstatsslot to release the palloc'd data.
 *
 * If it's desirable to call free_attstatsslot when get_attstatsslot might
 * not have been called, memset'ing sslot to zeroes will allow that.
 */
bool
get_attstatsslot(AttStatsSlot *sslot, HeapTuple statstuple,
				 int reqkind, Oid reqop, int flags)
{
	Form_pg_statistic stats = (Form_pg_statistic) GETSTRUCT(statstuple);
	int			i;
	Datum		val;
	bool		isnull;
	ArrayType  *statarray;
	Oid			arrayelemtype;
	int			narrayelem;
	HeapTuple	typeTuple;
	Form_pg_type typeForm;

	/* initialize *sslot properly */
	memset(sslot, 0, sizeof(AttStatsSlot));

	for (i = 0; i < STATISTIC_NUM_SLOTS; i++)
	{
		if ((&stats->stakind1)[i] == reqkind &&
			(reqop == InvalidOid || (&stats->staop1)[i] == reqop))
			break;
	}
	if (i >= STATISTIC_NUM_SLOTS)
		return false;			/* not there */

	sslot->staop = (&stats->staop1)[i];
	sslot->stacoll = (&stats->stacoll1)[i];

	/*
	 * XXX Hopefully-temporary hack: if stacoll isn't set, inject the default
	 * collation.  This won't matter for non-collation-aware datatypes.  For
	 * those that are, this covers cases where stacoll has not been set.  In
	 * the short term we need this because some code paths involving type NAME
	 * do not pass any collation to prefix_selectivity and related functions.
	 * Even when that's been fixed, it's likely that some add-on typanalyze
	 * functions won't get the word right away about filling stacoll during
	 * ANALYZE, so we'll probably need this for awhile.
	 */
	if (sslot->stacoll == InvalidOid)
		sslot->stacoll = DEFAULT_COLLATION_OID;

	if (flags & ATTSTATSSLOT_VALUES)
	{
		val = SysCacheGetAttr(STATRELATTINH, statstuple,
							  Anum_pg_statistic_stavalues1 + i,
							  &isnull);
		if (isnull)
			elog(ERROR, "stavalues is null");

		/*
		 * Detoast the array if needed, and in any case make a copy that's
		 * under control of this AttStatsSlot.
		 */
		statarray = DatumGetArrayTypePCopy(val);

		/*
		 * Extract the actual array element type, and pass it back in case the
		 * caller needs it.
		 */
		sslot->valuetype = arrayelemtype = ARR_ELEMTYPE(statarray);

		/* Need info about element type */
		typeTuple = SearchSysCache1(TYPEOID, ObjectIdGetDatum(arrayelemtype));
		if (!HeapTupleIsValid(typeTuple))
			elog(ERROR, "cache lookup failed for type %u", arrayelemtype);
		typeForm = (Form_pg_type) GETSTRUCT(typeTuple);

		/* Deconstruct array into Datum elements; NULLs not expected */
		deconstruct_array(statarray,
						  arrayelemtype,
						  typeForm->typlen,
						  typeForm->typbyval,
						  typeForm->typalign,
						  &sslot->values, NULL, &sslot->nvalues);

		/*
		 * If the element type is pass-by-reference, we now have a bunch of
		 * Datums that are pointers into the statarray, so we need to keep
		 * that until free_attstatsslot.  Otherwise, all the useful info is in
		 * sslot->values[], so we can free the array object immediately.
		 */
		if (!typeForm->typbyval)
			sslot->values_arr = statarray;
		else
			pfree(statarray);

		ReleaseSysCache(typeTuple);
	}

	if (flags & ATTSTATSSLOT_NUMBERS)
	{
		val = SysCacheGetAttr(STATRELATTINH, statstuple,
							  Anum_pg_statistic_stanumbers1 + i,
							  &isnull);
		if (isnull)
			elog(ERROR, "stanumbers is null");

		/*
		 * Detoast the array if needed, and in any case make a copy that's
		 * under control of this AttStatsSlot.
		 */
		statarray = DatumGetArrayTypePCopy(val);

		narrayelem = ARR_DIMS(statarray)[0];
		if (ARR_NDIM(statarray) != 1 || narrayelem <= 0 ||
			ARR_HASNULL(statarray) ||
			ARR_ELEMTYPE(statarray) != FLOAT4OID)
			elog(ERROR, "stanumbers is not a 1-D float4 array");

		/* Give caller a pointer directly into the statarray */
		sslot->numbers = (float4 *) ARR_DATA_PTR(statarray);
		sslot->nnumbers = narrayelem;

		/* We'll free the statarray in free_attstatsslot */
		sslot->numbers_arr = statarray;
	}

	return true;
}

/*
 * free_attstatsslot
 *		Free data allocated by get_attstatsslot
 */
void
free_attstatsslot(AttStatsSlot *sslot)
{
	/* The values[] array was separately palloc'd by deconstruct_array */
	if (sslot->values)
		pfree(sslot->values);
	/* The numbers[] array points into numbers_arr, do not pfree it */
	/* Free the detoasted array objects, if any */
	if (sslot->values_arr)
		pfree(sslot->values_arr);
	if (sslot->numbers_arr)
		pfree(sslot->numbers_arr);
}

/*
 * get_att_stats
 *		Get attribute statistics. Return a copy of the HeapTuple object, or NULL
 *		if no stats found for attribute
 * 
 */
HeapTuple
get_att_stats(Oid relid, AttrNumber attrnum)
{
	HeapTuple result;

	/*
	 * This is used by ORCA, and ORCA doesn't know that there are two different kinds of stats,
	 * the inherited stats and the non-inherited. Use the inherited stats, i.e. stats that
	 * cover all the child tables, too, if available.
	 */
	result = SearchSysCacheCopy3(STATRELATTINH,
								 ObjectIdGetDatum(relid),
								 Int16GetDatum(attrnum),
								 BoolGetDatum(true));
	if (!result)
		result = SearchSysCacheCopy3(STATRELATTINH,
									 ObjectIdGetDatum(relid),
									 Int16GetDatum(attrnum),
									 BoolGetDatum(false));

	return result;
}

/*				---------- PG_NAMESPACE CACHE ----------				 */

/*
 * get_namespace_name
 *		Returns the name of a given namespace
 *
 * Returns a palloc'd copy of the string, or NULL if no such namespace.
 */
char *
get_namespace_name(Oid nspid)
{
	HeapTuple	tp;

	tp = SearchSysCache1(NAMESPACEOID, ObjectIdGetDatum(nspid));
	if (HeapTupleIsValid(tp))
	{
		Form_pg_namespace nsptup = (Form_pg_namespace) GETSTRUCT(tp);
		char	   *result;

		result = pstrdup(NameStr(nsptup->nspname));
		ReleaseSysCache(tp);
		return result;
	}
	else
		return NULL;
}

/*
 * get_namespace_name_or_temp
 *		As above, but if it is this backend's temporary namespace, return
 *		"pg_temp" instead.
 */
char *
get_namespace_name_or_temp(Oid nspid)
{
	if (isTempNamespace(nspid))
		return "pg_temp";
	else
		return get_namespace_name(nspid);
}

/*				---------- PG_RANGE CACHE ----------				 */

/*
 * get_range_subtype
 *		Returns the subtype of a given range type
 *
 * Returns InvalidOid if the type is not a range type.
 */
Oid
get_range_subtype(Oid rangeOid)
{
	HeapTuple	tp;

	tp = SearchSysCache1(RANGETYPE, ObjectIdGetDatum(rangeOid));
	if (HeapTupleIsValid(tp))
	{
		Form_pg_range rngtup = (Form_pg_range) GETSTRUCT(tp);
		Oid			result;

		result = rngtup->rngsubtype;
		ReleaseSysCache(tp);
		return result;
	}
	else
		return InvalidOid;
}

/*
 * relation_exists
 *	  Is there a relation with the given oid
 */
bool
relation_exists(Oid oid)
{
	return SearchSysCacheExists(RELOID, oid, 0, 0, 0);
}

/*
 * index_exists
 *	  Is there an index with the given oid
 */
bool
index_exists(Oid oid)
{
	return SearchSysCacheExists(INDEXRELID, oid, 0, 0, 0);
}

/*
 * type_exists
 *	  Is there a type with the given oid
 */
bool
type_exists(Oid oid)
{
	return SearchSysCacheExists(TYPEOID, oid, 0, 0, 0);
}

/*
 * operator_exists
 *	  Is there an operator with the given oid
 */
bool
operator_exists(Oid oid)
{
	return SearchSysCacheExists(OPEROID, oid, 0, 0, 0);
}

/*
 * function_exists
 *	  Is there a function with the given oid
 */
bool
function_exists(Oid oid)
{
	return SearchSysCacheExists(PROCOID, oid, 0, 0, 0);
}

/*
 * aggregate_exists
 *	  Is there an aggregate with the given oid
 */
bool
aggregate_exists(Oid oid)
{
	return SearchSysCacheExists(AGGFNOID, oid, 0, 0, 0);
}

// Get oid of aggregate with given name and argument type
Oid
get_aggregate(const char *aggname, Oid oidType)
{
	CatCList   *catlist;
	int			i;
	Oid			oidResult;

	// lookup pg_proc for functions with the given name and arg type
	catlist = SearchSysCacheList1(PROCNAMEARGSNSP,
								  CStringGetDatum((char *) aggname));

	oidResult = InvalidOid;
	for (i = 0; i < catlist->n_members; i++)
	{
		HeapTuple htup = &catlist->members[i]->tuple;
		Form_pg_proc proctuple = (Form_pg_proc) GETSTRUCT(htup);
		Oid oidProc = proctuple->oid;

		// skip functions with the wrong number of type of arguments
		if (1 != proctuple->pronargs || oidType != proctuple->proargtypes.values[0])
		{
			continue;
		}

		if (SearchSysCacheExists(AGGFNOID, ObjectIdGetDatum(oidProc), 0, 0, 0))
		{
			oidResult = oidProc;
			break;
		}
	}

	ReleaseSysCacheList(catlist);

	return oidResult;
}

/*
 * trigger_exists
 *	  Is there a trigger with the given oid
 */
bool
trigger_exists(Oid oid)
{
	ScanKeyData	scankey;
	Relation	rel;
	SysScanDesc sscan;
	bool		result;

	ScanKeyInit(&scankey, Anum_pg_trigger_oid,
				BTEqualStrategyNumber, F_OIDEQ,
				ObjectIdGetDatum(oid));

	rel = table_open(TriggerRelationId, AccessShareLock);
	sscan = systable_beginscan(rel, TriggerOidIndexId, true,
							   NULL, 1, &scankey);

	result = (systable_getnext(sscan) != NULL);

	systable_endscan(sscan);

	table_close(rel, AccessShareLock);

	return result;
}

/*
 * get_relation_keys
 *	  Return a list of relation keys
 */
List *
get_relation_keys(Oid relid)
{
	List *keys = NIL;

	// lookup unique constraints for relation from the catalog table
	ScanKeyData skey[1];

	Relation rel = table_open(ConstraintRelationId, AccessShareLock);
	SysScanDesc scan;
	HeapTuple	htup;

	ScanKeyInit(&skey[0], Anum_pg_constraint_conrelid, BTEqualStrategyNumber, F_OIDEQ, relid);
	scan = systable_beginscan(rel, ConstraintRelidTypidNameIndexId, true,
							  NULL, 1, skey);

	while (HeapTupleIsValid(htup = systable_getnext(scan)))
	{
		Form_pg_constraint contuple = (Form_pg_constraint) GETSTRUCT(htup);

		// skip non-unique constraints
		if (CONSTRAINT_UNIQUE != contuple->contype &&
			CONSTRAINT_PRIMARY != contuple->contype)
		{
			continue;
		}
			
		// store key set in an array
		List *key = NIL;
		
		bool null = false;
		Datum dat = 
				heap_getattr(htup, Anum_pg_constraint_conkey, RelationGetDescr(rel), &null);
		
		Datum *dats = NULL;
		int numKeys = 0;

		// extract key elements
		deconstruct_array(DatumGetArrayTypeP(dat), INT2OID, 2, true, 's', &dats, NULL, &numKeys);
			
		for (int i = 0; i < numKeys; i++)
		{
			int16 key_elem =  DatumGetInt16(dats[i]);
			key = lappend_int(key, key_elem);
		}
		
		keys = lappend(keys, key);
	}

	systable_endscan(scan);
	table_close(rel, AccessShareLock);

	return keys;
}

/*
 * check_constraint_exists
 *	  Is there a check constraint with the given oid
 */
bool
check_constraint_exists(Oid oidCheckconstraint)
{
	return SearchSysCacheExists1(CONSTROID, ObjectIdGetDatum(oidCheckconstraint));
}

/*
 * get_check_constraint_relid
 *		Given check constraint id, return the check constraint's relation oid
 */
Oid
get_check_constraint_relid(Oid oidCheckconstraint)
{
	HeapTuple	tp;

	tp = SearchSysCache(CONSTROID,
						ObjectIdGetDatum(oidCheckconstraint),
						0, 0, 0);
	if (HeapTupleIsValid(tp))
	{
		Form_pg_constraint contup = (Form_pg_constraint) GETSTRUCT(tp);
		Oid			result;

		result = contup->conrelid;
		ReleaseSysCache(tp);
		return result;
	}
	else
		return InvalidOid;
}

/*
 * get_check_constraint_oids
 *	 Extract all check constraint oid for a given relation.
 */
List *
get_check_constraint_oids(Oid oidRel)
{
	List	   *plConstraints = NIL;
	HeapTuple	htup;
	Relation	conrel;
	ScanKeyData scankey;
	SysScanDesc sscan;

	/*
	 * lookup constraints for relation from the catalog table
	 *
	 * SELECT * FROM pg_constraint WHERE conrelid = :1
	 */
	conrel = table_open(ConstraintRelationId, AccessShareLock);

	ScanKeyInit(&scankey,
				Anum_pg_constraint_conrelid,
				BTEqualStrategyNumber, F_OIDEQ,
				ObjectIdGetDatum(oidRel));
	sscan = systable_beginscan(conrel, ConstraintRelidTypidNameIndexId, true,
							   NULL, 1, &scankey);

	while (HeapTupleIsValid(htup = systable_getnext(sscan)))
	{
		Form_pg_constraint contuple = (Form_pg_constraint) GETSTRUCT(htup);

		// only consider check constraints
		if (CONSTRAINT_CHECK != contuple->contype || !contuple->convalidated)
		{
			continue;
		}

		plConstraints = lappend_oid(plConstraints, contuple->oid);
	}

	systable_endscan(sscan);
	table_close(conrel, AccessShareLock);

	return plConstraints;
}

/*
 * get_check_constraint_name
 *        returns the name of the check constraint with the given oidConstraint.
 *
 * Note: returns a palloc'd copy of the string, or NULL if no such constraint.
 */
char *
get_check_constraint_name(Oid oidCheckconstraint)
{
	return get_constraint_name(oidCheckconstraint);
}

/*
 * get_check_constraint_expr_tree
 *        returns the expression node tree representing the check constraint
 *        with the given oidConstraint.
 *
 * Note: returns a palloc'd expression node tree, or NULL if no such constraint.
 */
Node *
get_check_constraint_expr_tree(Oid oidCheckconstraint)
{
	HeapTuple	tp;
	Node	   *result = NULL;

	tp = SearchSysCache(CONSTROID,
						ObjectIdGetDatum(oidCheckconstraint),
						0, 0, 0);
	if (HeapTupleIsValid(tp))
	{
		Datum		conbin;
		bool		isnull;

		conbin = SysCacheGetAttr(CONSTROID, tp,
								 Anum_pg_constraint_conbin, &isnull);
		if (!isnull)
			result = stringToNode(TextDatumGetCString(conbin));

		ReleaseSysCache(tp);
	}
	return result;
}

/*
 * get_cast_func
 *        finds the cast function between the given source and destination type,
 *        and records its oid and properties in the output parameters.
 *        Returns true if a cast exists, false otherwise.
 */
bool
get_cast_func(Oid oidSrc, Oid oidDest, bool *is_binary_coercible, Oid *oidCastFunc, CoercionPathType *pathtype)
{
	if (IsBinaryCoercible(oidSrc, oidDest))
	{
		*is_binary_coercible = true;
		*oidCastFunc = 0;
		return true;
	}
	
	*is_binary_coercible = false;

	*pathtype = find_coercion_pathway(oidDest, oidSrc, COERCION_IMPLICIT, oidCastFunc);
	if (*pathtype != COERCION_PATH_NONE)
		return true;
	return false;
}

/*
 * get_comparison_type
 *      Retrieve comparison type  
 */
CmpType
get_comparison_type(Oid oidOp)
{
	OpBtreeInterpretation *opBti;
	List	   *opBtis;

	opBtis = get_op_btree_interpretation(oidOp);

	if (opBtis == NIL)
	{
		/* The operator does not belong to any B-tree operator family */
		return CmptOther;
	}

	/*
	 * XXX: Arbitrarily use the first found operator family. Usually
	 * there is only one, but e.g. if someone has created a reverse ordering
	 * family that sorts in descending order, it is ambiguous whether a
	 * < operator stands for the less than operator of the ascending opfamily,
	 * or the greater than operator for the descending opfamily.
	 */
	opBti = (OpBtreeInterpretation*)linitial(opBtis);

	switch(opBti->strategy)
	{
		case BTLessStrategyNumber:
			return CmptLT;
		case BTLessEqualStrategyNumber:
			return CmptLEq;
		case BTEqualStrategyNumber:
			return CmptEq;
		case BTGreaterEqualStrategyNumber:
			return CmptGEq;
		case BTGreaterStrategyNumber:
			return CmptGT;
		case ROWCOMPARE_NE:
			return CmptNEq;
		default:
			elog(ERROR, "unknown B-tree strategy: %d", opBti->strategy);
			return CmptOther;
	}
}

/*
 * get_comparison_operator
 *      Retrieve comparison operator between given types  
 */
Oid
get_comparison_operator(Oid oidLeft, Oid oidRight, CmpType cmpt)
{
	int16		opstrat;
	HeapTuple	ht;
	Oid			result = InvalidOid;
	Relation	pg_amop;
	ScanKeyData scankey[4];
	SysScanDesc sscan;

	switch(cmpt)
	{
		case CmptLT:
			opstrat = BTLessStrategyNumber;
			break;
		case CmptLEq:
			opstrat = BTLessEqualStrategyNumber;
			break;
		case CmptEq:
			opstrat = BTEqualStrategyNumber;
			break;
		case CmptGEq:
			opstrat = BTGreaterEqualStrategyNumber;
			break;
		case CmptGT:
			opstrat = BTGreaterStrategyNumber;
			break;
		default:
			return InvalidOid;
	}

	pg_amop = heap_open(AccessMethodOperatorRelationId, AccessShareLock);

	/*
	 * SELECT * FROM pg_amop
	 * WHERE amoplefttype = :1 and amoprighttype = :2 and amopmethod = :3 and amopstrategy = :4
	 */
	ScanKeyInit(&scankey[0],
				Anum_pg_amop_amoplefttype,
				BTEqualStrategyNumber, F_OIDEQ,
				ObjectIdGetDatum(oidLeft));
	ScanKeyInit(&scankey[1],
				Anum_pg_amop_amoprighttype,
				BTEqualStrategyNumber, F_OIDEQ,
				ObjectIdGetDatum(oidRight));
	ScanKeyInit(&scankey[2],
				Anum_pg_amop_amopmethod,
				BTEqualStrategyNumber, F_OIDEQ,
				ObjectIdGetDatum(BTREE_AM_OID));
	ScanKeyInit(&scankey[3],
				Anum_pg_amop_amopstrategy,
				BTEqualStrategyNumber, F_INT2EQ,
				Int16GetDatum(opstrat));

	/* XXX: There is no index for this, so this is slow! */
	sscan = systable_beginscan(pg_amop, InvalidOid, false,
							   NULL, 4, scankey);

	/* XXX: There can be multiple results. Arbitrarily use the first one */
	while (HeapTupleIsValid(ht = systable_getnext(sscan)))
	{
		Form_pg_amop amoptup = (Form_pg_amop) GETSTRUCT(ht);

		result = amoptup->amopopr;
		break;
	}

	systable_endscan(sscan);
	heap_close(pg_amop, AccessShareLock);

	return result;
}

/*
 * has_subclass_slow
 *
 * Performs the exhaustive check whether a relation has a subclass. This is 
 * different from has_subclass(), in that the latter can return true if a relation.
 * *might* have a subclass. See comments in has_subclass() for more details.
 */
bool
has_subclass_slow(Oid relationId)
{
	ScanKeyData	scankey;
	Relation	rel;
	SysScanDesc sscan;
	bool		result;

	if (!has_subclass(relationId))
	{
		return false;
	}

	rel = heap_open(InheritsRelationId, AccessShareLock);

	ScanKeyInit(&scankey, Anum_pg_inherits_inhparent,
				BTEqualStrategyNumber, F_OIDEQ,
				ObjectIdGetDatum(relationId));

	/* no index on inhparent */
	sscan = systable_beginscan(rel, InvalidOid, false,
							   NULL, 1, &scankey);

	result = (systable_getnext(sscan) != NULL);

	systable_endscan(sscan);

	heap_close(rel, AccessShareLock);

	return result;
}

/*
 * get_operator_opfamilies
 *		Get the oid of operator families the given operator belongs to
 *
 * ORCA calls this.
 */
List *
get_operator_opfamilies(Oid opno)
{
	List	   *opfam_oids;
	CatCList   *catlist;
	int			i;

	opfam_oids = NIL;

	/* SELECT * FROM pg_amop WHERE amopopr = :1 */
	catlist = SearchSysCacheList1(AMOPOPID, ObjectIdGetDatum(opno));
	for (i = 0; i < catlist->n_members; i++)
	{
		HeapTuple	htup = &catlist->members[i]->tuple;
		Form_pg_amop amop_tuple = (Form_pg_amop) GETSTRUCT(htup);

		opfam_oids = lappend_oid(opfam_oids, amop_tuple->amopfamily);
	}

	ReleaseSysCacheList(catlist);

	return opfam_oids;
} 

/*
 * get_index_opfamilies
 *		Get the oid of operator families for the index keys
 */
List *
get_index_opfamilies(Oid oidIndex)
{
	HeapTuple	htup;
	List	   *opfam_oids;
    bool		isnull = false;
	int			indnatts;
	Datum		indclassDatum;
	oidvector  *indclass;

	htup = SearchSysCache1(INDEXRELID,
						   ObjectIdGetDatum(oidIndex));
	if (!HeapTupleIsValid(htup))
		elog(ERROR, "Index %u not found", oidIndex);

    /*
     * use SysCacheGetAttr() to retrieve number of index attributes, and the oid
	 * vector of indclass
     */
    indnatts = DatumGetInt16(SysCacheGetAttr(INDEXRELID, htup, Anum_pg_index_indnatts, &isnull));
	Assert(!isnull);

    indclassDatum = SysCacheGetAttr(INDEXRELID, htup, Anum_pg_index_indclass, &isnull);
    if (isnull)
		return NIL;
    indclass = (oidvector *) DatumGetPointer(indclassDatum);

	opfam_oids = NIL;
	for (int i = 0; i < indnatts; i++)
	{
		Oid			oidOpClass = indclass->values[i];
		Oid 		opfam = get_opclass_family(oidOpClass);

		opfam_oids = lappend_oid(opfam_oids, opfam);
	}

	ReleaseSysCache(htup);
	return opfam_oids;
}

/*
 *  relation_policy
 *  Return the distribution policy of a table. 
 */
GpPolicy *
relation_policy(Relation rel)
{
	Assert(NULL != rel);

	/* not a partitioned table */
	return rel->rd_cdbpolicy;
}

/*
 *  child_distribution_mismatch
 *  Return true if the table is partitioned and one of its children has a
 *  different distribution policy. The only allowed mismatch is for the parent
 *  to be hash distributed, and its child part to be randomly distributed.
 */
/* GPDB_12_MERGE_FIXME */
#if 0
bool
child_distribution_mismatch(Relation rel)
{
	Assert(NULL != rel);
	if (PART_STATUS_NONE == rel_part_status(rel->rd_id))
	{
		/* not a partitioned table */
		return false;
	}

	GpPolicy *rootPolicy = rel->rd_cdbpolicy;
	Assert(NULL != rootPolicy && "Partitioned tables cannot be master-only");

	/* replicated table can't have child */
	Assert(!GpPolicyIsReplicated(rootPolicy));

	if (GpPolicyIsRandomPartitioned(rootPolicy))
	{
		/* root partition policy already marked as Random, no mismatch possible as
		 * all children must be random as well */
		return false;
	}

	List *child_oids = find_all_inheritors(rel->rd_id, NoLock, NULL);
	ListCell *lc;

	foreach (lc, child_oids)
	{
		Oid oidChild = lfirst_oid(lc);
		Relation relChild = RelationIdGetRelation(oidChild);
		Assert(NULL != relChild);

		GpPolicy *childPolicy = relChild->rd_cdbpolicy;

		Assert(!GpPolicyIsReplicated(childPolicy));

		if (GpPolicyIsRandomPartitioned(childPolicy))
		{
			/* child partition is Random, and parent is not */
			RelationClose(relChild);
			return true;
		}

		RelationClose(relChild);
	}

	list_free(child_oids);

	/* all children match the root's distribution policy */
	return false;
}
#endif

/*
 *  child_triggers
 *  Return true if the table is partitioned and any of the child partitions
 *  have a trigger of the given type.
 */
/* GPDB_12_MERGE_FIXME */
#if 0
bool
child_triggers(Oid relationId, int32 triggerType)
{
	Assert(InvalidOid != relationId);
	if (PART_STATUS_NONE == rel_part_status(relationId))
	{
		/* not a partitioned table */
		return false;
	}

	List *childOids = find_all_inheritors(relationId, NoLock, NULL);
	ListCell *lc;

	bool found = false;
	foreach (lc, childOids)
	{
		Oid oidChild = lfirst_oid(lc);
		Relation relChild = RelationIdGetRelation(oidChild);
		Assert(NULL != relChild);

		if (relChild->rd_rel->relhastriggers && NULL == relChild->trigdesc)
		{
			RelationBuildTriggers(relChild);
			if (NULL == relChild->trigdesc)
			{
				relChild->rd_rel->relhastriggers = false;
			}
		}

		if (relChild->rd_rel->relhastriggers)
		{
			for (int i = 0; i < relChild->trigdesc->numtriggers && !found; i++)
			{
				Trigger trigger = relChild->trigdesc->triggers[i];
				found = trigger_enabled(trigger.tgoid) &&
						(get_trigger_type(trigger.tgoid) & triggerType) == triggerType;
			}
		}

		RelationClose(relChild);
		if (found)
		{
			break;
		}
	}

	list_free(childOids);
	
	/* no child triggers matching the given type */
	return found;
}
#endif

/*				---------- PG_INDEX CACHE ----------				 */

/*
 * get_index_column_opclass
 *
 *		Given the index OID and column number,
 *		return opclass of the index column
 *			or InvalidOid if the index was not found.
 */
Oid
get_index_column_opclass(Oid index_oid, int attno)
{
	HeapTuple	tuple;
	Form_pg_index rd_index PG_USED_FOR_ASSERTS_ONLY;
	Datum		datum;
	bool		isnull;
	oidvector  *indclass;
	Oid			opclass;

	/* First we need to know the column's opclass. */

	tuple = SearchSysCache1(INDEXRELID, ObjectIdGetDatum(index_oid));
	if (!HeapTupleIsValid(tuple))
		return InvalidOid;

	rd_index = (Form_pg_index) GETSTRUCT(tuple);

	/* caller is supposed to guarantee this */
	Assert(attno > 0 && attno <= rd_index->indnatts);

	datum = SysCacheGetAttr(INDEXRELID, tuple,
							Anum_pg_index_indclass, &isnull);
	Assert(!isnull);

	indclass = ((oidvector *) DatumGetPointer(datum));
	opclass = indclass->values[attno - 1];

	ReleaseSysCache(tuple);

	return opclass;
}<|MERGE_RESOLUTION|>--- conflicted
+++ resolved
@@ -1543,57 +1543,13 @@
 	Relation	relation;
 	bool		result = false;
 
-<<<<<<< HEAD
-	ScanKeyInit(&scankey, Anum_pg_trigger_oid,
-				BTEqualStrategyNumber, F_OIDEQ,
-				ObjectIdGetDatum(triggerid));
-	rel = table_open(TriggerRelationId, AccessShareLock);
-	sscan = systable_beginscan(rel, TriggerOidIndexId, true,
-							   NULL, 1, &scankey);
-=======
 	/* Assume the caller already holds a suitable lock. */
-	relation = relation_open(relid, NoLock);
->>>>>>> 3dd207d9
+	relation = table_open(relid, NoLock);
 
 	if (relation->rd_rel->relhastriggers)
 	{
 		bool	found = false;
 
-<<<<<<< HEAD
-		result = pstrdup(NameStr(trigtup->tgname));
-	}
-	systable_endscan(sscan);
-	table_close(rel, AccessShareLock);
-
-	return result;
-}
-
-/*
- * get_trigger_relid
- *		Given trigger id, return the trigger's relation oid
- */
-Oid
-get_trigger_relid(Oid triggerid)
-{
-	Relation	rel;
-	HeapTuple	tp;
-	Oid			result = InvalidOid;
-	ScanKeyData	scankey;
-	SysScanDesc sscan;
-
-	ScanKeyInit(&scankey, Anum_pg_trigger_oid,
-				BTEqualStrategyNumber, F_OIDEQ,
-				ObjectIdGetDatum(triggerid));
-	rel = table_open(TriggerRelationId, AccessShareLock);
-	sscan = systable_beginscan(rel, TriggerOidIndexId, true,
-							   NULL, 1, &scankey);
-
-	tp = systable_getnext(sscan);
-	if (HeapTupleIsValid(tp))
-		result = ((Form_pg_trigger) GETSTRUCT(tp))->tgrelid;
-	systable_endscan(sscan);
-	table_close(rel, AccessShareLock);
-=======
 		if (relation->trigdesc == NULL)
 			RelationBuildTriggers(relation);
 
@@ -1613,44 +1569,10 @@
 		if (found || child_triggers(relation->rd_id, TRIGGER_TYPE_UPDATE))
 			result = true;
 	}
-	relation_close(relation, NoLock);
->>>>>>> 3dd207d9
+	table_close(relation, NoLock);
 
 	return result;
 }
-
-<<<<<<< HEAD
-/*
- * get_trigger_funcid
- *		Given trigger id, return the trigger's function oid
- */
-Oid
-get_trigger_funcid(Oid triggerid)
-{
-	Relation	rel;
-	HeapTuple	tp;
-	Oid			result = InvalidOid;
-	ScanKeyData	scankey;
-	SysScanDesc sscan;
-
-	ScanKeyInit(&scankey, Anum_pg_trigger_oid,
-				BTEqualStrategyNumber, F_OIDEQ,
-				ObjectIdGetDatum(triggerid));
-	rel = table_open(TriggerRelationId, AccessShareLock);
-	sscan = systable_beginscan(rel, TriggerOidIndexId, true,
-							   NULL, 1, &scankey);
-
-	tp = systable_getnext(sscan);
-	if (HeapTupleIsValid(tp))
-		result = ((Form_pg_trigger) GETSTRUCT(tp))->tgfoid;
-
-	systable_endscan(sscan);
-	table_close(rel, AccessShareLock);
-
-	return result;
-}
-=======
->>>>>>> 3dd207d9
 
 /*
  * get_trigger_type
