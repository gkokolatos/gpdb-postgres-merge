--- conflicted
+++ resolved
@@ -663,17 +663,12 @@
 		snapshot_set = true;
 	}
 
-	rawtree = copyObject(plansource->raw_parse_tree);
-
 	/*
 	 * Run parse analysis and rule rewriting.  The parser tends to scribble on
 	 * its input, so we must copy the raw parse tree to prevent corruption of
 	 * the cache.
 	 */
-<<<<<<< HEAD
-=======
 	rawtree = copyObject(plansource->raw_parse_tree);
->>>>>>> 4f0bf335
 	if (rawtree == NULL)
 		tlist = NIL;
 	else if (plansource->parserSetup != NULL)
