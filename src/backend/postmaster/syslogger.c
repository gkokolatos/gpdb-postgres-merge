/*-------------------------------------------------------------------------
 *
 * syslogger.c
 *
 * The system logger (syslogger) appeared in Postgres 8.0. It catches all
 * stderr output from the postmaster, backends, and other subprocesses
 * by redirecting to a pipe, and writes it to a set of logfiles.
 * It's possible to have size and age limits for the logfile configured
 * in postgresql.conf. If these limits are reached or passed, the
 * current logfile is closed and a new one is created (rotated).
 * The logfiles are stored in a subdirectory (configurable in
 * postgresql.conf), using a user-selectable naming scheme.
 *
 * Author: Andreas Pflug <pgadmin@pse-consulting.de>
 *
 * Copyright (c) 2004-2019, PostgreSQL Global Development Group
 *
 *
 * IDENTIFICATION
 *	  src/backend/postmaster/syslogger.c
 *
 *-------------------------------------------------------------------------
 */
#include "postgres.h"

#include <fcntl.h>
#include <limits.h>
#include <signal.h>
#include <time.h>
#include <unistd.h>
#include <sys/stat.h>
#include <sys/time.h>

#include "common/file_perm.h"
#include "lib/stringinfo.h"
#include "libpq/pqsignal.h"
#include "miscadmin.h"
#include "nodes/pg_list.h"
#include "pgstat.h"
#include "pgtime.h"
#include "postmaster/fork_process.h"
#include "postmaster/postmaster.h"
#include "postmaster/syslogger.h"
#include "storage/dsm.h"
#include "storage/fd.h"
#include "storage/ipc.h"
#include "storage/latch.h"
#include "storage/pg_shmem.h"
#include "tcop/tcopprot.h"
#include "utils/guc.h"
#include "utils/ps_status.h"
#include "utils/timestamp.h"

#include "cdb/cdbvars.h"

#define READ_BUF_SIZE (2 * PIPE_CHUNK_SIZE)

/* The maximum bytes for error message */
#define ERROR_MESSAGE_MAX_SIZE 200

/*
 * We read() into a temp buffer twice as big as a chunk, so that any fragment
 * left after processing can be moved down to the front and we'll still have
 * room to read a full chunk.
 */
#define READ_BUF_SIZE (2 * PIPE_CHUNK_SIZE)

/* Log rotation signal file path, relative to $PGDATA */
#define LOGROTATE_SIGNAL_FILE	"logrotate"


/*
 * GUC parameters.  Logging_collector cannot be changed after postmaster
 * start, but the rest can change at SIGHUP.
 */
bool		Logging_collector = false;
int			Log_RotationAge = HOURS_PER_DAY * MINS_PER_HOUR;
int			Log_RotationSize = 10 * 1024;
char	   *Log_directory = NULL;
char	   *Log_filename = NULL;
bool		Log_truncate_on_rotation = false;
int			Log_file_mode = S_IRUSR | S_IWUSR;
int         gp_log_format = 0; /* Text format */

/*
 * Globally visible state (used by elog.c)
 */
bool		am_syslogger = false;

extern bool redirection_done;

/*
 * Private state
 */
static pg_time_t next_rotation_time;
static bool pipe_eof_seen = false;
static bool rotation_disabled = false;
static FILE *syslogFile = NULL;
static FILE *csvlogFile = NULL;
NON_EXEC_STATIC pg_time_t first_syslogger_file_time = 0;
static char *last_file_name = NULL;
static char *last_csv_file_name = NULL;

/*
 * Buffers for saving partial messages from different backends.
 *
 * Keep NBUFFER_LISTS lists of these, with the entry for a given source pid
 * being in the list numbered (pid % NBUFFER_LISTS), so as to cut down on
 * the number of entries we have to examine for any one incoming message.
 * There must never be more than one entry for the same source pid.
 *
 * An inactive buffer is not removed from its list, just held for re-use.
 * An inactive buffer has pid == 0 and undefined contents of data.
 */

#if 0
#define NBUFFER_LISTS 256
static List *buffer_lists[NBUFFER_LISTS];
#endif

/* These must be exported for EXEC_BACKEND case ... annoying */
#ifndef WIN32
int			syslogPipe[2] = {-1, -1};
#else
HANDLE		syslogPipe[2] = {0, 0};
#endif

#ifdef WIN32
static HANDLE threadHandle = 0;
static CRITICAL_SECTION sysloggerSection;
#endif

/* GPDB: wrapper function to silence unused result warning */
static inline void
ignore_returned_result(long long int result)
{
	(void) result;
}

static bool chunk_is_postgres_chunk(PipeProtoHeader *hdr)
{
    return hdr->zero == 0 && hdr->pid != 0 && hdr->thid != 0 &&
		(hdr->log_format == 't' || hdr->log_format == 'c') &&
		(hdr->is_last == 't' || hdr->is_last == 'f');
}


static void syslogger_handle_chunk(PipeProtoChunk *savedchunk);
static void syslogger_flush_chunks(void);

/*
 * Flags set by interrupt handlers for later service in the main loop.
 */
static volatile sig_atomic_t got_SIGHUP = false;
static volatile sig_atomic_t rotation_requested = false;


/* Local subroutines */
#ifdef EXEC_BACKEND
static pid_t syslogger_forkexec(void);
static void syslogger_parseArgs(int argc, char *argv[]);
#endif
NON_EXEC_STATIC void SysLoggerMain(int argc, char *argv[]) pg_attribute_noreturn();
#if 0
static void process_pipe_input(char *logbuffer, int *bytes_in_logbuffer);
static void flush_pipe_input(char *logbuffer, int *bytes_in_logbuffer);
#endif
static FILE *logfile_open(const char *filename, const char *mode,
						  bool allow_errors);

#ifdef WIN32
static unsigned int __stdcall pipeThread(void *arg);
#endif
static bool logfile_rotate(bool time_based_rotation, bool size_based_rotation, const char *suffix,
						   const char *log_directory, const char *log_filename,
                           FILE **fh, char **last_log_file_name);
static char *logfile_getname(pg_time_t timestamp, const char *suffix, const char *log_directory, const char *log_file_pattern);
static void set_next_rotation_time(void);
static void sigHupHandler(SIGNAL_ARGS);
static void sigUsr1Handler(SIGNAL_ARGS);
static void update_metainfo_datafile(void);

/*
 * GPDB_94_MERGE_FIXME: We might need to refactor the code to make future
 * merge easier.
 */

/*
 * GPDB_92_MERGE_FIXME: This is a ugly hack.
 * PG 9.2 changes to use dynamic lists for chunk use. It uses the pid of as
 * index. pid is extracted from the data after pipe read, however our current code
 * is differnt than upstream pg. PG has a temp buffer. It analyzes the buffer
 * to get pid and then allocates a chunk if needed using the pid as an index,
 * and finally copies the buffer to the new chunk. GP code does not do copy
 * so it is impossible (or ugly hacking needed) to get a new chunk from the
 * unknown pid information. GP code is faster of course, however given this
 * code is not hot spot, maybe we should refactor our code to align with pg upstream.
 * GP seems to have special and better logging for 3rd party module output.
 * I'm not sure about other reasons of the different GP implmentation, but
 * We'd better refer pg (9.2 and latest) code and refactor the code after
 * gp code is running.
 *
 * To workaround previous constraint, I temporarily revert to use previous
 * non-pid indexed chunks but keep the pg9.2 code in this file, some of
 * which is commented out. Note other changes in pg 9.2 e.g. latch changes
 * are kept.
 *
 */
PipeProtoChunk saved_chunks[CHUNK_SLOTS];

/* Get an available chunk */
static PipeProtoChunk *
get_avail_chunk()
{
	int			i;

	for(i = 0; i < CHUNK_SLOTS; ++i)
	{
		if (saved_chunks[i].hdr.pid == 0)
			return &saved_chunks[i];
	}

	syslogger_flush_chunks();

	/* Recheck again. */
	for (i = 0; i < CHUNK_SLOTS; ++i)
	{
		if (saved_chunks[i].hdr.pid == 0)
			return &saved_chunks[i];
	}

	pg_unreachable();
#if 0
	List *buffer_list;
	ListCell   *cell;
	PipeProtoChunk *buf;

	buffer_list = buffer_lists[pid % NBUFFER_LISTS];
	foreach(cell, buffer_list)
	{
		buf =  (PipeProtoChunk *) lfirst(cell);

		if (buf->hdr.pid == 0)
			return buf;
	}

	buf = palloc(sizeof(PipeProtoChunk));
	buf->hdr.pid = 0;
	buffer_list = lappend(buffer_list, buf);
	buffer_lists[p.pid % NBUFFER_LISTS] = buffer_list;

    return buf;
#endif
}

/*
 * Main entry point for syslogger process
 * argc/argv parameters are valid only in EXEC_BACKEND case.
 */
NON_EXEC_STATIC void
SysLoggerMain(int argc, char *argv[])
{
	char	   *currentLogDir;
	char	   *currentLogFilename;
	int			currentLogRotationAge;
	pg_time_t	now;
	WaitEventSet *wes;

	now = MyStartTime;

#ifdef EXEC_BACKEND
	syslogger_parseArgs(argc, argv);
#endif							/* EXEC_BACKEND */

	am_syslogger = true;

	if (IsUnderMasterDispatchMode())
		init_ps_display("master logger process", "", "", "");
	else
		init_ps_display("logger process", "", "", "");

	/*
	 * If we restarted, our stderr is already redirected into our own input
	 * pipe.  This is of course pretty useless, not to mention that it
	 * interferes with detecting pipe EOF.  Point stderr to /dev/null. This
	 * assumes that all interesting messages generated in the syslogger will
	 * come through elog.c and will be sent to write_syslogger_file.
	 */
	{
		int			fd = open(DEVNULL, O_WRONLY, 0);

		/*
		 * The closes might look redundant, but they are not: we want to be
		 * darn sure the pipe gets closed even if the open failed.  We can
		 * survive running with stderr pointing nowhere, but we can't afford
		 * to have extra pipe input descriptors hanging around.
		 *
		 * As we're just trying to reset these to go to DEVNULL, there's not
		 * much point in checking for failure from the close/dup2 calls here,
		 * if they fail then presumably the file descriptors are closed and
		 * any writes will go into the bitbucket anyway.
		 */
		close(fileno(stdout));
		close(fileno(stderr));
		if (fd != -1)
		{
			(void) dup2(fd, fileno(stdout));
			(void) dup2(fd, fileno(stderr));
			close(fd);
		}
	}

	/*
	 * Syslogger's own stderr can't be the syslogPipe, so set it back to text
	 * mode if we didn't just close it. (It was set to binary in
	 * SubPostmasterMain).
	 */
#ifdef WIN32
	_setmode(_fileno(stderr),_O_TEXT);
#endif

	redirection_done = true;

	/*
	 * Also close our copy of the write end of the pipe.  This is needed to
	 * ensure we can detect pipe EOF correctly.  (But note that in the restart
	 * case, the postmaster already did this.)
	 */
#ifndef WIN32
	if (syslogPipe[1] >= 0)
		close(syslogPipe[1]);
	syslogPipe[1] = -1;
#else
	if (syslogPipe[1])
		CloseHandle(syslogPipe[1]);
	syslogPipe[1] = 0;
#endif

	/*
	 * Properly accept or ignore signals the postmaster might send us
	 *
	 * Note: we ignore all termination signals, and instead exit only when all
	 * upstream processes are gone, to ensure we don't miss any dying gasps of
	 * broken backends...
	 */

	pqsignal(SIGHUP, sigHupHandler);	/* set flag to read config file */
	pqsignal(SIGINT, SIG_IGN);
	pqsignal(SIGTERM, SIG_IGN);
	pqsignal(SIGQUIT, SIG_IGN);
	pqsignal(SIGALRM, SIG_IGN);
	pqsignal(SIGPIPE, SIG_IGN);
	pqsignal(SIGUSR1, sigUsr1Handler);	/* request log rotation */
	pqsignal(SIGUSR2, SIG_IGN);

	/*
	 * Reset some signals that are accepted by postmaster but not here
	 */
	pqsignal(SIGCHLD, SIG_DFL);

	PG_SETMASK(&UnBlockSig);

#ifdef WIN32
	/* Fire up separate data transfer thread */
	InitializeCriticalSection(&sysloggerSection);
	EnterCriticalSection(&sysloggerSection);

	threadHandle = (HANDLE) _beginthreadex(NULL, 0, pipeThread, NULL, 0, NULL);
	if (threadHandle == 0)
		elog(FATAL, "could not create syslogger data transfer thread: %m");
#endif							/* WIN32 */

	/*
	 * Remember active logfiles' name(s).  We recompute 'em from the reference
	 * time because passing down just the pg_time_t is a lot cheaper than
	 * passing a whole file path in the EXEC_BACKEND case.
	 */
	last_file_name = logfile_getname(first_syslogger_file_time, NULL, Log_directory, Log_filename);
	if (csvlogFile != NULL)
		last_csv_file_name = logfile_getname(first_syslogger_file_time, ".csv", Log_directory, Log_filename);

	/* remember active logfile parameters */
	currentLogDir = pstrdup(Log_directory);
	currentLogFilename = pstrdup(Log_filename);
	currentLogRotationAge = Log_RotationAge;
	/* set next planned rotation time */
	set_next_rotation_time();
	update_metainfo_datafile();

	/*
	 * Reset whereToSendOutput, as the postmaster will do (but hasn't yet, at
	 * the point where we forked).  This prevents duplicate output of messages
	 * from syslogger itself.
	 */
	whereToSendOutput = DestNone;

	/*
	 * Set up a reusable WaitEventSet object we'll use to wait for our latch,
	 * and (except on Windows) our socket.
	 *
	 * Unlike all other postmaster child processes, we'll ignore postmaster
	 * death because we want to collect final log output from all backends and
	 * then exit last.  We'll do that by running until we see EOF on the
	 * syslog pipe, which implies that all other backends have exited
	 * (including the postmaster).
	 */
	wes = CreateWaitEventSet(CurrentMemoryContext, 2);
	AddWaitEventToSet(wes, WL_LATCH_SET, PGINVALID_SOCKET, MyLatch, NULL);
#ifndef WIN32
	AddWaitEventToSet(wes, WL_SOCKET_READABLE, syslogPipe[0], NULL, NULL);
#endif

	/*
	 * Reset whereToSendOutput, as the postmaster will do (but hasn't yet, at
	 * the point where we forked).  This prevents duplicate output of messages
	 * from syslogger itself.
	 */
	whereToSendOutput = DestNone;

	/* main worker loop */
	for (;;)
	{
		bool		time_based_rotation = false;
		int			size_rotation_for = 0;
		long		cur_timeout;
		WaitEvent	event;

#ifndef WIN32
		int			bytesRead = 0;
		int			rc;
#endif

		bool		all_rotations_occurred = false;

		/* Clear any already-pending wakeups */
		ResetLatch(MyLatch);

		/*
		 * Process any requests or signals received recently.
		 */
		if (got_SIGHUP)
		{
			got_SIGHUP = false;
			ProcessConfigFile(PGC_SIGHUP);

			/*
			 * Check if the log directory or filename pattern changed in
			 * postgresql.conf. If so, force rotation to make sure we're
			 * writing the logfiles in the right place.
			 */
			if (strcmp(Log_directory, currentLogDir) != 0)
			{
				pfree(currentLogDir);
				currentLogDir = pstrdup(Log_directory);
				rotation_requested = true;

				/*
				 * Also, create new directory if not present; ignore errors
				 */
				(void) MakePGDirectory(Log_directory);
			}
			if (strcmp(Log_filename, currentLogFilename) != 0)
			{
				pfree(currentLogFilename);
				currentLogFilename = pstrdup(Log_filename);
				rotation_requested = true;
			}

			/*
			 * Force a rotation if CSVLOG output was just turned on or off and
			 * we need to open or close csvlogFile accordingly.
			 */
			if (((Log_destination & LOG_DESTINATION_CSVLOG) != 0) !=
				(csvlogFile != NULL))
				rotation_requested = true;

			/*
			 * If rotation time parameter changed, reset next rotation time,
			 * but don't immediately force a rotation.
			 */
			if (currentLogRotationAge != Log_RotationAge)
			{
				currentLogRotationAge = Log_RotationAge;
				set_next_rotation_time();
				update_metainfo_datafile();
			}

			/*
			 * If we had a rotation-disabling failure, re-enable rotation
			 * attempts after SIGHUP, and force one immediately.
			 */
			if (rotation_disabled)
			{
				rotation_disabled = false;
				rotation_requested = true;
			}

			/*
			 * Force rewriting last log filename when reloading configuration.
			 * Even if rotation_requested is false, log_destination may have
			 * been changed and we don't want to wait the next file rotation.
			 */
			update_metainfo_datafile();
		}

		if (Log_RotationAge > 0 && !rotation_disabled)
		{
			/* Do a logfile rotation if it's time */
			now = (pg_time_t) time(NULL);
			if (now >= next_rotation_time)
			{
				rotation_requested = time_based_rotation = true;
			}
		}

		if (!rotation_requested && Log_RotationSize > 0 && !rotation_disabled)
		{
			/* Do a rotation if file is too big */
			if (ftell(syslogFile) >= Log_RotationSize * 1024L)
			{
				rotation_requested = true;
				size_rotation_for |= LOG_DESTINATION_STDERR;
			}
			if (csvlogFile != NULL &&
				ftell(csvlogFile) >= Log_RotationSize * 1024L)
			{
				rotation_requested = true;
				size_rotation_for |= LOG_DESTINATION_CSVLOG;
			}
		}

		all_rotations_occurred = rotation_requested;

		if (rotation_requested)
		{
			/*
			 * Force rotation when both values are zero. It means the request
			 * was sent by pg_rotate_logfile() or "pg_ctl logrotate".
			 */
			if (!time_based_rotation && size_rotation_for == 0)
				size_rotation_for = LOG_DESTINATION_STDERR | LOG_DESTINATION_CSVLOG;

			rotation_requested = false;

			all_rotations_occurred &=
				logfile_rotate(time_based_rotation, (size_rotation_for & LOG_DESTINATION_STDERR) != 0,
							   NULL, Log_directory, Log_filename,
							   &syslogFile, &last_file_name);
			all_rotations_occurred &=
				logfile_rotate(time_based_rotation, (size_rotation_for & LOG_DESTINATION_CSVLOG) != 0,
							   ".csv", Log_directory, Log_filename,
							   &csvlogFile, &last_csv_file_name);
		}

		/*
		 * GPDB: only update our rotation timestamp if every log file above was
		 * able to rotate. In upstream, this would have been done as part of
		 * logfile_rotate() itself -- Postgres calls that function once, whereas
		 * we call it (up to) three times.
		 */
		if (all_rotations_occurred)
		{
			set_next_rotation_time();
			update_metainfo_datafile();
		}

		/*
		 * Calculate time till next time-based rotation, so that we don't
		 * sleep longer than that.  We assume the value of "now" obtained
		 * above is still close enough.  Note we can't make this calculation
		 * until after calling logfile_rotate(), since it will advance
		 * next_rotation_time.
		 *
		 * GPDB: logfile_rotate() doesn't advance next_rotation_time; we do that
		 * explicitly above, once all rotations have been successful.
		 *
		 * Also note that we need to beware of overflow in calculation of the
		 * timeout: with large settings of Log_RotationAge, next_rotation_time
		 * could be more than INT_MAX msec in the future.  In that case we'll
		 * wait no more than INT_MAX msec, and try again.
		 */
		if (Log_RotationAge > 0 && !rotation_disabled)
		{
			pg_time_t	delay;

			delay = next_rotation_time - now;
			if (delay > 0)
			{
				if (delay > INT_MAX / 1000)
					delay = INT_MAX / 1000;
				cur_timeout = delay * 1000L;	/* msec */
			}
			else
				cur_timeout = 0;
		}
		else
			cur_timeout = -1L;

		/*
		 * Sleep until there's something to do
		 */
#ifndef WIN32
		rc = WaitEventSetWait(wes, cur_timeout, &event, 1,
							  WAIT_EVENT_SYSLOGGER_MAIN);

		if (rc == 1 && event.events == WL_SOCKET_READABLE)
		{
			PipeProtoChunk *chunk = get_avail_chunk();
			int			readPos = 0;

			/* Read data to fill the buffer up to PIPE_CHUNK_SIZE bytes */
		next_chunkloop:
			if (bytesRead < sizeof(PipeProtoHeader))
			{
				/*
				 * We always try to make sure that the buffer has at least sizeof(PipeProtoHeader)
				 * bytes if we have read several bytes in the previous read. This handles the case
				 * when a valid chunk has to be read in two read calls, and the first read only
				 * picks up less than sizeof(PipeProtoHeader) bytes.
				 *
				 * However, this read may force some 3rd party error messages (less than
				 * sizeof(PipeProtoHeader) bytes) to sits in the buffer until the next message
				 * comes in. Thus you may experience some delays for small 3rd party error messages
				 * showing up in the logfile. Hopefully, this is very rare.
				 */
				readPos = bytesRead;
				bytesRead = read(syslogPipe[0], (char *)chunk + readPos, PIPE_CHUNK_SIZE - readPos);
			}

			if (bytesRead == 0)
			{
				/*
				 * Zero bytes read when select() is saying read-ready means
				 * EOF on the pipe: that is, there are no longer any processes
				 * with the pipe write end open.  Therefore, the postmaster
				 * and all backends are shut down, and we are done.
				 */
				pipe_eof_seen = true;

				/* if there's any data left then force it out now */
				syslogger_flush_chunks();
			}
			else if (bytesRead < 0)
			{
				if (errno != EINTR)
					elog(ERROR, "Syslogger could not read from logger pipe: %m");
			}
			else
			{
				if (bytesRead + readPos >= sizeof(PipeProtoHeader) &&
					chunk_is_postgres_chunk((PipeProtoHeader *)chunk))
				{
					int			chunk_size = chunk->hdr.len + sizeof(PipeProtoHeader);
					int			needBytes = chunk_size - (bytesRead + readPos);

					/*
					 * Finish reading a chunk if the bytes we have read so far
					 * is not sufficient.
					 */
					if (needBytes > 0)
					{
						bytesRead =	read(syslogPipe[0],
											 ((char *)chunk) + (bytesRead + readPos),
											 needBytes);

						Assert(bytesRead == needBytes);
					}

					syslogger_handle_chunk(chunk);

					/*
					 * Copy the remaining bytes to the beginning of a new unused chunk
					 * buffer if we have read too much.
					 */
					if (needBytes < 0)
					{
						int			moreBytes = bytesRead + readPos - chunk_size;
						PipeProtoChunk *new_chunk = get_avail_chunk();

						Assert(moreBytes > 0);

						memmove((char *)new_chunk, ((char *)chunk) + chunk_size, moreBytes);
						chunk = new_chunk;
						bytesRead = moreBytes;
						readPos = 0;

						goto next_chunkloop;
					}

					/* go back to the main loop */
				}
				else
				{
					/*
					 * This is a 3rd party error. We may read parts of the standard
					 * error message along with the 3rd party error. So here, we
					 * scan the data byte by byte until we find a byte that is 0.
					 */
					char	   *msgEnd = (char *) chunk;
					char	   *chunkEnd = ((char *) chunk) + (bytesRead + readPos);

					while (*msgEnd != 0 && msgEnd < chunkEnd)
						msgEnd++;

					if (msgEnd >= chunkEnd)
					{
						char		lastChar = '\0';

						/*
						 * We didn't find a byte '0', so the whole message
						 * is one 3rd party error message.
						 */
						if (bytesRead + readPos >= PIPE_CHUNK_SIZE)
						{
							msgEnd --;
							lastChar = *msgEnd;
						}

						/* Add a '\0' terminator */
						*msgEnd = '\0';

						elog(LOG, "3rd party error log:\n%s%c", (char *)chunk, lastChar);

						/* remember to free this chunk */
						chunk->hdr.pid = 0;
					}
					else
					{
						Assert(*msgEnd == 0);

						/*
						 * If a 3rd party error does not start with byte '0',
						 * write the message.
						 */
						if (msgEnd != (char *)chunk)
							elog(LOG, "3rd party error log:\n%s", (char *)chunk);
						else
						{
							/* A 3rd party error starts with bytes '0', ignore this bytes. */
							msgEnd++;
						}

						if (chunkEnd - msgEnd > 0)
						{
							/* We copy the rest of bytes to the beginning of the chunk buffer. */
							memmove((char *)chunk, msgEnd, chunkEnd - msgEnd);
							bytesRead = chunkEnd - msgEnd;
							readPos = 0;

							goto next_chunkloop;
						}
					}
				}
			}
		}
#else							/* WIN32 */

		/*
		 * On Windows we leave it to a separate thread to transfer data and
		 * detect pipe EOF.  The main thread just wakes up to handle SIGHUP
		 * and rotation conditions.
		 *
		 * Server code isn't generally thread-safe, so we ensure that only one
		 * of the threads is active at a time by entering the critical section
		 * whenever we're not sleeping.
		 */
		LeaveCriticalSection(&sysloggerSection);

		(void) WaitEventSetWait(wes, cur_timeout, &event, 1,
								WAIT_EVENT_SYSLOGGER_MAIN);

		EnterCriticalSection(&sysloggerSection);
#endif							/* WIN32 */

		if (pipe_eof_seen)
		{
			/*
			 * seeing this message on the real stderr is annoying - so we make
			 * it DEBUG1 to suppress in normal use.
			 */
			ereport(DEBUG1,
					(errmsg("logger shutting down")));

			/*
			 * Normal exit from the syslogger is here.  Note that we
			 * deliberately do not close syslogFile before exiting; this is to
			 * allow for the possibility of elog messages being generated
			 * inside proc_exit.  Regular exit() will take care of flushing
			 * and closing stdio channels.
			 */
			proc_exit(0);
		}
	}
}

/*
 * Postmaster subroutine to start a syslogger subprocess.
 */
int
SysLogger_Start(void)
{
	pid_t		sysloggerPid;
	char	   *filename;

	if (!Logging_collector)
		return 0;

	/*
	 * If first time through, create the pipe which will receive stderr
	 * output.
	 *
	 * If the syslogger crashes and needs to be restarted, we continue to use
	 * the same pipe (indeed must do so, since extant backends will be writing
	 * into that pipe).
	 *
	 * This means the postmaster must continue to hold the read end of the
	 * pipe open, so we can pass it down to the reincarnated syslogger. This
	 * is a bit klugy but we have little choice.
	 */
#ifndef WIN32
	if (syslogPipe[0] < 0)
	{
		if (pipe(syslogPipe) < 0)
			ereport(FATAL,
					(errcode_for_socket_access(),
					 (errmsg("could not create pipe for syslog: %m"))));
	}
#else
	if (!syslogPipe[0])
	{
		SECURITY_ATTRIBUTES sa;

		memset(&sa, 0, sizeof(SECURITY_ATTRIBUTES));
		sa.nLength = sizeof(SECURITY_ATTRIBUTES);
		sa.bInheritHandle = TRUE;

		if (!CreatePipe(&syslogPipe[0], &syslogPipe[1], &sa, 32768))
			ereport(FATAL,
					(errcode_for_file_access(),
					 (errmsg("could not create pipe for syslog: %m"))));
	}
#endif

	/*
	 * Create log directory if not present; ignore errors
	 */
	(void) MakePGDirectory(Log_directory);

	/*
	 * The initial logfile is created right in the postmaster, to verify that
	 * the Log_directory is writable.  We save the reference time so that the
	 * syslogger child process can recompute this file name.
	 *
	 * It might look a bit strange to re-do this during a syslogger restart,
	 * but we must do so since the postmaster closed syslogFile after the
	 * previous fork (and remembering that old file wouldn't be right anyway).
	 * Note we always append here, we won't overwrite any existing file.  This
	 * is consistent with the normal rules, because by definition this is not
	 * a time-based rotation.
	 */
	first_syslogger_file_time = time(NULL);

	filename = logfile_getname(first_syslogger_file_time, NULL, Log_directory, Log_filename);

	syslogFile = logfile_open(filename, "a", false);

	pfree(filename);

	/*
	 * Likewise for the initial CSV log file, if that's enabled.  (Note that
	 * we open syslogFile even when only CSV output is nominally enabled,
	 * since some code paths will write to syslogFile anyway.)
	 */
	if (Log_destination & LOG_DESTINATION_CSVLOG)
	{
		filename = logfile_getname(first_syslogger_file_time, ".csv", Log_directory, Log_filename);

		csvlogFile = logfile_open(filename, "a", false);

		pfree(filename);
	}

#ifdef EXEC_BACKEND
	switch ((sysloggerPid = syslogger_forkexec()))
#else
	switch ((sysloggerPid = fork_process()))
#endif
	{
		case -1:
			ereport(LOG,
					(errmsg("could not fork system logger: %m")));
			return 0;

#ifndef EXEC_BACKEND
		case 0:
			/* in postmaster child ... */
			InitPostmasterChild();

			/* Close the postmaster's sockets */
			ClosePostmasterPorts(true);

			/* Drop our connection to postmaster's shared memory, as well */
			dsm_detach_all();
			PGSharedMemoryDetach();

			/* do the work */
			SysLoggerMain(0, NULL);
			break;
#endif

		default:
			/* success, in postmaster */

			/* now we redirect stderr, if not done already */
			if (!redirection_done)
			{
#ifdef WIN32
				int			fd;
#endif

				/*
				 * Leave a breadcrumb trail when redirecting, in case the user
				 * forgets that redirection is active and looks only at the
				 * original stderr target file.
				 */
				ereport(LOG,
						(errmsg("redirecting log output to logging collector process"),
						 errhint("Future log output will appear in directory \"%s\".",
								 Log_directory)));

#ifndef WIN32
				fflush(stdout);
				if (dup2(syslogPipe[1], fileno(stdout)) < 0)
					ereport(FATAL,
							(errcode_for_file_access(),
							 errmsg("could not redirect stdout: %m")));
				fflush(stderr);
				if (dup2(syslogPipe[1], fileno(stderr)) < 0)
					ereport(FATAL,
							(errcode_for_file_access(),
							 errmsg("could not redirect stderr: %m")));
				/* Now we are done with the write end of the pipe. */
				close(syslogPipe[1]);
				syslogPipe[1] = -1;
#else

				/*
				 * open the pipe in binary mode and make sure stderr is binary
				 * after it's been dup'ed into, to avoid disturbing the pipe
				 * chunking protocol.
				 */
				fflush(stderr);
				fd = _open_osfhandle((intptr_t) syslogPipe[1],
									 _O_APPEND | _O_BINARY);
				if (dup2(fd, _fileno(stderr)) < 0)
					ereport(FATAL,
							(errcode_for_file_access(),
							 errmsg("could not redirect stderr: %m")));
				close(fd);
				_setmode(_fileno(stderr), _O_BINARY);

				/*
				 * Now we are done with the write end of the pipe.
				 * CloseHandle() must not be called because the preceding
				 * close() closes the underlying handle.
				 */
				syslogPipe[1] = 0;
#endif
				redirection_done = true;
			}

			/* postmaster will never write the file(s); close 'em */
			fclose(syslogFile);
			syslogFile = NULL;
			if (csvlogFile != NULL)
			{
				fclose(csvlogFile);
				csvlogFile = NULL;
			}
			return (int) sysloggerPid;
	}

	/* we should never reach here */
	return 0;
}


#ifdef EXEC_BACKEND

/*
 * syslogger_forkexec() -
 *
 * Format up the arglist for, then fork and exec, a syslogger process
 */
static pid_t
syslogger_forkexec(void)
{
	char	   *av[10];
	int			ac = 0;
	char		filenobuf[32];
	char        alertFilenobuf[32];
	char		csvfilenobuf[32];

	av[ac++] = "postgres";
	av[ac++] = "--forklog";
	av[ac++] = NULL;			/* filled in by postmaster_forkexec */

	/* static variables (those not passed by write_backend_variables) */
#ifndef WIN32
	if (syslogFile != NULL)
		snprintf(filenobuf, sizeof(filenobuf), "%d",
				 fileno(syslogFile));
	else
		strcpy(filenobuf, "-1");
#else							/* WIN32 */
	if (syslogFile != NULL)
		snprintf(filenobuf, sizeof(filenobuf), "%ld",
				 (long) _get_osfhandle(_fileno(syslogFile)));
	else
		strcpy(filenobuf, "0");
#endif							/* WIN32 */
	av[ac++] = filenobuf;

#ifndef WIN32
	if (csvlogFile != NULL)
		snprintf(csvfilenobuf, sizeof(csvfilenobuf), "%d",
				 fileno(csvlogFile));
	else
		strcpy(csvfilenobuf, "-1");
#else							/* WIN32 */
	if (csvlogFile != NULL)
		snprintf(csvfilenobuf, sizeof(csvfilenobuf), "%ld",
				 (long) _get_osfhandle(_fileno(csvlogFile)));
	else
		strcpy(csvfilenobuf, "0");
#endif							/* WIN32 */
	av[ac++] = csvfilenobuf;

	av[ac] = NULL;
	Assert(ac < lengthof(av));

	return postmaster_forkexec(ac, av);
}

/*
 * syslogger_parseArgs() -
 *
 * Extract data from the arglist for exec'ed syslogger process
 */
static void
syslogger_parseArgs(int argc, char *argv[])
{
	int			fd;
	int         alertFd;

<<<<<<< HEAD
	Assert(argc == alert_log_level_opened ? 6 : 5);
=======
	Assert(argc == 4);
>>>>>>> 3dd207d9
	argv += 3;

	/*
	 * Re-open the error output files that were opened by SysLogger_Start().
	 *
	 * We expect this will always succeed, which is too optimistic, but if it
	 * fails there's not a lot we can do to report the problem anyway.  As
	 * coded, we'll just crash on a null pointer dereference after failure...
	 */
#ifndef WIN32
	fd = atoi(*argv++);
	if (fd != -1)
	{
		syslogFile = fdopen(fd, "a");
		setvbuf(syslogFile, NULL, PG_IOLBF, 0);
	}
	fd = atoi(*argv++);
	if (fd != -1)
	{
		csvlogFile = fdopen(fd, "a");
		setvbuf(csvlogFile, NULL, PG_IOLBF, 0);
	}
#else							/* WIN32 */
	fd = atoi(*argv++);
	if (fd != 0)
	{
		fd = _open_osfhandle(fd, _O_APPEND | _O_TEXT);
		if (fd > 0)
		{
			syslogFile = fdopen(fd, "a");
			setvbuf(syslogFile, NULL, PG_IOLBF, 0);
		}
	}
	fd = atoi(*argv++);
	if (fd != 0)
	{
		fd = _open_osfhandle(fd, _O_APPEND | _O_TEXT);
		if (fd > 0)
		{
			csvlogFile = fdopen(fd, "a");
			setvbuf(csvlogFile, NULL, PG_IOLBF, 0);
		}
	}
<<<<<<< HEAD
#endif							/* WIN32 */

    if (alert_log_level_opened)
    {
        alertFd = atoi(*argv++);
#ifndef WIN32
        if (alertFd != -1)
        {
            alertLogFile = fdopen(alertFd, "a");
            setvbuf(alertLogFile, NULL, PG_IOLBF, 0);
        }
#else							/* WIN32 */
        if (alertFd != 0)
        {
            alertFd = _open_osfhandle(alertFd, _O_APPEND | _O_TEXT);
            if (alertFd > 0)
            {
                alertLogFile = fdopen(alertFd, "a");
                setvbuf(alertLogFile, NULL, PG_IOLBF, 0);
            }
        }
#endif							/* WIN32 */
    }
=======
#endif   /* WIN32 */
>>>>>>> 3dd207d9
}
#endif							/* EXEC_BACKEND */

/*
 * Write a given timestamp to the log file.
 */
void
syslogger_append_timestamp(pg_time_t stamp_time, bool amsyslogger, bool append_comma)
{
    if(stamp_time != 0)
    {
        char strbuf[128];

        pg_strftime(strbuf, sizeof(strbuf),
                /* Win32 timezone names are too long so don't print them */
#ifndef WIN32
                "%Y-%m-%d %H:%M:%S %Z",
#else
                "%Y-%m-%d %H:%M:%S",
#endif
                pg_localtime(&stamp_time, log_timezone));
		if (amsyslogger)
			write_syslogger_file_binary(strbuf, strlen(strbuf), LOG_DESTINATION_STDERR);
		else
			ignore_returned_result(write(fileno(stderr), strbuf, strlen(strbuf)));
    }

    if (append_comma)
	{
		if (amsyslogger)
			write_syslogger_file_binary(",", 1, LOG_DESTINATION_STDERR);
		else
			ignore_returned_result(write(fileno(stderr), ",", 1));
	}
}

/*
 * Write the current timestamp with milliseconds to the syslogger file or
 * stderr.
 *
 * It is not safe to call strftime since it is not async-safe, and it
 * is expensive to call strftime to get timezone everytime, we use
 * pg_strftime, but stick on a fixed timezone (default_timezone)
 * instead a settable timezone as PostgreSQL does, since we want all
 * log messages to have the same time format. See MPP-2591.
 */
void
syslogger_append_current_timestamp(bool amsyslogger)
{
    struct timeval tv;
    pg_time_t	stamp_time;
    char strbuf[128];
    char msbuf[8];

    gettimeofday(&tv, NULL);
    stamp_time = (pg_time_t) tv.tv_sec;

    pg_strftime(strbuf, sizeof(strbuf),
            /* leave room for milliseconds... */
            /* Win32 timezone names are too long so don't print them */
#ifndef WIN32
            "%Y-%m-%d %H:%M:%S        %Z",
#else
            "%Y-%m-%d %H:%M:%S        ",
#endif
            pg_localtime(&stamp_time, log_timezone));

    /* 'paste' milliseconds into place... */
    sprintf(msbuf, ".%06d", (int) (tv.tv_usec));
    strncpy(strbuf + 19, msbuf, 7);

	if (amsyslogger)
	{
		write_syslogger_file_binary(strbuf, strlen(strbuf), LOG_DESTINATION_STDERR);
		write_syslogger_file_binary(",", 1, LOG_DESTINATION_STDERR);
	}
	else
	{
		ignore_returned_result(write(fileno(stderr), strbuf, strlen(strbuf)));
		ignore_returned_result(write(fileno(stderr), ",", 1));
	}
}


/*
 * We use the PostgreSQL defaults for CSV, i.e. quote = escape = '"'
 * If it's NULL, append nothing.
 */
int syslogger_write_str(const char *data, int len, bool amsyslogger, bool csv)
{
    int cnt = 0;

    /* avoid confusing an empty string with NULL */
    if (data == NULL)
        return 0;

    while (cnt < len && data[cnt] != '\0')
    {
        if (csv && data[cnt] == '"')
		{
			if (amsyslogger)
				write_syslogger_file_binary("\"", 1, LOG_DESTINATION_STDERR);
			else
				ignore_returned_result(write(fileno(stderr), "\"", 1));
		}
		
		if (amsyslogger)
			write_syslogger_file_binary(data+cnt, 1, LOG_DESTINATION_STDERR);
		else
			ignore_returned_result(write(fileno(stderr), data+cnt, 1));

        cnt+=1;
    }

    return cnt;
}

/*
 * Write a string, ended with '\0', in a specific chunk to the log.
 *
 * If csv is true, this function puts double-quotes around the string.
 * If both csv and quote_empty_string are true, this function puts
 * double-quotes around an empty string.
 * If append_comma is true, this function appends a comma after the string.
 */
static void
syslogger_write_str_from_chunk(CSVChunkStr *chunkstr, bool csv,
							   bool quote_empty_string, bool append_comma)
{
    int wlen = 0; 
    int len = 0;
	bool is_empty_string = false;

    if (chunkstr->chunk != NULL)
	{
		len = chunkstr->chunk->hdr.len - (chunkstr->p - chunkstr->chunk->data);

		/* Check if the string is an empty string */
		if (len > 0 && chunkstr->p[0] == '\0')
			is_empty_string = true;
		if (len == 0 && chunkstr->chunk->hdr.next >= 0)
		{
			PipeProtoChunk *next_chunk = &saved_chunks[chunkstr->chunk->hdr.next];
			if (next_chunk->hdr.len > 0 && next_chunk->data[0] == '\0')
				is_empty_string = true;
		}
	}
	else
	{
		Assert(chunkstr->p == NULL);
		is_empty_string = true;
	}

    if(csv && (!is_empty_string || quote_empty_string))
        write_syslogger_file_binary("\"", 1, LOG_DESTINATION_STDERR);

    while(chunkstr->p)
    {
        bool done = false;
        wlen = syslogger_write_str(chunkstr->p, len, true, csv);

        /* Write OK, don't forget to account for the trailing 0 */
        if(wlen < len)
        { 
            done = true;
            chunkstr->p += wlen + 1;
        }
        else
            chunkstr->p += wlen;

        if(chunkstr->p - chunkstr->chunk->data == chunkstr->chunk->hdr.len)
        {
            /* switch to next chunk */
            if(chunkstr->chunk->hdr.next >= 0)
            {
                chunkstr->chunk = &saved_chunks[chunkstr->chunk->hdr.next];
                chunkstr->p = chunkstr->chunk->data;
                len = chunkstr->chunk->hdr.len - (chunkstr->p - chunkstr->chunk->data);
            }
            else
            {
                chunkstr->chunk = NULL;
                chunkstr->p = NULL;
            }
        }

        if(done)
            break;
    }

    if(csv && (!is_empty_string || quote_empty_string))
        write_syslogger_file_binary("\"", 1, LOG_DESTINATION_STDERR);

    if (append_comma)
        write_syslogger_file_binary(",", 1, LOG_DESTINATION_STDERR);
}

void
syslogger_write_int32(bool test0, const char *prefix, int32 i, bool amsyslogger, bool append_comma)
{
    char buf[1024];
    int len;

    if (!test0 || i > 0)
    {
        len = sprintf(buf, "%s%d", prefix, i);
		if (amsyslogger)
			write_syslogger_file_binary(buf, len, LOG_DESTINATION_STDERR);
		else
			ignore_returned_result(write(fileno(stderr), buf, len));
    }
    if (append_comma)
	{
		if (amsyslogger)
			write_syslogger_file_binary(",", 1, LOG_DESTINATION_STDERR);
		else
			ignore_returned_result(write(fileno(stderr), ",", 1));
	}
}

/*
 * setErrorDataFromSegvChunk
 *   Fill in the given error data with the chunk that contains the message
 * sent in a SEGV/BUS/ILL handler.
 */
static void
fillinErrorDataFromSegvChunk(GpErrorData *errorData, PipeProtoChunk *chunk)
{
	Assert(chunk != NULL &&
		   chunk->hdr.is_segv_msg == 't' &&
		   chunk->hdr.is_last == 't');

	GpSegvErrorData *segvData = (GpSegvErrorData *)chunk->data;
	
	errorData->fix_fields.session_start_time = segvData->session_start_time;
	errorData->fix_fields.omit_location = 'f';

	/* This field is always true now. We should remove this eventually. */
	errorData->fix_fields.gp_is_primary = 't';
	errorData->fix_fields.gp_session_id = segvData->gp_session_id;
	errorData->fix_fields.gp_command_count = segvData->gp_command_count;
	errorData->fix_fields.gp_segment_id = segvData->gp_segment_id;
	errorData->fix_fields.slice_id = segvData->slice_id;
	errorData->fix_fields.error_cursor_pos = 0;
	errorData->fix_fields.internal_query_pos = 0;
	errorData->fix_fields.error_fileline = 0;
	errorData->fix_fields.top_trans_id = 0;
	errorData->fix_fields.dist_trans_id = 0;
	errorData->fix_fields.local_trans_id = 0;
	errorData->fix_fields.subtrans_id = 0;

	errorData->username = NULL;
	errorData->databasename = NULL;
	errorData->remote_host = NULL;
	errorData->remote_port = NULL;
	errorData->error_severity = "PANIC";
	errorData->sql_state = "XX000";
	errorData->error_message = palloc0(ERROR_MESSAGE_MAX_SIZE);

	const char *signalName = SegvBusIllName(segvData->signal_num);
	Assert(signalName != NULL);
	snprintf(errorData->error_message, ERROR_MESSAGE_MAX_SIZE,
			 "Unexpected internal error: %s received signal %s",
			 IsUnderMasterDispatchMode() ? "Master process" : "Segment process",
			 signalName);
	
	errorData->error_detail = NULL;
	errorData->error_hint = NULL;
	errorData->internal_query = NULL;
	errorData->error_context = NULL;
	errorData->debug_query_string = NULL;
	errorData->error_func_name = NULL;
	errorData->error_filename = NULL;
	errorData->stacktrace = NULL;
	
	if (segvData->frame_depth > 0)
	{
		void *stackAddressArray = (chunk->data + MAXALIGN(sizeof(GpSegvErrorData)));
		void **stackAddresses = stackAddressArray;
		errorData->stacktrace = gp_stacktrace(stackAddresses, segvData->frame_depth);
	}
}

/*
 * freeErrorDataFields
 *   Free the palloc'ed fields inside GpErrorData.
 *
 * This is the counterpart for fillinErrorDataFromSegvChunk. Currently, only error message and
 * stacktrace need to be freed.
 */
static void
freeErrorDataFields(GpErrorData *errorData)
{
	pfree(errorData->error_message);
	
	if (errorData->stacktrace != NULL)
	{
		pfree(errorData->stacktrace);
	}
}

/*
 * syslogger_write_str_with_comma
 *   Write the given string to the log. A comma is appended after the given string.
 *
 * If csv is true, double quotes are added around the string.
 */
static void
syslogger_write_str_with_comma(const char *data, bool amsyslogger, bool csv, bool quote_empty)
{
	if (data != NULL)
	{
		bool is_empty = (data[0] == '\0');
		if (csv && (!is_empty || quote_empty))
		{
			write_syslogger_file_binary("\"", 1, LOG_DESTINATION_STDERR);
		}

		syslogger_write_str(data, strlen(data), amsyslogger, csv);

		if (csv && (!is_empty || quote_empty))
		{
			write_syslogger_file_binary("\"", 1, LOG_DESTINATION_STDERR);
		}
	}
	
	write_syslogger_file_binary(",", 1, LOG_DESTINATION_STDERR);
}

/*
 * syslogger_write_str_end
 *   Write the given string to the log. No comma is appended after the given string.
 *
 * If csv is true, double quotes are added around the string.
 */
static void
syslogger_write_str_end(const char *data, bool amsyslogger, bool csv, bool quote_empty)
{
	if (data != NULL)
	{
		bool is_empty = (data[0] == '\0');
		if (csv && (!is_empty || quote_empty))
		{
			write_syslogger_file_binary("\"", 1, LOG_DESTINATION_STDERR);
		}

		syslogger_write_str(data, strlen(data), amsyslogger, csv);

		if (csv && (!is_empty || quote_empty))
		{
			write_syslogger_file_binary("\"", 1, LOG_DESTINATION_STDERR);
		}
	}
}

/*
 * syslogger_write_errordata
 *   Write the GpErrorData to the log.
 */
static void
syslogger_write_errordata(PipeProtoHeader *chunkHeader, GpErrorData *errorData, bool csv)
{
	syslogger_append_current_timestamp(true);
	
	/* username */
	syslogger_write_str_with_comma(errorData->username, true, csv, true);
	
	/* databasename */
	syslogger_write_str_with_comma(errorData->databasename, true, csv, true);
	
	/* Process id, thread id */
	syslogger_write_int32(false, "p", chunkHeader->pid, true, true);
	syslogger_write_int32(false, "th", chunkHeader->thid, true, true);
	
	/* Remote host */
	syslogger_write_str_with_comma(errorData->remote_host, true, csv, true);
	/* Remote port */
	syslogger_write_str_with_comma(errorData->remote_port, true, csv, true);
	
	/* session start timestamp */
	syslogger_append_timestamp(errorData->fix_fields.session_start_time, true, true);
	
	/* Transaction id */
	syslogger_write_int32(false, "", errorData->fix_fields.top_trans_id, true, true);
	
	/* GPDB specific options. */
	syslogger_write_int32(true, "con", errorData->fix_fields.gp_session_id, true, true); 
	syslogger_write_int32(true, "cmd", errorData->fix_fields.gp_command_count, true, true); 
	syslogger_write_int32(false, errorData->fix_fields.gp_is_primary == 't'? "seg" : "mir", errorData->fix_fields.gp_segment_id,
						  true, true); 
	syslogger_write_int32(true, "slice", errorData->fix_fields.slice_id, true, true); 
	syslogger_write_int32(true, "dx", errorData->fix_fields.dist_trans_id, true, true);
	syslogger_write_int32(true, "x", errorData->fix_fields.local_trans_id, true, true); 
	syslogger_write_int32(true, "sx", errorData->fix_fields.subtrans_id, true, true); 
	
	/* error severity */
	syslogger_write_str_with_comma(errorData->error_severity, true, csv, true);
	/* sql state code */
	syslogger_write_str_with_comma(errorData->sql_state, true, csv, true);
	/* errmsg */
	syslogger_write_str_with_comma(errorData->error_message, true, csv, true);
	/* errdetail */
	syslogger_write_str_with_comma(errorData->error_detail, true, csv, true);
	/* errhint */
	syslogger_write_str_with_comma(errorData->error_hint, true, csv, true);
	/* internal query */
	syslogger_write_str_with_comma(errorData->internal_query, true, csv, true);
	/* internal query pos */
	syslogger_write_int32(true, "", errorData->fix_fields.internal_query_pos, true, true);
	/* err ctxt */
	syslogger_write_str_with_comma(errorData->error_context, true, csv, true);
	/* user query */
	syslogger_write_str_with_comma(errorData->debug_query_string, true, csv, true);
	/* cursor pos */
	syslogger_write_int32(false, "", errorData->fix_fields.error_cursor_pos, true, true); 
	/* func name */
	syslogger_write_str_with_comma(errorData->error_func_name, true, csv, true);
	/* file name */
	syslogger_write_str_with_comma(errorData->error_filename, true, csv, true);
	/* line number */
	syslogger_write_int32(true, "", errorData->fix_fields.error_fileline, true, true);
	/* stack trace */
	if (errorData->stacktrace != NULL)
	{
		if (csv)
		{
			write_syslogger_file_binary("\"", 1, LOG_DESTINATION_STDERR);
		}
		
		syslogger_write_str(errorData->stacktrace, strlen(errorData->stacktrace), true, csv);

		if (csv)
		{
			write_syslogger_file_binary("\"", 1, LOG_DESTINATION_STDERR);
		}
	}
	
	/* EOL */
	write_syslogger_file_binary(LOG_EOL, strlen(LOG_EOL), LOG_DESTINATION_STDERR);
}

/*
 * syslogger_log_segv_chunk
 *   Write the chunk for the message sent inside a SEGV/BUS/ILL handler to the log.
 */
static void
syslogger_log_segv_chunk(PipeProtoChunk *chunk)
{
	Assert(chunk->hdr.is_segv_msg == 't' && chunk->hdr.is_last == 't');
	Assert(chunk->hdr.thid == FIXED_THREAD_ID);

	/* Reset the thread id */
	chunk->hdr.thid = 0;

	GpErrorData errorData;
	fillinErrorDataFromSegvChunk(&errorData, chunk);
	syslogger_write_errordata(&chunk->hdr, &errorData, chunk->hdr.log_format == 'c');
	freeErrorDataFields(&errorData);
	
	/* mark chunk as unused */
	chunk->hdr.pid = 0;
}

static size_t
pg_strnlen(const char *str, size_t maxlen)
{
	const char *p = str;

	while (maxlen-- > 0 && *p)
		p++;
	return p - str;
}

static void move_to_next_chunk(CSVChunkStr * chunkstr,
		const PipeProtoChunk * saved_chunks)
{
	Assert(chunkstr != NULL);
	Assert(saved_chunks != NULL);

	if (chunkstr->chunk != NULL)
		if (chunkstr->p - chunkstr->chunk->data >= chunkstr->chunk->hdr.len)
		{
			/* switch to next chunk */
			if (chunkstr->chunk->hdr.next >= 0)
			{
				chunkstr->chunk = &saved_chunks[chunkstr->chunk->hdr.next];
				chunkstr->p = chunkstr->chunk->data;
			}
			else
			{
				/* no more chunks */
				chunkstr->chunk = NULL;
				chunkstr->p = NULL;
			}
		}
}

static char *
get_str_from_chunk(CSVChunkStr *chunkstr, const PipeProtoChunk *saved_chunks)
{
	int wlen = 0;
	int len = 0;
	char * out = NULL;

	Assert(chunkstr != NULL);
	Assert(saved_chunks != NULL);

	move_to_next_chunk(chunkstr, saved_chunks);

	if (chunkstr->p == NULL)
	{
		return strdup("");
	}

	len = chunkstr->chunk->hdr.len - (chunkstr->p - chunkstr->chunk->data);

	/* Check if the string is an empty string */
	if (len > 0 && chunkstr->p[0] == '\0')
	{
		chunkstr->p++;
		move_to_next_chunk(chunkstr, saved_chunks);

		return strdup("");
	}

	if (len == 0 && chunkstr->chunk->hdr.next >= 0)
	{
		const PipeProtoChunk *next_chunk =
				&saved_chunks[chunkstr->chunk->hdr.next];
		if (next_chunk->hdr.len > 0 && next_chunk->data[0] == '\0')
		{
			chunkstr->p++;
			move_to_next_chunk(chunkstr, saved_chunks);
			return strdup("");
		}
	}

	wlen = pg_strnlen(chunkstr->p, len);

	if (wlen < len)
	{
		// String all contained in this chunk
		out = malloc(wlen + 1);
		if (!out)
			return NULL;
		memcpy(out, chunkstr->p, wlen + 1); // include the null byte
		chunkstr->p += wlen + 1; // skip to start of next string.
		return out;
	}

	out = malloc(wlen + 1);
	if (!out)
		return NULL;
	memcpy(out, chunkstr->p, wlen);
	out[wlen] = '\0';
	chunkstr->p += wlen;

	while (chunkstr->p)
	{
		move_to_next_chunk(chunkstr, saved_chunks);
		if (chunkstr->p == NULL)
			break;
		len = chunkstr->chunk->hdr.len - (chunkstr->p - chunkstr->chunk->data);

		wlen = pg_strnlen(chunkstr->p, len);

		/* Write OK, don't forget to account for the trailing 0 */
		if (wlen < len)
		{
			// Remainder of String all contained in this chunk
			out = realloc(out, strlen(out) + wlen + 1);
			if (!out)
				return NULL;
			strncat(out, chunkstr->p, wlen + 1); // include the null byte

			chunkstr->p += wlen + 1; // skip to start of next string.
			return out;
		}
		else
		{
			int newlen = strlen(out) + wlen;
			out = realloc(out, newlen + 1);
			if (!out)
				return NULL;
			strncat(out, chunkstr->p, wlen);
			out[newlen] = '\0';

			chunkstr->p += wlen;
		}
	}

	return out;
}

void syslogger_log_chunk_list(PipeProtoChunk *chunk)
{
    GpErrorDataFixFields *pfixed = (GpErrorDataFixFields *) (chunk->data);

    if(chunk->hdr.log_format == 't')
    {
        CSVChunkStr chunkstr = { chunk, chunk->data };
        syslogger_write_str_from_chunk(&chunkstr, false, false, false);
    }
    else
    {
        CSVChunkStr chunkstr = { chunk, chunk->data + sizeof(GpErrorDataFixFields) };
	    GpErrorData errorData;
        memset(&errorData, 0, sizeof(errorData));
        memcpy(&errorData.fix_fields, chunk->data, sizeof(errorData.fix_fields));
        errorData.username = get_str_from_chunk(&chunkstr,saved_chunks);
        errorData.databasename = get_str_from_chunk(&chunkstr,saved_chunks);
        errorData.remote_host = get_str_from_chunk(&chunkstr,saved_chunks);
        errorData.remote_port = get_str_from_chunk(&chunkstr,saved_chunks);
        errorData.error_severity = get_str_from_chunk(&chunkstr,saved_chunks);
        errorData.sql_state = get_str_from_chunk(&chunkstr,saved_chunks);
        errorData.error_message = get_str_from_chunk(&chunkstr,saved_chunks);
        errorData.error_detail = get_str_from_chunk(&chunkstr,saved_chunks);
        errorData.error_hint = get_str_from_chunk(&chunkstr,saved_chunks);
        errorData.internal_query = get_str_from_chunk(&chunkstr,saved_chunks);
        errorData.error_context = get_str_from_chunk(&chunkstr,saved_chunks);
        errorData.debug_query_string = get_str_from_chunk(&chunkstr,saved_chunks);
        errorData.error_func_name = get_str_from_chunk(&chunkstr,saved_chunks);
        errorData.error_filename = get_str_from_chunk(&chunkstr,saved_chunks);
        errorData.stacktrace = get_str_from_chunk(&chunkstr,saved_chunks);

        /*
         * timestamp_with_milliseconds 
         */
        syslogger_append_current_timestamp(true);

        /* username */
        syslogger_write_str_with_comma(errorData.username, true, true, false);

        /* databasename */
        syslogger_write_str_with_comma(errorData.databasename, true, true, false);

        /* Process id, thread id */
        syslogger_write_int32(false, "p", chunk->hdr.pid, true, true);
        syslogger_write_int32(false, "th", chunk->hdr.thid, true, true);

        /* Remote host */
        syslogger_write_str_with_comma(errorData.remote_host, true, true, false);
        /* Remote port */
        syslogger_write_str_with_comma(errorData.remote_port, true, true, false);

        /* session start timestamp */
        syslogger_append_timestamp(pfixed->session_start_time, true, true);

        /* Transaction id */
        syslogger_write_int32(false, "", pfixed->top_trans_id, true, true);

        /* GPDB specific options. */
        syslogger_write_int32(true, "con", pfixed->gp_session_id, true, true); 
        syslogger_write_int32(true, "cmd", pfixed->gp_command_count, true, true); 
        syslogger_write_int32(false, pfixed->gp_is_primary == 't'? "seg" : "mir", pfixed->gp_segment_id,
							  true, true); 
        syslogger_write_int32(true, "slice", pfixed->slice_id, true, true); 
        syslogger_write_int32(true, "dx", pfixed->dist_trans_id, true, true);
        syslogger_write_int32(true, "x", pfixed->local_trans_id, true, true); 
        syslogger_write_int32(true, "sx", pfixed->subtrans_id, true, true); 

        /* error severity */
        syslogger_write_str_with_comma(errorData.error_severity, true, true, false);
        /* sql state code */
        syslogger_write_str_with_comma(errorData.sql_state, true, true, false);
        /* errmsg */
        syslogger_write_str_with_comma(errorData.error_message, true, true, false);
        /* errdetail */
        syslogger_write_str_with_comma(errorData.error_detail, true, true, false);
        /* errhint */
        syslogger_write_str_with_comma(errorData.error_hint, true, true, false);
        /* internal query */
        syslogger_write_str_with_comma(errorData.internal_query, true, true, false);
        /* internal query pos */
        syslogger_write_int32(true, "", pfixed->internal_query_pos, true, true);
        /* err ctxt */
        syslogger_write_str_with_comma(errorData.error_context, true, true, false);
        /* user query */
        syslogger_write_str_with_comma(errorData.debug_query_string, true, true, false);
        /* cursor pos */
        syslogger_write_int32(false, "", pfixed->error_cursor_pos, true, true); 
        /* func name */
        syslogger_write_str_with_comma(errorData.error_func_name, true, true, false);
        /* file name */
        syslogger_write_str_with_comma(errorData.error_filename, true, true, false);
        /* line number */
        syslogger_write_int32(true, "", pfixed->error_fileline, true, true);
        /* stack trace */
        syslogger_write_str_end(errorData.stacktrace, true, true, false);

        /* EOL */
        write_syslogger_file_binary(LOG_EOL, strlen(LOG_EOL), LOG_DESTINATION_STDERR);

        free(errorData.stacktrace ); errorData.stacktrace = NULL;
        free((char *)errorData.error_filename ); errorData.error_filename = NULL;
        free((char *)errorData.error_func_name ); errorData.error_func_name = NULL;
        free(errorData.debug_query_string ); errorData.debug_query_string = NULL;
        free(errorData.error_context); errorData.error_context = NULL;
        free(errorData.internal_query ); errorData.internal_query = NULL;
        free(errorData.error_hint ); errorData.error_hint = NULL;
        free(errorData.error_detail ); errorData.error_detail = NULL;
        free(errorData.error_message ); errorData.error_message = NULL;
        free(errorData.sql_state ); errorData.sql_state = NULL;
        free((char *)errorData.error_severity ); errorData.error_severity = NULL;
        free(errorData.remote_port ); errorData.remote_port = NULL;
        free(errorData.remote_host ); errorData.remote_host = NULL;
        free(errorData.databasename ); errorData.databasename = NULL;
        free(errorData.username ); errorData.username = NULL;
    }

    /* Free the chunks */
    while(true)
    {
        chunk->hdr.pid = 0;
        if(chunk->hdr.next == -1)
            break;
        chunk = &saved_chunks[chunk->hdr.next];
    }
}

static void syslogger_flush_chunks()
{
    PipeProtoChunk * chunk = NULL;
    int i;

    for(i=0; i<CHUNK_SLOTS; ++i)
    {
        if(saved_chunks[i].hdr.pid != 0
                && saved_chunks[i].hdr.chunk_no == 0)
        {
            chunk = &saved_chunks[i];
            syslogger_log_chunk_list(chunk);
        }
    }

    /* make sure we free everything */
    for (i=0; i<CHUNK_SLOTS; ++i)
    {
        saved_chunks[i].hdr.pid = 0;
    }

#if 0
	int			i;

	/* Dump any incomplete protocol messages */
	for (i = 0; i < NBUFFER_LISTS; i++)
	{
		List	   *list = buffer_lists[i];
		ListCell   *cell;

		foreach(cell, list)
		{
			PipeProtoChunk *buf = (PipeProtoChunk *) lfirst(cell);
			StringInfo	str = &(buf->data);

			if(buf->hdr.pid != 0 && buf->hdr.chunk_no == 0)
				syslogger_log_chunk_list(buf);

			buf->hdr.pid = 0;
		}
	}
#endif
}

static void syslogger_handle_chunk(PipeProtoChunk *chunk)
{
    int i;
    PipeProtoChunk *first = NULL; 
    PipeProtoChunk *prev = NULL; 

    Assert(chunk->hdr.log_format == 'c' || chunk->hdr.log_format == 't'); 
          
    /* I am the last, so chain no one */
    chunk->hdr.next = -1; 

    /* find interesting things */
    for(i = 0; i<CHUNK_SLOTS; ++i)
    {
        if(saved_chunks[i].hdr.pid == chunk->hdr.pid && 
                saved_chunks[i].hdr.thid == chunk->hdr.thid && 
                saved_chunks[i].hdr.log_line_number == chunk->hdr.log_line_number)
        {
            if(saved_chunks[i].hdr.chunk_no == 0)
                first = &saved_chunks[i];

            if(saved_chunks[i].hdr.chunk_no == chunk->hdr.chunk_no - 1)
                prev = &saved_chunks[i];
        }
    }

    /* Chain me */
    if(prev)
        prev->hdr.next = chunk - &saved_chunks[0];
    else if(chunk->hdr.chunk_no != 0)
    {
        /* A chunk without prev, drop it on the floor */
        elog(LOG, "Out of order or dangling chunks from pid %d", chunk->hdr.pid);

        /* remember to free this chunk */
        chunk->hdr.pid = 0;

        /* Out of order chunk, if we have something before this, output */
        if(first)
            syslogger_log_chunk_list(first);

        return;
    }

    if(chunk->hdr.is_last == 't')
	{
		if (chunk->hdr.is_segv_msg == 't')
		{
			syslogger_log_segv_chunk(first);
		}
		else
		{
			syslogger_log_chunk_list(first);
		}
	}
}


#ifdef WIN32
/* --------------------------------
 *		pipe protocol handling
 * --------------------------------
 */

/*
 * Process data received through the syslogger pipe.
 *
 * This routine interprets the log pipe protocol which sends log messages as
 * (hopefully atomic) chunks - such chunks are detected and reassembled here.
 *
 * The protocol has a header that starts with two nul bytes, then has a 16 bit
 * length, the pid of the sending process, and a flag to indicate if it is
 * the last chunk in a message. Incomplete chunks are saved until we read some
 * more, and non-final chunks are accumulated until we get the final chunk.
 *
 * All of this is to avoid 2 problems:
 * . partial messages being written to logfiles (messes rotation), and
 * . messages from different backends being interleaved (messages garbled).
 *
 * Any non-protocol messages are written out directly. These should only come
 * from non-PostgreSQL sources, however (e.g. third party libraries writing to
 * stderr).
 *
 * logbuffer is the data input buffer, and *bytes_in_logbuffer is the number
 * of bytes present.  On exit, any not-yet-eaten data is left-justified in
 * logbuffer, and *bytes_in_logbuffer is updated.
 */
static void
process_pipe_input(char *logbuffer, int *bytes_in_logbuffer)
{
	char	   *cursor = logbuffer;
	int			count = *bytes_in_logbuffer;
	int			dest = LOG_DESTINATION_STDERR;

	/* While we have enough for a header, process data... */
	while (count >= (int) (offsetof(PipeProtoHeader, data) + 1))
	{
		PipeProtoHeader p;
		int			chunklen;

		/* Do we have a valid header? */
		memcpy(&p, cursor, offsetof(PipeProtoHeader, data));
		if (p.nuls[0] == '\0' && p.nuls[1] == '\0' &&
			p.len > 0 && p.len <= PIPE_MAX_PAYLOAD &&
			p.pid != 0 &&
			p.thid != 0 &&
			(p.is_last == 't' || p.is_last == 'f' ||
			 p.is_last == 'T' || p.is_last == 'F'))
		{
			List	   *buffer_list;
			ListCell   *cell;
			save_buffer *existing_slot = NULL,
					   *free_slot = NULL;
			StringInfo	str;

			chunklen = PIPE_HEADER_SIZE + p.len;

			/* Fall out of loop if we don't have the whole chunk yet */
			if (count < chunklen)
				break;

			dest = (p.log_format == 'c' || p.log_format == 'f') ?
			 	LOG_DESTINATION_CSVLOG : LOG_DESTINATION_STDERR;

			/* Finished processing this chunk */
			cursor += chunklen;
			count -= chunklen;
		}
		else
		{
			/* Process non-protocol data */

			/*
			 * Look for the start of a protocol header.  If found, dump data
			 * up to there and repeat the loop.  Otherwise, dump it all and
			 * fall out of the loop.  (Note: we want to dump it all if at all
			 * possible, so as to avoid dividing non-protocol messages across
			 * logfiles.  We expect that in many scenarios, a non-protocol
			 * message will arrive all in one read(), and we want to respect
			 * the read() boundary if possible.)
			 */
			for (chunklen = 1; chunklen < count; chunklen++)
			{
				if (cursor[chunklen] == '\0')
					break;
			}
			/* fall back on the stderr log as the destination */
			write_syslogger_file(cursor, chunklen /*, LOG_DESTINATION_STDERR*/);
			cursor += chunklen;
			count -= chunklen;
		}
	}

	/* We don't have a full chunk, so left-align what remains in the buffer */
	if (count > 0 && cursor != logbuffer)
		memmove(logbuffer, cursor, count);
	*bytes_in_logbuffer = count;
}

/*
 * Force out any buffered data
 *
 * This is currently used only at syslogger shutdown, but could perhaps be
 * useful at other times, so it is careful to leave things in a clean state.
 */
static void
flush_pipe_input(char *logbuffer, int *bytes_in_logbuffer)
{
    syslogger_flush_chunks(); 
}
#endif

static void
write_binary_to_file(const char *buffer, int count, FILE *fh)
{
	int			rc;

#ifndef WIN32
	rc = fwrite(buffer, 1, count, fh);
#else
	EnterCriticalSection(&fileSection);
	rc = fwrite(buffer, 1, count, fh);
	LeaveCriticalSection(&fileSection);
#endif

	/*
	 * Try to report any failure.  We mustn't use ereport because it would
	 * just recurse right back here, but write_stderr is OK: it will write
	 * either to the postmaster's original stderr, or to /dev/null, but never
	 * to our input pipe which would result in a different sort of looping.
	 */
	if (rc != count)
		write_stderr("could not write to log file: %s\n", strerror(errno));
}


/* --------------------------------
 *		logfile routines
 * --------------------------------
 */

/*
 * Write binary data to the currently open logfile
 *
 * On Windows the data arriving in the pipe already has CR/LF newlines,
 * so we must send it to the file without further translation.
 */
void write_syslogger_file_binary(const char *buffer, int count, int destination)
{
	/*
	 * If we're told to write to csvlogFile, but it's not open, dump the data
	 * to syslogFile (which is always open) instead.  This can happen if CSV
	 * output is enabled after postmaster start and we've been unable to open
	 * csvlogFile.  There are also race conditions during a parameter change
	 * whereby backends might send us CSV output before we open csvlogFile or
	 * after we close it.  Writing CSV-formatted output to the regular log
	 * file isn't great, but it beats dropping log output on the floor.
	 *
	 * Think not to improve this by trying to open csvlogFile on-the-fly.  Any
	 * failure in that would lead to recursion.
	 */
	if (destination == LOG_DESTINATION_STDERR)
		write_binary_to_file(buffer, count, syslogFile);
	else if (destination &= LOG_DESTINATION_CSVLOG)
		write_binary_to_file(buffer, count,
							 csvlogFile != NULL ? csvlogFile : syslogFile);
}
/*
 * Write text to the currently open logfile
 *
 * This is exported so that elog.c can call it when am_syslogger is true.
 * This allows the syslogger process to record elog messages of its own,
 * even though its stderr does not point at the syslog pipe.
 */
void write_syslogger_file(const char *buffer, int count, int destination)
{
    write_syslogger_file_binary(buffer,count, destination);
}

#ifdef WIN32

/*
 * Worker thread to transfer data from the pipe to the current logfile.
 *
 * We need this because on Windows, WaitforMultipleObjects does not work on
 * unnamed pipes: it always reports "signaled", so the blocking ReadFile won't
 * allow for SIGHUP; and select is for sockets only.
 */
static unsigned int __stdcall
pipeThread(void *arg)
{
	char		logbuffer[READ_BUF_SIZE];
	int			bytes_in_logbuffer = 0;

	for (;;)
	{
		DWORD		bytesRead;
		BOOL		result;

		result = ReadFile(syslogPipe[0],
						  logbuffer + bytes_in_logbuffer,
						  sizeof(logbuffer) - bytes_in_logbuffer,
						  &bytesRead, 0);

		/*
		 * Enter critical section before doing anything that might touch
		 * global state shared by the main thread. Anything that uses
		 * palloc()/pfree() in particular are not safe outside the critical
		 * section.
		 */
		EnterCriticalSection(&sysloggerSection);
		if (result)
		{
			DWORD		error = GetLastError();

			if (error == ERROR_HANDLE_EOF ||
				error == ERROR_BROKEN_PIPE)
				break;
			_dosmaperr(error);
			ereport(LOG,
					(errcode_for_file_access(),
					 errmsg("could not read from logger pipe: %m")));
		}
		else if (bytesRead > 0)
		{
			bytes_in_logbuffer += bytesRead;
			process_pipe_input(logbuffer, &bytes_in_logbuffer);
		}

		/*
		 * If we've filled the current logfile, nudge the main thread to do a
		 * log rotation.
		 */
		if (Log_RotationSize > 0)
		{
			if (ftell(syslogFile) >= Log_RotationSize * 1024L ||
				(csvlogFile != NULL && ftell(csvlogFile) >= Log_RotationSize * 1024L))
				SetLatch(MyLatch);
		}
		LeaveCriticalSection(&sysloggerSection);
	}

	/* We exit the above loop only upon detecting pipe EOF */
	pipe_eof_seen = true;

	/* if there's any data left then force it out now */
	flush_pipe_input(logbuffer, &bytes_in_logbuffer);

	/* set the latch to waken the main thread, which will quit */
	SetLatch(MyLatch);

	LeaveCriticalSection(&sysloggerSection);
	_endthread();
	return 0;
}
#endif							/* WIN32 */

/*
 * Open a new logfile with proper permissions and buffering options.
 *
 * If allow_errors is true, we just log any open failure and return NULL
 * (with errno still correct for the fopen failure).
 * Otherwise, errors are treated as fatal.
 */
static FILE *
logfile_open(const char *filename, const char *mode, bool allow_errors)
{
	FILE	   *fh;
	mode_t		oumask;

	/*
	 * Note we do not let Log_file_mode disable IWUSR, since we certainly want
	 * to be able to write the files ourselves.
	 */
	oumask = umask((mode_t) ((~(Log_file_mode | S_IWUSR)) & (S_IRWXU | S_IRWXG | S_IRWXO)));
	fh = fopen(filename, mode);
	umask(oumask);

	if (fh)
	{
		setvbuf(fh, NULL, PG_IOLBF, 0);

#ifdef WIN32
		/* use CRLF line endings on Windows */
		_setmode(_fileno(fh), _O_TEXT);
#endif
	}
	else
	{
		int			save_errno = errno;

		ereport(allow_errors ? LOG : FATAL,
				(errcode_for_file_access(),
				 errmsg("could not open log file \"%s\": %m",
						filename)));
		errno = save_errno;
	}

	return fh;
}

/*
 * perform logfile rotation.
 *
 * In GPDB, this has been modified significantly from the upstream version:
 *
 * - In PostgreSQL, one call to logfile_rotate performs rotation for both the
 *   normal and the CSV log. In GPDB, this must be called separately for both,
 *   and also for the GPDB specific 'alert' log
 * - In PostgreSQL, this resets 'rotation_requested' flag. In GPDB, the caller
 *   has to do it.
 * - In PostgreSQL, this calls set_next_rotation_time(). In GPDB, the caller
 *   has to do it once all calls to this function return true (i.e. after all
 *   rotations have been successfully completed for the current timestamp), to
 *   avoid having the filename timestamp advance multiple times per rotation.
 */
static bool
logfile_rotate(bool time_based_rotation, bool size_based_rotation,
			   const char *suffix,
               const char *log_directory, 
               const char *log_filename, 
               FILE **fh_p,
               char **last_log_file_name)
{
	char	   *filename;
	char	   *csvfilename = NULL;
	pg_time_t	fntime;
	FILE	   *fh = *fh_p;

	/*
	 * When doing a time-based rotation, invent the new logfile name based on
	 * the planned rotation time, not current time, to avoid "slippage" in the
	 * file name when we don't do the rotation immediately.
	 */
	if (time_based_rotation)
		fntime = next_rotation_time;
	else
		fntime = time(NULL);
	filename = logfile_getname(fntime, suffix, log_directory, log_filename);
	if (Log_destination & LOG_DESTINATION_CSVLOG)
		csvfilename = logfile_getname(fntime, ".csv", log_directory, log_filename);

	/*
	 * Decide whether to overwrite or append.  We can overwrite if (a)
	 * Log_truncate_on_rotation is set, (b) the rotation was triggered by
	 * elapsed time and not something else, and (c) the computed file name is
	 * different from what we were previously logging into.
	 *
	 * Note: last_file_name should never be NULL here, but if it is, append.
	 */
	if (time_based_rotation || size_based_rotation)
	{
		if (Log_truncate_on_rotation && time_based_rotation &&
			*last_log_file_name != NULL &&
			strcmp(filename, *last_log_file_name) != 0)
			fh = logfile_open(filename, "w", true);
		else
			fh = logfile_open(filename, "a", true);

		if (!fh)
		{
			/*
			 * ENFILE/EMFILE are not too surprising on a busy system; just
			 * keep using the old file till we manage to get a new one.
			 * Otherwise, assume something's wrong with Log_directory and stop
			 * trying to create files.
			 */
			if (errno != ENFILE && errno != EMFILE)
			{
				ereport(LOG,
						(errmsg("disabling automatic rotation (use SIGHUP to re-enable)")));
				rotation_disabled = true;
			}

			if (filename)
				pfree(filename);
			return false;
		}

		if (*fh_p)
			fclose(*fh_p);
		*fh_p = fh;

		/* instead of pfree'ing filename, remember it for next time */
		if ((*last_log_file_name) != NULL)
			pfree(*last_log_file_name);
		*last_log_file_name = filename;
		filename = NULL;
	}

/* GPDB_94_MERGE_FIXME: We earlier removed the code below. Why not keep them
 * even we might not call them (I'm not sure though)? Note the API for this
 * function is different. pg upstream has size_rotation_for however gpdb does
 * not have.
 */
#if 0
	/*
	 * Same as above, but for csv file.  Note that if LOG_DESTINATION_CSVLOG
	 * was just turned on, we might have to open csvlogFile here though it was
	 * not open before.  In such a case we'll append not overwrite (since
	 * last_csv_file_name will be NULL); that is consistent with the normal
	 * rules since it's not a time-based rotation.
	 */
	if ((Log_destination & LOG_DESTINATION_CSVLOG) &&
		(csvlogFile == NULL ||
		 time_based_rotation || (size_rotation_for & LOG_DESTINATION_CSVLOG)))
	{
		if (Log_truncate_on_rotation && time_based_rotation &&
			last_csv_file_name != NULL &&
			strcmp(csvfilename, last_csv_file_name) != 0)
			fh = logfile_open(csvfilename, "w", true);
		else
			fh = logfile_open(csvfilename, "a", true);

		if (!fh)
		{
			/*
			 * ENFILE/EMFILE are not too surprising on a busy system; just
			 * keep using the old file till we manage to get a new one.
			 * Otherwise, assume something's wrong with Log_directory and stop
			 * trying to create files.
			 */
			if (errno != ENFILE && errno != EMFILE)
			{
				ereport(LOG,
						(errmsg("disabling automatic rotation (use SIGHUP to re-enable)")));
				rotation_disabled = true;
			}

			if (filename)
				pfree(filename);
			if (csvfilename)
				pfree(csvfilename);
			return;
		}

		if (csvlogFile != NULL)
			fclose(csvlogFile);
		csvlogFile = fh;

		/* instead of pfree'ing filename, remember it for next time */
		if (last_csv_file_name != NULL)
			pfree(last_csv_file_name);
		last_csv_file_name = csvfilename;
		csvfilename = NULL;
	}
	else if (!(Log_destination & LOG_DESTINATION_CSVLOG) &&
			 csvlogFile != NULL)
	{
		/* CSVLOG was just turned off, so close the old file */
		fclose(csvlogFile);
		csvlogFile = NULL;
		if (last_csv_file_name != NULL)
			pfree(last_csv_file_name);
		last_csv_file_name = NULL;
	}
#endif

	if (filename)
		pfree(filename);

	return true;
}


/*
 * construct logfile name using timestamp information
 *
 * In Postgres, if suffix isn't NULL, append it to the name, replacing any ".log"
 * that may be in the pattern.
 *
 * In GPDB, parameter suffix is not used. A separate refactor is needed for the API change.
 *
 * Result is palloc'd.
 */
static char *
logfile_getname(pg_time_t timestamp, const char *suffix,
				const char *log_directory, const char *log_file_pattern)
{
	char	   *filename;
	int			len;
	char	   *tmp_suffix;
#define CSV_SUFFIX ".csv"
#define LOG_SUFFIX ".log"

	filename = palloc(MAXPGPATH);

	snprintf(filename, MAXPGPATH, "%s/", log_directory);

	len = strlen(filename);

	/* treat Log_filename as a strftime pattern */
	pg_strftime(filename + len, MAXPGPATH - len, log_file_pattern,
				pg_localtime(&timestamp, log_timezone));

	/*
	 * If the logging format is 'TEXT' and the filename ends with ".csv",
	 * replace ".csv" with ".log".
	 *
	 * If the logging format is 'CSV' and the filename does not end with ".csv",
	 * replace the last four characters in the filename with ".cvs".
	 */
	if (strlen(filename) - sizeof(CSV_SUFFIX) + 1 > 0)
	{
		tmp_suffix = filename + (strlen(filename) - sizeof(CSV_SUFFIX) + 1);
	}
	else
	{
		/*
		 * Point the tmp_suffix to the end of string if the length of
		 * the filename is less than ".csv".
		 */
		tmp_suffix = filename + strlen(filename);
	}

	/*
	 * Only change .csv to .log if gp_log_format is TEXT, otherwise leave it.
	 */
	if (gp_log_format == 0 && pg_strcasecmp(tmp_suffix, CSV_SUFFIX) == 0)
	{
		snprintf(tmp_suffix, sizeof(LOG_SUFFIX), LOG_SUFFIX);
	}

	if (gp_log_format == 1 && pg_strcasecmp(tmp_suffix, CSV_SUFFIX) != 0)
	{
		snprintf(tmp_suffix, sizeof(CSV_SUFFIX), CSV_SUFFIX);
	}

	return filename;
}

/*
 * Determine the next planned rotation time, and store in next_rotation_time.
 */
static void
set_next_rotation_time(void)
{
	pg_time_t	now;
	struct pg_tm *tm;
	int			rotinterval;

	/* nothing to do if time-based rotation is disabled */
	if (Log_RotationAge <= 0)
		return;

	/*
	 * The requirements here are to choose the next time > now that is a
	 * "multiple" of the log rotation interval.  "Multiple" can be interpreted
	 * fairly loosely.  In this version we align to log_timezone rather than
	 * GMT.
	 */
	rotinterval = Log_RotationAge * SECS_PER_MINUTE;	/* convert to seconds */
	now = (pg_time_t) time(NULL);
	tm = pg_localtime(&now, log_timezone);
	now += tm->tm_gmtoff;
	now -= now % rotinterval;
	now += rotinterval;
	now -= tm->tm_gmtoff;
	next_rotation_time = now;
}

/*
 * Store the name of the file(s) where the log collector, when enabled, writes
 * log messages.  Useful for finding the name(s) of the current log file(s)
 * when there is time-based logfile rotation.  Filenames are stored in a
 * temporary file and which is renamed into the final destination for
 * atomicity.  The file is opened with the same permissions as what gets
 * created in the data directory and has proper buffering options.
 */
static void
update_metainfo_datafile(void)
{
	FILE	   *fh;
	mode_t		oumask;

	if (!(Log_destination & LOG_DESTINATION_STDERR) &&
		!(Log_destination & LOG_DESTINATION_CSVLOG))
	{
		if (unlink(LOG_METAINFO_DATAFILE) < 0 && errno != ENOENT)
			ereport(LOG,
					(errcode_for_file_access(),
					 errmsg("could not remove file \"%s\": %m",
							LOG_METAINFO_DATAFILE)));
		return;
	}

	/* use the same permissions as the data directory for the new file */
	oumask = umask(pg_mode_mask);
	fh = fopen(LOG_METAINFO_DATAFILE_TMP, "w");
	umask(oumask);

	if (fh)
	{
		setvbuf(fh, NULL, PG_IOLBF, 0);

#ifdef WIN32
		/* use CRLF line endings on Windows */
		_setmode(_fileno(fh), _O_TEXT);
#endif
	}
	else
	{
		ereport(LOG,
				(errcode_for_file_access(),
				 errmsg("could not open file \"%s\": %m",
						LOG_METAINFO_DATAFILE_TMP)));
		return;
	}

	if (last_file_name && (Log_destination & LOG_DESTINATION_STDERR))
	{
		if (fprintf(fh, "stderr %s\n", last_file_name) < 0)
		{
			ereport(LOG,
					(errcode_for_file_access(),
					 errmsg("could not write file \"%s\": %m",
							LOG_METAINFO_DATAFILE_TMP)));
			fclose(fh);
			return;
		}
	}

	if (last_csv_file_name && (Log_destination & LOG_DESTINATION_CSVLOG))
	{
		if (fprintf(fh, "csvlog %s\n", last_csv_file_name) < 0)
		{
			ereport(LOG,
					(errcode_for_file_access(),
					 errmsg("could not write file \"%s\": %m",
							LOG_METAINFO_DATAFILE_TMP)));
			fclose(fh);
			return;
		}
	}
	fclose(fh);

	if (rename(LOG_METAINFO_DATAFILE_TMP, LOG_METAINFO_DATAFILE) != 0)
		ereport(LOG,
				(errcode_for_file_access(),
				 errmsg("could not rename file \"%s\" to \"%s\": %m",
						LOG_METAINFO_DATAFILE_TMP, LOG_METAINFO_DATAFILE)));
}

/* --------------------------------
 *		signal handler routines
 * --------------------------------
 */

/*
 * Check to see if a log rotation request has arrived.  Should be
 * called by postmaster after receiving SIGUSR1.
 */
bool
CheckLogrotateSignal(void)
{
	struct stat stat_buf;

	if (stat(LOGROTATE_SIGNAL_FILE, &stat_buf) == 0)
		return true;

	return false;
}

/*
 * Remove the file signaling a log rotation request.
 */
void
RemoveLogrotateSignalFiles(void)
{
	unlink(LOGROTATE_SIGNAL_FILE);
}

/* SIGHUP: set flag to reload config file */
static void
sigHupHandler(SIGNAL_ARGS)
{
	int			save_errno = errno;

	got_SIGHUP = true;
	SetLatch(MyLatch);

	errno = save_errno;
}

/* SIGUSR1: set flag to rotate logfile */
static void
sigUsr1Handler(SIGNAL_ARGS)
{
	int			save_errno = errno;

	rotation_requested = true;
	SetLatch(MyLatch);

	errno = save_errno;
}<|MERGE_RESOLUTION|>--- conflicted
+++ resolved
@@ -1053,11 +1053,7 @@
 	int			fd;
 	int         alertFd;
 
-<<<<<<< HEAD
-	Assert(argc == alert_log_level_opened ? 6 : 5);
-=======
-	Assert(argc == 4);
->>>>>>> 3dd207d9
+	Assert(argc == 5);
 	argv += 3;
 
 	/*
@@ -1101,33 +1097,7 @@
 			setvbuf(csvlogFile, NULL, PG_IOLBF, 0);
 		}
 	}
-<<<<<<< HEAD
 #endif							/* WIN32 */
-
-    if (alert_log_level_opened)
-    {
-        alertFd = atoi(*argv++);
-#ifndef WIN32
-        if (alertFd != -1)
-        {
-            alertLogFile = fdopen(alertFd, "a");
-            setvbuf(alertLogFile, NULL, PG_IOLBF, 0);
-        }
-#else							/* WIN32 */
-        if (alertFd != 0)
-        {
-            alertFd = _open_osfhandle(alertFd, _O_APPEND | _O_TEXT);
-            if (alertFd > 0)
-            {
-                alertLogFile = fdopen(alertFd, "a");
-                setvbuf(alertLogFile, NULL, PG_IOLBF, 0);
-            }
-        }
-#endif							/* WIN32 */
-    }
-=======
-#endif   /* WIN32 */
->>>>>>> 3dd207d9
 }
 #endif							/* EXEC_BACKEND */
 
