--- conflicted
+++ resolved
@@ -1757,170 +1757,6 @@
 	}
 }
 
-<<<<<<< HEAD
-/*
- * This file is only created/used on primary and not on mirror
- * Hence .bak extension to filename, so that checkMirrorIntegrity tool skips checking it
- */
-#define FTS_PROBE_FILE_NAME "/fts_probe_file.bak"
-#define FTS_PROBE_MAGIC_STRING "FtS PrObEr MaGiC StRiNg, pRoBiNg cHeCk......."
-
-/*
- * Check if we can smoothly read and write to data directory.
- *
- * O_DIRECT flag requires buffer to be OS/FS block aligned.
- * Best to have it IO Block alligned henece using BLCKSZ
- */
-static bool 
-checkIODataDirectory(void)
-{
-	Assert(DataDir);
-
-	int fd;
-	char filename[MAXPGPATH];
-	int size = BLCKSZ + BLCKSZ;
-	int magic_len = strlen(FTS_PROBE_MAGIC_STRING) + 1;
-	char *data = malloc(size);
-	if (data == NULL)
-	{
-		elog(LOG, "FTS: Failed to allocate memory");
-		return true;
-	}
-	memset(data, 0, size);
-	/*
-	 * Buffer needs to be alligned to BLOCK_SIZE for reads and writes if using O_DIRECT
-	 */
-	char* dataAligned = (char *) TYPEALIGN(BLCKSZ, data);
-
-	snprintf(filename, MAXPGPATH, "%s%s", DataDir, FTS_PROBE_FILE_NAME);
-
-	errno = 0;
-	bool failure = false;
-	
-	fd = BasicOpenFile(filename, O_RDWR | PG_O_DIRECT | O_EXCL,
-                                           S_IRUSR | S_IWUSR);
-	do
-	{
-		if (fd < 0)
-		{
-			if (errno == ENOENT)
-			{
-				elog(LOG, "FTS: \"%s\" file doesn't exist, creating it once.", filename);
-				fd = BasicOpenFile(filename, O_RDWR | O_CREAT | O_EXCL,
-                                           S_IRUSR | S_IWUSR);
-				if (fd < 0)
-				{
-					failure = true;
-					ereport(LOG, (errcode_for_file_access(),
-							errmsg("FTS: could not create file \"%s\": %m",
-								filename)));
-				}
-				else
-				{
-					strncpy(dataAligned, FTS_PROBE_MAGIC_STRING, magic_len);
-					if (write(fd, dataAligned, BLCKSZ) != BLCKSZ)
-					{
-						ereport(LOG, (errcode_for_file_access(), 
-									  errmsg("FTS: could not write file \"%s\" : %m", 
-											 filename)));
-						failure = true;
-					}
-				}
-			}
-			else
-			{
-				/*
-				 * Some other error
-				 */
-				failure = true;
-				ereport(LOG, (errcode_for_file_access(), 
-						errmsg("FTS: could not open file \"%s\": %m", 
-							filename)));
-			}
-			break;
-		}
-
-		int len = read(fd, dataAligned, BLCKSZ);
-		if (len != BLCKSZ)
-		{
-			ereport(LOG, (errcode_for_file_access(), 
-					errmsg("FTS: could not read file \"%s\" "
-						"(actual bytes read %d, required: %d): %m",
-						filename, len, BLCKSZ)));
-			failure = true;
-			break;
-		}
-
-		if (strncmp(dataAligned, FTS_PROBE_MAGIC_STRING, magic_len) != 0)
-		{
-			ereport(LOG, (errmsg("FTS: Read corrupted data from \"%s\" file", filename)));
-			failure = true;
-			break;
-		}
-
-		if (lseek(fd, (off_t) 0, SEEK_SET) < 0)
-		{
-			ereport(LOG, (errcode_for_file_access(),
-					errmsg("FTS: could not seek in file \"%s\" to offset zero: %m",
-					filename)));
-			failure = true;
-			break;
-		}
-
-		/*
-		 * Read worked, lets overwrite what we read, to check if can write also
-		 */
-		if (write(fd, dataAligned, BLCKSZ) != BLCKSZ)
-		{
-			ereport(LOG, (errcode_for_file_access(), 
-					errmsg("FTS: could not write file \"%s\" : %m", 
-					filename)));
-			failure = true;
-			break;
-		}
-	} while (0);
-
-	if (fd > 0)
-	{
-		close(fd);
-
-		/*
-		 * We are more concerned with IOs hanging than failures.
-		 * Cleanup the file as detected the problem and reporting the same.
-		 * This is done to cover for cases like:
-		 * 1] FTS detects corruption/read failure on the file, reports to Master
-		 * 2] Triggers failover to mirror
-		 * 3] But if the file stays around, when it transitions back to Primary 
-		 *    would again detect this corrupted file and again trigger failover.
-		 * To avoid such scenarios remove the file.
-		 */
-		if (failure)
-		{
-			if (unlink(filename) < 0)
-				ereport(LOG,
-				(errcode_for_file_access(),
-				errmsg("could not unlink file \"%s\": %m", filename)));
-		}
-	}
-
-	if(data)
-		free(data);
-
-	return failure;
-}
-=======
-#ifdef USE_BONJOUR
-
-/*
- * empty callback function for DNSServiceRegistrationCreate()
- */
-static void
-reg_reply(DNSServiceRegistrationReplyErrorType errorCode, void *context)
-{
-}
-#endif   /* USE_BONJOUR */
-
->>>>>>> 8f299db7
 
 /*
  * Fork away from the controlling terminal (silent_mode option)
