--- conflicted
+++ resolved
@@ -4,19 +4,11 @@
  *	  Implement PGSemaphores using SysV semaphore facilities
  *
  *
-<<<<<<< HEAD
  * Portions Copyright (c) 1996-2009, PostgreSQL Global Development Group
  * Portions Copyright (c) 1994, Regents of the University of California
  *
  * IDENTIFICATION
  *	  $PostgreSQL: pgsql/src/backend/port/sysv_sema.c,v 1.25 2009/06/11 14:49:00 momjian Exp $
-=======
- * Portions Copyright (c) 1996-2008, PostgreSQL Global Development Group
- * Portions Copyright (c) 1994, Regents of the University of California
- *
- * IDENTIFICATION
- *	  $PostgreSQL: pgsql/src/backend/port/sysv_sema.c,v 1.23 2008/01/26 19:55:08 tgl Exp $
->>>>>>> d13f41d2
  *
  *-------------------------------------------------------------------------
  */
@@ -398,19 +390,11 @@
 	 * from the operation prematurely because we were sent a signal.  So we
 	 * try and lock the semaphore again.
 	 *
-<<<<<<< HEAD
-	 * Each time around the loop, we check for a cancel/die interrupt.	On
-	 * some platforms, if such an interrupt comes in while we are waiting, it
-	 * will cause the semop() call to exit with errno == EINTR, allowing us to
-	 * service the interrupt (if not in a critical section already) during the
-	 * next loop iteration.
-=======
 	 * Each time around the loop, we check for a cancel/die interrupt.  On
 	 * some platforms, if such an interrupt comes in while we are waiting,
 	 * it will cause the semop() call to exit with errno == EINTR, allowing
 	 * us to service the interrupt (if not in a critical section already)
 	 * during the next loop iteration.
->>>>>>> d13f41d2
 	 *
 	 * Once we acquire the lock, we do NOT check for an interrupt before
 	 * returning.  The caller needs to be able to record ownership of the lock
@@ -436,13 +420,8 @@
 	 *
 	 * On some platforms, signals marked SA_RESTART (which is most, for us)
 	 * will not interrupt the semop(); it will just keep waiting.  Therefore
-<<<<<<< HEAD
-	 * it's necessary for cancel/die interrupts to be serviced directly by the
-	 * signal handler.	On these platforms the behavior is really the same
-=======
 	 * it's necessary for cancel/die interrupts to be serviced directly by
 	 * the signal handler.  On these platforms the behavior is really the same
->>>>>>> d13f41d2
 	 * whether the signal arrives just before the semop() begins, or while it
 	 * is waiting.  The loop on EINTR is thus important only for other types
 	 * of interrupts.
