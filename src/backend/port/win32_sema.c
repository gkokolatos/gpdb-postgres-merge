--- conflicted
+++ resolved
@@ -6,11 +6,7 @@
  * Portions Copyright (c) 1996-2009, PostgreSQL Global Development Group
  *
  * IDENTIFICATION
-<<<<<<< HEAD
- *	  $PostgreSQL: pgsql/src/backend/port/win32_sema.c,v 1.9 2009/06/11 14:49:00 momjian Exp $
-=======
  *	  $PostgreSQL: pgsql/src/backend/port/win32_sema.c,v 1.8 2009/01/01 17:23:46 momjian Exp $
->>>>>>> b0a6ad70
  *
  *-------------------------------------------------------------------------
  */
