--- conflicted
+++ resolved
@@ -1812,14 +1812,10 @@
 LIBS_including_readline="$LIBS"
 LIBS=`echo "$LIBS" | sed -e 's/-ledit//g' -e 's/-lreadline//g'`
 
-<<<<<<< HEAD
 # net-snmp has the same problem..
 LIBS=`echo "$LIBS" | sed -e 's/-lnetsnmp//g'`
 
 AC_CHECK_FUNCS([cbrt dlopen fdatasync getifaddrs getpeerucred getrlimit mbstowcs_l memmove poll posix_fallocate pstat pthread_is_threaded_np readlink setproctitle setsid shm_open sigprocmask symlink sync_file_range towlower utime utimes wcstombs wcstombs_l])
-=======
-AC_CHECK_FUNCS([cbrt dlopen fdatasync getifaddrs getpeerucred getrlimit mbstowcs_l memmove poll pstat readlink setproctitle setsid shm_open sigprocmask symlink sync_file_range towlower utime utimes wcstombs wcstombs_l])
->>>>>>> 93f4b273
 
 AC_REPLACE_FUNCS(fseeko)
 case $host_os in
