--- conflicted
+++ resolved
@@ -6,17 +6,13 @@
 #include "utils/builtins.h"
 #include "utils/syscache.h"
 #include "catalog/namespace.h"
-<<<<<<< HEAD
+
+#if PG_VERSION_NUM >= 120000
+
 #include "catalog/pg_namespace_d.h"
-=======
-
-#if PG_VERSION_NUM >= 120000
-
-#include "catalog/pg_namespace_d.h"
 
 #endif
 
->>>>>>> 0b5113bf
 #include "ctype.h"
 #include "string.h"
 #include "orafce.h"
@@ -283,7 +279,6 @@
 #else
 
 	namespaceId = GetSysCacheOid(NAMESPACENAME,
-							Anum_pg_namespace_oid,
 							CStringGetDatum(strVal(linitial(names))),
 							0, 0, 0);
 
