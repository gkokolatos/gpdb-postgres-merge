%{
/* 
** A scanner for EMP-style numeric ranges 
*/

#include "postgres.h"

#include "parser/gramparse.h"
/* Not needed now that this file is compiled as part of gram.y */
/* #include "parser/parse.h" */
#include "parser/scansup.h"
#include "mb/pg_wchar.h"

<<<<<<< HEAD
extern PGDLLIMPORT const ScanKeywordList ScanKeywords;
extern PGDLLIMPORT const uint8 ScanKeywordCategories[];
=======
#include "parse_keyword.h"
>>>>>>> 0b5113bf

/* Avoid exit() on fatal scanner errors (a bit ugly -- see yy_fatal_error) */
#undef fprintf
#define fprintf(file, fmt, msg)  fprintf_to_ereport(fmt, msg)

static void
fprintf_to_ereport(const char *fmt, const char *msg)
{
	ereport(ERROR, (errmsg_internal("%s", msg)));
}

static int		xcdepth = 0;	/* depth of nesting in slash-star comments */
static char    *dolqstart;      /* current $foo$ quote start string */
static bool extended_string = false;


/* No reason to constrain amount of data slurped */
#define YY_READ_BUF_SIZE 16777216

/* Handles to the buffer that the lexer uses internally */


static YY_BUFFER_STATE scanbufhandle;

#define SET_YYLLOC()  (orafce_sql_yylval.val.lloc = yytext - scanbuf)                                                                                              
                                                                                                                                               
/* Handles to the buffer that the lexer uses internally */                                                                                     
static char *scanbuf;       

/* flex 2.5.4 doesn't bother with a decl for this */

int orafce_sql_yylex(void);

void orafce_sql_scanner_init(const char *str);
void orafce_sql_scanner_finish(void);

/*
 * literalbuf is used to accumulate literal values when multiple rules
 * are needed to parse a single literal.  Call startlit to reset buffer
 * to empty, addlit to add text.  Note that the buffer is palloc'd and
 * starts life afresh on every parse cycle.
 */
static char	   *literalbuf;		/* expandable buffer */
static int		literallen;		/* actual current length */
static int		literalalloc;	/* current allocated buffer size */

#define startlit()  (literalbuf[0] = '\0', literallen = 0)
static void addlit(char *ytext, int yleng);
static void addlitchar(unsigned char ychar);
static char *litbufdup(void);

static int	lexer_errposition(void);

/*
 * Each call to yylex must set yylloc to the location of the found token
 * (expressed as a byte offset from the start of the input text).
 * When we parse a token that requires multiple lexer rules to process,
 * this should be done in the first such rule, else yylloc will point
 * into the middle of the token.
 */

/* Handles to the buffer that the lexer uses internally */
static char *scanbuf;

static unsigned char unescape_single_char(unsigned char c);

#ifndef _pg_mbstrlen_with_len
#define _pg_mbstrlen_with_len(buf,loc) 	pg_mbstrlen_with_len(buf,loc)
#endif

%}

%option 8bit
%option never-interactive
%option nodefault
%option noinput
%option nounput
%option noyywrap
%option prefix="orafce_sql_yy"

/*
 * OK, here is a short description of lex/flex rules behavior.
 * The longest pattern which matches an input string is always chosen.
 * For equal-length patterns, the first occurring in the rules list is chosen.
 * INITIAL is the starting state, to which all non-conditional rules apply.
 * Exclusive states change parsing rules while the state is active.  When in
 * an exclusive state, only those rules defined for that state apply.
 *
 * We use exclusive states for quoted strings, extended comments,
 * and to eliminate parsing troubles for numeric strings.
 * Exclusive states:
 *  <xb> bit string literal
 *  <xc> extended C-style comments
 *  <xd> delimited identifiers (double-quoted identifiers)
 *  <xh> hexadecimal numeric string
 *  <xq> standard quoted strings
 *  <xe> extended quoted strings (support backslash escape sequences)
 *  <xdolq> $foo$ quoted strings
 */

%x xb
%x xc
%x xd
%x xh
%x xe
%x xq
%x xdolq


/*
 * In order to make the world safe for Windows and Mac clients as well as
 * Unix ones, we accept either \n or \r as a newline.  A DOS-style \r\n
 * sequence will be seen as two successive newlines, but that doesn't cause
 * any problems.  Comments that start with -- and extend to the next
 * newline are treated as equivalent to a single whitespace character.
 *
 * NOTE a fine point: if there is no newline following --, we will absorb
 * everything to the end of the input as a comment.  This is correct.  Older
 * versions of Postgres failed to recognize -- as a comment if the input
 * did not end with a newline.
 *
 * XXX perhaps \f (formfeed) should be treated as a newline as well?
 *
 * XXX if you change the set of whitespace characters, fix scanner_isspace()
 * to agree, and see also the plpgsql lexer.
 */

space			[ \t\n\r\f]
horiz_space		[ \t\f]
newline			[\n\r]
non_newline		[^\n\r]

comment			("--"{non_newline}*)

whitespace		{space}+

/*
 * SQL requires at least one newline in the whitespace separating
 * string literals that are to be concatenated.  Silly, but who are we
 * to argue?  Note that {whitespace_with_newline} should not have * after
 * it, whereas {whitespace} should generally have a * after it...
 */

special_whitespace		({space}+|{comment}{newline})
horiz_whitespace		({horiz_space}|{comment})
whitespace_with_newline	({horiz_whitespace}*{newline}{special_whitespace}*)

/*
 * To ensure that {quotecontinue} can be scanned without having to back up
 * if the full pattern isn't matched, we include trailing whitespace in
 * {quotestop}.  This matches all cases where {quotecontinue} fails to match,
 * except for {quote} followed by whitespace and just one "-" (not two,
 * which would start a {comment}).  To cover that we have {quotefail}.
 * The actions for {quotestop} and {quotefail} must throw back characters
 * beyond the quote proper.
 */
quote			'
quotestop		{quote}{whitespace}*
quotecontinue	{quote}{whitespace_with_newline}{quote}
quotefail		{quote}{whitespace}*"-"

/* Bit string
 * It is tempting to scan the string for only those characters
 * which are allowed. However, this leads to silently swallowed
 * characters if illegal characters are included in the string.
 * For example, if xbinside is [01] then B'ABCD' is interpreted
 * as a zero-length string, and the ABCD' is lost!
 * Better to pass the string forward and let the input routines
 * validate the contents.
 */
xbstart			[bB]{quote}
xbinside		[^']*

/* Hexadecimal number */
xhstart			[xX]{quote}
xhinside		[^']*

/* National character */
xnstart			[nN]{quote}

/* Quoted string that allows backslash escapes */
xestart			[eE]{quote}
xeinside		[^\\']+
xeescape		[\\][^0-7]
xeoctesc		[\\][0-7]{1,3}
xehexesc		[\\]x[0-9A-Fa-f]{1,2}

/* Extended quote
 * xqdouble implements embedded quote, ''''
 */
xqstart			{quote}
xqdouble		{quote}{quote}
xqinside		[^']+

/* $foo$ style quotes ("dollar quoting")
 * The quoted string starts with $foo$ where "foo" is an optional string
 * in the form of an identifier, except that it may not contain "$", 
 * and extends to the first occurrence of an identical string.  
 * There is *no* processing of the quoted text.
 *
 * {dolqfailed} is an error rule to avoid scanner backup when {dolqdelim}
 * fails to match its trailing "$".
 */
dolq_start		[A-Za-z\200-\377_]
dolq_cont		[A-Za-z\200-\377_0-9]
dolqdelim		\$({dolq_start}{dolq_cont}*)?\$
dolqfailed		\${dolq_start}{dolq_cont}*
dolqinside		[^$]+

/* Double quote
 * Allows embedded spaces and other special characters into identifiers.
 */
dquote			\"
xdstart			{dquote}
xdstop			{dquote}
xddouble		{dquote}{dquote}
xdinside		[^"]+

/* C-style comments
 *
 * The "extended comment" syntax closely resembles allowable operator syntax.
 * The tricky part here is to get lex to recognize a string starting with
 * slash-star as a comment, when interpreting it as an operator would produce
 * a longer match --- remember lex will prefer a longer match!  Also, if we
 * have something like plus-slash-star, lex will think this is a 3-character
 * operator whereas we want to see it as a + operator and a comment start.
 * The solution is two-fold:
 * 1. append {op_chars}* to xcstart so that it matches as much text as
 *    {operator} would. Then the tie-breaker (first matching rule of same
 *    length) ensures xcstart wins.  We put back the extra stuff with yyless()
 *    in case it contains a star-slash that should terminate the comment.
 * 2. In the operator rule, check for slash-star within the operator, and
 *    if found throw it back with yyless().  This handles the plus-slash-star
 *    problem.
 * Dash-dash comments have similar interactions with the operator rule.
 */
xcstart			\/\*{op_chars}*
xcstop			\*+\/
xcinside		[^*/]+

digit			[0-9]
ident_start		[A-Za-z\200-\377_]
ident_cont		[A-Za-z\200-\377_0-9\$]

identifier		{ident_start}{ident_cont}*

typecast		"::"

/*
 * "self" is the set of chars that should be returned as single-character
 * tokens.  "op_chars" is the set of chars that can make up "Op" tokens,
 * which can be one or more characters long (but if a single-char token
 * appears in the "self" set, it is not to be returned as an Op).  Note
 * that the sets overlap, but each has some chars that are not in the other.
 *
 * If you change either set, adjust the character lists appearing in the
 * rule for "operator"!
 */
self			[,()\[\].;\:\+\-\*\/\%\^\<\>\=]
op_chars		[\~\!\@\#\^\&\|\`\?\+\-\*\/\%\<\>\=]
operator		{op_chars}+

/* we no longer allow unary minus in numbers. 
 * instead we pass it separately to parser. there it gets
 * coerced via doNegate() -- Leon aug 20 1999
 *
 * {realfail1} and {realfail2} are added to prevent the need for scanner
 * backup when the {real} rule fails to match completely.
 */

integer			{digit}+
decimal			(({digit}*\.{digit}+)|({digit}+\.{digit}*))
real			({integer}|{decimal})[Ee][-+]?{digit}+
realfail1		({integer}|{decimal})[Ee]
realfail2		({integer}|{decimal})[Ee][-+]

param			\${integer}

other			.

/*
 * Dollar quoted strings are totally opaque, and no escaping is done on them.
 * Other quoted strings must allow some special characters such as single-quote
 *  and newline.
 * Embedded single-quotes are implemented both in the SQL standard
 *  style of two adjacent single quotes "''" and in the Postgres/Java style
 *  of escaped-quote "\'".
 * Other embedded escaped characters are matched explicitly and the leading
 *  backslash is dropped from the string.
 * Note that xcstart must appear before operator, as explained above!
 *  Also whitespace (comment) must appear before operator.
 */

%%

{whitespace}	{
					SET_YYLLOC();
					yylval.val.str = yytext;
					yylval.val.modificator = NULL;
					yylval.val.keycode = -1;
					yylval.val.sep = NULL;
					return X_WHITESPACE;
				}

{comment}	{
					SET_YYLLOC();
					yylval.val.str = yytext;
					yylval.val.modificator = "sc";
					yylval.val.keycode = -1;
					yylval.val.sep = NULL;
					return X_COMMENT;
				}


{xcstart}		{
					/* Set location in case of syntax error in comment */
					SET_YYLLOC();
					xcdepth = 0;
					BEGIN(xc);
					/* Put back any characters past slash-star; see above */
					startlit();
					addlitchar('/');
					addlitchar('*');
				
					yyless(2);
				}

<xc>{xcstart}	{
					xcdepth++;
					/* Put back any characters past slash-star; see above */
					addlitchar('/');
					addlitchar('*');

					yyless(2);
				}

<xc>{xcstop}	{
					if (xcdepth <= 0)
					{
						BEGIN(INITIAL);
						addlitchar('*');
						addlitchar('/');

						yylval.val.str = litbufdup();
						yylval.val.modificator = "ec";
						yylval.val.keycode = -1;
						yylval.val.sep = NULL;
						return X_COMMENT;
					}
					else
					{
						xcdepth--;
						addlitchar('*');
						addlitchar('/');
					}

				}

<xc>{xcinside}	{
					addlit(yytext, yyleng);
				}

<xc>{op_chars}	{
					addlit(yytext, yyleng);
				}

<xc>\*+			{
					addlit(yytext, yyleng);
				}

<xc><<EOF>>		{ 
					yylval.val.str = litbufdup();
					yylval.val.modificator = "ecu";
					yylval.val.keycode = -1;
					yylval.val.sep = NULL;
					return X_COMMENT;

				}

{xbstart}		{
					/* Binary bit type.
					 * At some point we should simply pass the string
					 * forward to the parser and label it there.
					 * In the meantime, place a leading "b" on the string
					 * to mark it for the input routine as a binary string.
					 */
					SET_YYLLOC();
					BEGIN(xb);
					startlit();
					addlitchar('b');
				}
<xb>{quotestop}	|
<xb>{quotefail} {
					yyless(1);
					BEGIN(INITIAL);
					yylval.val.str = litbufdup();
					yylval.val.modificator = "b";
					yylval.val.keycode = -1;
					yylval.val.sep = NULL;
					return X_NCONST;
				}
<xh>{xhinside}	|
<xb>{xbinside}	{
					addlit(yytext, yyleng);
				}
<xh>{quotecontinue}	|
<xb>{quotecontinue}	{
					/* ignore */
				}
<xb><<EOF>>		{ 
					yylval.val.str = litbufdup();
					yylval.val.modificator = "bu";
					yylval.val.keycode = -1;
					yylval.val.sep = NULL;
					return X_NCONST;
				}

{xhstart}		{
					/* Hexadecimal bit type.
					 * At some point we should simply pass the string
					 * forward to the parser and label it there.
					 * In the meantime, place a leading "x" on the string
					 * to mark it for the input routine as a hex string.
					 */
					SET_YYLLOC();
					BEGIN(xh);
					startlit();
					addlitchar('x');
				}
<xh>{quotestop}	|
<xh>{quotefail} {
					yyless(1);
					BEGIN(INITIAL);
					yylval.val.str = litbufdup();
					yylval.val.modificator = "x";
					yylval.val.keycode = -1;
					yylval.val.sep = NULL;
					return X_NCONST;
				}
<xh><<EOF>>		{ 
					yylval.val.str = litbufdup();
					yylval.val.modificator = "xu";
					yylval.val.keycode = -1;
					yylval.val.sep = NULL;
					return X_NCONST;
				}

{xnstart}		{
					/* National character.
					 * We will pass this along as a normal character string,
					 * but preceded with an internally-generated "NCHAR".
					 */
<<<<<<< HEAD
					int kwnum;
=======
					const char *keyword;
					int		keycode;
>>>>>>> 0b5113bf

					SET_YYLLOC();
					yyless(1);				/* eat only 'n' this time */
					/* nchar had better be a keyword! */
<<<<<<< HEAD
					kwnum = ScanKeywordLookup("nchar" , &ScanKeywords);
					yylval.val.str = (char *)GetScanKeyword(kwnum, &ScanKeywords);
					yylval.val.keycode = ScanKeywordTokens[kwnum];
=======
					keyword = orafce_scan_keyword("nchar", &keycode);
					Assert(keyword != NULL);
					yylval.val.str = (char*) keyword;
					yylval.val.keycode = keycode;
>>>>>>> 0b5113bf
					yylval.val.modificator = NULL;
					yylval.val.sep = NULL;
					return X_KEYWORD;
				}

{xqstart}		{
					SET_YYLLOC();
					BEGIN(xq);
					extended_string = false;
					startlit();
				}
{xestart}		{
					SET_YYLLOC();
					BEGIN(xe);
					extended_string = true;
					startlit();
				}
<xq,xe>{quotestop}	|
<xq,xe>{quotefail} {
					yyless(1);
					BEGIN(INITIAL);
					yylval.val.str = litbufdup();
					yylval.val.modificator = extended_string ? "es" : "qs";
					yylval.val.keycode = -1;
					yylval.val.sep = NULL;
					return X_SCONST;
				}
<xq,xe>{xqdouble} {
					addlitchar('\'');
				}
<xq>{xqinside}  {
					addlit(yytext, yyleng);
				}
<xe>{xeinside}  {
					addlit(yytext, yyleng);
				}
<xe>{xeescape}  {
					addlitchar(unescape_single_char(yytext[1]));
				}
<xe>{xeoctesc}  {
					unsigned char c = strtoul(yytext+1, NULL, 8);

					addlitchar(c);
				}
<xe>{xehexesc}  {
					unsigned char c = strtoul(yytext+2, NULL, 16);

					addlitchar(c);
				}
<xq,xe>{quotecontinue} {
					/* ignore */
				}
<xe>.			{
					/* This is only needed for \ just before EOF */
					addlitchar(yytext[0]);
				}
<xq,xe><<EOF>>		{ 
					yylval.val.str = litbufdup();
					yylval.val.modificator = extended_string ? "esu" : "qsu";
					yylval.val.keycode = -1;
					yylval.val.sep = NULL;
					return X_SCONST;
				}    

{dolqdelim}		{
					SET_YYLLOC();
					dolqstart = pstrdup(yytext);
					BEGIN(xdolq);
					startlit();
				}
{dolqfailed}	{
					/* throw back all but the initial "$" */
					yyless(1);
					/* and treat it as {other} */
					yylval.val.str = yytext;
					yylval.val.modificator = "dolqf";
					yylval.val.keycode = -1;
					yylval.val.sep = NULL;
					return X_OTHERS;
				}
<xdolq>{dolqdelim} {
					if (strcmp(yytext, dolqstart) == 0)
					{
						yylval.val.sep = dolqstart;
						yylval.val.modificator = "dolq";
						BEGIN(INITIAL);
						yylval.val.str = litbufdup();
						yylval.val.keycode = -1;
						return X_SCONST;
					}
					else
					{
						/*
						 * When we fail to match $...$ to dolqstart, transfer
						 * the $... part to the output, but put back the final
						 * $ for rescanning.  Consider $delim$...$junk$delim$
						 */
						addlit(yytext, yyleng-1);
						yyless(yyleng-1);
					}
				}
<xdolq>{dolqinside} {
					addlit(yytext, yyleng);
				}
<xdolq>{dolqfailed} {
					addlit(yytext, yyleng);
				}
<xdolq>.		{
					/* This is only needed for inside the quoted text */
					addlitchar(yytext[0]);
				}
<xdolq><<EOF>>	{ 
					yylval.val.sep = dolqstart;
					yylval.val.modificator = "dolqu";
					yylval.val.str = litbufdup();
					yylval.val.keycode = -1;
					yylval.val.sep = NULL;
					return X_SCONST;
				}

{xdstart}		{
					SET_YYLLOC();
					BEGIN(xd);
					startlit();
				}
<xd>{xdstop}	{
					char		   *ident;

					BEGIN(INITIAL);
					if (literallen == 0)
						yyerror(NULL, "zero-length delimited identifier");
					ident = litbufdup();
					if (literallen >= NAMEDATALEN)
						truncate_identifier(ident, literallen, true);
					yylval.val.modificator = "dq";
					yylval.val.str = ident;
					yylval.val.keycode = -1;
					yylval.val.sep = NULL;
					return X_IDENT;
				}
<xd>{xddouble}	{
					addlitchar('"');
				}
<xd>{xdinside}	{
					addlit(yytext, yyleng);
				}
<xd><<EOF>>		{ 
					yylval.val.modificator = "dqu";
					yylval.val.str = litbufdup();
					yylval.val.keycode = -1;
					yylval.val.sep = NULL;
					return X_IDENT;
				}
{typecast}		{
					SET_YYLLOC();
					yylval.val.modificator = "typecast";
					yylval.val.keycode = X_TYPECAST;
					yylval.val.sep = NULL;
					return X_OTHERS;
				}

{self}			{
					SET_YYLLOC();
					yylval.val.str = yytext;
					yylval.val.modificator = "self";
					yylval.val.keycode = yytext[0];
					yylval.val.sep = NULL;
					return X_OTHERS;
				}

{operator}		{
					/*
					 * Check for embedded slash-star or dash-dash; those
					 * are comment starts, so operator must stop there.
					 * Note that slash-star or dash-dash at the first
					 * character will match a prior rule, not this one.
					 */
					int		nchars = yyleng;
					char   *slashstar = strstr(yytext, "/*");
					char   *dashdash = strstr(yytext, "--");

					if (slashstar && dashdash)
					{
						/* if both appear, take the first one */
						if (slashstar > dashdash)
							slashstar = dashdash;
					}
					else if (!slashstar)
						slashstar = dashdash;
					if (slashstar)
						nchars = slashstar - yytext;

					/*
					 * For SQL compatibility, '+' and '-' cannot be the
					 * last char of a multi-char operator unless the operator
					 * contains chars that are not in SQL operators.
					 * The idea is to lex '=-' as two operators, but not
					 * to forbid operator names like '?-' that could not be
					 * sequences of SQL operators.
					 */
					while (nchars > 1 &&
						   (yytext[nchars-1] == '+' ||
							yytext[nchars-1] == '-'))
					{
						int		ic;

						for (ic = nchars-2; ic >= 0; ic--)
						{
							if (strchr("~!@#^&|`?%", yytext[ic]))
								break;
						}
						if (ic >= 0)
							break; /* found a char that makes it OK */
						nchars--; /* else remove the +/-, and check again */
					}

					SET_YYLLOC();

					if (nchars < yyleng)
					{
						/* Strip the unwanted chars from the token */
						yyless(nchars);
						/*
						 * If what we have left is only one char, and it's
						 * one of the characters matching "self", then
						 * return it as a character token the same way
						 * that the "self" rule would have.
						 */
						if (nchars == 1 &&
							strchr(",()[].;:+-*/%^<>=", yytext[0]))
						{
							yylval.val.str = yytext;
							yylval.val.modificator = NULL;
							yylval.val.keycode = yytext[0];
							yylval.val.sep = NULL;
							return X_OTHERS;
						}
					}

					/*
					 * Complain if operator is too long.  Unlike the case
					 * for identifiers, we make this an error not a notice-
					 * and-truncate, because the odds are we are looking at
					 * a syntactic mistake anyway.
					 */
					if (nchars >= NAMEDATALEN)
						yyerror(NULL, "operator too long");

					/* Convert "!=" operator to "<>" for compatibility */
					yylval.val.modificator = NULL;
					if (strcmp(yytext, "!=") == 0)
						yylval.val.str = pstrdup("<>");
					else
						yylval.val.str = pstrdup(yytext);
					yylval.val.keycode = -1;
					yylval.val.sep = NULL;
					return X_OP;
				}

{param}			{
					SET_YYLLOC();
					yylval.val.modificator = NULL;
					yylval.val.str = yytext;
					yylval.val.keycode = -1;
					yylval.val.sep = NULL;
					return X_PARAM;
				}

{integer}		{
					long val;
					char* endptr;

					SET_YYLLOC();
					errno = 0;
					val = strtol(yytext, &endptr, 10);
					if (*endptr != '\0' || errno == ERANGE
#ifdef HAVE_LONG_INT_64
						/* if long > 32 bits, check for overflow of int4 */
						|| val != (long) ((int32) val)
#endif
						)
					{
						/* integer too large, treat it as a float */
						yylval.val.str = pstrdup(yytext);
						yylval.val.modificator = "f";
						yylval.val.keycode = -1;
						yylval.val.sep = NULL;
						return X_NCONST;
					}
					yylval.val.str = yytext;
					yylval.val.modificator = "i";
					yylval.val.keycode = -1;
					yylval.val.sep = NULL;
					return X_NCONST;
				}
{decimal}		{
					SET_YYLLOC();
					yylval.val.str = pstrdup(yytext);
					yylval.val.modificator = "f";
					yylval.val.keycode = -1;
					yylval.val.sep = NULL;
					return X_NCONST;
				}
{real}			{
					SET_YYLLOC();
					yylval.val.str = pstrdup(yytext);
					yylval.val.modificator = "f";
					yylval.val.keycode = -1;
					yylval.val.sep = NULL;
					return X_NCONST;
				}
{realfail1}		{
					/*
					 * throw back the [Ee], and treat as {decimal}.  Note
					 * that it is possible the input is actually {integer},
					 * but since this case will almost certainly lead to a
					 * syntax error anyway, we don't bother to distinguish.
					 */
					yyless(yyleng-1);
					SET_YYLLOC();
					yylval.val.str = pstrdup(yytext);
					yylval.val.modificator = "f";
					yylval.val.keycode = -1;
					yylval.val.sep = NULL;
					return X_NCONST;
				}
{realfail2}		{
					/* throw back the [Ee][+-], and proceed as above */
					yyless(yyleng-2);
					SET_YYLLOC();
					yylval.val.str = pstrdup(yytext);
					yylval.val.modificator = "f";
					yylval.val.keycode = -1;
					yylval.val.sep = NULL;
					return X_NCONST;
				}


{identifier}	{
<<<<<<< HEAD
					int kwnum;
=======
>>>>>>> 0b5113bf
					char		   *ident;
					const char *keyword;
					int		keycode;

					SET_YYLLOC();

					/* nchar had better be a keyword! */
					keyword = orafce_scan_keyword("nchar", &keycode);

					/* Is it a keyword? */
<<<<<<< HEAD
					kwnum = ScanKeywordLookup(yytext, &ScanKeywords);
					if (kwnum != -1)
					{
						yylval.val.str = (char *)GetScanKeyword(kwnum, &ScanKeywords);
						yylval.val.keycode = ScanKeywordTokens[kwnum];
=======
					keyword = orafce_scan_keyword(yytext, &keycode);
					if (keyword != NULL)
					{
						yylval.val.str = (char*) keyword;
						yylval.val.keycode = keycode;
>>>>>>> 0b5113bf
						yylval.val.modificator = NULL;
						yylval.val.sep = NULL;
						return X_KEYWORD;
					}

					/*
					 * No.  Convert the identifier to lower case, and truncate
					 * if necessary.
					 */
					ident = downcase_truncate_identifier(yytext, yyleng, true);
					yylval.val.str = ident;
					yylval.val.modificator = NULL;
					yylval.val.keycode = -1;
					yylval.val.sep = NULL;
					return X_IDENT;
				}

{other}			{
					SET_YYLLOC();
					yylval.val.str = yytext;
					yylval.val.modificator = NULL;
					yylval.val.keycode = yytext[0];
					yylval.val.sep = NULL;
					return X_OTHERS;
				}

<<EOF>>			{
					SET_YYLLOC();
					yyterminate();
				}

%%

/*
 * lexer_errposition
 *		Report a lexical-analysis-time cursor position, if possible.
 *
 * This is expected to be used within an ereport() call.  The return value
 * is a dummy (always 0, in fact).
 *
 * Note that this can only be used for messages from the lexer itself,
 * since it depends on scanbuf to still be valid.
 */
static int
lexer_errposition(void)
{
	int		pos;

	/* Convert byte offset to character number */
	pos = _pg_mbstrlen_with_len(scanbuf, orafce_sql_yylval.val.lloc) + 1;
	/* And pass it to the ereport mechanism */

#if PG_VERSION_NUM >= 130000

	errposition(pos);

	return pos;

#else

	return errposition(pos);

#endif

}

/*
 * yyerror
 *		Report a lexer or grammar error.
 *
 * The message's cursor position identifies the most recently lexed token.
 * This is OK for syntax error messages from the Bison parser, because Bison
 * parsers report error as soon as the first unparsable token is reached.
 * Beware of using yyerror for other purposes, as the cursor position might
 * be misleading!
 */
void
orafce_sql_yyerror(List **result, const char *message)
{
	const char *loc = scanbuf + orafce_sql_yylval.val.lloc;

	if (*loc == YY_END_OF_BUFFER_CHAR)
	{
		ereport(ERROR,
				(errcode(ERRCODE_SYNTAX_ERROR),
				 errmsg("%s at end of input", message),
				 lexer_errposition()));
	}
	else
	{
		ereport(ERROR,
				(errcode(ERRCODE_SYNTAX_ERROR),
				 errmsg("%s at or near \"%s\"", message, loc),
				 lexer_errposition()));
	}
}


/*
 * Called before any actual parsing is done
 */
void
orafce_sql_scanner_init(const char *str)
{
	Size	slen = strlen(str);

	/*
	 * Might be left over after ereport()
	 */
	if (YY_CURRENT_BUFFER)
		yy_delete_buffer(YY_CURRENT_BUFFER);

	/*
	 * Make a scan buffer with special termination needed by flex.
	 */
	scanbuflen = slen;
	scanbuf = palloc(slen + 2);
	memcpy(scanbuf, str, slen);
	scanbuf[slen] = scanbuf[slen + 1] = YY_END_OF_BUFFER_CHAR;
	scanbufhandle = yy_scan_buffer(scanbuf, slen + 2);

	/* initialize literal buffer to a reasonable but expansible size */
	literalalloc = 128;
	literalbuf = (char *) palloc(literalalloc);
	startlit();

	BEGIN(INITIAL);
}


/*
 * Called after parsing is done to clean up after fdate_scanner_init()
 */
void
orafce_sql_scanner_finish(void)
{
	yy_delete_buffer(scanbufhandle);
	pfree(scanbuf);
}

static void
addlit(char *ytext, int yleng)
{
	/* enlarge buffer if needed */
	if ((literallen+yleng) >= literalalloc)
	{
		do {
			literalalloc *= 2;
		} while ((literallen+yleng) >= literalalloc);
		literalbuf = (char *) repalloc(literalbuf, literalalloc);
	}
	/* append new data, add trailing null */
	memcpy(literalbuf+literallen, ytext, yleng);
	literallen += yleng;
	literalbuf[literallen] = '\0';
}


static void
addlitchar(unsigned char ychar)
{
	/* enlarge buffer if needed */
	if ((literallen+1) >= literalalloc)
	{
		literalalloc *= 2;
		literalbuf = (char *) repalloc(literalbuf, literalalloc);
	}
	/* append new data, add trailing null */
	literalbuf[literallen] = ychar;
	literallen += 1;
	literalbuf[literallen] = '\0';
}


/*
 * One might be tempted to write pstrdup(literalbuf) instead of this,
 * but for long literals this is much faster because the length is
 * already known.
 */
static char *
litbufdup(void)
{
	char *new;

	new = palloc(literallen + 1);
	memcpy(new, literalbuf, literallen+1);
	return new;
}


static unsigned char
unescape_single_char(unsigned char c)
{
	switch (c)
	{
		case 'b':
			return '\b';
		case 'f':
			return '\f';
		case 'n':
			return '\n';
		case 'r':
			return '\r';
		case 't':
			return '\t';
		default:
			return c;
	}
}

<|MERGE_RESOLUTION|>--- conflicted
+++ resolved
@@ -11,12 +11,7 @@
 #include "parser/scansup.h"
 #include "mb/pg_wchar.h"
 
-<<<<<<< HEAD
-extern PGDLLIMPORT const ScanKeywordList ScanKeywords;
-extern PGDLLIMPORT const uint8 ScanKeywordCategories[];
-=======
 #include "parse_keyword.h"
->>>>>>> 0b5113bf
 
 /* Avoid exit() on fatal scanner errors (a bit ugly -- see yy_fatal_error) */
 #undef fprintf
@@ -469,26 +464,16 @@
 					 * We will pass this along as a normal character string,
 					 * but preceded with an internally-generated "NCHAR".
 					 */
-<<<<<<< HEAD
-					int kwnum;
-=======
 					const char *keyword;
 					int		keycode;
->>>>>>> 0b5113bf
 
 					SET_YYLLOC();
 					yyless(1);				/* eat only 'n' this time */
 					/* nchar had better be a keyword! */
-<<<<<<< HEAD
-					kwnum = ScanKeywordLookup("nchar" , &ScanKeywords);
-					yylval.val.str = (char *)GetScanKeyword(kwnum, &ScanKeywords);
-					yylval.val.keycode = ScanKeywordTokens[kwnum];
-=======
 					keyword = orafce_scan_keyword("nchar", &keycode);
 					Assert(keyword != NULL);
 					yylval.val.str = (char*) keyword;
 					yylval.val.keycode = keycode;
->>>>>>> 0b5113bf
 					yylval.val.modificator = NULL;
 					yylval.val.sep = NULL;
 					return X_KEYWORD;
@@ -828,10 +813,6 @@
 
 
 {identifier}	{
-<<<<<<< HEAD
-					int kwnum;
-=======
->>>>>>> 0b5113bf
 					char		   *ident;
 					const char *keyword;
 					int		keycode;
@@ -842,19 +823,11 @@
 					keyword = orafce_scan_keyword("nchar", &keycode);
 
 					/* Is it a keyword? */
-<<<<<<< HEAD
-					kwnum = ScanKeywordLookup(yytext, &ScanKeywords);
-					if (kwnum != -1)
-					{
-						yylval.val.str = (char *)GetScanKeyword(kwnum, &ScanKeywords);
-						yylval.val.keycode = ScanKeywordTokens[kwnum];
-=======
 					keyword = orafce_scan_keyword(yytext, &keycode);
 					if (keyword != NULL)
 					{
 						yylval.val.str = (char*) keyword;
 						yylval.val.keycode = keycode;
->>>>>>> 0b5113bf
 						yylval.val.modificator = NULL;
 						yylval.val.sep = NULL;
 						return X_KEYWORD;
