#
# PostgreSQL top level makefile
#
# $PostgreSQL: pgsql/GNUmakefile.in,v 1.47 2008/03/18 16:24:50 petere Exp $
#

subdir =
top_builddir = .
include $(top_builddir)/src/Makefile.global


all:
#	$(MAKE) -C doc all
	$(MAKE) -C src all
	$(MAKE) -C config all
	$(MAKE) -C contrib/xlogdump all
	$(MAKE) -C contrib/changetrackingdump all
	$(MAKE) -C contrib/formatter all
	$(MAKE) -C contrib/formatter_fixedwidth all
	$(MAKE) -C contrib/fuzzystrmatch all
	$(MAKE) -C contrib/extprotocol all	
	$(MAKE) -C contrib/dblink all
	$(MAKE) -C contrib/gp_sparse_vector all
	$(MAKE) -C contrib/gp_distribution_policy all
	$(MAKE) -C contrib/gp_inject_fault all
	$(MAKE) -C contrib/gp_internal_tools all
	$(MAKE) -C contrib/gp_cancel_query all
	$(MAKE) -C contrib/indexscan all
	$(MAKE) -C contrib/pg_upgrade_support all
	$(MAKE) -C contrib/pg_upgrade all
	$(MAKE) -C contrib/hstore all
	$(MAKE) -C contrib/pgcrypto all
	$(MAKE) -C gpAux/extensions all
	$(MAKE) -C gpAux/gpperfmon all
	$(MAKE) -C gpAux/platform all
	@echo "All of Greenplum Database successfully made. Ready to install."

install:
#	$(MAKE) -C doc $@
	$(MAKE) -C src $@
	$(MAKE) -C config $@
	$(MAKE) -C contrib/xlogdump $@
	$(MAKE) -C contrib/changetrackingdump $@
	$(MAKE) -C contrib/formatter $@
	$(MAKE) -C contrib/formatter_fixedwidth $@
	$(MAKE) -C contrib/fuzzystrmatch $@
	$(MAKE) -C contrib/extprotocol $@
	$(MAKE) -C contrib/dblink $@
	$(MAKE) -C contrib/gp_sparse_vector $@
	$(MAKE) -C contrib/gp_distribution_policy $@
	$(MAKE) -C contrib/gp_inject_fault $@
	$(MAKE) -C contrib/gp_internal_tools $@
	$(MAKE) -C contrib/gp_cancel_query $@
	$(MAKE) -C contrib/indexscan $@ 
	$(MAKE) -C contrib/pg_upgrade_support $@
	$(MAKE) -C contrib/pg_upgrade $@
	$(MAKE) -C contrib/hstore $@
	$(MAKE) -C contrib/pgcrypto $@
	$(MAKE) -C gpMgmt $@
	$(MAKE) -C gpAux/extensions $@
	$(MAKE) -C gpAux/gpperfmon $@
	$(MAKE) -C gpAux/platform $@
	@echo "Greenplum Database installation complete."

installdirs uninstall:
#	$(MAKE) -C doc $@
	$(MAKE) -C src $@
	$(MAKE) -C config $@
	$(MAKE) -C contrib/xlogdump $@
	$(MAKE) -C contrib/changetrackingdump $@
	$(MAKE) -C contrib/formatter $@
	$(MAKE) -C contrib/formatter_fixedwidth $@
	$(MAKE) -C contrib/fuzzystrmatch $@
	$(MAKE) -C contrib/extprotocol $@
	$(MAKE) -C contrib/dblink $@
	$(MAKE) -C contrib/gp_sparse_vector $@
	$(MAKE) -C contrib/gp_distribution_policy $@
	$(MAKE) -C contrib/gp_inject_fault $@
	$(MAKE) -C contrib/gp_internal_tools $@
	$(MAKE) -C contrib/gp_cancel_query $@
	$(MAKE) -C contrib/indexscan $@ 
	$(MAKE) -C contrib/pg_upgrade_support $@
	$(MAKE) -C contrib/pg_upgrade $@
	$(MAKE) -C contrib/hstore $@
	$(MAKE) -C contrib/pgcrypto $@

distprep:
#	$(MAKE) -C doc $@
	$(MAKE) -C src $@
	$(MAKE) -C config $@
	$(MAKE) -C contrib $@

# clean, distclean, etc should apply to contrib too, even though
# it's not built by default
clean:
#	$(MAKE) -C doc $@
	$(MAKE) -C contrib $@
	$(MAKE) -C src $@
	$(MAKE) -C config $@
	$(MAKE) -C contrib/xlogdump $@
	$(MAKE) -C contrib/changetrackingdump $@
	$(MAKE) -C contrib/formatter $@
	$(MAKE) -C contrib/formatter_fixedwidth $@
	$(MAKE) -C contrib/fuzzystrmatch $@
	$(MAKE) -C contrib/extprotocol $@
	$(MAKE) -C contrib/dblink $@
	$(MAKE) -C contrib/gp_sparse_vector $@
	$(MAKE) -C contrib/gp_distribution_policy $@
	$(MAKE) -C contrib/gp_inject_fault $@
	$(MAKE) -C contrib/gp_internal_tools $@
	$(MAKE) -C contrib/gp_cancel_query $@
	$(MAKE) -C contrib/indexscan $@
	$(MAKE) -C contrib/pg_upgrade_support $@
	$(MAKE) -C contrib/pg_upgrade $@
	$(MAKE) -C contrib/hstore $@
	$(MAKE) -C contrib/pgcrypto $@
# leap over gpAux/Makefile into subdirectories to avoid circular dependency.
# gpAux/Makefile is the entry point for the enterprise build, which ends up
# calling top-level configure and this Makefile
	$(MAKE) -C gpAux/extensions $@
	$(MAKE) -C gpAux/gpperfmon $@
	$(MAKE) -C gpAux/platform $@
	$(MAKE) -C gpMgmt $@
# Garbage from autoconf:
	@rm -rf autom4te.cache/

# Important: distclean `src' last, otherwise Makefile.global
# will be gone too soon.
distclean maintainer-clean:
<<<<<<< HEAD
#	-$(MAKE) -C doc $@
	-$(MAKE) -C gpAux/extensions $@
	-$(MAKE) -C gpAux/gpperfmon $@
	-$(MAKE) -C gpAux/platform $@
	-$(MAKE) -C contrib $@
	-$(MAKE) -C config $@
	-$(MAKE) -C src $@
	-rm -f config.cache config.log config.status GNUmakefile
=======
	$(MAKE) -C doc $@
	$(MAKE) -C contrib $@
	$(MAKE) -C config $@
	$(MAKE) -C src $@
	rm -f config.cache config.log config.status GNUmakefile
>>>>>>> f260edb1
# Garbage from autoconf:
	@rm -rf autom4te.cache/

# This is a top-level target that runs "all" regression test suites against
# a running server. This is what the CI pipeline runs.
installcheck-world:
	$(MAKE) -C src/test installcheck-good
	$(MAKE) -C src/test/fsync install && $(MAKE) -C src/test/fsync installcheck
	$(MAKE) -C src/test/walrep install && $(MAKE) -C src/test/walrep installcheck
	$(MAKE) -C src/test/heap_checksum install && $(MAKE) -C src/test/heap_checksum installcheck
	$(MAKE) -C src/test/isolation installcheck
	$(MAKE) -C src/test/isolation2 installcheck
	$(MAKE) -C src/pl installcheck
	#$(MAKE) -C src/interfaces/ecpg installcheck
	#$(MAKE) -C contrib installcheck
	$(MAKE) -C contrib/formatter_fixedwidth installcheck
	$(MAKE) -C contrib/extprotocol installcheck
	$(MAKE) -C contrib/dblink installcheck
	$(MAKE) -C contrib/indexscan installcheck
	$(MAKE) -C contrib/hstore installcheck
	$(MAKE) -C contrib/pgcrypto installcheck
	$(MAKE) -C gpAux/extensions installcheck
	$(MAKE) -C src/bin/gpfdist installcheck
	$(MAKE) -C src/interfaces/gppc installcheck
	$(MAKE) -C src/test/kerberos installcheck
	$(MAKE) -C gpMgmt/bin installcheck
# The mirroring_matching test of gpcheckcat fails on a walrep cluster
# because management tools do not yet understand the fault strategy
# 'w'. Currently gpcheckcat does not allow us to exclude a single test
# so we need to explicitly list all the tests.
ifeq ($(enable_segwalrep), yes)
	for test in "unique_index_violation" "duplicate" "missing_extraneous"\
				"inconsistent" "foreign_key" "acl" "persistent" "pgclass"\
				"namespace" "distribution_policy" "dependency" "owner"\
				"part_integrity" "part_constraint" "duplicate_persistent";\
	do \
		gpcheckcat -R $$test -A;\
	done;
else
	gpcheckcat -A
	$(MAKE) -C contrib/pg_upgrade check
endif

installcheck-resgroup:
	$(MAKE) -C src/test/isolation2 $@

# Create or destory a demo cluster.
create-demo-cluster:
	$(MAKE) -C gpAux/gpdemo create-demo-cluster

destroy-demo-cluster:
	$(MAKE) -C gpAux/gpdemo destroy-demo-cluster

# Run mock tests, that don't require a running server. Arguably these should
# be part of [install]check-world, but we treat them more like part of
# compilation than regression testing, in the CI. But they are too heavy-weight
# to put into "make all", either.
.PHONY : unittest-check
unittest-check:
	$(MAKE) -C src/backend unittest-check
	$(MAKE) -C src/bin unittest-check
	$(MAKE) -C gpAux/extensions unittest-check


GNUmakefile: GNUmakefile.in $(top_builddir)/config.status
	./config.status $@


##########################################################################

distdir	= postgresql-$(VERSION)
dummy	= =install=
garbage = =*  "#"*  ."#"*  *~*  *.orig  *.rej  core  postgresql-*

dist: $(distdir).tar.gz $(distdir).tar.bz2
ifeq ($(split-dist), yes)
dist: postgresql-base-$(VERSION).tar.gz postgresql-docs-$(VERSION).tar.gz postgresql-opt-$(VERSION).tar.gz postgresql-test-$(VERSION).tar.gz 
endif
dist:
	rm -rf $(distdir)

$(distdir).tar: distdir
	$(TAR) chf $@ $(distdir)

.INTERMEDIATE: $(distdir).tar

opt_files = \
	src/tools src/tutorial \
	$(addprefix src/pl/, plperl plpython tcl)

docs_files =

postgresql-base-$(VERSION).tar: distdir
	$(TAR) -c $(addprefix --exclude $(distdir)/, $(docs_files) $(opt_files) src/test) \
	  -f $@ $(distdir)

postgresql-docs-$(VERSION).tar: distdir
	$(TAR) cf $@ $(addprefix $(distdir)/, $(docs_files))

postgresql-opt-$(VERSION).tar: distdir
	$(TAR) cf $@ $(addprefix $(distdir)/, $(opt_files))

postgresql-test-$(VERSION).tar: distdir
	$(TAR) cf $@ $(distdir)/src/test

distdir:
<<<<<<< HEAD
	-rm -rf $(distdir)* $(dummy)
	for x in `cd $(top_srcdir) && find . \( -name CVS -prune \) -o \( -name .git -prune \) -o -print`; do \
=======
	rm -rf $(distdir)* $(dummy)
	for x in `cd $(top_srcdir) && find . -name CVS -prune -o -print`; do \
>>>>>>> f260edb1
	  file=`expr X$$x : 'X\./\(.*\)'`; \
	  if test -d "$(top_srcdir)/$$file" ; then \
	    mkdir "$(distdir)/$$file" && chmod 777 "$(distdir)/$$file";	\
	  else \
	    ln "$(top_srcdir)/$$file" "$(distdir)/$$file" >/dev/null 2>&1 \
	      || cp "$(top_srcdir)/$$file" "$(distdir)/$$file"; \
	  fi || exit; \
	done
	$(MAKE) -C $(distdir) distprep
	#$(MAKE) -C $(distdir)/doc/src/sgml/ HISTORY INSTALL regress_README
	#cp $(distdir)/doc/src/sgml/HISTORY $(distdir)/
	#cp $(distdir)/doc/src/sgml/INSTALL $(distdir)/
	#cp $(distdir)/doc/src/sgml/regress_README $(distdir)/src/test/regress/README
	$(MAKE) -C $(distdir) distclean
	#rm -f $(distdir)/README.git

<<<<<<< HEAD
distcheck: dist
	-rm -rf $(dummy)
=======
distcheck: $(distdir).tar.gz
	rm -rf $(dummy)
>>>>>>> f260edb1
	mkdir $(dummy)
	$(GZIP) -d -c $(distdir).tar.gz | $(TAR) xf -
	install_prefix=`cd $(dummy) && pwd`; \
	cd $(distdir) \
	&& ./configure --prefix="$$install_prefix"
	$(MAKE) -C $(distdir) -q distprep
	$(MAKE) -C $(distdir)
	$(MAKE) -C $(distdir) install
	$(MAKE) -C $(distdir) uninstall
	@echo "checking whether \`$(MAKE) uninstall' works"
	test `find $(dummy) ! -type d | wc -l` -eq 0
	$(MAKE) -C $(distdir) dist
# Room for improvement: Check here whether this distribution tarball
# is sufficiently similar to the original one.
	rm -rf $(distdir) $(dummy)
	@echo "Distribution integrity checks out."

.PHONY: dist distdir distcheck
unexport split-dist<|MERGE_RESOLUTION|>--- conflicted
+++ resolved
@@ -127,22 +127,14 @@
 # Important: distclean `src' last, otherwise Makefile.global
 # will be gone too soon.
 distclean maintainer-clean:
-<<<<<<< HEAD
-#	-$(MAKE) -C doc $@
-	-$(MAKE) -C gpAux/extensions $@
-	-$(MAKE) -C gpAux/gpperfmon $@
-	-$(MAKE) -C gpAux/platform $@
-	-$(MAKE) -C contrib $@
-	-$(MAKE) -C config $@
-	-$(MAKE) -C src $@
-	-rm -f config.cache config.log config.status GNUmakefile
-=======
-	$(MAKE) -C doc $@
+#	$(MAKE) -C doc $@
+	$(MAKE) -C gpAux/extensions $@
+	$(MAKE) -C gpAux/gpperfmon $@
+	$(MAKE) -C gpAux/platform $@
 	$(MAKE) -C contrib $@
 	$(MAKE) -C config $@
 	$(MAKE) -C src $@
 	rm -f config.cache config.log config.status GNUmakefile
->>>>>>> f260edb1
 # Garbage from autoconf:
 	@rm -rf autom4te.cache/
 
@@ -249,13 +241,8 @@
 	$(TAR) cf $@ $(distdir)/src/test
 
 distdir:
-<<<<<<< HEAD
-	-rm -rf $(distdir)* $(dummy)
+	rm -rf $(distdir)* $(dummy)
 	for x in `cd $(top_srcdir) && find . \( -name CVS -prune \) -o \( -name .git -prune \) -o -print`; do \
-=======
-	rm -rf $(distdir)* $(dummy)
-	for x in `cd $(top_srcdir) && find . -name CVS -prune -o -print`; do \
->>>>>>> f260edb1
 	  file=`expr X$$x : 'X\./\(.*\)'`; \
 	  if test -d "$(top_srcdir)/$$file" ; then \
 	    mkdir "$(distdir)/$$file" && chmod 777 "$(distdir)/$$file";	\
@@ -272,13 +259,8 @@
 	$(MAKE) -C $(distdir) distclean
 	#rm -f $(distdir)/README.git
 
-<<<<<<< HEAD
 distcheck: dist
-	-rm -rf $(dummy)
-=======
-distcheck: $(distdir).tar.gz
 	rm -rf $(dummy)
->>>>>>> f260edb1
 	mkdir $(dummy)
 	$(GZIP) -d -c $(distdir).tar.gz | $(TAR) xf -
 	install_prefix=`cd $(dummy) && pwd`; \
