--- conflicted
+++ resolved
@@ -165,7 +165,6 @@
      </varlistentry>
 
      <varlistentry>
-<<<<<<< HEAD
       <term><option>--resource-queues</option></term>
       <listitem>
        <para>
@@ -197,21 +196,6 @@
      </varlistentry>
 
      <varlistentry>
-      <term><option>--no-tablespaces</option></term>
-      <listitem>
-       <para>
-        Do not output commands to create tablespaces nor select tablespaces
-        for objects.
-        With this option, all objects will be created in whichever
-        tablespace is the default during restore.
-       </para>
-      </listitem>
-     </varlistentry>
-
-     <varlistentry>
-=======
-      <term><option>-r</option></term>
->>>>>>> a4bebdd9
       <term><option>--roles-only</option></term>
       <listitem>
        <para>
