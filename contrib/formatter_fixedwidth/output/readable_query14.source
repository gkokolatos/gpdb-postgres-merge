set datestyle = 'ISO, DMY';
DROP EXTERNAL TABLE IF EXISTS tbl_ext_fixedwidth;
CREATE READABLE EXTERNAL TABLE tbl_ext_fixedwidth (
    s1 char(10), s2 varchar(10), s3 text, dt timestamp,
    n1 smallint, n2 integer, n3 bigint, n4 decimal,
    n5 numeric, n6 real, n7 double precision)
LOCATION (
    'file://@hostname@@abs_srcdir@/data/fixedwidth_small_correct.tbl'
)
FORMAT 'CUSTOM' (formatter=fixedwidth_in, s1=10,
    s2=10, s3=10, dt=20,n1=5, n2=10,
    n3=10, n4=10, n5=10, n6=10, n7=15);
\d tbl_ext_fixedwidth
<<<<<<< HEAD
                      Foreign table "public.tbl_ext_fixedwidth"
 Column |            Type             | Collation | Nullable | Default | FDW options 
--------+-----------------------------+-----------+----------+---------+-------------
 s1     | character(10)               |           |          |         | 
 s2     | character varying(10)       |           |          |         | 
 s3     | text                        |           |          |         | 
 dt     | timestamp without time zone |           |          |         | 
 n1     | smallint                    |           |          |         | 
 n2     | integer                     |           |          |         | 
 n3     | bigint                      |           |          |         | 
 n4     | numeric                     |           |          |         | 
 n5     | numeric                     |           |          |         | 
 n6     | real                        |           |          |         | 
 n7     | double precision            |           |          |         | 
Type: readable
Encoding: UTF8
Format type: custom
Format options: formatter 'fixedwidth_in' s1 '10' s2 '10' s3 '10' dt '20' n1 '5' n2 '10' n3 '10' n4 '10' n5 '10' n6 '10' n7 '15' 
External options: {}
External location: file://@hostname@@abs_srcdir@/data/fixedwidth_small_correct.tbl
Execute on: all segments
=======
           Foreign table "public.tbl_ext_fixedwidth"
 Column |            Type             | Modifiers | FDW Options 
--------+-----------------------------+-----------+-------------
 s1     | character(10)               |           | 
 s2     | character varying(10)       |           | 
 s3     | text                        |           | 
 dt     | timestamp without time zone |           | 
 n1     | smallint                    |           | 
 n2     | integer                     |           | 
 n3     | bigint                      |           | 
 n4     | numeric                     |           | 
 n5     | numeric                     |           | 
 n6     | real                        |           | 
 n7     | double precision            |           | 
FDW Options: (formatter 'fixedwidth_in', s1 '10', s2 '10', s3 '10', dt '20', n1 '5', n2 '10', n3 '10', n4 '10', n5 '10', n6 '10', n7 '15', format 'custom', format_type 'b', location_uris 'file://@hostname@@abs_srcdir@/data/fixedwidth_small_correct.tbl', execute_on 'ALL_SEGMENTS', log_errors 'f', encoding '6', is_writable 'false')
>>>>>>> 11e40e80

SELECT * FROM tbl_ext_fixedwidth ORDER BY s1;
     s1     |  s2  |   s3   |         dt          | n1 | n2  |   n3   |  n4   |   n5    |   n6    |     n7     
------------+------+--------+---------------------+----+-----+--------+-------+---------+---------+------------
 aaa        | twoa | shpits | 2011-06-01 12:30:30 | 23 | 732 | 834567 | 45.67 | 789.123 | 7.12345 | 123.456789
 bbb        | twob | shpits | 2011-06-01 12:30:30 | 23 | 732 | 834567 | 45.67 | 789.123 | 7.12345 | 123.456789
 ccc        | twoc | shpits | 2011-06-01 12:30:30 | 23 | 732 | 834567 | 45.67 | 789.123 | 7.12345 | 123.456789
 ddd        | twod | shpits | 2011-06-01 12:30:30 | 23 | 732 | 834567 | 45.67 | 789.123 | 7.12345 | 123.456789
 eee        | twoe | shpits | 2011-06-01 12:30:30 | 23 | 732 | 834567 | 45.67 | 789.123 | 7.12345 | 123.456789
 fff        | twof | shpits | 2011-06-01 12:30:30 | 23 | 732 | 834567 | 45.67 | 789.123 | 7.12345 | 123.456789
 ggg        | twog | shpits | 2011-06-01 12:30:30 | 23 | 732 | 834567 | 45.67 | 789.123 | 7.12345 | 123.456789
 hhh        | twoh | shpits | 2011-06-01 12:30:30 | 23 | 732 | 834567 | 45.67 | 789.123 | 7.12345 | 123.456789
 iii        | twoi | shpits | 2011-06-01 12:30:30 | 23 | 732 | 834567 | 45.67 | 789.123 | 7.12345 | 123.456789
 jjj        | twoj | shpits | 2011-06-01 12:30:30 | 23 | 732 | 834567 | 45.67 | 789.123 | 7.12345 | 123.456789
(10 rows)
<|MERGE_RESOLUTION|>--- conflicted
+++ resolved
@@ -11,7 +11,6 @@
     s2=10, s3=10, dt=20,n1=5, n2=10,
     n3=10, n4=10, n5=10, n6=10, n7=15);
 \d tbl_ext_fixedwidth
-<<<<<<< HEAD
                       Foreign table "public.tbl_ext_fixedwidth"
  Column |            Type             | Collation | Nullable | Default | FDW options 
 --------+-----------------------------+-----------+----------+---------+-------------
@@ -26,30 +25,7 @@
  n5     | numeric                     |           |          |         | 
  n6     | real                        |           |          |         | 
  n7     | double precision            |           |          |         | 
-Type: readable
-Encoding: UTF8
-Format type: custom
-Format options: formatter 'fixedwidth_in' s1 '10' s2 '10' s3 '10' dt '20' n1 '5' n2 '10' n3 '10' n4 '10' n5 '10' n6 '10' n7 '15' 
-External options: {}
-External location: file://@hostname@@abs_srcdir@/data/fixedwidth_small_correct.tbl
-Execute on: all segments
-=======
-           Foreign table "public.tbl_ext_fixedwidth"
- Column |            Type             | Modifiers | FDW Options 
---------+-----------------------------+-----------+-------------
- s1     | character(10)               |           | 
- s2     | character varying(10)       |           | 
- s3     | text                        |           | 
- dt     | timestamp without time zone |           | 
- n1     | smallint                    |           | 
- n2     | integer                     |           | 
- n3     | bigint                      |           | 
- n4     | numeric                     |           | 
- n5     | numeric                     |           | 
- n6     | real                        |           | 
- n7     | double precision            |           | 
 FDW Options: (formatter 'fixedwidth_in', s1 '10', s2 '10', s3 '10', dt '20', n1 '5', n2 '10', n3 '10', n4 '10', n5 '10', n6 '10', n7 '15', format 'custom', format_type 'b', location_uris 'file://@hostname@@abs_srcdir@/data/fixedwidth_small_correct.tbl', execute_on 'ALL_SEGMENTS', log_errors 'f', encoding '6', is_writable 'false')
->>>>>>> 11e40e80
 
 SELECT * FROM tbl_ext_fixedwidth ORDER BY s1;
      s1     |  s2  |   s3   |         dt          | n1 | n2  |   n3   |  n4   |   n5    |   n6    |     n7     
