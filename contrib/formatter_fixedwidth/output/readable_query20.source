-- The field name in "Field Locations" (after the formatter key) must match the column name.
-- The sequence order of fields determines how the data will be loaded.
DROP EXTERNAL TABLE IF EXISTS tbl_ext_fixedwidth;
CREATE READABLE EXTERNAL TABLE tbl_ext_fixedwidth (
    col_a varchar(5), col_b varchar(5), col_c text, col_d char(5),
    n1 smallint, n2 integer, n3 bigint)
LOCATION ('file://@hostname@@abs_srcdir@/data/fixedwidth_field_sequence.tbl')
FORMAT 'CUSTOM' (formatter='fixedwidth_in',
    col_b='5', col_a='5',
    col_d='5', col_c='5',
    n3='5', n1='5', n2='5');
\d tbl_ext_fixedwidth
<<<<<<< HEAD
                  Foreign table "public.tbl_ext_fixedwidth"
 Column |         Type         | Collation | Nullable | Default | FDW options 
--------+----------------------+-----------+----------+---------+-------------
 col_a  | character varying(5) |           |          |         | 
 col_b  | character varying(5) |           |          |         | 
 col_c  | text                 |           |          |         | 
 col_d  | character(5)         |           |          |         | 
 n1     | smallint             |           |          |         | 
 n2     | integer              |           |          |         | 
 n3     | bigint               |           |          |         | 
Type: readable
Encoding: UTF8
Format type: custom
Format options: formatter 'fixedwidth_in' col_b '5' col_a '5' col_d '5' col_c '5' n3 '5' n1 '5' n2 '5' 
External options: {}
External location: file://@hostname@@abs_srcdir@/data/fixedwidth_field_sequence.tbl
Execute on: all segments
=======
        Foreign table "public.tbl_ext_fixedwidth"
 Column |         Type         | Modifiers | FDW Options 
--------+----------------------+-----------+-------------
 col_a  | character varying(5) |           | 
 col_b  | character varying(5) |           | 
 col_c  | text                 |           | 
 col_d  | character(5)         |           | 
 n1     | smallint             |           | 
 n2     | integer              |           | 
 n3     | bigint               |           | 
FDW Options: (formatter 'fixedwidth_in', col_b '5', col_a '5', col_d '5', col_c '5', n3 '5', n1 '5', n2 '5', format 'custom', format_type 'b', location_uris 'file://@hostname@@abs_srcdir@/data/fixedwidth_field_sequence.tbl', execute_on 'ALL_SEGMENTS', log_errors 'f', encoding '6', is_writable 'false')
>>>>>>> 11e40e80

-- Can successfully query the ext table, as long as the different column data types are compatible.
-- However notice the switch between col_a and col_b, col_c and col_d, and n1, n2, and n3.
select * from tbl_ext_fixedwidth;
 col_a | col_b | col_c | col_d | n1 | n2 | n3 
-------+-------+-------+-------+----+----+----
 b     | a     | d     | c     |  2 |  3 |  1
  b3   |  a3   |  d3   |  c3   | 20 | 30 | 10
 bb    | aa    | dd    | cc    | 22 | 33 | 11
(3 rows)
<|MERGE_RESOLUTION|>--- conflicted
+++ resolved
@@ -10,7 +10,6 @@
     col_d='5', col_c='5',
     n3='5', n1='5', n2='5');
 \d tbl_ext_fixedwidth
-<<<<<<< HEAD
                   Foreign table "public.tbl_ext_fixedwidth"
  Column |         Type         | Collation | Nullable | Default | FDW options 
 --------+----------------------+-----------+----------+---------+-------------
@@ -21,26 +20,7 @@
  n1     | smallint             |           |          |         | 
  n2     | integer              |           |          |         | 
  n3     | bigint               |           |          |         | 
-Type: readable
-Encoding: UTF8
-Format type: custom
-Format options: formatter 'fixedwidth_in' col_b '5' col_a '5' col_d '5' col_c '5' n3 '5' n1 '5' n2 '5' 
-External options: {}
-External location: file://@hostname@@abs_srcdir@/data/fixedwidth_field_sequence.tbl
-Execute on: all segments
-=======
-        Foreign table "public.tbl_ext_fixedwidth"
- Column |         Type         | Modifiers | FDW Options 
---------+----------------------+-----------+-------------
- col_a  | character varying(5) |           | 
- col_b  | character varying(5) |           | 
- col_c  | text                 |           | 
- col_d  | character(5)         |           | 
- n1     | smallint             |           | 
- n2     | integer              |           | 
- n3     | bigint               |           | 
 FDW Options: (formatter 'fixedwidth_in', col_b '5', col_a '5', col_d '5', col_c '5', n3 '5', n1 '5', n2 '5', format 'custom', format_type 'b', location_uris 'file://@hostname@@abs_srcdir@/data/fixedwidth_field_sequence.tbl', execute_on 'ALL_SEGMENTS', log_errors 'f', encoding '6', is_writable 'false')
->>>>>>> 11e40e80
 
 -- Can successfully query the ext table, as long as the different column data types are compatible.
 -- However notice the switch between col_a and col_b, col_c and col_d, and n1, n2, and n3.
