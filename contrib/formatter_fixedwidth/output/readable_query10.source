--- conflicted
+++ resolved
@@ -43,7 +43,6 @@
     s1='10',s2='10', s3='10', col_empty='5');
 -- Describe ext table, notice column "col_null" does not have default value
 \d tbl_ext_fixedwidth
-<<<<<<< HEAD
                     Foreign table "public.tbl_ext_fixedwidth"
   Column   |         Type          | Collation | Nullable | Default | FDW options 
 -----------+-----------------------+-----------+----------+---------+-------------
@@ -52,24 +51,7 @@
  s3        | text                  |           |          |         | 
  col_empty | character(5)          |           |          |         | 
  col_null  | character varying(5)  |           |          |         | 
-Type: readable
-Encoding: UTF8
-Format type: custom
-Format options: formatter 'fixedwidth_in' s1 '10' s2 '10' s3 '10' col_empty '5' 
-External options: {}
-External location: file://@hostname@@abs_srcdir@/data/fixedwidth_miss_col_null.tbl
-Execute on: all segments
-=======
-          Foreign table "public.tbl_ext_fixedwidth"
-  Column   |         Type          | Modifiers | FDW Options 
------------+-----------------------+-----------+-------------
- s1        | character(10)         |           | 
- s2        | character varying(10) |           | 
- s3        | text                  |           | 
- col_empty | character(5)          |           | 
- col_null  | character varying(5)  |           | 
 FDW Options: (formatter 'fixedwidth_in', s1 '10', s2 '10', s3 '10', col_empty '5', format 'custom', format_type 'b', location_uris 'file://@hostname@@abs_srcdir@/data/fixedwidth_miss_col_null.tbl', execute_on 'ALL_SEGMENTS', log_errors 'f', encoding '6', is_writable 'false')
->>>>>>> 11e40e80
 
 -- Note field "col_null" is loaded with null value
 select * from tbl_ext_fixedwidth where col_null is null order by s1;
