--- conflicted
+++ resolved
@@ -641,50 +641,44 @@
 
 	festate->cstate = BeginCopyFrom(node->ss.ss_currentRelation,
 									festate->filename,
-									NIL,
-									festate->options);
-}
-
-/*
- * fileEndForeignScan
- *		Finish scanning foreign table and dispose objects used for this scan
- */
-static void
-fileEndForeignScan(ForeignScanState *node)
-{
-	FileFdwExecutionState *festate = (FileFdwExecutionState *) node->fdw_state;
-
-	/* if festate is NULL, we are in EXPLAIN; nothing to do */
-	if (festate)
-		EndCopyFrom(festate->cstate);
-}
-
-/*
- * fileAnalyzeForeignTable
- *		Test whether analyzing this foreign table is supported
- */
-static bool
-fileAnalyzeForeignTable(Relation relation,
-						AcquireSampleRowsFunc *func,
-						BlockNumber *totalpages)
-{
-	char	   *filename;
-	List	   *options;
-	struct stat stat_buf;
-
-	/* Fetch options of foreign table */
-	fileGetOptions(RelationGetRelid(relation), &filename, &options);
-
-<<<<<<< HEAD
-	festate->cstate = BeginCopyFrom(node->ss.ss_currentRelation,
-									festate->filename,
 									false, /* is_program */
 									NULL,  /* data_source_cb */
 									NULL,  /* data_source_cb_extra */
 									NIL,   /* attnamelist */
 									festate->options,
 									NIL);  /* ao_segnos */
-=======
+}
+
+/*
+ * fileEndForeignScan
+ *		Finish scanning foreign table and dispose objects used for this scan
+ */
+static void
+fileEndForeignScan(ForeignScanState *node)
+{
+	FileFdwExecutionState *festate = (FileFdwExecutionState *) node->fdw_state;
+
+	/* if festate is NULL, we are in EXPLAIN; nothing to do */
+	if (festate)
+		EndCopyFrom(festate->cstate);
+}
+
+/*
+ * fileAnalyzeForeignTable
+ *		Test whether analyzing this foreign table is supported
+ */
+static bool
+fileAnalyzeForeignTable(Relation relation,
+						AcquireSampleRowsFunc *func,
+						BlockNumber *totalpages)
+{
+	char	   *filename;
+	List	   *options;
+	struct stat stat_buf;
+
+	/* Fetch options of foreign table */
+	fileGetOptions(RelationGetRelid(relation), &filename, &options);
+
 	/*
 	 * Get size of the file.  (XXX if we fail here, would it be better to just
 	 * return false to skip analyzing the table?)
@@ -706,7 +700,6 @@
 	*func = file_acquire_sample_rows;
 
 	return true;
->>>>>>> 80edfd76
 }
 
 /*
