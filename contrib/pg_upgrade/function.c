--- conflicted
+++ resolved
@@ -3,34 +3,18 @@
  *
  *	server-side function support
  *
-<<<<<<< HEAD
- *	Copyright (c) 2010-2012, PostgreSQL Global Development Group
- *	contrib/pg_upgrade/function.c
- */
-
-#include "postgres.h"
-=======
  *	Copyright (c) 2010-2013, PostgreSQL Global Development Group
  *	contrib/pg_upgrade/function.c
  */
 
 #include "postgres_fe.h"
->>>>>>> cbe3b08b
 
 #include "pg_upgrade.h"
 
 #include "access/transam.h"
 
-<<<<<<< HEAD
-<<<<<<< HEAD
-=======
 #define PG_UPGRADE_SUPPORT	"$libdir/pg_upgrade_support"
 
->>>>>>> 80edfd76591fdb9beec061de3c05ef4e9d96ce56
-=======
-#define PG_UPGRADE_SUPPORT	"$libdir/pg_upgrade_support"
-
->>>>>>> cbe3b08b
 /*
  * install_support_functions_in_new_db()
  *
@@ -155,15 +139,8 @@
 	PGresult  **ress;
 	int			totaltups;
 	int			dbnum;
-<<<<<<< HEAD
-<<<<<<< HEAD
-=======
 	bool		found_public_plpython_handler = false;
->>>>>>> cbe3b08b
 	char	   *pg83_str;
-=======
-	bool		found_public_plpython_handler = false;
->>>>>>> 80edfd76591fdb9beec061de3c05ef4e9d96ce56
 
 	ress = (PGresult **) pg_malloc(old_cluster.dbarr.ndbs * sizeof(PGresult *));
 	totaltups = 0;
@@ -236,11 +213,7 @@
 						   "in the \"pg_catalog\" schema.  You can confirm this by executing\n"
 						   "in psql:\n"
 						   "\n"
-<<<<<<< HEAD
-						   "	\\df *.plpython_call_handler\n"
-=======
 						   "    \\df *.plpython_call_handler\n"
->>>>>>> cbe3b08b
 						   "\n"
 						   "The \"public\" schema version of this function was created by a\n"
 						   "pre-8.1 install of plpython, and must be removed for pg_upgrade\n"
@@ -248,20 +221,12 @@
 						   "shared object file.  You can remove the \"public\" schema version\n"
 					   "of this function by running the following command:\n"
 						   "\n"
-<<<<<<< HEAD
-						 "	DROP FUNCTION public.plpython_call_handler()\n"
-=======
 						 "    DROP FUNCTION public.plpython_call_handler()\n"
->>>>>>> cbe3b08b
 						   "\n"
 						   "in each affected database:\n"
 						   "\n");
 				}
-<<<<<<< HEAD
-				pg_log(PG_WARNING, "	%s\n", active_db->db_name);
-=======
 				pg_log(PG_WARNING, "    %s\n", active_db->db_name);
->>>>>>> cbe3b08b
 				found_public_plpython_handler = true;
 			}
 			PQclear(res);
@@ -352,11 +317,7 @@
 		 * plpython2u language was created with library name plpython2.so as a
 		 * symbolic link to plpython.so.  In Postgres 9.1, only the
 		 * plpython2.so library was created, and both plpythonu and plpython2u
-<<<<<<< HEAD
-		 * pointing to it.	For this reason, any reference to library name
-=======
 		 * pointing to it.  For this reason, any reference to library name
->>>>>>> cbe3b08b
 		 * "plpython" in an old PG <= 9.1 cluster must look for "plpython2" in
 		 * the new cluster.
 		 *
