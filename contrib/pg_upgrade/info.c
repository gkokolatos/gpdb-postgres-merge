/*
 *	info.c
 *
 *	information support functions
 *
<<<<<<< HEAD
<<<<<<< HEAD
 *	Portions Copyright (c) 2016, Pivotal Software Inc
 *	Copyright (c) 2010-2011, PostgreSQL Global Development Group
=======
 *	Copyright (c) 2010-2012, PostgreSQL Global Development Group
>>>>>>> 80edfd76591fdb9beec061de3c05ef4e9d96ce56
 *	contrib/pg_upgrade/info.c
 */

#include "postgres.h"
=======
 *	Copyright (c) 2010-2013, PostgreSQL Global Development Group
 *	contrib/pg_upgrade/info.c
 */

#include "postgres_fe.h"
>>>>>>> cbe3b08b

#include "pg_upgrade.h"

#include "access/transam.h"
#include "catalog/pg_class.h"


static void create_rel_filename_map(const char *old_data, const char *new_data,
						const DbInfo *old_db, const DbInfo *new_db,
						const RelInfo *old_rel, const RelInfo *new_rel,
						FileNameMap *map);
static void free_db_and_rel_infos(DbInfoArr *db_arr);
static void get_db_infos(ClusterInfo *cluster);
static void get_rel_infos(ClusterInfo *cluster, DbInfo *dbinfo);
static void free_rel_infos(RelInfoArr *rel_arr);
static void print_db_infos(DbInfoArr *dbinfo);
static void print_rel_infos(RelInfoArr *rel_arr);


/*
 * gen_db_file_maps()
 *
 * generates a database mapping from "old_db" to "new_db".
 *
 * Returns a malloc'ed array of mappings.  The length of the array
 * is returned into *nmaps.
 */
FileNameMap *
gen_db_file_maps(DbInfo *old_db, DbInfo *new_db,
				 int *nmaps, const char *old_pgdata, const char *new_pgdata)
{
	FileNameMap *maps;
	int			old_relnum, new_relnum;
	int			num_maps = 0;

	maps = (FileNameMap *) pg_malloc(sizeof(FileNameMap) *
									 old_db->rel_arr.nrels);

	/*
	 * The old database shouldn't have more relations than the new one.
	 * We force the new cluster to have a TOAST table if the old table
	 * had one.
	 */
	if (old_db->rel_arr.nrels > new_db->rel_arr.nrels)
		pg_log(PG_FATAL, "old and new databases \"%s\" have a mismatched number of relations\n",
			   old_db->db_name);

	/* Drive the loop using new_relnum, which might be higher. */
	for (old_relnum = new_relnum = 0; new_relnum < new_db->rel_arr.nrels;
		 new_relnum++)
	{
<<<<<<< HEAD
		RelInfo    *old_rel = (old_relnum < old_db->rel_arr.nrels) ?
		&old_db->rel_arr.rels[old_relnum] : NULL;
		RelInfo    *new_rel = (new_relnum < new_db->rel_arr.nrels) ?
		&new_db->rel_arr.rels[new_relnum] : NULL;
		RelType		reltype;

<<<<<<< HEAD
		/* check for mismatched OID */
		if (old_rel->reloid < new_rel->reloid)
		{
			if (strcmp(old_rel->nspname, "pg_toast") != 0)
			{
				pg_log(PG_WARNING, "Mismatch of relation id: database \"%s\", old relid %d (%s), new relid %d (%s)\n",
					   old_db->db_name, old_rel->reloid, old_rel->relname, new_rel->reloid, new_rel->relname);
			}
			old_relnum++;
			continue;
		}
		else if (old_rel->reloid > new_rel->reloid)
		{
			if (strcmp(new_rel->nspname, "pg_toast") != 0)
			{
				pg_log(PG_WARNING, "Mismatch of relation id: database \"%s\", old relid %d (%s), new relid %d (%s)\n",
					   old_db->db_name, old_rel->reloid, old_rel->relname, new_rel->reloid, new_rel->relname);
			}
			new_relnum++;
			continue;
		}
=======
		RelInfo    *old_rel;
		RelInfo    *new_rel = &new_db->rel_arr.rels[new_relnum];
>>>>>>> cbe3b08b

		/*
		 * It is possible that the new cluster has a TOAST table for a table
		 * that didn't need one in the old cluster, e.g. 9.0 to 9.1 changed the
		 * NUMERIC length computation.  Therefore, if we have a TOAST table
		 * in the new cluster that doesn't match, skip over it and continue
		 * processing.  It is possible this TOAST table used an OID that was
		 * reserved in the old cluster, but we have no way of testing that,
		 * and we would have already gotten an error at the new cluster schema
		 * creation stage.  Fortunately, since we only restore the OID counter
		 * after schema restore, and restore in OID order via pg_dump, a
		 * conflict would only happen if the new TOAST table had a very low
		 * OID.  However, TOAST tables created long after initial table
		 * creation can have any OID, particularly after OID wraparound.
		 */

		if (old_relnum == old_db->rel_arr.nrels)
		{
<<<<<<< HEAD
			pg_log(PG_WARNING, "Relation names for OID %u in database \"%s\" do not match: "
				   "old name \"%s.%s\", new name \"%s.%s\"\n",
				   old_rel->reloid, old_db->db_name,
				   old_rel->nspname, old_rel->relname,
=======
		if (old_rel->reloid != new_rel->reloid)
			pg_log(PG_FATAL, "Mismatch of relation OID in database \"%s\": old OID %d, new OID %d\n",
				   old_db->db_name, old_rel->reloid, new_rel->reloid);

		/*
		 * TOAST table names initially match the heap pg_class oid. In
		 * pre-8.4, TOAST table names change during CLUSTER; in pre-9.0, TOAST
		 * table names change during ALTER TABLE ALTER COLUMN SET TYPE. In >=
		 * 9.0, TOAST relation names always use heap table oids, hence we
		 * cannot check relation names when upgrading from pre-9.0. Clusters
		 * upgraded to 9.0 will get matching TOAST names.
		 */
		if (strcmp(old_rel->nspname, new_rel->nspname) != 0 ||
			((GET_MAJOR_VERSION(old_cluster.major_version) >= 900 ||
			  strcmp(old_rel->nspname, "pg_toast") != 0) &&
			 strcmp(old_rel->relname, new_rel->relname) != 0))
			pg_log(PG_FATAL, "Mismatch of relation names in database \"%s\": "
				   "old name \"%s.%s\", new name \"%s.%s\"\n",
				   old_db->db_name, old_rel->nspname, old_rel->relname,
>>>>>>> 80edfd76591fdb9beec061de3c05ef4e9d96ce56
				   new_rel->nspname, new_rel->relname);
			all_matched = false;
			old_relnum++;
			new_relnum++;
			continue;
=======
			if (strcmp(new_rel->nspname, "pg_toast") == 0)
				continue;
			else
				pg_log(PG_FATAL, "Extra non-TOAST relation found in database \"%s\": new OID %d\n",
					   old_db->db_name, new_rel->reloid);
>>>>>>> cbe3b08b
		}

		old_rel = &old_db->rel_arr.rels[old_relnum];

		/*
		 * External tables have relfilenodes but no physical files, and aoseg
		 * tables are handled by their AO table
		 */
		if (old_rel->relstorage == 'x' || strcmp(new_rel->nspname, "pg_aoseg") == 0)
		{
			old_relnum++;
			continue;
		}

		if (old_rel->reloid != new_rel->reloid)
		{
			if (strcmp(new_rel->nspname, "pg_toast") == 0)
				continue;
			else
				pg_log(PG_FATAL, "Mismatch of relation OID in database \"%s\": old OID %d (%s.%s), new OID %d (%s.%s)\n",
					   old_db->db_name, old_rel->reloid, old_rel->nspname, old_rel->relname, new_rel->reloid, new_rel->nspname, new_rel->relname);
		}

		/*
		 * TOAST table names initially match the heap pg_class oid. In
		 * pre-8.4, TOAST table names change during CLUSTER; in pre-9.0, TOAST
		 * table names change during ALTER TABLE ALTER COLUMN SET TYPE. In >=
		 * 9.0, TOAST relation names always use heap table oids, hence we
		 * cannot check relation names when upgrading from pre-9.0. Clusters
		 * upgraded to 9.0 will get matching TOAST names. If index names don't
		 * match primary key constraint names, this will fail because pg_dump
		 * dumps constraint names and pg_upgrade checks index names.
		 */
		if (strcmp(old_rel->nspname, new_rel->nspname) != 0 ||
			((GET_MAJOR_VERSION(old_cluster.major_version) >= 900 ||
			  strcmp(old_rel->nspname, "pg_toast") != 0) &&
			 strcmp(old_rel->relname, new_rel->relname) != 0))
			pg_log(PG_FATAL, "Mismatch of relation names in database \"%s\": "
				   "old name \"%s.%s\", new name \"%s.%s\"\n",
				   old_db->db_name, old_rel->nspname, old_rel->relname,
				   new_rel->nspname, new_rel->relname);

		if (old_rel->aosegments != NULL)
			old_rel->reltype = AO;
		else if (old_rel->aocssegments != NULL)
			old_rel->reltype = AOCS;
		else
			old_rel->reltype = HEAP;

		create_rel_filename_map(old_pgdata, new_pgdata, old_db, new_db,
								old_rel, new_rel, maps + num_maps);
		num_maps++;
		old_relnum++;
	}

	/* Did we fail to exhaust the old array? */
	if (old_relnum != old_db->rel_arr.nrels)
		pg_log(PG_FATAL, "old and new databases \"%s\" have a mismatched number of relations\n",
			   old_db->db_name);

	*nmaps = num_maps;
	return maps;
}


/*
 * create_rel_filename_map()
 *
 * fills a file node map structure and returns it in "map".
 */
static void
create_rel_filename_map(const char *old_data, const char *new_data,
						const DbInfo *old_db, const DbInfo *new_db,
						const RelInfo *old_rel, const RelInfo *new_rel,
						FileNameMap *map)
{
	/* In case old/new tablespaces don't match, do them separately. */
	if (strlen(old_rel->tablespace) == 0)
	{
		/*
		 * relation belongs to the default tablespace, hence relfiles should
		 * exist in the data directories.
		 */
		strlcpy(map->old_tablespace, old_data, sizeof(map->old_tablespace));
		strlcpy(map->old_tablespace_suffix, "/base", sizeof(map->old_tablespace_suffix));
	}
	else
	{
		/* relation belongs to a tablespace, so use the tablespace location */
		strlcpy(map->old_tablespace, old_rel->tablespace, sizeof(map->old_tablespace));
		strlcpy(map->old_tablespace_suffix, old_cluster.tablespace_suffix,
				sizeof(map->old_tablespace_suffix));
	}

	/* Do the same for new tablespaces */
	if (strlen(new_rel->tablespace) == 0)
	{
		/*
		 * relation belongs to the default tablespace, hence relfiles should
		 * exist in the data directories.
		 */
		strlcpy(map->new_tablespace, new_data, sizeof(map->new_tablespace));
		strlcpy(map->new_tablespace_suffix, "/base", sizeof(map->new_tablespace_suffix));
	}
	else
	{
		/* relation belongs to a tablespace, so use the tablespace location */
		strlcpy(map->new_tablespace, new_rel->tablespace, sizeof(map->new_tablespace));
		strlcpy(map->new_tablespace_suffix, new_cluster.tablespace_suffix,
				sizeof(map->new_tablespace_suffix));
	}

	map->old_db_oid = old_db->db_oid;
	map->new_db_oid = new_db->db_oid;

	/*
	 * old_relfilenode might differ from pg_class.oid (and hence
	 * new_relfilenode) because of CLUSTER, REINDEX, or VACUUM FULL.
	 */
	map->old_relfilenode = old_rel->relfilenode;

	/* new_relfilenode will match old and new pg_class.oid */
	map->new_relfilenode = new_rel->relfilenode;

	/* GPDB additions to map data */
	map->has_numerics = old_rel->has_numerics;
	map->atts = old_rel->atts;
	map->natts = old_rel->natts;
	map->gpdb4_heap_conversion_needed = old_rel->gpdb4_heap_conversion_needed;
	map->type = old_rel->reltype;

	/* An AO table doesn't necessarily have segment 0 at all. */
	map->missing_seg0_ok = relstorage_is_ao(old_rel->relstorage);

	/* used only for logging and error reporing, old/new are identical */
	map->nspname = old_rel->nspname;
	map->relname = old_rel->relname;
}


void
print_maps(FileNameMap *maps, int n_maps, const char *db_name)
{
	if (log_opts.verbose)
	{
		int			mapnum;

		pg_log(PG_VERBOSE, "mappings for database \"%s\":\n", db_name);

		for (mapnum = 0; mapnum < n_maps; mapnum++)
			pg_log(PG_VERBOSE, "%s.%s: %u to %u\n",
				   maps[mapnum].nspname, maps[mapnum].relname,
				   maps[mapnum].old_relfilenode,
				   maps[mapnum].new_relfilenode);

		pg_log(PG_VERBOSE, "\n\n");
	}
}


/*
 * get_db_and_rel_infos()
 *
 * higher level routine to generate dbinfos for the database running
 * on the given "port". Assumes that server is already running.
 */
void
get_db_and_rel_infos(ClusterInfo *cluster)
{
	int			dbnum;

	if (cluster->dbarr.dbs != NULL)
		free_db_and_rel_infos(&cluster->dbarr);

	get_db_infos(cluster);

	for (dbnum = 0; dbnum < cluster->dbarr.ndbs; dbnum++)
		get_rel_infos(cluster, &cluster->dbarr.dbs[dbnum]);

	pg_log(PG_VERBOSE, "\n%s databases:\n", CLUSTER_NAME(cluster));
	if (log_opts.verbose)
		print_db_infos(&cluster->dbarr);
}


/*
 * get_db_infos()
 *
 * Scans pg_database system catalog and populates all user
 * databases.
 */
static void
get_db_infos(ClusterInfo *cluster)
{
	PGconn	   *conn = connectToServer(cluster, "template1");
	PGresult   *res;
	int			ntups;
	int			tupnum;
	DbInfo	   *dbinfos;
	int			i_datname,
				i_oid,
				i_spclocation;
	char		query[QUERY_ALLOC];

	snprintf(query, sizeof(query),
			 "SELECT d.oid, d.datname, %s "
			 "FROM pg_catalog.pg_database d "
			 " LEFT OUTER JOIN pg_catalog.pg_tablespace t "
			 " ON d.dattablespace = t.oid "
			 "WHERE d.datallowconn = true "
	/* we don't preserve pg_database.oid so we sort by name */
			 "ORDER BY 2",
<<<<<<< HEAD
<<<<<<< HEAD
	/*
	 * 9.2 removed the spclocation column in upstream postgres, in GPDB it was
	 * removed in 6.0.0 during then merge of postgres 8.4
	 */
			 (GET_MAJOR_VERSION(old_cluster.major_version) <= 803) ?
=======
	/* 9.2 removed the spclocation column */
			 (GET_MAJOR_VERSION(cluster->major_version) <= 901) ?
>>>>>>> 80edfd76591fdb9beec061de3c05ef4e9d96ce56
=======
	/* 9.2 removed the spclocation column */
	/* GPDB_XX_MERGE_FIXME: spclocation was removed in 6.0 cycle */
			 (GET_MAJOR_VERSION(cluster->major_version) <= 803) ?
>>>>>>> cbe3b08b
			 "t.spclocation" : "pg_catalog.pg_tablespace_location(t.oid) AS spclocation");

	res = executeQueryOrDie(conn, "%s", query);

	i_oid = PQfnumber(res, "oid");
	i_datname = PQfnumber(res, "datname");
	i_spclocation = PQfnumber(res, "spclocation");

	ntups = PQntuples(res);
	dbinfos = (DbInfo *) pg_malloc(sizeof(DbInfo) * ntups);

	for (tupnum = 0; tupnum < ntups; tupnum++)
	{
		dbinfos[tupnum].db_oid = atooid(PQgetvalue(res, tupnum, i_oid));
		dbinfos[tupnum].db_name = pg_strdup(PQgetvalue(res, tupnum, i_datname));
		snprintf(dbinfos[tupnum].db_tblspace, sizeof(dbinfos[tupnum].db_tblspace), "%s",
				 PQgetvalue(res, tupnum, i_spclocation));
	}
	PQclear(res);

	PQfinish(conn);

	cluster->dbarr.dbs = dbinfos;
	cluster->dbarr.ndbs = ntups;
}


/*
 * get_rel_infos()
 *
 * gets the relinfos for all the user tables of the database referred
 * by "db".
 *
 * NOTE: we assume that relations/entities with oids greater than
 * FirstNormalObjectId belongs to the user
 */
static void
get_rel_infos(ClusterInfo *cluster, DbInfo *dbinfo)
{
	PGconn	   *conn = connectToServer(cluster,
									   dbinfo->db_name);
	PGresult   *res;
	RelInfo    *relinfos;
	int			ntups;
	int			relnum;
	int			num_rels = 0;
	char	   *nspname = NULL;
	char	   *relname = NULL;
	int			i_spclocation,
				i_nspname,
				i_relname,
				i_oid,
				i_relfilenode,
<<<<<<< HEAD
<<<<<<< HEAD
				i_reltablespace,
				i_segrelid;
=======
				i_reltablespace;
>>>>>>> 80edfd76591fdb9beec061de3c05ef4e9d96ce56
=======
				i_reltablespace;
>>>>>>> cbe3b08b
	char		query[QUERY_ALLOC];

	char		relstorage;
	char		relkind;
	int			i_relstorage = -1;
	int			i_relkind = -1;
	bool		bitmaphack_created = false;
	Oid		   *numeric_types = NULL;
	Oid		   *numeric_rels = NULL;
	int			numeric_rel_num = 0;
	char		typestr[QUERY_ALLOC];
	int			i;

	/*
	 * If we are upgrading from Greenplum 4.3.x we need to record which rels
	 * have numeric attributes, as they need to be rewritten.
	 */
	if (GET_MAJOR_VERSION(old_cluster.major_version) == 802)
	{
		/*
		 * We need to extract extra information on all relations which contain
		 * NUMERIC attributes, or attributes of types which are based on
		 * NUMERIC.  In order to limit the process to just those tables, first
		 * get the set of pg_type Oids types based on NUMERIC as well as
		 * NUMERIC itself, then find all relations which has these types and
		 * limit the extraction to those.
		 */
		numeric_types = get_numeric_types(conn);
		memset(typestr, '\0', sizeof(typestr));

		for (i = 0; numeric_types[i] != InvalidOid; i++)
		{
			int len = 0;

			if (i > 0)
				len = strlen(typestr);

			snprintf(typestr + len, sizeof(typestr) - len, "%s%u",
					 (i > 0 ? "," : ""), numeric_types[i]);
		}

		/*
		 * typestr can't be NULL since we always have at least one type, so no
		 * need to explicitly check.
		 */
		res = executeQueryOrDie(conn,
								"SELECT DISTINCT attrelid "
								"FROM pg_attribute "
								"WHERE atttypid in (%s) AND "
								"      attnum >= 1 AND "
								"      attisdropped = false "
								"ORDER BY 1 ASC", typestr);

		ntups = PQntuples(res);

		/* Store the relations in a simple ordered array for lookup */
		if (ntups > 0)
		{
			numeric_rel_num = ntups;

			i_oid = PQfnumber(res, "attrelid");
			numeric_rels = pg_malloc(ntups * sizeof(Oid));

			for (relnum = 0; relnum < ntups; relnum++)
				numeric_rels[relnum] = atooid(PQgetvalue(res, relnum, i_oid));
		}

		PQclear(res);
	}
 
	/*
	 * pg_largeobject contains user data that does not appear in pg_dumpall
	 * --schema-only output, so we have to copy that system table heap and
	 * index.  We could grab the pg_largeobject oids from template1, but it is
	 * easy to treat it as a normal table. Order by oid so we can join old/new
	 * structures efficiently.
	 */

	snprintf(query, sizeof(query),
<<<<<<< HEAD
			 "SELECT c.oid, n.nspname, c.relname, "
<<<<<<< HEAD
			 "  c.relstorage, c.relkind, c.reltablespace, "
			 "	c.relfilenode, %s "
=======
			 "	c.relfilenode, c.reltablespace, %s "
>>>>>>> 80edfd76591fdb9beec061de3c05ef4e9d96ce56
=======
			 "CREATE TEMPORARY TABLE info_rels (reloid) AS SELECT c.oid "
>>>>>>> cbe3b08b
			 "FROM pg_catalog.pg_class c JOIN pg_catalog.pg_namespace n "
			 "	   ON c.relnamespace = n.oid "
			 "LEFT OUTER JOIN pg_catalog.pg_index i "
			 "	   ON c.oid = i.indexrelid "
<<<<<<< HEAD
			 "  LEFT OUTER JOIN pg_catalog.pg_tablespace t "
			 "	   ON c.reltablespace = t.oid "
<<<<<<< HEAD
			 "WHERE "
			 /* exclude possible orphaned temp tables */
			 "  ((n.nspname !~ '^pg_temp_' AND "
			 "    n.nspname !~ '^pg_toast_temp_' AND "
			 "    n.nspname NOT IN ('gp_toolkit', 'pg_catalog', 'information_schema', 'binary_upgrade', 'pg_aoseg', 'pg_bitmapindex') AND "
			 "    c.relkind <> 'i' AND " // GPDB TODO: Indexes not supported
=======
			 "WHERE relkind IN ('r','t', 'i'%s) AND "
	/* exclude possible orphaned temp tables */
			 "  ((n.nspname !~ '^pg_temp_' AND "
			 "    n.nspname !~ '^pg_toast_temp_' AND "
			 "    n.nspname NOT IN ('pg_catalog', 'information_schema', 'binary_upgrade') AND "
>>>>>>> 80edfd76591fdb9beec061de3c05ef4e9d96ce56
=======
			 "WHERE relkind IN ('r', 'o', 'm', 'b', 'i'%s) AND "

	/*
	 * pg_dump only dumps valid indexes;  testing indisready is necessary in
	 * 9.2, and harmless in earlier/later versions.
	 */
			 " %s "
	/* workaround for Greenplum 4.3 bugs */
			 " %s "
	/* exclude possible orphaned temp tables */
			 "  ((n.nspname !~ '^pg_temp_' AND "
			 "    n.nspname !~ '^pg_toast_temp_' AND "
	/* skip pg_toast because toast index have relkind == 'i', not 't' */
			 "    n.nspname NOT IN ('pg_catalog', 'information_schema', "
			 "						'binary_upgrade', 'pg_toast') AND "
			 "    n.nspname NOT IN ('gp_toolkit', 'pg_bitmapindex', 'pg_aoseg') AND "
>>>>>>> cbe3b08b
			 "	  c.oid >= %u) "
			 "  OR (n.nspname = 'pg_catalog' AND "
	"    relname IN ('pg_largeobject', 'pg_largeobject_loid_pn_index'%s) ));",
	/* see the comment at the top of old_8_3_create_sequence_script() */
			 (GET_MAJOR_VERSION(old_cluster.major_version) <= 803) ?
			 "" : ", 'S'",
	/* Greenplum 4.3 does not have indisvalid nor indisready */
			 (GET_MAJOR_VERSION(old_cluster.major_version) == 802) ?
			 "" : " i.indisvalid IS DISTINCT FROM false AND "
			 	  "i.indisready IS DISTINCT FROM false AND ",
	/* workaround for Greenplum 4.3 bugs */
			 (GET_MAJOR_VERSION(old_cluster.major_version) > 802) ?
			 "" : "  AND relname NOT IN ('__gp_localid', '__gp_masterid', "
			 		 "'__gp_log_segment_ext', '__gp_log_master_ext', 'gp_disk_free') ",
			 FirstNormalObjectId,
	/* does pg_largeobject_metadata need to be migrated? */
			 (GET_MAJOR_VERSION(old_cluster.major_version) <= 804) ?
	"" : ", 'pg_largeobject_metadata', 'pg_largeobject_metadata_oid_index'");

	PQclear(executeQueryOrDie(conn, "%s", query));

	/*
	 * Get TOAST tables and indexes;  we have to gather the TOAST tables in
	 * later steps because we can't schema-qualify TOAST tables.
	 */
	PQclear(executeQueryOrDie(conn,
							  "INSERT INTO info_rels "
							  "SELECT reltoastrelid "
							  "FROM info_rels i JOIN pg_catalog.pg_class c "
							  "		ON i.reloid = c.oid"));
	PQclear(executeQueryOrDie(conn,
							  "INSERT INTO info_rels "
							  "SELECT reltoastidxid "
							  "FROM info_rels i JOIN pg_catalog.pg_class c "
							  "		ON i.reloid = c.oid"));

	snprintf(query, sizeof(query),
			 "SELECT c.oid, n.nspname, c.relname, "
			 "  c.relstorage, c.relkind, "
			 "	c.relfilenode, c.reltablespace, %s "
			 "FROM info_rels i JOIN pg_catalog.pg_class c "
			 "		ON i.reloid = c.oid "
			 "  JOIN pg_catalog.pg_namespace n "
			 "	   ON c.relnamespace = n.oid "
			 "  LEFT OUTER JOIN pg_catalog.pg_tablespace t "
			 "	   ON c.reltablespace = t.oid "
	/* we preserve pg_class.oid so we sort by it to match old/new */
			 "ORDER BY 1;",
<<<<<<< HEAD
	/*
	 * 9.2 removed the spclocation column in upstream postgres, in GPDB it was
	 * removed in 6.0.0 during the 8.4 merge
	 */
<<<<<<< HEAD
=======
	/* 9.2 removed the spclocation column */
			 (GET_MAJOR_VERSION(cluster->major_version) <= 901) ?
			 "t.spclocation" : "pg_catalog.pg_tablespace_location(t.oid) AS spclocation",
	/* see the comment at the top of old_8_3_create_sequence_script() */
>>>>>>> 80edfd76591fdb9beec061de3c05ef4e9d96ce56
			 (GET_MAJOR_VERSION(old_cluster.major_version) <= 803) ?
			 "t.spclocation" : "pg_catalog.pg_tablespace_location(t.oid) AS spclocation",
	/* this oid allows us to skip system toast tables */
			 FirstNormalObjectId,
	/* does pg_largeobject_metadata need to be migrated? */
			 (GET_MAJOR_VERSION(old_cluster.major_version) <= 804) ?
			 "" : ", 'pg_largeobject_metadata', 'pg_largeobject_metadata_oid_index'",
	/* see the comment at the top of old_8_3_create_sequence_script() */
			 (GET_MAJOR_VERSION(old_cluster.major_version) <= 803
			  && GET_MAJOR_VERSION(new_cluster.major_version) >= 804) ?
			 "" : ", 'S'",
	/* pg_dump only dumps valid indexes;  testing indisready is
	 * necessary in 9.2, and harmless in earlier/later versions. */
	/* GPDB 4.3 (based on PostgreSQL 8.2), however, doesn't have indisvalid
	 * nor indisready. */
			 (GET_MAJOR_VERSION(old_cluster.major_version) <= 802) ?
			 "" : " AND i.indisvalid IS DISTINCT FROM false AND i.indisready IS DISTINCT FROM false "
		);
=======
			 (GET_MAJOR_VERSION(cluster->major_version) <= 803) ?
			 "t.spclocation" : "pg_catalog.pg_tablespace_location(t.oid) AS spclocation");
>>>>>>> cbe3b08b

	res = executeQueryOrDie(conn, "%s", query);

	ntups = PQntuples(res);

	relinfos = (RelInfo *) pg_malloc(sizeof(RelInfo) * ntups);

	i_oid = PQfnumber(res, "oid");
	i_nspname = PQfnumber(res, "nspname");
	i_relname = PQfnumber(res, "relname");
	i_relstorage = PQfnumber(res, "relstorage");
	i_relkind = PQfnumber(res, "relkind");
	i_relfilenode = PQfnumber(res, "relfilenode");
	i_reltablespace = PQfnumber(res, "reltablespace");
	i_spclocation = PQfnumber(res, "spclocation");

	for (relnum = 0; relnum < ntups; relnum++)
	{
		RelInfo    *curr = &relinfos[num_rels++];
		const char *tblspace;

		curr->gpdb4_heap_conversion_needed = false;
		curr->reloid = atooid(PQgetvalue(res, relnum, i_oid));

		nspname = PQgetvalue(res, relnum, i_nspname);
		curr->nspname = pg_strdup(nspname);

		relname = PQgetvalue(res, relnum, i_relname);
		curr->relname = pg_strdup(relname);

		curr->relfilenode = atooid(PQgetvalue(res, relnum, i_relfilenode));

		if (atooid(PQgetvalue(res, relnum, i_reltablespace)) != 0)
			/* Might be "", meaning the cluster default location. */
			tblspace = PQgetvalue(res, relnum, i_spclocation);
		else
			/* A zero reltablespace indicates the database tablespace. */
			tblspace = dbinfo->db_tblspace;

		strlcpy(curr->tablespace, tblspace, sizeof(curr->tablespace));

		/* Collect extra information about append-only tables */
		relstorage = PQgetvalue(res, relnum, i_relstorage) [0];
		curr->relstorage = relstorage;

		relkind = PQgetvalue(res, relnum, i_relkind) [0];

		/*
		 * RELSTORAGE_AOROWS and RELSTORAGE_AOCOLS. The structure of append
		 * optimized tables is similar enough for row and column oriented
		 * tables so we can handle them both here.
		 */
		if (relstorage == RELSTORAGE_AOROWS || relstorage == RELSTORAGE_AOCOLS)
		{
			char	   *segrel;
			char	   *visimaprel;
			char	   *blkdirrel = NULL;
			PGresult   *aores;
			int			j;

			/*
			 * First query the catalog for the auxiliary heap relations which
			 * describe AO{CS} relations. The segrel and visimap must exist
			 * but the blkdirrel is created when required so it might not
			 * exist.
			 *
			 * We don't dump the block directory, even if it exists, if the
			 * table doesn't have any indexes. This isn't just an optimization:
			 * restoring it wouldn't work, because without indexes, restore
			 * won't create a block directory in the new cluster.
			 */
			aores = executeQueryOrDie(conn,
					 "SELECT cs.relname AS segrel, "
					 "       cv.relname AS visimaprel, "
					 "       cb.relname AS blkdirrel "
					 "FROM   pg_appendonly a "
					 "       JOIN pg_class cs on (cs.oid = a.segrelid) "
					 "       JOIN pg_class cv on (cv.oid = a.visimaprelid) "
					 "       LEFT JOIN pg_class cb on (cb.oid = a.blkdirrelid "
					 "                                 AND a.blkdirrelid <> 0 "
					 "                                 AND EXISTS (SELECT 1 FROM pg_index i WHERE i.indrelid = a.relid)) "
					 "WHERE  a.relid = %u::pg_catalog.oid ",
					 curr->reloid);

			if (PQntuples(aores) == 0)
				pg_log(PG_FATAL, "Unable to find auxiliary AO relations for %u (%s)\n",
					   curr->reloid, curr->relname);

			segrel = pg_strdup(PQgetvalue(aores, 0, PQfnumber(aores, "segrel")));
			visimaprel = pg_strdup(PQgetvalue(aores, 0, PQfnumber(aores, "visimaprel")));
			if (!PQgetisnull(aores, 0, PQfnumber(aores, "blkdirrel")))
				blkdirrel = pg_strdup(PQgetvalue(aores, 0, PQfnumber(aores, "blkdirrel")));

			PQclear(aores);

			if (relstorage == 'a')
			{
				/* Get contents of pg_aoseg_<oid> */

				/*
				 * In GPDB 4.3, the append only file format version number was
				 * the same for all segments, and was stored in pg_appendonly.
				 * In 5.0 and above, it can be different for each segment, and
				 * it's stored in the aosegment relation.
				 */
				if (GET_MAJOR_VERSION(cluster->major_version) == 802)
				{
					aores = executeQueryOrDie(conn,
							 "SELECT segno, eof, tupcount, varblockcount, "
							 "       eofuncompressed, modcount, state, "
							 "       ao.version as formatversion "
							 "FROM   pg_aoseg.%s, "
							 "       pg_catalog.pg_appendonly ao "
							 "WHERE  ao.relid = %u",
							 segrel, curr->reloid);
				}
				else
				{
					aores = executeQueryOrDie(conn,
							 "SELECT segno, eof, tupcount, varblockcount, "
							 "       eofuncompressed, modcount, state, "
							 "       formatversion "
							 "FROM   pg_aoseg.%s",
							 segrel);
				}

				curr->naosegments = PQntuples(aores);
				curr->aosegments = (AOSegInfo *) pg_malloc(sizeof(AOSegInfo) * curr->naosegments);

				for (j = 0; j < curr->naosegments; j++)
				{
					AOSegInfo *aoseg = &curr->aosegments[j];

					aoseg->segno = atoi(PQgetvalue(aores, j, PQfnumber(aores, "segno")));
					aoseg->eof = atoll(PQgetvalue(aores, j, PQfnumber(aores, "eof")));
					aoseg->tupcount = atoll(PQgetvalue(aores, j, PQfnumber(aores, "tupcount")));
					aoseg->varblockcount = atoll(PQgetvalue(aores, j, PQfnumber(aores, "varblockcount")));
					aoseg->eofuncompressed = atoll(PQgetvalue(aores, j, PQfnumber(aores, "eofuncompressed")));
					aoseg->modcount = atoll(PQgetvalue(aores, j, PQfnumber(aores, "modcount")));
					aoseg->state = atoi(PQgetvalue(aores, j, PQfnumber(aores, "state")));
					aoseg->version = atoi(PQgetvalue(aores, j, PQfnumber(aores, "formatversion")));
				}

				PQclear(aores);
			}
			else
			{
				/* Get contents of pg_aocsseg_<oid> */
				if (GET_MAJOR_VERSION(cluster->major_version) == 802)
				{
					aores = executeQueryOrDie(conn,
							 "SELECT segno, tupcount, varblockcount, vpinfo, "
							 "       modcount, state, ao.version as formatversion "
							 "FROM   pg_aoseg.%s, "
							 "       pg_catalog.pg_appendonly ao "
							 "WHERE  ao.relid = %u",
							 segrel, curr->reloid);
				}
				else
				{
					aores = executeQueryOrDie(conn,
							 "SELECT segno, tupcount, varblockcount, vpinfo, "
							 "       modcount, formatversion, state "
							 "FROM   pg_aoseg.%s",
							 segrel);
				}

				curr->naosegments = PQntuples(aores);
				curr->aocssegments = (AOCSSegInfo *) pg_malloc(sizeof(AOCSSegInfo) * curr->naosegments);

				for (j = 0; j < curr->naosegments; j++)
				{
					AOCSSegInfo *aocsseg = &curr->aocssegments[j];

					aocsseg->segno = atoi(PQgetvalue(aores, j, PQfnumber(aores, "segno")));
					aocsseg->tupcount = atoll(PQgetvalue(aores, j, PQfnumber(aores, "tupcount")));
					aocsseg->varblockcount = atoll(PQgetvalue(aores, j, PQfnumber(aores, "varblockcount")));
					aocsseg->vpinfo = pg_strdup(PQgetvalue(aores, j, PQfnumber(aores, "vpinfo")));
					aocsseg->modcount = atoll(PQgetvalue(aores, j, PQfnumber(aores, "modcount")));
					aocsseg->state = atoi(PQgetvalue(aores, j, PQfnumber(aores, "state")));
					aocsseg->version = atoi(PQgetvalue(aores, j, PQfnumber(aores, "formatversion")));
				}

				PQclear(aores);
			}

			/*
			 * Get contents of the auxiliary pg_aovisimap_<oid> relation.  In
			 * GPDB 4.3, the pg_aovisimap_<oid>.visimap field was of type "bit
			 * varying", but we didn't actually store a valid "varbit" datum in
			 * it. Because of that, we won't get the valid data out by calling
			 * the varbit output function on it.  Create a little function to
			 * blurp out its content as a bytea instead. in 5.0 and above, the
			 * datatype is also nominally a bytea.
			 *
			 * pg_aovisimap_<oid> is identical for row and column oriented
			 * tables.
			 */
			if (GET_MAJOR_VERSION(cluster->major_version) == 802)
			{
				if (!bitmaphack_created)
				{
					PQclear(executeQueryOrDie(conn,
											  "CREATE FUNCTION pg_temp.bitmaphack_out(bit varying) "
											  " RETURNS cstring "
											  " LANGUAGE INTERNAL AS 'byteaout'"));
					bitmaphack_created = true;
				}
				aores = executeQueryOrDie(conn,
						 "SELECT segno, first_row_no, pg_temp.bitmaphack_out(visimap::bit varying) as visimap "
						 "FROM pg_aoseg.%s",
						 visimaprel);
			}
			else
			{
				aores = executeQueryOrDie(conn,
						 "SELECT segno, first_row_no, visimap "
						 "FROM pg_aoseg.%s",
						 visimaprel);
			}

			curr->naovisimaps = PQntuples(aores);
			curr->aovisimaps = (AOVisiMapInfo *) pg_malloc(sizeof(AOVisiMapInfo) * curr->naovisimaps);

			for (j = 0; j < curr->naovisimaps; j++)
			{
				AOVisiMapInfo *aovisimap = &curr->aovisimaps[j];

				aovisimap->segno = atoi(PQgetvalue(aores, j, PQfnumber(aores, "segno")));
				aovisimap->first_row_no = atoll(PQgetvalue(aores, j, PQfnumber(aores, "first_row_no")));
				aovisimap->visimap = pg_strdup(PQgetvalue(aores, j, PQfnumber(aores, "visimap")));
			}

			PQclear(aores);

			/*
			 * Get contents of pg_aoblkdir_<oid>. If pg_appendonly.blkdirrelid
			 * is InvalidOid then there is no blkdir table. Like the visimap
			 * field in pg_aovisimap_<oid>, the minipage field was of type "bit
			 * varying" but didn't store a valid "varbi" datum. We use the same
			 * function to extract the content as a bytea as we did for the
			 * visimap. The datatype has been changed to bytea in 5.0.
			 */
			if (blkdirrel)
			{
				if (GET_MAJOR_VERSION(cluster->major_version) == 802)
				{
					if (!bitmaphack_created)
					{
						PQclear(executeQueryOrDie(conn,
												  "CREATE FUNCTION pg_temp.bitmaphack_out(bit varying) "
												  " RETURNS cstring "
												  " LANGUAGE INTERNAL AS 'byteaout'"));
						bitmaphack_created = true;
					}
					aores = executeQueryOrDie(conn,
							 "SELECT segno, columngroup_no, first_row_no, "
							 "       pg_temp.bitmaphack_out(minipage::bit varying) AS minipage "
							 "FROM   pg_aoseg.%s",
							 blkdirrel);
				}
				else
				{
					aores = executeQueryOrDie(conn,
							 "SELECT segno, columngroup_no, first_row_no, minipage "
							 "FROM pg_aoseg.%s",
							 blkdirrel);
				}

				curr->naoblkdirs = PQntuples(aores);
				curr->aoblkdirs = (AOBlkDir *) pg_malloc(sizeof(AOBlkDir) * curr->naoblkdirs);

				for (j = 0; j < curr->naoblkdirs; j++)
				{
					AOBlkDir *aoblkdir = &curr->aoblkdirs[j];

					aoblkdir->segno = atoi(PQgetvalue(aores, j, PQfnumber(aores, "segno")));
					aoblkdir->columngroup_no = atoi(PQgetvalue(aores, j, PQfnumber(aores, "columngroup_no")));
					aoblkdir->first_row_no = atoll(PQgetvalue(aores, j, PQfnumber(aores, "first_row_no")));
					aoblkdir->minipage = pg_strdup(PQgetvalue(aores, j, PQfnumber(aores, "minipage")));
				}

				PQclear(aores);
			}
			else
			{
				curr->aoblkdirs = NULL;
				curr->naoblkdirs = 0;
			}

			pg_free(segrel);
			pg_free(visimaprel);
			pg_free(blkdirrel);
		}
		else
		{
			/* Not an AO/AOCS relation */
			curr->aosegments = NULL;
			curr->aocssegments = NULL;
			curr->naosegments = 0;
			curr->aovisimaps = NULL;
			curr->naovisimaps = 0;
			curr->naoblkdirs = 0;
			curr->aoblkdirs = NULL;
		}

		if (GET_MAJOR_VERSION(cluster->major_version) == 802 &&
			(relstorage == 'h' && /* RELSTORAGE_HEAP */
			(relkind == 'r' || relkind == 't' || relkind == 'S')))
			/* RELKIND_RELATION, RELKIND_TOASTVALUE, or RELKIND_SEQUENCE */
		{
			PGresult   *hres;
			int			j;
			int			i_attlen;
			int			i_attalign;
			int			i_atttypid;
			int			i_typbasetype;
			bool		found = false;

			/*
			 * Find out if the curr->reloid in the list of numeric attribute
			 * relations and only if found perform the below extra query
			 */
			if (numeric_rel_num > 0 && numeric_rels
				&& curr->reloid >= numeric_rels[0] && curr->reloid <= numeric_rels[numeric_rel_num - 1])
			{
				for (j = 0; j < numeric_rel_num; j++)
				{
					if (numeric_rels[j] == curr->reloid)
					{
						found = true;
						break;
					}

					if (numeric_rels[j] > curr->reloid)
						break;
				}
			}

			if (found)
			{
				/*
				 * The relation has a numeric attribute, get information
				 * about numeric columns from pg_attribute.
				 */
				hres = executeQueryOrDie(conn,
						 "SELECT a.attnum, a.attlen, a.attalign, a.atttypid, "
						 "       t.typbasetype "
						 "FROM pg_attribute a, pg_type t "
						 "WHERE a.attrelid = %u "
						 "AND a.atttypid = t.oid "
						 "AND a.attnum >= 1 "
						 "AND a.attisdropped = false "
						 "ORDER BY attnum",
						 curr->reloid);

				i_attlen = PQfnumber(hres, "attlen");
				i_attalign = PQfnumber(hres, "attalign");
				i_atttypid = PQfnumber(hres, "atttypid");
				i_typbasetype = PQfnumber(hres, "typbasetype");

				curr->natts = PQntuples(hres);
				curr->atts = (AttInfo *) pg_malloc(sizeof(AttInfo) * curr->natts);
				memset(curr->atts, 0, sizeof(AttInfo) * curr->natts);

				if (numeric_types)
				{
					for (j = 0; j < PQntuples(hres); j++)
					{
						Oid			typid =  atooid(PQgetvalue(hres, j, i_atttypid));
						Oid			typbasetype =  atooid(PQgetvalue(hres, j, i_typbasetype));

						curr->atts[j].attlen = atoi(PQgetvalue(hres, j, i_attlen));
						curr->atts[j].attalign = PQgetvalue(hres, j, i_attalign)[0];
						for (i = 0; numeric_types[i] != InvalidOid; i++)
						{
							if (numeric_types[i] == typid || numeric_types[i] == typbasetype)
							{
								curr->has_numerics = true;
								curr->atts[j].is_numeric = true;
								break;
							}
						}
					}
				}

				PQclear(hres);
			}

			/*
			 * Regardless of if there is a NUMERIC attribute there is a
			 * conversion needed to fix the headers of heap pages if the old
			 * cluster is based on PostgreSQL 8.2  (Greenplum 4.3.x).
			 */
			curr->gpdb4_heap_conversion_needed = true;

			pg_free(numeric_rels);
		}
		else
			curr->gpdb4_heap_conversion_needed = false;
	}
	PQclear(res);

	PQfinish(conn);

	dbinfo->rel_arr.rels = relinfos;
	dbinfo->rel_arr.nrels = num_rels;
}


static void
free_db_and_rel_infos(DbInfoArr *db_arr)
{
	int			dbnum;

	for (dbnum = 0; dbnum < db_arr->ndbs; dbnum++)
	{
		free_rel_infos(&db_arr->dbs[dbnum].rel_arr);
		pg_free(db_arr->dbs[dbnum].db_name);
	}
	pg_free(db_arr->dbs);
	db_arr->dbs = NULL;
	db_arr->ndbs = 0;
}


static void
free_rel_infos(RelInfoArr *rel_arr)
{
	int			relnum;

	for (relnum = 0; relnum < rel_arr->nrels; relnum++)
	{
		pg_free(rel_arr->rels[relnum].nspname);
		pg_free(rel_arr->rels[relnum].relname);
	}
	pg_free(rel_arr->rels);
	rel_arr->nrels = 0;
}


static void
print_db_infos(DbInfoArr *db_arr)
{
	int			dbnum;

	for (dbnum = 0; dbnum < db_arr->ndbs; dbnum++)
	{
		pg_log(PG_VERBOSE, "Database: %s\n", db_arr->dbs[dbnum].db_name);
		print_rel_infos(&db_arr->dbs[dbnum].rel_arr);
		pg_log(PG_VERBOSE, "\n\n");
	}
}


static void
print_rel_infos(RelInfoArr *rel_arr)
{
	int			relnum;

<<<<<<< HEAD
	for (relnum = 0; relnum < arr->nrels; relnum++)
		pg_log(PG_VERBOSE, "relname: %s.%s: reloid: %u reltblspace: %s\n",
			   arr->rels[relnum].nspname, arr->rels[relnum].relname,
			   arr->rels[relnum].reloid, arr->rels[relnum].tablespace);
=======
	for (relnum = 0; relnum < rel_arr->nrels; relnum++)
		pg_log(PG_VERBOSE, "relname: %s.%s: reloid: %u reltblspace: %s\n",
			   rel_arr->rels[relnum].nspname,
			   rel_arr->rels[relnum].relname,
			   rel_arr->rels[relnum].reloid,
			   rel_arr->rels[relnum].tablespace);
>>>>>>> cbe3b08b
}<|MERGE_RESOLUTION|>--- conflicted
+++ resolved
@@ -3,24 +3,11 @@
  *
  *	information support functions
  *
-<<<<<<< HEAD
-<<<<<<< HEAD
- *	Portions Copyright (c) 2016, Pivotal Software Inc
- *	Copyright (c) 2010-2011, PostgreSQL Global Development Group
-=======
- *	Copyright (c) 2010-2012, PostgreSQL Global Development Group
->>>>>>> 80edfd76591fdb9beec061de3c05ef4e9d96ce56
- *	contrib/pg_upgrade/info.c
- */
-
-#include "postgres.h"
-=======
  *	Copyright (c) 2010-2013, PostgreSQL Global Development Group
  *	contrib/pg_upgrade/info.c
  */
 
 #include "postgres_fe.h"
->>>>>>> cbe3b08b
 
 #include "pg_upgrade.h"
 
@@ -72,39 +59,8 @@
 	for (old_relnum = new_relnum = 0; new_relnum < new_db->rel_arr.nrels;
 		 new_relnum++)
 	{
-<<<<<<< HEAD
-		RelInfo    *old_rel = (old_relnum < old_db->rel_arr.nrels) ?
-		&old_db->rel_arr.rels[old_relnum] : NULL;
-		RelInfo    *new_rel = (new_relnum < new_db->rel_arr.nrels) ?
-		&new_db->rel_arr.rels[new_relnum] : NULL;
-		RelType		reltype;
-
-<<<<<<< HEAD
-		/* check for mismatched OID */
-		if (old_rel->reloid < new_rel->reloid)
-		{
-			if (strcmp(old_rel->nspname, "pg_toast") != 0)
-			{
-				pg_log(PG_WARNING, "Mismatch of relation id: database \"%s\", old relid %d (%s), new relid %d (%s)\n",
-					   old_db->db_name, old_rel->reloid, old_rel->relname, new_rel->reloid, new_rel->relname);
-			}
-			old_relnum++;
-			continue;
-		}
-		else if (old_rel->reloid > new_rel->reloid)
-		{
-			if (strcmp(new_rel->nspname, "pg_toast") != 0)
-			{
-				pg_log(PG_WARNING, "Mismatch of relation id: database \"%s\", old relid %d (%s), new relid %d (%s)\n",
-					   old_db->db_name, old_rel->reloid, old_rel->relname, new_rel->reloid, new_rel->relname);
-			}
-			new_relnum++;
-			continue;
-		}
-=======
 		RelInfo    *old_rel;
 		RelInfo    *new_rel = &new_db->rel_arr.rels[new_relnum];
->>>>>>> cbe3b08b
 
 		/*
 		 * It is possible that the new cluster has a TOAST table for a table
@@ -123,44 +79,11 @@
 
 		if (old_relnum == old_db->rel_arr.nrels)
 		{
-<<<<<<< HEAD
-			pg_log(PG_WARNING, "Relation names for OID %u in database \"%s\" do not match: "
-				   "old name \"%s.%s\", new name \"%s.%s\"\n",
-				   old_rel->reloid, old_db->db_name,
-				   old_rel->nspname, old_rel->relname,
-=======
-		if (old_rel->reloid != new_rel->reloid)
-			pg_log(PG_FATAL, "Mismatch of relation OID in database \"%s\": old OID %d, new OID %d\n",
-				   old_db->db_name, old_rel->reloid, new_rel->reloid);
-
-		/*
-		 * TOAST table names initially match the heap pg_class oid. In
-		 * pre-8.4, TOAST table names change during CLUSTER; in pre-9.0, TOAST
-		 * table names change during ALTER TABLE ALTER COLUMN SET TYPE. In >=
-		 * 9.0, TOAST relation names always use heap table oids, hence we
-		 * cannot check relation names when upgrading from pre-9.0. Clusters
-		 * upgraded to 9.0 will get matching TOAST names.
-		 */
-		if (strcmp(old_rel->nspname, new_rel->nspname) != 0 ||
-			((GET_MAJOR_VERSION(old_cluster.major_version) >= 900 ||
-			  strcmp(old_rel->nspname, "pg_toast") != 0) &&
-			 strcmp(old_rel->relname, new_rel->relname) != 0))
-			pg_log(PG_FATAL, "Mismatch of relation names in database \"%s\": "
-				   "old name \"%s.%s\", new name \"%s.%s\"\n",
-				   old_db->db_name, old_rel->nspname, old_rel->relname,
->>>>>>> 80edfd76591fdb9beec061de3c05ef4e9d96ce56
-				   new_rel->nspname, new_rel->relname);
-			all_matched = false;
-			old_relnum++;
-			new_relnum++;
-			continue;
-=======
 			if (strcmp(new_rel->nspname, "pg_toast") == 0)
 				continue;
 			else
 				pg_log(PG_FATAL, "Extra non-TOAST relation found in database \"%s\": new OID %d\n",
 					   old_db->db_name, new_rel->reloid);
->>>>>>> cbe3b08b
 		}
 
 		old_rel = &old_db->rel_arr.rels[old_relnum];
@@ -373,22 +296,9 @@
 			 "WHERE d.datallowconn = true "
 	/* we don't preserve pg_database.oid so we sort by name */
 			 "ORDER BY 2",
-<<<<<<< HEAD
-<<<<<<< HEAD
-	/*
-	 * 9.2 removed the spclocation column in upstream postgres, in GPDB it was
-	 * removed in 6.0.0 during then merge of postgres 8.4
-	 */
-			 (GET_MAJOR_VERSION(old_cluster.major_version) <= 803) ?
-=======
-	/* 9.2 removed the spclocation column */
-			 (GET_MAJOR_VERSION(cluster->major_version) <= 901) ?
->>>>>>> 80edfd76591fdb9beec061de3c05ef4e9d96ce56
-=======
 	/* 9.2 removed the spclocation column */
 	/* GPDB_XX_MERGE_FIXME: spclocation was removed in 6.0 cycle */
 			 (GET_MAJOR_VERSION(cluster->major_version) <= 803) ?
->>>>>>> cbe3b08b
 			 "t.spclocation" : "pg_catalog.pg_tablespace_location(t.oid) AS spclocation");
 
 	res = executeQueryOrDie(conn, "%s", query);
@@ -442,16 +352,7 @@
 				i_relname,
 				i_oid,
 				i_relfilenode,
-<<<<<<< HEAD
-<<<<<<< HEAD
-				i_reltablespace,
-				i_segrelid;
-=======
 				i_reltablespace;
->>>>>>> 80edfd76591fdb9beec061de3c05ef4e9d96ce56
-=======
-				i_reltablespace;
->>>>>>> cbe3b08b
 	char		query[QUERY_ALLOC];
 
 	char		relstorage;
@@ -531,39 +432,11 @@
 	 */
 
 	snprintf(query, sizeof(query),
-<<<<<<< HEAD
-			 "SELECT c.oid, n.nspname, c.relname, "
-<<<<<<< HEAD
-			 "  c.relstorage, c.relkind, c.reltablespace, "
-			 "	c.relfilenode, %s "
-=======
-			 "	c.relfilenode, c.reltablespace, %s "
->>>>>>> 80edfd76591fdb9beec061de3c05ef4e9d96ce56
-=======
 			 "CREATE TEMPORARY TABLE info_rels (reloid) AS SELECT c.oid "
->>>>>>> cbe3b08b
 			 "FROM pg_catalog.pg_class c JOIN pg_catalog.pg_namespace n "
 			 "	   ON c.relnamespace = n.oid "
 			 "LEFT OUTER JOIN pg_catalog.pg_index i "
 			 "	   ON c.oid = i.indexrelid "
-<<<<<<< HEAD
-			 "  LEFT OUTER JOIN pg_catalog.pg_tablespace t "
-			 "	   ON c.reltablespace = t.oid "
-<<<<<<< HEAD
-			 "WHERE "
-			 /* exclude possible orphaned temp tables */
-			 "  ((n.nspname !~ '^pg_temp_' AND "
-			 "    n.nspname !~ '^pg_toast_temp_' AND "
-			 "    n.nspname NOT IN ('gp_toolkit', 'pg_catalog', 'information_schema', 'binary_upgrade', 'pg_aoseg', 'pg_bitmapindex') AND "
-			 "    c.relkind <> 'i' AND " // GPDB TODO: Indexes not supported
-=======
-			 "WHERE relkind IN ('r','t', 'i'%s) AND "
-	/* exclude possible orphaned temp tables */
-			 "  ((n.nspname !~ '^pg_temp_' AND "
-			 "    n.nspname !~ '^pg_toast_temp_' AND "
-			 "    n.nspname NOT IN ('pg_catalog', 'information_schema', 'binary_upgrade') AND "
->>>>>>> 80edfd76591fdb9beec061de3c05ef4e9d96ce56
-=======
 			 "WHERE relkind IN ('r', 'o', 'm', 'b', 'i'%s) AND "
 
 	/*
@@ -580,7 +453,6 @@
 			 "    n.nspname NOT IN ('pg_catalog', 'information_schema', "
 			 "						'binary_upgrade', 'pg_toast') AND "
 			 "    n.nspname NOT IN ('gp_toolkit', 'pg_bitmapindex', 'pg_aoseg') AND "
->>>>>>> cbe3b08b
 			 "	  c.oid >= %u) "
 			 "  OR (n.nspname = 'pg_catalog' AND "
 	"    relname IN ('pg_largeobject', 'pg_largeobject_loid_pn_index'%s) ));",
@@ -629,40 +501,12 @@
 			 "	   ON c.reltablespace = t.oid "
 	/* we preserve pg_class.oid so we sort by it to match old/new */
 			 "ORDER BY 1;",
-<<<<<<< HEAD
 	/*
 	 * 9.2 removed the spclocation column in upstream postgres, in GPDB it was
 	 * removed in 6.0.0 during the 8.4 merge
 	 */
-<<<<<<< HEAD
-=======
-	/* 9.2 removed the spclocation column */
-			 (GET_MAJOR_VERSION(cluster->major_version) <= 901) ?
-			 "t.spclocation" : "pg_catalog.pg_tablespace_location(t.oid) AS spclocation",
-	/* see the comment at the top of old_8_3_create_sequence_script() */
->>>>>>> 80edfd76591fdb9beec061de3c05ef4e9d96ce56
-			 (GET_MAJOR_VERSION(old_cluster.major_version) <= 803) ?
-			 "t.spclocation" : "pg_catalog.pg_tablespace_location(t.oid) AS spclocation",
-	/* this oid allows us to skip system toast tables */
-			 FirstNormalObjectId,
-	/* does pg_largeobject_metadata need to be migrated? */
-			 (GET_MAJOR_VERSION(old_cluster.major_version) <= 804) ?
-			 "" : ", 'pg_largeobject_metadata', 'pg_largeobject_metadata_oid_index'",
-	/* see the comment at the top of old_8_3_create_sequence_script() */
-			 (GET_MAJOR_VERSION(old_cluster.major_version) <= 803
-			  && GET_MAJOR_VERSION(new_cluster.major_version) >= 804) ?
-			 "" : ", 'S'",
-	/* pg_dump only dumps valid indexes;  testing indisready is
-	 * necessary in 9.2, and harmless in earlier/later versions. */
-	/* GPDB 4.3 (based on PostgreSQL 8.2), however, doesn't have indisvalid
-	 * nor indisready. */
-			 (GET_MAJOR_VERSION(old_cluster.major_version) <= 802) ?
-			 "" : " AND i.indisvalid IS DISTINCT FROM false AND i.indisready IS DISTINCT FROM false "
-		);
-=======
 			 (GET_MAJOR_VERSION(cluster->major_version) <= 803) ?
 			 "t.spclocation" : "pg_catalog.pg_tablespace_location(t.oid) AS spclocation");
->>>>>>> cbe3b08b
 
 	res = executeQueryOrDie(conn, "%s", query);
 
@@ -1123,17 +967,10 @@
 {
 	int			relnum;
 
-<<<<<<< HEAD
-	for (relnum = 0; relnum < arr->nrels; relnum++)
-		pg_log(PG_VERBOSE, "relname: %s.%s: reloid: %u reltblspace: %s\n",
-			   arr->rels[relnum].nspname, arr->rels[relnum].relname,
-			   arr->rels[relnum].reloid, arr->rels[relnum].tablespace);
-=======
 	for (relnum = 0; relnum < rel_arr->nrels; relnum++)
 		pg_log(PG_VERBOSE, "relname: %s.%s: reloid: %u reltblspace: %s\n",
 			   rel_arr->rels[relnum].nspname,
 			   rel_arr->rels[relnum].relname,
 			   rel_arr->rels[relnum].reloid,
 			   rel_arr->rels[relnum].tablespace);
->>>>>>> cbe3b08b
 }