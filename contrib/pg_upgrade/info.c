--- conflicted
+++ resolved
@@ -105,13 +105,6 @@
 		}
 		else if (old_rel->reloid > new_rel->reloid)
 		{
-<<<<<<< HEAD
-			if (strcmp(new_rel->nspname, "pg_toast") == 0)
-				continue;
-			else
-				pg_fatal("Mismatch of relation OID in database \"%s\": old OID %d (%s.%s), new OID %d (%s.%s)\n",
-						 old_db->db_name, old_rel->reloid, old_rel->nspname, old_rel->relname, new_rel->reloid, new_rel->nspname, new_rel->relname);
-=======
 			/* new_rel is unmatched, see comment above */
 			if (strcmp(new_rel->nspname, "pg_toast") != 0)
 			{
@@ -120,7 +113,6 @@
 			}
 			new_relnum++;
 			continue;
->>>>>>> 996639e0
 		}
 
 		/*
@@ -137,15 +129,6 @@
 		 * this will go away eventually.
 		 */
 		if (strcmp(old_rel->nspname, new_rel->nspname) != 0 ||
-<<<<<<< HEAD
-			((GET_MAJOR_VERSION(old_cluster.major_version) >= 900 ||
-			  strcmp(old_rel->nspname, "pg_toast") != 0) &&
-			 strcmp(old_rel->relname, new_rel->relname) != 0))
-			pg_fatal("Mismatch of relation names in database \"%s\": "
-					 "old name \"%s.%s\", new name \"%s.%s\"\n",
-					 old_db->db_name, old_rel->nspname, old_rel->relname,
-					 new_rel->nspname, new_rel->relname);
-=======
 			(strcmp(old_rel->relname, new_rel->relname) != 0 &&
 			 (/* GET_MAJOR_VERSION(old_cluster.major_version) >= 900 || */
 			  strcmp(old_rel->nspname, "pg_toast") != 0)))
@@ -171,7 +154,6 @@
 			new_relnum++;
 			continue;
 		}
->>>>>>> 996639e0
 
 		/* XXX Why are we doing this here and not in get_rel_infos()? */
 		if (old_rel->aosegments != NULL)
@@ -189,14 +171,8 @@
 		new_relnum++;
 	}
 
-<<<<<<< HEAD
-	/* Did we fail to exhaust the old array? */
-	if (old_relnum != old_db->rel_arr.nrels)
-		pg_fatal("old and new databases \"%s\" have a different number of relations\n",
-=======
 	if (!all_matched)
-		pg_log(PG_FATAL, "Failed to match up old and new tables in database \"%s\"\n",
->>>>>>> 996639e0
+		pg_fatal("Failed to match up old and new tables in database \"%s\"\n",
 				 old_db->db_name);
 
 	*nmaps = num_maps;
@@ -605,21 +581,10 @@
 						  "		AND c.reltoastrelid != %u", InvalidOid));
 	PQclear(executeQueryOrDie(conn,
 							  "INSERT INTO info_rels "
-<<<<<<< HEAD
-							  "SELECT indexrelid "
-							  "FROM pg_index "
-							  "WHERE indisvalid "
-							  "    AND indrelid IN (SELECT reltoastrelid "
-							  "        FROM info_rels i "
-							  "            JOIN pg_catalog.pg_class c "
-							  "            ON i.reloid = c.oid "
-							  "            AND c.reltoastrelid != %u)",
-							  InvalidOid));
-=======
-							  "SELECT reltoastidxid, c.oid, 0::oid "
-							  "FROM info_rels i JOIN pg_catalog.pg_class c "
-							  "		ON i.reloid = c.oid"));
->>>>>>> 996639e0
+							  "SELECT indexrelid, ind.indrelid, 0::oid "
+							  "FROM info_rels i JOIN pg_catalog.pg_index ind "
+							  "     ON ind.indrelid = i.toastheap "
+							  "WHERE indisvalid AND i.toastheap != %u", InvalidOid));
 
 	snprintf(query, sizeof(query),
 			 "SELECT i.*, n.nspname, c.relname, "
