/*
 *	server.c
 *
 *	database server functions
 *
<<<<<<< HEAD
 *	Copyright (c) 2010-2012, PostgreSQL Global Development Group
 *	contrib/pg_upgrade/server.c
 */

#include "postgres.h"

=======
 *	Copyright (c) 2010-2013, PostgreSQL Global Development Group
 *	contrib/pg_upgrade/server.c
 */

#include "postgres_fe.h"

/*
 * GPDB_93_MERGE_FIXME: include introduced in 3db38b0ceffd95be81573c884f4b,
 * remove the local define and include at that point instead
 */
#define ALWAYS_SECURE_SEARCH_PATH_SQL \
    "SELECT pg_catalog.set_config('search_path', '', false)"
#if 0
#include "fe_utils/connect.h"
#endif
>>>>>>> cbe3b08b
#include "pg_upgrade.h"


static PGconn *get_db_conn(ClusterInfo *cluster, const char *db_name);


/*
 * connectToServer()
 *
 *	Connects to the desired database on the designated server.
 *	If the connection attempt fails, this function logs an error
 *	message and calls exit() to kill the program.
 */
PGconn *
connectToServer(ClusterInfo *cluster, const char *db_name)
{
	PGconn	   *conn = get_db_conn(cluster, db_name);

	if (conn == NULL || PQstatus(conn) != CONNECTION_OK)
	{
		pg_log(PG_REPORT, "connection to database failed: %s\n",
			   PQerrorMessage(conn));

		if (conn)
			PQfinish(conn);

		printf("Failure, exiting\n");
		exit(1);
	}

	PQclear(executeQueryOrDie(conn, ALWAYS_SECURE_SEARCH_PATH_SQL));

	return conn;
}


/*
 * get_db_conn()
 *
 * get database connection, using named database + standard params for cluster
 */
static PGconn *
get_db_conn(ClusterInfo *cluster, const char *db_name)
{
	PQExpBufferData conn_opts;
	PGconn	   *conn;

	/* Build connection string with proper quoting */
	initPQExpBuffer(&conn_opts);
	appendPQExpBufferStr(&conn_opts, "dbname=");
	appendConnStrVal(&conn_opts, db_name);
	appendPQExpBufferStr(&conn_opts, " user=");
	appendConnStrVal(&conn_opts, os_info.user);
	appendPQExpBuffer(&conn_opts, " port=%d", cluster->port);
	if (cluster->sockdir)
	{
		appendPQExpBufferStr(&conn_opts, " host=");
		appendConnStrVal(&conn_opts, cluster->sockdir);
	}

	appendPQExpBuffer(&conn_opts, " options=");
	appendConnStrVal(&conn_opts, "-c gp_session_role=utility");

	conn = PQconnectdb(conn_opts.data);
	termPQExpBuffer(&conn_opts);
	return conn;
}


/*
 * cluster_conn_opts()
 *
 * Return standard command-line options for connecting to this cluster when
 * using psql, pg_dump, etc.  Ideally this would match what get_db_conn()
 * sets, but the utilities we need aren't very consistent about the treatment
 * of database name options, so we leave that out.
 *
 * Result is valid until the next call to this function.
 */
char *
cluster_conn_opts(ClusterInfo *cluster)
{
	static PQExpBuffer buf;

	if (buf == NULL)
		buf = createPQExpBuffer();
	else
		resetPQExpBuffer(buf);

	if (cluster->sockdir)
	{
		appendPQExpBufferStr(buf, "--host ");
		appendShellString(buf, cluster->sockdir);
		appendPQExpBufferChar(buf, ' ');
	}
	appendPQExpBuffer(buf, "--port %d --username ", cluster->port);
	appendShellString(buf, os_info.user);

	return buf->data;
}


/*
 * executeQueryOrDie()
 *
 *	Formats a query string from the given arguments and executes the
 *	resulting query.  If the query fails, this function logs an error
 *	message and calls exit() to kill the program.
 */
PGresult *
executeQueryOrDie(PGconn *conn, const char *fmt,...)
{
	static char command[8192];
	va_list		args;
	PGresult   *result;
	ExecStatusType status;

	va_start(args, fmt);
	vsnprintf(command, sizeof(command), fmt, args);
	va_end(args);

	pg_log(PG_VERBOSE, "executing: %s\n", command);
	result = PQexec(conn, command);
	status = PQresultStatus(result);

	if ((status != PGRES_TUPLES_OK) && (status != PGRES_COMMAND_OK))
	{
		pg_log(PG_REPORT, "SQL command failed\n%s\n%s\n", command,
			   PQerrorMessage(conn));
		PQclear(result);
		PQfinish(conn);
		printf("Failure, exiting\n");
		exit(1);
	}
	else
		return result;
}


/*
 * get_major_server_version()
 *
 * gets the version (in unsigned int form) for the given datadir. Assumes
 * that datadir is an absolute path to a valid pgdata directory. The version
 * is retrieved by reading the PG_VERSION file.
 */
uint32
get_major_server_version(ClusterInfo *cluster)
{
	FILE	   *version_fd;
	char		ver_filename[MAXPGPATH];
	int			integer_version = 0;
	int			fractional_version = 0;

	snprintf(ver_filename, sizeof(ver_filename), "%s/PG_VERSION",
			 cluster->pgdata);
	if ((version_fd = fopen(ver_filename, "r")) == NULL)
		pg_log(PG_FATAL, "could not open version file: %s\n", ver_filename);

	if (fscanf(version_fd, "%63s", cluster->major_version_str) == 0 ||
		sscanf(cluster->major_version_str, "%d.%d", &integer_version,
			   &fractional_version) != 2)
		pg_log(PG_FATAL, "could not get version from %s\n", cluster->pgdata);

	fclose(version_fd);

	return (100 * integer_version + fractional_version) * 100;
}


static void
stop_postmaster_atexit(void)
{
	stop_postmaster(true);
}


bool
start_postmaster(ClusterInfo *cluster, bool throw_error)
{
	char		cmd[MAXPGPATH * 4 + 1000];
	PGconn	   *conn;
	bool		pg_ctl_return = false;
	char		socket_string[MAXPGPATH + 200];

<<<<<<< HEAD
	if (!exit_hook_registered)
	{
		atexit(stop_postmaster_atexit);
=======
	static bool exit_hook_registered = false;

	if (!exit_hook_registered)
	{
		atexit(stop_postmaster_atexit);
		atexit(close_progress);
>>>>>>> cbe3b08b
		exit_hook_registered = true;
	}

	socket_string[0] = '\0';

#ifdef HAVE_UNIX_SOCKETS
	/* prevent TCP/IP connections, restrict socket access */
	strcat(socket_string,
		   " -c listen_addresses='' -c unix_socket_permissions=0700");

	/* Have a sockdir?	Tell the postmaster. */
	if (cluster->sockdir)
		snprintf(socket_string + strlen(socket_string),
				 sizeof(socket_string) - strlen(socket_string),
				 " -c %s='%s'",
				 (GET_MAJOR_VERSION(cluster->major_version) < 903) ?
				 "unix_socket_directory" : "unix_socket_directories",
				 cluster->sockdir);
#endif

	/*
	 * Since PG 9.1, we have used -b to disable autovacuum.  For earlier
	 * releases, setting autovacuum=off disables cleanup vacuum and analyze,
	 * but freeze vacuums can still happen, so we set autovacuum_freeze_max_age
	 * to its maximum.  (autovacuum_multixact_freeze_max_age was introduced
	 * after 9.1, so there is no need to set that.)  We assume all datfrozenxid
	 * and relfrozenxid values are less than a gap of 2000000000 from the current
	 * xid counter, so autovacuum will not touch them.
	 *
	 * Turn off durability requirements to improve object creation speed, and
	 * we only modify the new cluster, so only use it there.  If there is a
	 * crash, the new cluster has to be recreated anyway.  fsync=off is a big
	 * win on ext4.
	 */
	snprintf(cmd, sizeof(cmd),
<<<<<<< HEAD
			 SYSTEMQUOTE "\"%s/pg_ctl\" -w -l \"%s\" -D \"%s\" "
			 "-o \"-p %d %s %s\" start >> \"%s\" 2>&1" SYSTEMQUOTE,
<<<<<<< HEAD
			 cluster->bindir, output_filename, cluster->pgdata, cluster->port,
			 gpdb_options,
=======
		  cluster->bindir, SERVER_LOG_FILE, cluster->pgconfig, cluster->port,
>>>>>>> 80edfd76591fdb9beec061de3c05ef4e9d96ce56
			 (cluster->controldata.cat_ver >=
			  BINARY_UPGRADE_SERVER_FLAG_CAT_VER) ? "-b" :
			 "-c autovacuum=off -c autovacuum_freeze_max_age=2000000000",
			 cluster->pgopts ? cluster->pgopts : "", SERVER_START_LOG_FILE);
=======
		  "\"%s/pg_ctl\" -w -l \"%s\" -D \"%s\" -o \"-p %d --gp_dbid=1 --gp_num_contents_in_cluster=0 --gp_contentid=%d -c gp_role=utility -c synchronous_standby_names='' --xid_warn_limit=10000000 %s%s %s%s \" start",
		  cluster->bindir, SERVER_LOG_FILE, cluster->pgconfig, cluster->port,
			 (user_opts.segment_mode == DISPATCHER ? -1 : 0),
			 (cluster->controldata.cat_ver >=
			  BINARY_UPGRADE_SERVER_FLAG_CAT_VER) ? " -b" :
			 " -c autovacuum=off -c autovacuum_freeze_max_age=2000000000",
			 (cluster == &new_cluster) ?
	  " -c synchronous_commit=off -c fsync=off -c full_page_writes=off" : "",
			 cluster->pgopts ? cluster->pgopts : "", socket_string);
>>>>>>> cbe3b08b

	/*
	 * Don't throw an error right away, let connecting throw the error because
	 * it might supply a reason for the failure.
	 */
<<<<<<< HEAD
	pg_ctl_return = exec_prog(false, true,
	/* pass both file names if the differ */
					  (strcmp(SERVER_LOG_FILE, SERVER_START_LOG_FILE) == 0) ?
							  SERVER_LOG_FILE :
							  SERVER_LOG_FILE " or " SERVER_START_LOG_FILE,
							  "%s", cmd);
=======
	pg_ctl_return = exec_prog(SERVER_START_LOG_FILE,
	/* pass both file names if they differ */
							  (strcmp(SERVER_LOG_FILE,
									  SERVER_START_LOG_FILE) != 0) ?
							  SERVER_LOG_FILE : NULL,
							  false,
							  "%s", cmd);

	/* Did it fail and we are just testing if the server could be started? */
	if (!pg_ctl_return && !throw_error)
		return false;

	/*
	 * We set this here to make sure atexit() shuts down the server,
	 * but only if we started the server successfully.  We do it
	 * before checking for connectivity in case the server started but
	 * there is a connectivity failure.  If pg_ctl did not return success,
	 * we will exit below.
	 *
	 * Pre-9.1 servers do not have PQping(), so we could be leaving the server
	 * running if authentication was misconfigured, so someday we might went to
	 * be more aggressive about doing server shutdowns even if pg_ctl fails,
	 * but now (2013-08-14) it seems prudent to be cautious.  We don't want to
	 * shutdown a server that might have been accidentally started during the
	 * upgrade.
	 */
	if (pg_ctl_return)
		os_info.running_cluster = cluster;
>>>>>>> cbe3b08b

	/*
	 * pg_ctl -w might have failed because the server couldn't be started,
	 * or there might have been a connection problem in _checking_ if the
	 * server has started.  Therefore, even if pg_ctl failed, we continue
	 * and test for connectivity in case we get a connection reason for the
	 * failure.
	 */
	if ((conn = get_db_conn(cluster, "template1")) == NULL ||
		PQstatus(conn) != CONNECTION_OK)
	{
		pg_log(PG_REPORT, "\nconnection to database failed: %s\n",
			   PQerrorMessage(conn));
		if (conn)
			PQfinish(conn);
<<<<<<< HEAD
		pg_log(PG_FATAL, "could not connect to %s postmaster started with the command: %s\n",
=======
		pg_log(PG_FATAL, "could not connect to %s postmaster started with the command:\n"
			   "%s\n",
>>>>>>> cbe3b08b
			   CLUSTER_NAME(cluster), cmd);
	}
	PQfinish(conn);

	/*
	 * If pg_ctl failed, and the connection didn't fail, and throw_error is
	 * enabled, fail now.  This could happen if the server was already running.
	 */
	if (!pg_ctl_return)
		pg_log(PG_FATAL, "pg_ctl failed to start the %s server, or connection failed\n",
			   CLUSTER_NAME(cluster));

	return true;
}


void
stop_postmaster(bool fast)
{
<<<<<<< HEAD
	char		cmd[MAXPGPATH];
=======
>>>>>>> cbe3b08b
	ClusterInfo *cluster;

	if (os_info.running_cluster == &old_cluster)
		cluster = &old_cluster;
	else if (os_info.running_cluster == &new_cluster)
		cluster = &new_cluster;
	else
		return;					/* no cluster running */

<<<<<<< HEAD
	snprintf(cmd, sizeof(cmd),
			 SYSTEMQUOTE "\"%s/pg_ctl\" -w -D \"%s\" -o \"%s\" "
			 "%s stop >> \"%s\" 2>&1" SYSTEMQUOTE,
			 cluster->bindir, cluster->pgconfig,
			 cluster->pgopts ? cluster->pgopts : "",
			 fast ? "-m fast" : "", SERVER_STOP_LOG_FILE);

	exec_prog(fast ? false : true, true, SERVER_STOP_LOG_FILE, "%s", cmd);
=======
	exec_prog(SERVER_STOP_LOG_FILE, NULL, !fast,
			  "\"%s/pg_ctl\" -w -D \"%s\" -o \"%s\" %s stop",
			  cluster->bindir, cluster->pgconfig,
			  cluster->pgopts ? cluster->pgopts : "",
			  fast ? "-m fast" : "");
>>>>>>> cbe3b08b

	os_info.running_cluster = NULL;
}


/*
 * check_pghost_envvar()
 *
 * Tests that PGHOST does not point to a non-local server
 */
void
check_pghost_envvar(void)
{
	PQconninfoOption *option;
	PQconninfoOption *start;

	/* Get valid libpq env vars from the PQconndefaults function */

	start = PQconndefaults();

	for (option = start; option->keyword != NULL; option++)
	{
		if (option->envvar && (strcmp(option->envvar, "PGHOST") == 0 ||
							   strcmp(option->envvar, "PGHOSTADDR") == 0))
		{
			const char *value = getenv(option->envvar);

			if (value && strlen(value) > 0 &&
			/* check for 'local' host values */
				(strcmp(value, "localhost") != 0 && strcmp(value, "127.0.0.1") != 0 &&
				 strcmp(value, "::1") != 0 && value[0] != '/'))
				pg_log(PG_FATAL,
					   "libpq environment variable %s has a non-local server value: %s\n",
					   option->envvar, value);
		}
	}

	/* Free the memory that libpq allocated on our behalf */
	PQconninfoFree(start);
}<|MERGE_RESOLUTION|>--- conflicted
+++ resolved
@@ -3,14 +3,6 @@
  *
  *	database server functions
  *
-<<<<<<< HEAD
- *	Copyright (c) 2010-2012, PostgreSQL Global Development Group
- *	contrib/pg_upgrade/server.c
- */
-
-#include "postgres.h"
-
-=======
  *	Copyright (c) 2010-2013, PostgreSQL Global Development Group
  *	contrib/pg_upgrade/server.c
  */
@@ -26,7 +18,6 @@
 #if 0
 #include "fe_utils/connect.h"
 #endif
->>>>>>> cbe3b08b
 #include "pg_upgrade.h"
 
 
@@ -212,18 +203,12 @@
 	bool		pg_ctl_return = false;
 	char		socket_string[MAXPGPATH + 200];
 
-<<<<<<< HEAD
-	if (!exit_hook_registered)
-	{
-		atexit(stop_postmaster_atexit);
-=======
 	static bool exit_hook_registered = false;
 
 	if (!exit_hook_registered)
 	{
 		atexit(stop_postmaster_atexit);
 		atexit(close_progress);
->>>>>>> cbe3b08b
 		exit_hook_registered = true;
 	}
 
@@ -259,20 +244,6 @@
 	 * win on ext4.
 	 */
 	snprintf(cmd, sizeof(cmd),
-<<<<<<< HEAD
-			 SYSTEMQUOTE "\"%s/pg_ctl\" -w -l \"%s\" -D \"%s\" "
-			 "-o \"-p %d %s %s\" start >> \"%s\" 2>&1" SYSTEMQUOTE,
-<<<<<<< HEAD
-			 cluster->bindir, output_filename, cluster->pgdata, cluster->port,
-			 gpdb_options,
-=======
-		  cluster->bindir, SERVER_LOG_FILE, cluster->pgconfig, cluster->port,
->>>>>>> 80edfd76591fdb9beec061de3c05ef4e9d96ce56
-			 (cluster->controldata.cat_ver >=
-			  BINARY_UPGRADE_SERVER_FLAG_CAT_VER) ? "-b" :
-			 "-c autovacuum=off -c autovacuum_freeze_max_age=2000000000",
-			 cluster->pgopts ? cluster->pgopts : "", SERVER_START_LOG_FILE);
-=======
 		  "\"%s/pg_ctl\" -w -l \"%s\" -D \"%s\" -o \"-p %d --gp_dbid=1 --gp_num_contents_in_cluster=0 --gp_contentid=%d -c gp_role=utility -c synchronous_standby_names='' --xid_warn_limit=10000000 %s%s %s%s \" start",
 		  cluster->bindir, SERVER_LOG_FILE, cluster->pgconfig, cluster->port,
 			 (user_opts.segment_mode == DISPATCHER ? -1 : 0),
@@ -282,20 +253,11 @@
 			 (cluster == &new_cluster) ?
 	  " -c synchronous_commit=off -c fsync=off -c full_page_writes=off" : "",
 			 cluster->pgopts ? cluster->pgopts : "", socket_string);
->>>>>>> cbe3b08b
 
 	/*
 	 * Don't throw an error right away, let connecting throw the error because
 	 * it might supply a reason for the failure.
 	 */
-<<<<<<< HEAD
-	pg_ctl_return = exec_prog(false, true,
-	/* pass both file names if the differ */
-					  (strcmp(SERVER_LOG_FILE, SERVER_START_LOG_FILE) == 0) ?
-							  SERVER_LOG_FILE :
-							  SERVER_LOG_FILE " or " SERVER_START_LOG_FILE,
-							  "%s", cmd);
-=======
 	pg_ctl_return = exec_prog(SERVER_START_LOG_FILE,
 	/* pass both file names if they differ */
 							  (strcmp(SERVER_LOG_FILE,
@@ -324,7 +286,6 @@
 	 */
 	if (pg_ctl_return)
 		os_info.running_cluster = cluster;
->>>>>>> cbe3b08b
 
 	/*
 	 * pg_ctl -w might have failed because the server couldn't be started,
@@ -340,12 +301,8 @@
 			   PQerrorMessage(conn));
 		if (conn)
 			PQfinish(conn);
-<<<<<<< HEAD
-		pg_log(PG_FATAL, "could not connect to %s postmaster started with the command: %s\n",
-=======
 		pg_log(PG_FATAL, "could not connect to %s postmaster started with the command:\n"
 			   "%s\n",
->>>>>>> cbe3b08b
 			   CLUSTER_NAME(cluster), cmd);
 	}
 	PQfinish(conn);
@@ -365,10 +322,6 @@
 void
 stop_postmaster(bool fast)
 {
-<<<<<<< HEAD
-	char		cmd[MAXPGPATH];
-=======
->>>>>>> cbe3b08b
 	ClusterInfo *cluster;
 
 	if (os_info.running_cluster == &old_cluster)
@@ -378,22 +331,11 @@
 	else
 		return;					/* no cluster running */
 
-<<<<<<< HEAD
-	snprintf(cmd, sizeof(cmd),
-			 SYSTEMQUOTE "\"%s/pg_ctl\" -w -D \"%s\" -o \"%s\" "
-			 "%s stop >> \"%s\" 2>&1" SYSTEMQUOTE,
-			 cluster->bindir, cluster->pgconfig,
-			 cluster->pgopts ? cluster->pgopts : "",
-			 fast ? "-m fast" : "", SERVER_STOP_LOG_FILE);
-
-	exec_prog(fast ? false : true, true, SERVER_STOP_LOG_FILE, "%s", cmd);
-=======
 	exec_prog(SERVER_STOP_LOG_FILE, NULL, !fast,
 			  "\"%s/pg_ctl\" -w -D \"%s\" -o \"%s\" %s stop",
 			  cluster->bindir, cluster->pgconfig,
 			  cluster->pgopts ? cluster->pgopts : "",
 			  fast ? "-m fast" : "");
->>>>>>> cbe3b08b
 
 	os_info.running_cluster = NULL;
 }
