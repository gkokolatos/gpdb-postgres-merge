--- conflicted
+++ resolved
@@ -3,19 +3,11 @@
  *
  *	Postgres-version-specific routines
  *
-<<<<<<< HEAD
- *	Copyright (c) 2010-2012, PostgreSQL Global Development Group
- *	contrib/pg_upgrade/version_old_8_3.c
- */
-
-#include "postgres.h"
-=======
  *	Copyright (c) 2010-2013, PostgreSQL Global Development Group
  *	contrib/pg_upgrade/version_old_8_3.c
  */
 
 #include "postgres_fe.h"
->>>>>>> cbe3b08b
 
 #include "pg_upgrade.h"
 
@@ -68,24 +60,10 @@
 								"		NOT a.attisdropped AND "
 								"		a.atttypid = 'pg_catalog.name'::pg_catalog.regtype AND "
 								"		c.relnamespace = n.oid AND "
-<<<<<<< HEAD
-<<<<<<< HEAD
-								/* exclude possibly orphaned temp tables */
-							 	"		n.nspname != 'pg_catalog' AND "
-								"		n.nspname !~ '^pg_temp_' AND "
-								"		n.nspname !~ '^pg_toast_temp_' AND "
-								"		n.nspname != 'information_schema' ");
-=======
-=======
->>>>>>> cbe3b08b
 		/* exclude possible orphaned temp tables */
 								"  		n.nspname !~ '^pg_temp_' AND "
 						 "		n.nspname !~ '^pg_toast_temp_' AND "
 								"		n.nspname NOT IN ('pg_catalog', 'information_schema')");
-<<<<<<< HEAD
->>>>>>> 80edfd76591fdb9beec061de3c05ef4e9d96ce56
-=======
->>>>>>> cbe3b08b
 
 		ntups = PQntuples(res);
 		i_nspname = PQfnumber(res, "nspname");
@@ -173,24 +151,10 @@
 								"		NOT a.attisdropped AND "
 								"		a.atttypid = 'pg_catalog.tsquery'::pg_catalog.regtype AND "
 								"		c.relnamespace = n.oid AND "
-<<<<<<< HEAD
-<<<<<<< HEAD
-								/* exclude possibly orphaned temp tables */
-							 	"		n.nspname != 'pg_catalog' AND "
-								"		n.nspname !~ '^pg_temp_' AND "
-								"		n.nspname !~ '^pg_toast_temp_' AND "
-								"		n.nspname != 'information_schema' ");
-=======
-=======
->>>>>>> cbe3b08b
 		/* exclude possible orphaned temp tables */
 								"  		n.nspname !~ '^pg_temp_' AND "
 						 "		n.nspname !~ '^pg_toast_temp_' AND "
 								"		n.nspname NOT IN ('pg_catalog', 'information_schema')");
-<<<<<<< HEAD
->>>>>>> 80edfd76591fdb9beec061de3c05ef4e9d96ce56
-=======
->>>>>>> cbe3b08b
 
 		ntups = PQntuples(res);
 		i_nspname = PQfnumber(res, "nspname");
@@ -230,7 +194,6 @@
 			   "columns and restart the upgrade.  A list of the problem columns is in the\n"
 			   "file:\n"
 			   "    %s\n\n", output_path);
-<<<<<<< HEAD
 	}
 	else
 		check_ok();
@@ -311,88 +274,6 @@
 			   "cluster and restart the upgrade.  A list of the problem functions is in the\n"
 			   "file:\n"
 			   "    %s\n\n", output_path);
-=======
->>>>>>> cbe3b08b
-	}
-	else
-		check_ok();
-}
-
-
-/*
- *	old_8_3_check_ltree_usage()
- *	8.3 -> 8.4
- *	The internal ltree structure was changed in 8.4 so upgrading is impossible.
- */
-void
-old_8_3_check_ltree_usage(ClusterInfo *cluster)
-{
-	int			dbnum;
-	FILE	   *script = NULL;
-	bool		found = false;
-	char		output_path[MAXPGPATH];
-
-	prep_status("Checking for contrib/ltree");
-
-	snprintf(output_path, sizeof(output_path), "contrib_ltree.txt");
-
-	for (dbnum = 0; dbnum < cluster->dbarr.ndbs; dbnum++)
-	{
-		PGresult   *res;
-		bool		db_used = false;
-		int			ntups;
-		int			rowno;
-		int			i_nspname,
-					i_proname;
-		DbInfo	   *active_db = &cluster->dbarr.dbs[dbnum];
-		PGconn	   *conn = connectToServer(cluster, active_db->db_name);
-
-		/* Find any functions coming from contrib/ltree */
-		res = executeQueryOrDie(conn,
-								"SELECT n.nspname, p.proname "
-								"FROM	pg_catalog.pg_proc p, "
-								"		pg_catalog.pg_namespace n "
-								"WHERE	p.pronamespace = n.oid AND "
-								"		p.probin = '$libdir/ltree'");
-
-		ntups = PQntuples(res);
-		i_nspname = PQfnumber(res, "nspname");
-		i_proname = PQfnumber(res, "proname");
-		for (rowno = 0; rowno < ntups; rowno++)
-		{
-			found = true;
-			if (script == NULL && (script = fopen_priv(output_path, "w")) == NULL)
-				pg_log(PG_FATAL, "Could not open file \"%s\": %s\n",
-					   output_path, getErrorText(errno));
-			if (!db_used)
-			{
-				fprintf(script, "Database: %s\n", active_db->db_name);
-				db_used = true;
-			}
-			fprintf(script, "  %s.%s\n",
-					PQgetvalue(res, rowno, i_nspname),
-					PQgetvalue(res, rowno, i_proname));
-		}
-
-		PQclear(res);
-
-		PQfinish(conn);
-	}
-
-	if (script)
-		fclose(script);
-
-	if (found)
-	{
-		pg_log(PG_REPORT, "fatal\n");
-		pg_log(PG_FATAL,
-			   "Your installation contains the \"ltree\" data type.  This data type\n"
-			   "changed its internal storage format between your old and new clusters so this\n"
-			   "cluster cannot currently be upgraded.  You can manually upgrade databases\n"
-			   "that use \"contrib/ltree\" facilities and remove \"contrib/ltree\" from the old\n"
-			   "cluster and restart the upgrade.  A list of the problem functions is in the\n"
-			   "file:\n"
-			   "    %s\n\n", output_path);
 	}
 	else
 		check_ok();
@@ -449,24 +330,10 @@
 								"		NOT a.attisdropped AND "
 								"		a.atttypid = 'pg_catalog.tsvector'::pg_catalog.regtype AND "
 								"		c.relnamespace = n.oid AND "
-<<<<<<< HEAD
-<<<<<<< HEAD
-								/* exclude possibly orphaned temp tables */
-							 	"		n.nspname != 'pg_catalog' AND "
-								"		n.nspname !~ '^pg_temp_' AND "
-								"		n.nspname !~ '^pg_toast_temp_' AND "
-								"		n.nspname != 'information_schema' ");
-=======
-=======
->>>>>>> cbe3b08b
 		/* exclude possible orphaned temp tables */
 								"  		n.nspname !~ '^pg_temp_' AND "
 						 "		n.nspname !~ '^pg_toast_temp_' AND "
 								"		n.nspname NOT IN ('pg_catalog', 'information_schema')");
-<<<<<<< HEAD
->>>>>>> 80edfd76591fdb9beec061de3c05ef4e9d96ce56
-=======
->>>>>>> cbe3b08b
 
 /*
  *	This macro is used below to avoid reindexing indexes already rebuilt
@@ -484,20 +351,8 @@
 								"		NOT a.attisdropped AND "		\
 								"		a.atttypid = 'pg_catalog.tsvector'::pg_catalog.regtype AND " \
 								"		c.relnamespace = n.oid AND "	\
-<<<<<<< HEAD
-<<<<<<< HEAD
-							 	"		n.nspname != 'pg_catalog' AND " \
-								"		n.nspname !~ '^pg_temp_' AND " \
-								"		n.nspname !~ '^pg_toast_temp_' AND " \
-								"		n.nspname != 'information_schema')"
-=======
 								"       n.nspname !~ '^pg_' AND "		\
 								"		n.nspname != 'information_schema') "
->>>>>>> 80edfd76591fdb9beec061de3c05ef4e9d96ce56
-=======
-								"       n.nspname !~ '^pg_' AND "		\
-								"		n.nspname != 'information_schema') "
->>>>>>> cbe3b08b
 
 		ntups = PQntuples(res);
 		i_nspname = PQfnumber(res, "nspname");
@@ -860,25 +715,10 @@
 								"		pg_catalog.pg_namespace n "
 								"WHERE	c.relkind = 'S' AND "
 								"		c.relnamespace = n.oid AND "
-<<<<<<< HEAD
-<<<<<<< HEAD
-								/* exclude possibly orphaned temp tables */
-							 	"		n.nspname != 'pg_catalog' AND "
-								"		n.nspname !~ '^pg_temp_' AND "
-								"		n.nspname !~ '^pg_toast_temp_' AND "
-								"		n.nspname != 'information_schema' ");
-
-=======
-=======
->>>>>>> cbe3b08b
 		/* exclude possible orphaned temp tables */
 								"  		n.nspname !~ '^pg_temp_' AND "
 						 "		n.nspname !~ '^pg_toast_temp_' AND "
 								"		n.nspname NOT IN ('pg_catalog', 'information_schema')");
-<<<<<<< HEAD
->>>>>>> 80edfd76591fdb9beec061de3c05ef4e9d96ce56
-=======
->>>>>>> cbe3b08b
 
 		ntups = PQntuples(res);
 		i_nspname = PQfnumber(res, "nspname");
