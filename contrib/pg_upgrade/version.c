/*
 *	version.c
 *
 *	Postgres-version-specific routines
 *
 *	Copyright (c) 2010-2014, PostgreSQL Global Development Group
 *	contrib/pg_upgrade/version.c
 */

#include "postgres_fe.h"

#include "pg_upgrade.h"



/*
 * new_9_0_populate_pg_largeobject_metadata()
 *	new >= 9.0, old <= 8.4
 *	9.0 has a new pg_largeobject permission table
 */
void
new_9_0_populate_pg_largeobject_metadata(ClusterInfo *cluster, bool check_mode)
{
	int			dbnum;
	FILE	   *script = NULL;
	bool		found = false;
	char		output_path[MAXPGPATH];

	prep_status("Checking for large objects");

	snprintf(output_path, sizeof(output_path), "pg_largeobject.sql");

	for (dbnum = 0; dbnum < cluster->dbarr.ndbs; dbnum++)
	{
		PGresult   *res;
		int			i_count;
		DbInfo	   *active_db = &cluster->dbarr.dbs[dbnum];
		PGconn	   *conn = connectToServer(cluster, active_db->db_name);

		/* find if there are any large objects */
		res = executeQueryOrDie(conn,
								"SELECT count(*) "
								"FROM	pg_catalog.pg_largeobject ");

		i_count = PQfnumber(res, "count");
		if (atoi(PQgetvalue(res, 0, i_count)) != 0)
		{
			found = true;
			if (!check_mode)
			{
				PQExpBufferData connectbuf;

				if (script == NULL && (script = fopen_priv(output_path, "w")) == NULL)
<<<<<<< HEAD
					pg_log(PG_FATAL, "could not open file \"%s\": %s\n", output_path, getErrorText(errno));

				initPQExpBuffer(&connectbuf);
				appendPsqlMetaConnect(&connectbuf, active_db->db_name);
				fputs(connectbuf.data, script);
				termPQExpBuffer(&connectbuf);

=======
					pg_fatal("could not open file \"%s\": %s\n", output_path, getErrorText(errno));
				fprintf(script, "\\connect %s\n",
						quote_identifier(active_db->db_name));
>>>>>>> ab76208e
				fprintf(script,
						"SELECT pg_catalog.lo_create(t.loid)\n"
						"FROM (SELECT DISTINCT loid FROM pg_catalog.pg_largeobject) AS t;\n");
			}
		}

		PQclear(res);
		PQfinish(conn);
	}

	if (script)
		fclose(script);

	if (found)
	{
		report_status(PG_WARNING, "warning");
		if (check_mode)
			pg_log(PG_WARNING, "\n"
				   "Your installation contains large objects.  The new database has an\n"
				   "additional large object permission table.  After upgrading, you will be\n"
				   "given a command to populate the pg_largeobject permission table with\n"
				   "default permissions.\n\n");
		else
			pg_log(PG_WARNING, "\n"
				   "Your installation contains large objects.  The new database has an\n"
				   "additional large object permission table, so default permissions must be\n"
				   "defined for all large objects.  The file\n"
				   "    %s\n"
				   "when executed by psql by the database superuser will set the default\n"
				   "permissions.\n\n",
				   output_path);
	}
	else
		check_ok();
}


/*
 * old_9_3_check_for_line_data_type_usage()
 *	9.3 -> 9.4
 *	Fully implement the 'line' data type in 9.4, which previously returned
 *	"not enabled" by default and was only functionally enabled with a
 *	compile-time switch;  9.4 "line" has different binary and text
 *	representation formats;  checks tables and indexes.
 */
void
old_9_3_check_for_line_data_type_usage(ClusterInfo *cluster)
{
	int			dbnum;
	FILE	   *script = NULL;
	bool		found = false;
	char		output_path[MAXPGPATH];

	prep_status("Checking for invalid \"line\" user columns");

	snprintf(output_path, sizeof(output_path), "tables_using_line.txt");

	for (dbnum = 0; dbnum < cluster->dbarr.ndbs; dbnum++)
	{
		PGresult   *res;
		bool		db_used = false;
		int			ntups;
		int			rowno;
		int			i_nspname,
					i_relname,
					i_attname;
		DbInfo	   *active_db = &cluster->dbarr.dbs[dbnum];
		PGconn	   *conn = connectToServer(cluster, active_db->db_name);

		res = executeQueryOrDie(conn,
								"SELECT n.nspname, c.relname, a.attname "
								"FROM	pg_catalog.pg_class c, "
								"		pg_catalog.pg_namespace n, "
								"		pg_catalog.pg_attribute a "
								"WHERE	c.oid = a.attrelid AND "
								"		NOT a.attisdropped AND "
								"		a.atttypid = 'pg_catalog.line'::pg_catalog.regtype AND "
								"		c.relnamespace = n.oid AND "
		/* exclude possible orphaned temp tables */
								"		n.nspname !~ '^pg_temp_' AND "
						 "		n.nspname !~ '^pg_toast_temp_' AND "
								"		n.nspname NOT IN ('pg_catalog', 'information_schema')");

		ntups = PQntuples(res);
		i_nspname = PQfnumber(res, "nspname");
		i_relname = PQfnumber(res, "relname");
		i_attname = PQfnumber(res, "attname");
		for (rowno = 0; rowno < ntups; rowno++)
		{
			found = true;
			if (script == NULL && (script = fopen_priv(output_path, "w")) == NULL)
				pg_fatal("could not open file \"%s\": %s\n", output_path, getErrorText(errno));
			if (!db_used)
			{
				fprintf(script, "Database: %s\n", active_db->db_name);
				db_used = true;
			}
			fprintf(script, "  %s.%s.%s\n",
					PQgetvalue(res, rowno, i_nspname),
					PQgetvalue(res, rowno, i_relname),
					PQgetvalue(res, rowno, i_attname));
		}

		PQclear(res);

		PQfinish(conn);
	}

	if (script)
		fclose(script);

	if (found)
	{
		pg_log(PG_REPORT, "fatal\n");
		pg_fatal("Your installation contains the \"line\" data type in user tables.  This\n"
		"data type changed its internal and input/output format between your old\n"
				 "and new clusters so this cluster cannot currently be upgraded.  You can\n"
		"remove the problem tables and restart the upgrade.  A list of the problem\n"
				 "columns is in the file:\n"
				 "    %s\n\n", output_path);
	}
	else
		check_ok();
}<|MERGE_RESOLUTION|>--- conflicted
+++ resolved
@@ -51,19 +51,13 @@
 				PQExpBufferData connectbuf;
 
 				if (script == NULL && (script = fopen_priv(output_path, "w")) == NULL)
-<<<<<<< HEAD
-					pg_log(PG_FATAL, "could not open file \"%s\": %s\n", output_path, getErrorText(errno));
+					pg_fatal("could not open file \"%s\": %s\n", output_path, getErrorText(errno));
 
 				initPQExpBuffer(&connectbuf);
 				appendPsqlMetaConnect(&connectbuf, active_db->db_name);
 				fputs(connectbuf.data, script);
 				termPQExpBuffer(&connectbuf);
 
-=======
-					pg_fatal("could not open file \"%s\": %s\n", output_path, getErrorText(errno));
-				fprintf(script, "\\connect %s\n",
-						quote_identifier(active_db->db_name));
->>>>>>> ab76208e
 				fprintf(script,
 						"SELECT pg_catalog.lo_create(t.loid)\n"
 						"FROM (SELECT DISTINCT loid FROM pg_catalog.pg_largeobject) AS t;\n");
