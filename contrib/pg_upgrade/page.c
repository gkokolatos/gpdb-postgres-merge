/*
 *	page.c
 *
 *	per-page conversion operations
 *
<<<<<<< HEAD
 *	Copyright (c) 2010-2012, PostgreSQL Global Development Group
 *	contrib/pg_upgrade/page.c
 */

#include "postgres.h"
=======
 *	Copyright (c) 2010-2013, PostgreSQL Global Development Group
 *	contrib/pg_upgrade/page.c
 */

#include "postgres_fe.h"
>>>>>>> cbe3b08b

#include "pg_upgrade.h"

#include "storage/bufpage.h"


#ifdef PAGE_CONVERSION


static void getPageVersion(
			   uint16 *version, const char *pathName);
static pageCnvCtx *loadConverterPlugin(
					uint16 newPageVersion, uint16 oldPageVersion);


/*
 * setupPageConverter()
 *
 *	This function determines the PageLayoutVersion of the old cluster and
 *	the PageLayoutVersion of the new cluster.  If the versions differ, this
 *	function loads a converter plugin and returns a pointer to a pageCnvCtx
 *	object (in *result) that knows how to convert pages from the old format
 *	to the new format.  If the versions are identical, this function just
 *	returns a NULL pageCnvCtx pointer to indicate that page-by-page conversion
 *	is not required.
 */
pageCnvCtx *
setupPageConverter(void)
{
	uint16		oldPageVersion;
	uint16		newPageVersion;
	pageCnvCtx *converter;
	const char *msg;
	char		dstName[MAXPGPATH];
	char		srcName[MAXPGPATH];

	snprintf(dstName, sizeof(dstName), "%s/global/%u", new_cluster.pgdata,
			 new_cluster.pg_database_oid);
	snprintf(srcName, sizeof(srcName), "%s/global/%u", old_cluster.pgdata,
			 old_cluster.pg_database_oid);

	getPageVersion(&oldPageVersion, srcName);
	getPageVersion(&newPageVersion, dstName);

	/*
	 * If the old cluster and new cluster use the same page layouts, then we
	 * don't need a page converter.
	 */
	if (newPageVersion != oldPageVersion)
	{
		/*
		 * The clusters use differing page layouts, see if we can find a
		 * plugin that knows how to convert from the old page layout to the
		 * new page layout.
		 */

		if ((converter = loadConverterPlugin(newPageVersion, oldPageVersion)) == NULL)
			pg_log(PG_FATAL, "could not find plugin to convert from old page layout to new page layout\n");

<<<<<<< HEAD
	if ((converter = loadConverterPlugin(newPageVersion, oldPageVersion)) == NULL)
		return "could not find plugin to convert from old page layout to new page layout";
=======
		return converter;
	}
>>>>>>> cbe3b08b
	else
		return NULL;
}


/*
 * getPageVersion()
 *
 *	Retrieves the PageLayoutVersion for the given relation.
 *
 *	Returns NULL on success (and stores the PageLayoutVersion at *version),
 *	if an error occurs, this function returns an error message (in the form
 *	of a null-terminated string).
 */
static void
getPageVersion(uint16 *version, const char *pathName)
{
	int			relfd;
	PageHeaderData page;
	ssize_t		bytesRead;

	if ((relfd = open(pathName, O_RDONLY, 0)) < 0)
<<<<<<< HEAD
		return "could not open relation";

	if ((bytesRead = read(relfd, &page, sizeof(page))) != sizeof(page))
	{
		close(relfd);
		return "could not read page header";
	}
=======
		pg_log(PG_FATAL, "could not open relation %s\n", pathName);

	if ((bytesRead = read(relfd, &page, sizeof(page))) != sizeof(page))
		pg_log(PG_FATAL, "could not read page header of %s\n", pathName);
>>>>>>> cbe3b08b

	*version = PageGetPageLayoutVersion(&page);

	close(relfd);

	return;
}


/*
 * loadConverterPlugin()
 *
 *	This function loads a page-converter plugin library and grabs a
 *	pointer to each of the (interesting) functions provided by that
 *	plugin.  The name of the plugin library is derived from the given
 *	newPageVersion and oldPageVersion.  If a plugin is found, this
 *	function returns a pointer to a pageCnvCtx object (which will contain
 *	a collection of plugin function pointers). If the required plugin
 *	is not found, this function returns NULL.
 */
static pageCnvCtx *
loadConverterPlugin(uint16 newPageVersion, uint16 oldPageVersion)
{
	char		pluginName[MAXPGPATH];
	void	   *plugin;

	/*
	 * Try to find a plugin that can convert pages of oldPageVersion into
	 * pages of newPageVersion.  For example, if we oldPageVersion = 3 and
	 * newPageVersion is 4, we search for a plugin named:
	 * plugins/convertLayout_3_to_4.dll
	 */

	/*
	 * FIXME: we are searching for plugins relative to the current directory,
	 * we should really search relative to our own executable instead.
	 */
	snprintf(pluginName, sizeof(pluginName), "./plugins/convertLayout_%d_to_%d%s",
			 oldPageVersion, newPageVersion, DLSUFFIX);

	if ((plugin = pg_dlopen(pluginName)) == NULL)
		return NULL;
	else
	{
		pageCnvCtx *result = (pageCnvCtx *) pg_malloc(sizeof(*result));

		result->old.PageVersion = oldPageVersion;
		result->new.PageVersion = newPageVersion;

		result->startup = (pluginStartup) pg_dlsym(plugin, "init");
		result->convertFile = (pluginConvertFile) pg_dlsym(plugin, "convertFile");
		result->convertPage = (pluginConvertPage) pg_dlsym(plugin, "convertPage");
		result->shutdown = (pluginShutdown) pg_dlsym(plugin, "fini");
		result->pluginData = NULL;

		/*
		 * If the plugin has exported an initializer, go ahead and invoke it.
		 */
		if (result->startup)
			result->startup(MIGRATOR_API_VERSION, &result->pluginVersion,
						newPageVersion, oldPageVersion, &result->pluginData);

		return result;
	}
}

#endif<|MERGE_RESOLUTION|>--- conflicted
+++ resolved
@@ -3,19 +3,11 @@
  *
  *	per-page conversion operations
  *
-<<<<<<< HEAD
- *	Copyright (c) 2010-2012, PostgreSQL Global Development Group
- *	contrib/pg_upgrade/page.c
- */
-
-#include "postgres.h"
-=======
  *	Copyright (c) 2010-2013, PostgreSQL Global Development Group
  *	contrib/pg_upgrade/page.c
  */
 
 #include "postgres_fe.h"
->>>>>>> cbe3b08b
 
 #include "pg_upgrade.h"
 
@@ -75,13 +67,8 @@
 		if ((converter = loadConverterPlugin(newPageVersion, oldPageVersion)) == NULL)
 			pg_log(PG_FATAL, "could not find plugin to convert from old page layout to new page layout\n");
 
-<<<<<<< HEAD
-	if ((converter = loadConverterPlugin(newPageVersion, oldPageVersion)) == NULL)
-		return "could not find plugin to convert from old page layout to new page layout";
-=======
 		return converter;
 	}
->>>>>>> cbe3b08b
 	else
 		return NULL;
 }
@@ -104,20 +91,10 @@
 	ssize_t		bytesRead;
 
 	if ((relfd = open(pathName, O_RDONLY, 0)) < 0)
-<<<<<<< HEAD
-		return "could not open relation";
-
-	if ((bytesRead = read(relfd, &page, sizeof(page))) != sizeof(page))
-	{
-		close(relfd);
-		return "could not read page header";
-	}
-=======
 		pg_log(PG_FATAL, "could not open relation %s\n", pathName);
 
 	if ((bytesRead = read(relfd, &page, sizeof(page))) != sizeof(page))
 		pg_log(PG_FATAL, "could not read page header of %s\n", pathName);
->>>>>>> cbe3b08b
 
 	*version = PageGetPageLayoutVersion(&page);
 
