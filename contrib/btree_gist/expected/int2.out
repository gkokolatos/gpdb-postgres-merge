--- conflicted
+++ resolved
@@ -74,14 +74,6 @@
 
 EXPLAIN (COSTS OFF)
 SELECT a, a <-> '237' FROM int2tmp ORDER BY a <-> '237' LIMIT 3;
-<<<<<<< HEAD
-                   QUERY PLAN                   
-------------------------------------------------
- Limit
-   ->  Index Only Scan using int2idx on int2tmp
-         Order By: (a <-> '237'::smallint)
-(3 rows)
-=======
                       QUERY PLAN                       
 -------------------------------------------------------
  Limit
@@ -91,7 +83,6 @@
                ->  Index Scan using int2idx on int2tmp
                      Order By: (a <-> 237::smallint)
 (7 rows)
->>>>>>> 8283d532
 
 SELECT a, a <-> '237' FROM int2tmp ORDER BY a <-> '237' LIMIT 3;
   a  | ?column? 
