--- conflicted
+++ resolved
@@ -79,14 +79,6 @@
 
 EXPLAIN (COSTS OFF)
 SELECT a, a <-> '21472.79' FROM moneytmp ORDER BY a <-> '21472.79' LIMIT 3;
-<<<<<<< HEAD
-                    QUERY PLAN                    
---------------------------------------------------
- Limit
-   ->  Index Only Scan using moneyidx on moneytmp
-         Order By: (a <-> '$21,472.79'::money)
-(3 rows)
-=======
                         QUERY PLAN                         
 -----------------------------------------------------------
  Limit
@@ -96,7 +88,6 @@
                ->  Index Scan using moneyidx on moneytmp
                      Order By: (a <-> '$21,472.79'::money)
 (7 rows)
->>>>>>> 8283d532
 
 SELECT a, a <-> '21472.79' FROM moneytmp ORDER BY a <-> '21472.79' LIMIT 3;
      a      | ?column? 
