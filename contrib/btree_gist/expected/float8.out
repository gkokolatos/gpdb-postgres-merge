--- conflicted
+++ resolved
@@ -77,18 +77,12 @@
                            QUERY PLAN                            
 -----------------------------------------------------------------
  Limit
-<<<<<<< HEAD
-   ->  Index Only Scan using float8idx on float8tmp
-         Order By: (a <-> '-1890'::double precision)
-(3 rows)
-=======
    ->  Gather Motion 3:1  (slice1; segments: 3)
          Merge Key: ((a <-> (-1890)::double precision))
          ->  Limit
                ->  Index Scan using float8idx on float8tmp
                      Order By: (a <-> (-1890)::double precision)
 (7 rows)
->>>>>>> 8283d532
 
 SELECT a, a <-> '-1890.0' FROM float8tmp ORDER BY a <-> '-1890.0' LIMIT 3;
       a       |  ?column?  
