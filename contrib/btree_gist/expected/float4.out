-- float4 check
CREATE TABLE float4tmp (a float4);
\copy float4tmp from 'data/float4.data'
SET enable_seqscan=on;
SELECT count(*) FROM float4tmp WHERE a <  -179.0;
 count 
-------
   244
(1 row)

SELECT count(*) FROM float4tmp WHERE a <= -179.0;
 count 
-------
   245
(1 row)

SELECT count(*) FROM float4tmp WHERE a  = -179.0;
 count 
-------
     1
(1 row)

SELECT count(*) FROM float4tmp WHERE a >= -179.0;
 count 
-------
   303
(1 row)

SELECT count(*) FROM float4tmp WHERE a >  -179.0;
 count 
-------
   302
(1 row)

SELECT a, a <-> '-179.0' FROM float4tmp ORDER BY a <-> '-179.0' LIMIT 3;
    a     | ?column? 
----------+----------
     -179 |        0
 -189.024 |  10.0239
 -158.177 |  20.8226
(3 rows)

CREATE INDEX float4idx ON float4tmp USING gist ( a );
SET enable_seqscan=off;
SELECT count(*) FROM float4tmp WHERE a <  -179.0::float4;
 count 
-------
   244
(1 row)

SELECT count(*) FROM float4tmp WHERE a <= -179.0::float4;
 count 
-------
   245
(1 row)

SELECT count(*) FROM float4tmp WHERE a  = -179.0::float4;
 count 
-------
     1
(1 row)

SELECT count(*) FROM float4tmp WHERE a >= -179.0::float4;
 count 
-------
   303
(1 row)

SELECT count(*) FROM float4tmp WHERE a >  -179.0::float4;
 count 
-------
   302
(1 row)

EXPLAIN (COSTS OFF)
SELECT a, a <-> '-179.0' FROM float4tmp ORDER BY a <-> '-179.0' LIMIT 3;
<<<<<<< HEAD
                     QUERY PLAN                     
----------------------------------------------------
 Limit
   ->  Index Only Scan using float4idx on float4tmp
         Order By: (a <-> '-179'::real)
(3 rows)
=======
                        QUERY PLAN                         
-----------------------------------------------------------
 Limit
   ->  Gather Motion 3:1  (slice1; segments: 3)
         Merge Key: ((a <-> (-179)::real))
         ->  Limit
               ->  Index Scan using float4idx on float4tmp
                     Order By: (a <-> (-179)::real)
(7 rows)
>>>>>>> 8283d532

SELECT a, a <-> '-179.0' FROM float4tmp ORDER BY a <-> '-179.0' LIMIT 3;
    a     | ?column? 
----------+----------
     -179 |        0
 -189.024 |  10.0239
 -158.177 |  20.8226
(3 rows)
<|MERGE_RESOLUTION|>--- conflicted
+++ resolved
@@ -74,14 +74,6 @@
 
 EXPLAIN (COSTS OFF)
 SELECT a, a <-> '-179.0' FROM float4tmp ORDER BY a <-> '-179.0' LIMIT 3;
-<<<<<<< HEAD
-                     QUERY PLAN                     
-----------------------------------------------------
- Limit
-   ->  Index Only Scan using float4idx on float4tmp
-         Order By: (a <-> '-179'::real)
-(3 rows)
-=======
                         QUERY PLAN                         
 -----------------------------------------------------------
  Limit
@@ -91,7 +83,6 @@
                ->  Index Scan using float4idx on float4tmp
                      Order By: (a <-> (-179)::real)
 (7 rows)
->>>>>>> 8283d532
 
 SELECT a, a <-> '-179.0' FROM float4tmp ORDER BY a <-> '-179.0' LIMIT 3;
     a     | ?column? 
