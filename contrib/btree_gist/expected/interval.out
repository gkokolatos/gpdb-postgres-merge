-- interval check
CREATE TABLE intervaltmp (a interval);
\copy intervaltmp from 'data/interval.data'
SET enable_seqscan=on;
SELECT count(*) FROM intervaltmp WHERE a <  '199 days 21:21:23';
 count 
-------
   329
(1 row)

SELECT count(*) FROM intervaltmp WHERE a <= '199 days 21:21:23';
 count 
-------
   330
(1 row)

SELECT count(*) FROM intervaltmp WHERE a  = '199 days 21:21:23';
 count 
-------
     1
(1 row)

SELECT count(*) FROM intervaltmp WHERE a >= '199 days 21:21:23';
 count 
-------
   271
(1 row)

SELECT count(*) FROM intervaltmp WHERE a >  '199 days 21:21:23';
 count 
-------
   270
(1 row)

SELECT a, a <-> '199 days 21:21:23' FROM intervaltmp ORDER BY a <-> '199 days 21:21:23' LIMIT 3;
                  a                  |               ?column?               
-------------------------------------+--------------------------------------
 @ 199 days 21 hours 21 mins 23 secs | @ 0
 @ 183 days 6 hours 52 mins 48 secs  | @ 16 days 14 hours 28 mins 35 secs
 @ 220 days 19 hours 5 mins 42 secs  | @ 21 days -2 hours -15 mins -41 secs
(3 rows)

CREATE INDEX intervalidx ON intervaltmp USING gist ( a );
SET enable_seqscan=off;
SELECT count(*) FROM intervaltmp WHERE a <  '199 days 21:21:23'::interval;
 count 
-------
   329
(1 row)

SELECT count(*) FROM intervaltmp WHERE a <= '199 days 21:21:23'::interval;
 count 
-------
   330
(1 row)

SELECT count(*) FROM intervaltmp WHERE a  = '199 days 21:21:23'::interval;
 count 
-------
     1
(1 row)

SELECT count(*) FROM intervaltmp WHERE a >= '199 days 21:21:23'::interval;
 count 
-------
   271
(1 row)

SELECT count(*) FROM intervaltmp WHERE a >  '199 days 21:21:23'::interval;
 count 
-------
   270
(1 row)

EXPLAIN (COSTS OFF)
SELECT a, a <-> '199 days 21:21:23' FROM intervaltmp ORDER BY a <-> '199 days 21:21:23' LIMIT 3;
                                      QUERY PLAN                                       
---------------------------------------------------------------------------------------
 Limit
<<<<<<< HEAD
   ->  Index Only Scan using intervalidx on intervaltmp
         Order By: (a <-> '@ 199 days 21 hours 21 mins 23 secs'::interval)
(3 rows)
=======
   ->  Gather Motion 3:1  (slice1; segments: 3)
         Merge Key: ((a <-> '@ 199 days 21 hours 21 mins 23 secs'::interval))
         ->  Limit
               ->  Index Scan using intervalidx on intervaltmp
                     Order By: (a <-> '@ 199 days 21 hours 21 mins 23 secs'::interval)
(7 rows)
>>>>>>> 8283d532

SELECT a, a <-> '199 days 21:21:23' FROM intervaltmp ORDER BY a <-> '199 days 21:21:23' LIMIT 3;
                  a                  |               ?column?               
-------------------------------------+--------------------------------------
 @ 199 days 21 hours 21 mins 23 secs | @ 0
 @ 183 days 6 hours 52 mins 48 secs  | @ 16 days 14 hours 28 mins 35 secs
 @ 220 days 19 hours 5 mins 42 secs  | @ 21 days -2 hours -15 mins -41 secs
(3 rows)
<|MERGE_RESOLUTION|>--- conflicted
+++ resolved
@@ -77,18 +77,12 @@
                                       QUERY PLAN                                       
 ---------------------------------------------------------------------------------------
  Limit
-<<<<<<< HEAD
-   ->  Index Only Scan using intervalidx on intervaltmp
-         Order By: (a <-> '@ 199 days 21 hours 21 mins 23 secs'::interval)
-(3 rows)
-=======
    ->  Gather Motion 3:1  (slice1; segments: 3)
          Merge Key: ((a <-> '@ 199 days 21 hours 21 mins 23 secs'::interval))
          ->  Limit
                ->  Index Scan using intervalidx on intervaltmp
                      Order By: (a <-> '@ 199 days 21 hours 21 mins 23 secs'::interval)
 (7 rows)
->>>>>>> 8283d532
 
 SELECT a, a <-> '199 days 21:21:23' FROM intervaltmp ORDER BY a <-> '199 days 21:21:23' LIMIT 3;
                   a                  |               ?column?               
