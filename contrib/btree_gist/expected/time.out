--- conflicted
+++ resolved
@@ -77,18 +77,12 @@
                                 QUERY PLAN                                
 --------------------------------------------------------------------------
  Limit
-<<<<<<< HEAD
-   ->  Index Only Scan using timeidx on timetmp
-         Order By: (a <-> '10:57:11'::time without time zone)
-(3 rows)
-=======
    ->  Gather Motion 3:1  (slice1; segments: 3)
          Merge Key: ((a <-> '10:57:11'::time without time zone))
          ->  Limit
                ->  Index Scan using timeidx on timetmp
                      Order By: (a <-> '10:57:11'::time without time zone)
 (7 rows)
->>>>>>> 8283d532
 
 SELECT a, a <-> '10:57:11' FROM timetmp ORDER BY a <-> '10:57:11' LIMIT 3;
     a     |    ?column?     
