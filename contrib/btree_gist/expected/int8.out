--- conflicted
+++ resolved
@@ -74,14 +74,6 @@
 
 EXPLAIN (COSTS OFF)
 SELECT a, a <-> '464571291354841' FROM int8tmp ORDER BY a <-> '464571291354841' LIMIT 3;
-<<<<<<< HEAD
-                     QUERY PLAN                      
------------------------------------------------------
- Limit
-   ->  Index Only Scan using int8idx on int8tmp
-         Order By: (a <-> '464571291354841'::bigint)
-(3 rows)
-=======
                           QUERY PLAN                           
 ---------------------------------------------------------------
  Limit
@@ -91,7 +83,6 @@
                ->  Index Scan using int8idx on int8tmp
                      Order By: (a <-> 464571291354841::bigint)
 (7 rows)
->>>>>>> 8283d532
 
 SELECT a, a <-> '464571291354841' FROM int8tmp ORDER BY a <-> '464571291354841' LIMIT 3;
         a        |    ?column?    
