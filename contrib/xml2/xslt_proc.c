--- conflicted
+++ resolved
@@ -59,7 +59,6 @@
 	text	   *result;
 	text	   *paramstr;
 	const char **params;
-<<<<<<< HEAD
 	xsltStylesheetPtr stylesheet = NULL;
 	xmlDocPtr	doctree;
 	xmlDocPtr	restree;
@@ -70,16 +69,6 @@
 	xmlChar    *resstr;
 	int			resstat;
 	int			reslen;
-=======
-	PgXmlErrorContext *xmlerrcxt;
-	volatile xsltStylesheetPtr stylesheet = NULL;
-	volatile xmlDocPtr doctree = NULL;
-	volatile xmlDocPtr restree = NULL;
-	volatile xmlDocPtr ssdoc = NULL;
-	volatile int resstat = -1;
-	xmlChar    *resstr = NULL;
-	int			reslen = 0;
->>>>>>> 80edfd76
 
 	if (fcinfo->nargs == 3)
 	{
@@ -96,26 +85,14 @@
 	/* Setup parser */
 	xmlerrcxt = pgxml_parser_init(PG_XML_STRICTNESS_LEGACY);
 
-<<<<<<< HEAD
 	/* Parse document */
 	doctree = xmlParseMemory((char *) VARDATA(doct),
 							 VARSIZE(doct) - VARHDRSZ);
-=======
-	PG_TRY();
-	{
-		/* Check to see if document is a file or a literal */
-
-		if (VARDATA(doct)[0] == '<')
-			doctree = xmlParseMemory((char *) VARDATA(doct), VARSIZE(doct) - VARHDRSZ);
-		else
-			doctree = xmlParseFile(text_to_cstring(doct));
->>>>>>> 80edfd76
-
-		if (doctree == NULL)
-			xml_ereport(xmlerrcxt, ERROR, ERRCODE_EXTERNAL_ROUTINE_EXCEPTION,
-						"error parsing XML document");
-
-<<<<<<< HEAD
+
+	if (doctree == NULL)
+		xml_ereport(ERROR, ERRCODE_EXTERNAL_ROUTINE_EXCEPTION,
+					"error parsing XML document");
+
 	/* Same for stylesheet */
 	ssdoc = xmlParseMemory((char *) VARDATA(ssheet),
 						   VARSIZE(ssheet) - VARHDRSZ);
@@ -129,45 +106,17 @@
 
 	/* After this call we need not free ssdoc separately */
 	stylesheet = xsltParseStylesheetDoc(ssdoc);
-=======
-		/* Same for stylesheet */
-		if (VARDATA(ssheet)[0] == '<')
-		{
-			ssdoc = xmlParseMemory((char *) VARDATA(ssheet),
-								   VARSIZE(ssheet) - VARHDRSZ);
-			if (ssdoc == NULL)
-				xml_ereport(xmlerrcxt, ERROR, ERRCODE_EXTERNAL_ROUTINE_EXCEPTION,
-							"error parsing stylesheet as XML document");
-
-			stylesheet = xsltParseStylesheetDoc(ssdoc);
-		}
-		else
-			stylesheet = xsltParseStylesheetFile((xmlChar *) text_to_cstring(ssheet));
-
-		if (stylesheet == NULL)
-			xml_ereport(xmlerrcxt, ERROR, ERRCODE_EXTERNAL_ROUTINE_EXCEPTION,
-						"failed to parse stylesheet");
-
-		restree = xsltApplyStylesheet(stylesheet, doctree, params);
-
-		if (restree == NULL)
-			xml_ereport(xmlerrcxt, ERROR, ERRCODE_EXTERNAL_ROUTINE_EXCEPTION,
-						"failed to apply stylesheet");
->>>>>>> 80edfd76
-
-		resstat = xsltSaveResultToString(&resstr, &reslen, restree, stylesheet);
-	}
-	PG_CATCH();
-	{
-		if (stylesheet != NULL)
-			xsltFreeStylesheet(stylesheet);
-		if (restree != NULL)
-			xmlFreeDoc(restree);
-		if (doctree != NULL)
-			xmlFreeDoc(doctree);
+
+	if (stylesheet == NULL)
+	{
+		xmlFreeDoc(doctree);
 		xsltCleanupGlobals();
 
-<<<<<<< HEAD
+		pg_xml_done(xmlerrcxt, true);
+
+		PG_RE_THROW();
+	}
+
 	xslt_ctxt = xsltNewTransformContext(stylesheet, doctree);
 
 	xslt_sec_prefs_error = false;
@@ -218,29 +167,15 @@
 	}
 
 	resstat = xsltSaveResultToString(&resstr, &reslen, restree, stylesheet);
-=======
-		pg_xml_done(xmlerrcxt, true);
-
-		PG_RE_THROW();
-	}
-	PG_END_TRY();
->>>>>>> 80edfd76
 
 	xsltFreeStylesheet(stylesheet);
 	xmlFreeDoc(restree);
 	xmlFreeDoc(doctree);
-<<<<<<< HEAD
 	xsltFreeSecurityPrefs(xslt_sec_prefs);
 	xsltFreeTransformContext(xslt_ctxt);
 
 	xsltCleanupGlobals();
 
-=======
-	xsltCleanupGlobals();
-
-	pg_xml_done(xmlerrcxt, false);
-
->>>>>>> 80edfd76
 	/* XXX this is pretty dubious, really ought to throw error instead */
 	if (resstat < 0)
 		PG_RETURN_NULL();
@@ -251,12 +186,8 @@
 		xmlFree(resstr);
 
 	PG_RETURN_TEXT_P(result);
-<<<<<<< HEAD
 
 #else /* !USE_LIBXSLT */
-=======
-#else							/* !USE_LIBXSLT */
->>>>>>> 80edfd76
 
 	ereport(ERROR,
 			(errcode(ERRCODE_FEATURE_NOT_SUPPORTED),
