# contrib/lo/Makefile

MODULES = lo

EXTENSION = lo
<<<<<<< HEAD
DATA = lo--1.0.sql lo--unpackaged--1.0.sql
=======
DATA = lo--1.1.sql lo--1.0--1.1.sql lo--unpackaged--1.0.sql
PGFILEDESC = "lo - management for large objects"
>>>>>>> b5bce6c1

ifdef USE_PGXS
PG_CONFIG = pg_config
PGXS := $(shell $(PG_CONFIG) --pgxs)
include $(PGXS)
else
subdir = contrib/lo
top_builddir = ../..
include $(top_builddir)/src/Makefile.global
include $(top_srcdir)/contrib/contrib-global.mk
endif<|MERGE_RESOLUTION|>--- conflicted
+++ resolved
@@ -3,12 +3,8 @@
 MODULES = lo
 
 EXTENSION = lo
-<<<<<<< HEAD
-DATA = lo--1.0.sql lo--unpackaged--1.0.sql
-=======
 DATA = lo--1.1.sql lo--1.0--1.1.sql lo--unpackaged--1.0.sql
 PGFILEDESC = "lo - management for large objects"
->>>>>>> b5bce6c1
 
 ifdef USE_PGXS
 PG_CONFIG = pg_config
