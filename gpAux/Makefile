#---------------------------------------------------------------------
# Makefile for Greenplum Database
#---------------------------------------------------------------------

# keep the default target above any targets from included makefiles
all : devel

#---------------------------------------------------------------------
# Declare the targets
#---------------------------------------------------------------------

# Targets for building GPDB with various options
# (development builds)
.PHONY : devel

# (release builds)
.PHONY : dist dist_prof

# Targets recognized by the PostgreSQL makefile (GNUmakefile)
.PHONY : all install installdirs uninstall distprep
.PHONY : clean distclean maintainer-clean

# The pvk target builds a subset of the GPDB package that includes just the
# tools used to verify the configuration of a set of GPDB servers.
.PHONY : pvk

# Targets for running autoconf and autoheader
.PHONY : autoconf

# Internal functions which are invoked by other rules within this makefile
.PHONY : mgmtcopy copylibs
.PHONY : RECONFIG HOMEDEP GPROOTDEP GPROOTDEP GPROOTFAIL
.PHONY : clients

#---------------------------------------------------------------------
# Make 3rd-party libraries and tools
#---------------------------------------------------------------------

# tell included makefiles where to find build-top-level resources
BLD_TOP:=$(shell sh -c pwd)
include Makefile.global
include Makefile.thirdparty

ifneq "$(BLD_BITS)" ""
export NO_M64=1
endif

#$(warning )
#$(warning PATH=$(PATH))
#$(warning LD_LIBRARY_PATH=$(LD_LIBRARY_PATH))
#$(warning )
#$(warning BLD_ARCH=$(BLD_ARCH))
#$(warning BLD_BITS=$(BLD_BITS))
#$(warning BLD_CFLAGS=$(BLD_CFLAGS))
#$(warning )

BLD_CXX_LIB_DIR=$($(BLD_ARCH)_CXX_LIB_DIR)

#---------------------------------------------------------------------
# Directory paths and file names
#---------------------------------------------------------------------

GPPGDIR=$(shell cd .. && pwd)
GPMGMT=../gpMgmt
GPPERFMON=gpperfmon
BUILDDIR=$(GPPGDIR)

RELEASE=devel
GPDIR=greenplum-db-$(RELEASE)
PLRDIR=greenplum-plr-$(RELEASE)
CLIENTSDIR=greenplum-clients-$(RELEASE)

DISTPATH=$(GPROOT)/$(GPDIR)
CLIENTSDISTPATH=$(GPROOT)/$(CLIENTSDIR)

ifeq "$(DEVPATH)" ""
BLD_HOME=$(HOME)
DEVPATH=$(BLD_HOME)/$(GPDIR)
CLIENTSDEVPATH=$(BLD_HOME)/$(CLIENTSDIR)
else
# DEVPATH has been passed in as by the build scripts
GPROOT_DEV=$(dir $(DEVPATH))
CLIENTSDEVPATH=$(GPROOT_DEV)$(CLIENTSDIR)
endif

# files generated by 'configure'
ISCONFIG=$(GPPGDIR)/GNUmakefile


##
## On these platforms, we do the full build including the server. On other
## platforms, we do a client-only build.
##
SERVER_PLATFORMS=rhel7_x86_64 rhel6_x86_64 linux_x86_64

#---------------------------------------------------------------------
# Compiler options
#---------------------------------------------------------------------

OPTFLAGS="$(strip $(BLD_CFLAGS) -O3 -fargument-noalias-global -fno-omit-frame-pointer -g)"
PROFFLAGS="$(strip $(BLD_CFLAGS) -O3 -fargument-noalias-global -fno-omit-frame-pointer -g)"

ifeq (on, ${GPDBGOPT})
CFLAGS_OPT=-O1 -fno-omit-frame-pointer
else
CFLAGS_OPT=-O0
endif

ifeq (on, ${GPDBGCOV})
DEBUG_CFLAGS_OPT=
else
DEBUG_CFLAGS_OPT=-g3
endif

DEBUGFLAGS="$(strip $(BLD_CFLAGS) $(CFLAGS_OPT) $(DEBUG_CFLAGS_OPT))"

#---------------------------------------------------------------------
# configure
#---------------------------------------------------------------------

DEFPORT=5432

ORCA_CONFIG=--enable-orca

ifneq "$(findstring $(BLD_ARCH),aix7_ppc_64)" ""
APR_CONFIG=--with-apr-config=$(BLD_THIRDPARTY_BIN_DIR)/apr-1-config
endif

aix7_ppc_64_CONFIGFLAGS=--disable-gpcloud --without-readline --without-libcurl --disable-orca --disable-pxf --without-zstd $(APR_CONFIG)
rhel6_x86_64_CONFIGFLAGS=--with-quicklz --enable-tap-tests --enable-gpperfmon --with-gssapi --enable-mapreduce --enable-orafce ${ORCA_CONFIG} --with-libxml $(APU_CONFIG)
rhel7_x86_64_CONFIGFLAGS=--with-quicklz --enable-tap-tests --enable-gpperfmon --with-gssapi --enable-mapreduce --enable-orafce ${ORCA_CONFIG} --with-libxml $(APU_CONFIG)
linux_x86_64_CONFIGFLAGS=${ORCA_CONFIG} --with-libxml $(APR_CONFIG)
ubuntu18.04_x86_64_CONFIGFLAGS=--with-quicklz --enable-tap-tests --enable-gpperfmon --with-gssapi --enable-mapreduce --enable-orafce ${ORCA_CONFIG} --with-libxml $(APU_CONFIG)

BLD_CONFIGFLAGS=$($(BLD_ARCH)_CONFIGFLAGS)

CONFIGFLAGS=$(strip $(BLD_CONFIGFLAGS) --with-pgport=$(DEFPORT) --with-libedit-preferred $(BLD_DEPLOYMENT_SETTING))

ifdef CONFIGURE_FLAGS
CONFIGFLAGS+= $(CONFIGURE_FLAGS)
endif

# PL/Python does not compile on Tiger, skipping it on AIX
ifneq "$(findstring $(BLD_ARCH),aix7_ppc_64)" ""
PG_LANG=false
endif

ifneq (false, ${PG_LANG})
CONFIGFLAGS+= --with-perl --with-python
ifdef TCL_CFG
CONFIGFLAGS+= --with-tcl-config=${TCL_CFG}
endif
endif

# Configure in the extra path AIX requires for pthread support
aix7_ppc_64_PTHREADS_LIB_DIR=/usr/lib/threads
BLD_PTHREADS_LIB_DIR=$($(BLD_ARCH)_PTHREADS_LIB_DIR)

# Configure in thirdparty libraries from the ext/ directory
CONFIG_INCLUDES=$(BLD_THIRDPARTY_INCLUDE_DIR) $(BLD_THIRDPARTY_INCLUDE_DIR)/libxml2
CONFIG_LIBRARIES=$(strip $(BLD_THIRDPARTY_LIB_DIR) $(BLD_CXX_LIB_DIR) $(BLD_PTHREADS_LIB_DIR))
CONFIGFLAGS+= --with-includes="$(CONFIG_INCLUDES)" --with-libraries="$(CONFIG_LIBRARIES)"

# Configure in "authlibs"...
# ...without an ext/ dir copy of curl-config on Tiger or AIX
ifeq "$(findstring $(BLD_ARCH),aix7_ppc_64 rhel6_x86_64 rhel7_x86_64 ubuntu18.04_x86_64)" ""
BLD_CURL_CONFIG=CURL_CONFIG=$(BLD_THIRDPARTY_BIN_DIR)/curl-config
endif
# ...and do not include the authlibs on Windows or AIX
ifeq "$(findstring $(BLD_ARCH),aix7_ppc_64)" ""
CONFIGFLAGS+= --with-openssl --with-pam --with-ldap $(BLD_CURL_CONFIG) $(APR_CONFIG)
endif

# ...but do include some of the authlibs on AIX
ifneq "$(findstring $(BLD_ARCH),aix7_ppc_64)" ""
CONFIGFLAGS+= --with-openssl --with-pam --without-krb5 --with-ldap $(BLD_CURL_CONFIG)
endif

# Platform-specific config flags
aix7_ppc_64_CONFIG_ADDITIONS=LDFLAGS="-Wl,-bbigtoc -L/usr/lib/threads"

CONFIG_ADDITIONS=$($(BLD_ARCH)_CONFIG_ADDITIONS)

CONFIGFLAGS+= $(CONFIG_ADDITIONS)

RECONFIG :
	rm -f Debug/GNUmakefile
	rm -f Release/GNUmakefile
	rm -f $(GPPGDIR)/GNUmakefile

# avoid AIX's restricted shell
aix7_ppc_64_CONFIG_SHELL=/usr/bin/bash
BLD_CONFIG_SHELL=$($(BLD_ARCH)_CONFIG_SHELL)
$(GPPGDIR)/GNUmakefile : $(GPPGDIR)/configure  env.sh
	rm -rf $(INSTLOC)
	mkdir -p $(GPPGDIR)
	echo "Running ./configure with CONFIGFLAGS=$(CONFIGFLAGS)\n"
	cd $(GPPGDIR) && CC="$(strip $(BLD_CC) $(BLD_CFLAGS))"    \
                     CFLAGS=$(INSTCFLAGS) $(BLD_CONFIG_SHELL) \
                     ./configure $(CONFIGFLAGS)               \
                         --prefix=$(INSTLOC)                  \
                         --mandir=$(INSTLOC)/man

Debug/GNUmakefile : $(GPPGDIR)/configure  env.sh
	rm -rf $(INSTLOC)
	mkdir -p Debug
	echo "Running ./configure with CONFIGFLAGS=$(CONFIGFLAGS)\n"
	cd Debug && CC="$(strip $(BLD_CC) $(BLD_CFLAGS))"        \
                CFLAGS=$(INSTCFLAGS) $(BLD_CONFIG_SHELL)     \
                ./configure $(CONFIGFLAGS)                   \
                    --prefix=$(INSTLOC)                      \
                    --mandir=$(INSTLOC)/man

Release/GNUmakefile : $(GPPGDIR)/configure  env.sh
	rm -rf $(INSTLOC)
	mkdir -p Release
	echo "Running ./configure with CONFIGFLAGS=$(CONFIGFLAGS)\n"
	cd Release && CC="$(strip $(BLD_CC) $(BLD_CFLAGS))"     \
                  CFLAGS=$(INSTCFLAGS) $(BLD_CONFIG_SHELL)  \
                  ./configure $(CONFIGFLAGS)                \
                      --prefix=$(INSTLOC)                   \
                      --mandir=$(INSTLOC)/man

#---------------------------------------------------------------------
# autoconf
#---------------------------------------------------------------------
# Whenever there is a change to the configure.in file, autoconf and
# autoheader should be run to regenerate the files configure and
# src/include/pg_config.h.in.  Note that autoconf and autoheader
# don't update the timestamps of their output files unless there is an
# actual change in the contents; thus 'make' rules don't work well for
# rebuilding those files automatically.  Developers should rebuild them
# manually when needed, which can be done by invoking 'make autoconf'.

autoconf : RECONFIG
	cd $(GPPGDIR) && autoconf && autoheader

#---------------------------------------------------------------------
# standardized build rules
#---------------------------------------------------------------------

BLD_LD_LIBRARY_PATH:=$($(BLD_ARCH)_LD_LIBRARY_PATH):$($(BLD_WHERE_THE_LIBRARY_THINGS_ARE))
export $(BLD_WHERE_THE_LIBRARY_THINGS_ARE)=$(BLD_LD_LIBRARY_PATH)

# how much of GPDB to build by platform (default is "full")
aix7_ppc_64_GPDB_BUILDSET=aix_subset
BLD_GPDB_BUILDSET=$($(BLD_ARCH)_GPDB_BUILDSET)

# set default build steps
define BUILD_STEPS
	@rm -rf $(INSTLOC)
	cd $(BUILDDIR) && $(MAKE) $(PARALLEL_MAKE_OPTS) install
	#@$(MAKE) mgmtcopy INSTLOC=$(INSTLOC)
	@$(MAKE) mkpgbouncer INSTLOC=$(INSTLOC) BUILDDIR=$(BUILDDIR)
	@$(MAKE) copylibs INSTLOC=$(INSTLOC)
	@$(MAKE) clients INSTLOC=$(INSTLOC) CLIENTSINSTLOC=$(CLIENTSINSTLOC)
	@$(MAKE) set_scripts_version INSTLOC=$(CLIENTSINSTLOC)
	@$(MAKE) copylicense INSTLOC=$(INSTLOC) \
                         CLIENTSINSTLOC=$(CLIENTSINSTLOC)
endef

ifeq "$(BLD_GPDB_BUILDSET)" "aix_subset"
define BUILD_STEPS
	rm -rf $(INSTLOC)
	cd $(BUILDDIR)/gpMgmt/ && $(MAKE) generate_greenplum_path_file
	cd $(BUILDDIR)/src/backend/ && $(MAKE) ../../src/include/parser/gram.h
	cd $(BUILDDIR)/src/backend/ && $(MAKE) ../../src/include/utils/errcodes.h
	cd $(BUILDDIR)/src/backend/ && $(MAKE) ../../src/include/utils/fmgroids.h
	cd $(BUILDDIR)/src/include/ && $(MAKE) install
	cd $(BUILDDIR)/src/interfaces/libpq/ && $(MAKE) install
	cd $(BUILDDIR)/src/bin/pg_config/ && $(MAKE) install
	cd $(BUILDDIR)/src/bin/psql/ && $(MAKE) install
	cd $(BUILDDIR)/src/bin/pg_dump/ && $(MAKE) install
	cd $(BUILDDIR)/src/bin/gpfdist && $(MAKE) install
	@$(MAKE) mgmtcopy INSTLOC=$(INSTLOC)
	@$(MAKE) copylibs INSTLOC=$(INSTLOC)
	cd $(GPMGMT)/bin && $(MAKE) pygresql INSTLOC=$(INSTLOC)
	@$(MAKE) clients INSTLOC=$(INSTLOC) CLIENTSINSTLOC=$(CLIENTSINSTLOC)
	@$(MAKE) set_scripts_version INSTLOC=$(CLIENTSINSTLOC)
endef
endif
ifeq "$(BLD_GPDB_BUILDSET)" "partial"
define BUILD_STEPS
	rm -rf $(INSTLOC)
	cd $(BUILDDIR)/gpMgmt/ && $(MAKE) generate_greenplum_path_file
	cd $(BUILDDIR)/src/backend/ && $(MAKE) ../../src/include/parser/gram.h
	cd $(BUILDDIR)/src/backend/ && $(MAKE) ../../src/include/utils/errcodes.h
	cd $(BUILDDIR)/src/backend/ && $(MAKE) ../../src/include/utils/fmgroids.h
	cd $(BUILDDIR)/src/port/ && $(MAKE) install
	cd $(BUILDDIR)/src/bin/scripts/ && $(MAKE) install
	cd $(BUILDDIR)/src/bin/psql/ && $(MAKE) install
	cd $(BUILDDIR)/src/bin/pg_config/ && $(MAKE) install
	cd $(BUILDDIR)/src/bin/pg_dump/ && $(MAKE) pg_dump
	cp -p $(BUILDDIR)/src/bin/pg_dump/pg_dump $(INSTLOC)/bin/
	cd $(BUILDDIR)/src/bin/pg_dump/ && $(MAKE) pg_dumpall
	cp -p $(BUILDDIR)/src/bin/pg_dump/pg_dumpall $(INSTLOC)/bin/
	cd $(BUILDDIR)/src/bin/pg_dump/ && $(MAKE) pg_restore
	cp -p $(BUILDDIR)/src/bin/pg_dump/pg_restore $(INSTLOC)/bin/
	cd $(BUILDDIR)/src/interfaces/ecpg/ && $(MAKE) install
	cd $(BUILDDIR)/src/include/ && $(MAKE) install
	cd $(BUILDDIR)/src/interfaces/libpq/ && $(MAKE) install
	cd $(BUILDDIR)/src/bin/gpfdist && $(MAKE) install
	cp -p $(GPMGMT)/bin/gpload $(INSTLOC)/bin/gpload
	cp -p $(GPMGMT)/bin/gpload.py $(INSTLOC)/bin/gpload.py
	$(MAKE) copylibs INSTLOC=$(INSTLOC)
	cd $(GPMGMT)/bin && $(MAKE) pygresql INSTLOC=$(INSTLOC)
	$(MAKE) clients INSTLOC=$(INSTLOC) CLIENTSINSTLOC=$(CLIENTSINSTLOC)
endef
endif

#---------------------------------------------------------------------
# environment for later builds inside the source tree
#
# run this to create an environment-loading script, source it,
# and be able to build inside the source tree with the same
# results as building from here at the top
#---------------------------------------------------------------------

env.sh:
	echo "export BLD_ARCH=$(BLD_ARCH)" > env.sh
	echo "export NO_M64=$(NO_M64)" >> env.sh
	echo "export CC=\"$(strip $(BLD_CC) $(BLD_CFLAGS))\"" >> env.sh
	echo "export PATH=$(PATH)" >> env.sh
	echo "export $(BLD_WHERE_THE_LIBRARY_THINGS_ARE)=$($(BLD_WHERE_THE_LIBRARY_THINGS_ARE))" >> env.sh
ifneq "$(PERL_DIR)" ""
	echo "export PERL5LIB=$(PERL_DIR)/lib/site_perl/5.12.4/x86_64-linux:$(PERL_DIR)/lib/site_perl/5.12.4:$(PERL_DIR)/lib/5.12.4/x86_64-linux:$(PERL_DIR)/lib/5.12.4" >> env.sh
endif

#---------------------------------------------------------------------
# Development builds
#---------------------------------------------------------------------

devel : INSTCFLAGS=$(DEBUGFLAGS)
devel : INSTLOC=$(DEVPATH)
devel : CLIENTSINSTLOC=$(CLIENTSDEVPATH)
devel : CONFIGFLAGS+= --enable-cassert --enable-debug --enable-depend
ifdef ENABLE_VPATH_BUILD
devel : BUILDDIR=Debug
devel : ISCONFIG=$(BUILDDIR)/GNUmakefile
devel : HOMEDEP Debug/GNUmakefile
else
devel : HOMEDEP $(ISCONFIG)
endif
	$(BUILD_STEPS)

#---------------------------------------------------------------------
# Release builds
#---------------------------------------------------------------------

dist : INSTCFLAGS=$(OPTFLAGS)
dist : INSTLOC=$(DISTPATH)
dist : CLIENTSINSTLOC=$(CLIENTSDISTPATH)
ifdef ENABLE_VPATH_BUILD
dist : BUILDDIR=Release
dist : ISCONFIG=$(BUILDDIR)/GNUmakefile
dist : GPROOTDEP RECONFIG Release/GNUmakefile
else
dist : GPROOTDEP RECONFIG $(ISCONFIG)
endif
	$(BUILD_STEPS)

dist_prof : INSTCFLAGS=$(PROFFLAGS)
dist_prof : INSTLOC=$(DISTPATH)
dist_prof : CLIENTSINSTLOC=$(CLIENTSDISTPATH)
ifdef ENABLE_VPATH_BUILD
dist_prof : BUILDDIR=Release
dist_prof : ISCONFIG=$(BUILDDIR)/GNUmakefile
dist_prof : GPROOTDEP RECONFIG $(ISCONFIG)
else
dist_prof : ISCONFIG=../GNUmakefile
dist_prof : GPROOTDEP RECONFIG $(ISCONFIG)
endif
	$(BUILD_STEPS)

dist_faultinj : CLIENTSINSTLOC=$(CLIENTSDISTPATH)
ifdef ENABLE_VPATH_BUILD
dist_faultinj : BUILDDIR=Release
dist_faultinj : ISCONFIG=$(BUILDDIR)/GNUmakefile
dist_faultinj : GPROOTDEP RECONFIG Release/GNUmakefile
else
dist_faultinj : ISCONFIG=../GNUmakefile
dist_faultinj : GPROOTDEP RECONFIG $(ISCONFIG)
endif
	$(BUILD_STEPS)

#---------------------------------------------------------------------
# clientTools
#---------------------------------------------------------------------
#
# The clients target builds GPDB [f]or a subset of files needed for client
# platforms.  It also builds clientTools-specific items like the ODBC drivers.
#

ifneq "$(GPROOT)" ""
CLIENTS_HOME_DIR=$(GPROOT)
else
CLIENTS_HOME_DIR=$(BLD_HOME)
endif
CLIENTSINSTLOC=$(CLIENTS_HOME_DIR)/greenplum-clients
CLIENTSINSTLOC_BIN=$(CLIENTSINSTLOC)/bin
CLIENTSINSTLOC_BINEXT=$(CLIENTSINSTLOC)/bin/ext/
CLIENTSINSTLOC_EXT=$(CLIENTSINSTLOC)/ext
CLIENTSINSTLOC_LIB=$(CLIENTSINSTLOC)/lib
CLIENTSINSTLOC_LIB_PWARE=$(CLIENTSINSTLOC)/lib/pware
CLIENTSINSTLOC_DOCS=$(CLIENTSINSTLOC)/docs
CLIENTSINSTLOC_OPENSOURCE=$(CLIENTSINSTLOC)/thirdparty

DOC_TYPE=Unix
SCRIPT=.sh

define tmpCLIENTS_FILESET_BIN
	gpfdist
	gpload
	gpload.py
	pg_dump
	pg_dumpall
	psql
	createdb
	dropdb
	createlang
	droplang
	createuser
	dropuser
endef
CLIENTS_FILESET_BIN = $(strip $(tmpCLIENTS_FILESET_BIN))

define tmpCLIENTS_FILESET_BINEXT
	pygresql
	yaml
endef
CLIENTS_FILESET_BINEXT = $(strip $(tmpCLIENTS_FILESET_BINEXT))

# define python file subset to ship by platform, as desired
BLD_PYTHON_FILESET=.
aix7_ppc_64_PYTHON_FILESET=bin/python* lib/*python* lib64/*python* include/python*
ifneq "$($(BLD_ARCH)_PYTHON_FILESET)" ""
BLD_PYTHON_FILESET=$($(BLD_ARCH)_PYTHON_FILESET)
endif

BLD_OS:=$(shell uname -s)
AIX_CLIENTS_LIBS=libbz2.a libz.a libpq.a liblber*.a libldap*.a libyaml*.a libcrypto.so* libevent*.a
Darwin_CLIENTS_LIBS=libcrypto.*.dylib libssl.*.dylib libpq.*.dylib* libkrb5.*.dylib libcom_err.*.dylib libldap_r-*.dylib libk5crypto.*.dylib libkrb5support.*.dylib liblber-*.dylib libyaml*.dylib
Linux_CLIENTS_LIBS=libpq.so*
define tmpCLIENTS_FILESET_LIB
	$($(BLD_OS)_CLIENTS_LIBS)
endef
CLIENTS_FILESET_LIB = $(strip $(tmpCLIENTS_FILESET_LIB))

aix7_ppc_64_CLIENTS_LIBS_GCC=libgcc_s.a
aix7_ppc_64_CLIENTS_LIBS_GCC_LOC=/opt/freeware/lib/gcc/powerpc-ibm-aix7.1.0.0/4.8.5/ppc64/

FILESET_LIB_GCC=$($(BLD_ARCH)_CLIENTS_LIBS_GCC)
FILESET_LIB_GCC_LOC=$($(BLD_ARCH)_CLIENTS_LIBS_GCC_LOC)

aix7_ppc_64_CLIENTS_LIBS_PERZL=libcrypto.a libssl.a

aix7_ppc_64_CLIENTS_LIBS_PERZL_LOC=$(BLD_TOP)/ext/aix7_ppc_64/lib

CLIENTS_FILESET_LIB_PERZL=$($(BLD_ARCH)_CLIENTS_LIBS_PERZL)
CLIENTS_FILESET_LIB_PERZL_LOC=$($(BLD_ARCH)_CLIENTS_LIBS_PERZL_LOC)

AIX_CLIENTS_LIBS_PWARE=libbz2.a libiconv.a libintl.a libncurses.a libpanel.a libsqlite3.a
CLIENTS_FILESET_LIB_PWARE=$($(BLD_OS)_CLIENTS_LIBS_PWARE)

ifeq "$(MPP_ARCH)" ""
rhel6_x86_64_MPP_ARCH=RHEL6-x86_64
rhel7_x86_64_MPP_ARCH=RHEL7-x86_64
ifneq "$($(BLD_ARCH)_MPP_ARCH)" ""
export MPP_ARCH=$($(BLD_ARCH)_MPP_ARCH)
else
export MPP_ARCH=$(BLD_ARCH)
endif
endif

ifeq "$(INSTLOC)" ""
INSTLOC=$(GPDIR)
endif

VERSION:=$(shell [ -f ../VERSION ] && perl -pe 's, ,-,g' ../VERSION)
VERSION_SHORT:=$(shell [ -f ../VERSION ] && perl -pe 's, .*,,g' ../VERSION)

clients :
	if [ ! -z "$(CLIENTSINSTLOC)" ] && [ "$(CLIENTSINSTLOC)" != "/" ]; then rm -rf $(CLIENTSINSTLOC); fi
ifeq "$(findstring clients,$(BLD_TARGETS))" ""
	# ---- build and packaging of the clients package is currently disabled;
	# ---- set BLD_TARGETS="clients" to enable them.
else
	# ---- copy GPDB fileset ----
	mkdir -p $(CLIENTSINSTLOC_BIN)
	(cd $(INSTLOC)/bin/ && $(TAR) cf - $(CLIENTS_FILESET_BIN)) | (cd $(CLIENTSINSTLOC_BIN)/ && $(TAR) xpf -)$(check_pipe_for_errors)
	mkdir -p $(CLIENTSINSTLOC_BINEXT)
	(cd $(GPMGMT)/bin/ext/ && $(TAR) cf - $(CLIENTS_FILESET_BINEXT)) | (cd $(CLIENTSINSTLOC_BINEXT)/ && $(TAR) xpf -)$(check_pipe_for_errors)
ifneq "$(PYTHONHOME)" ""
	mkdir -p $(CLIENTSINSTLOC_EXT)/python
	(cd $(PYTHONHOME) && $(TAR) cf - $(BLD_PYTHON_FILESET)) | (cd $(CLIENTSINSTLOC_EXT)/python/ && $(TAR) xpf -)$(check_pipe_for_errors)
endif
	mkdir -p $(CLIENTSINSTLOC_LIB)
 ifneq "$(CLIENTS_FILESET_LIB)" ""
	 (cd $(INSTLOC)/lib/ && $(TAR) cf - $(CLIENTS_FILESET_LIB)) | (cd $(CLIENTSINSTLOC_LIB)/ && $(TAR) xpf -)$(check_pipe_for_errors)
 endif
ifneq "$(FILESET_LIB_GCC)" ""
	(cd $(CLIENTSINSTLOC_LIB)/ && $(TAR) cf - -C $(FILESET_LIB_GCC_LOC) $(FILESET_LIB_GCC) | $(TAR) xpf -)$(check_pipe_for_errors)
endif
ifneq "$(CLIENTS_FILESET_LIB_PERZL)" ""
	# include libraries from www.perzl.org needed by the pware Python-2.6.1 build
	mkdir -p $(CLIENTSINSTLOC_LIB_PWARE)
	($(TAR) cf - -C $(CLIENTS_FILESET_LIB_PERZL_LOC) $(CLIENTS_FILESET_LIB_PERZL)) | ($(TAR) xpf - -C $(CLIENTSINSTLOC_LIB_PWARE))$(check_pipe_for_errors)
endif
ifneq "$(CLIENTS_FILESET_LIB_PWARE)" ""
	# include libraries from pware needed by the pware Python-2.6.1 build
	mkdir -p $(CLIENTSINSTLOC_LIB_PWARE)
	($(TAR) cf - -C $(PYTHONHOME)/lib $(CLIENTS_FILESET_LIB_PWARE)) | ($(TAR) xpf - -C $(CLIENTSINSTLOC_LIB_PWARE))$(check_pipe_for_errors)
endif
	# ---- copy scripts fileset ----
	mkdir -p $(CLIENTSINSTLOC)
	cp -f client/scripts/greenplum_$@_path$(SCRIPT) $(CLIENTSINSTLOC)/

	# ---- copy license files ----
	cp ${BLD_TOP}/../LICENSE $(CLIENTSINSTLOC)
	cp ${BLD_TOP}/../NOTICE $(CLIENTSINSTLOC)

	# ---- updating the version in required packages ----
	@$(MAKE) set_scripts_version INSTLOC=$(CLIENTSINSTLOC)
endif

#---------------------------------------------------------------------
# Platform Verification Kit (PVK)
#   formerly checkTools
#
# The pvk target builds a subset of the GPDB package that includes
# just the tools used to verify the configuration of a set of GPDB servers.
#---------------------------------------------------------------------

PVK_SCRIPTS = \
	bin/gpscp			\
	bin/gpssh			\
	bin/gpcheckperf			\
	$(NULL)

PVK_FILESET = \
	$(CHECKTOOLS_SCRIPTS)	\
	bin/lib/gplib.py	\
	bin/lib/pxssh.py	\
	bin/lib/pexpect.py	\
	bin/lib/multidd		\
	bin/lib/stream		\
	$(NULL)

pvk : INSTCFLAGS=$(OPTFLAGS)
pvk : INSTLOC=$(DISTPATH)
pvk : version GPROOTDEP
	cd $(GPMGMT)/bin && $(MAKE) stream
	mkdir -p $(INSTLOC)/bin/lib
	@for file in $(PVK_FILESET); do \
	    echo "cp -p $(GPMGMT)/$${file} $(INSTLOC)/$${file}"; \
	    cp -p $(GPMGMT)/$${file} $(INSTLOC)/$${file}; \
	done
	perl putversion $(foreach script,$(PVK_SCRIPTS),$(INSTLOC)/$(script))

#---------------------------------------------------------------------
# Set Version
#---------------------------------------------------------------------

SET_VERSION_SCRIPTS = \
	bin/gpactivatestandby \
	bin/gpaddmirrors \
	bin/gpcheckperf \
	bin/gpdeletesystem \
	bin/gpexpand \
	bin/gpfilespace \
	bin/gpinitstandby \
	bin/gpinitsystem \
	bin/gpload.py \
	bin/gplogfilter \
	bin/gpmovemirrors \
	bin/gprecoverseg \
	bin/gpreload \
	bin/gpscp \
	bin/gpssh \
	bin/gpssh-exkeys \
	bin/gpstart \
	bin/gpstate \
	bin/gpstop \
	bin/gpsys1 \
	bin/lib/gpcheckcat \
	sbin/gpconfig_helper.py \
	sbin/gpcleansegmentdir.py \
	sbin/gpgetstatususingtransition.py \
	sbin/gpsegstart.py \
	sbin/gpsegstop.py \
	sbin/gpupgrademirror.py \
	lib/python/gppylib/programs/clsAddMirrors.py \
	lib/python/gppylib/programs/clsHostCacheLookup.py \
	lib/python/gppylib/programs/clsRecoverSegment.py \
	lib/python/gppylib/programs/clsSystemState.py \
	lib/python/gppylib/programs/gppkg.py \
	lib/python/gppylib/programs/kill.py \
	lib/python/gppylib/mainUtils.py \
	$(NULL)

set_scripts_version :
	@for file in $(SET_VERSION_SCRIPTS); do \
	    if [ -f $(INSTLOC)/$${file} ]; then \
	        perl $(BLD_TOP)/../putversion $(INSTLOC)/$${file} ; \
	    fi ; \
	done

#---------------------------------------------------------------------
# Internal functions
#---------------------------------------------------------------------

<<<<<<< HEAD
mkpgbench:
	@cd $(BUILDDIR)/src/bin/pgbench && $(MAKE) install

=======
>>>>>>> 434e5e3d
mkpgbouncer:
ifeq "$(shell uname -s)" "Darwin"
	echo "pgbouncer can't build on Mac"
else
	@if [ ! -f extensions/pgbouncer/source/configure ]; then cd extensions/pgbouncer/source && ./autogen.sh ;fi
	@cd extensions/pgbouncer/source && ./configure --with-libevent=$(BLD_TOP)/ext/$(BLD_ARCH) --prefix=$(INSTLOC) --enable-evdns --with-pam
	$(MAKE) -C extensions/pgbouncer/source install
endif

mgmtcopy :
	#Copy the management utilities
	mkdir -p $(INSTLOC)/bin
	mkdir -p $(INSTLOC)/lib
	mkdir -p $(INSTLOC)/lib/python
	mkdir -p $(INSTLOC)/sbin
	#Setup /lib/python contents
	cp -rp $(GPMGMT)/bin/gppylib $(INSTLOC)/lib/python
	cp -rp $(GPMGMT)/bin/ext/* $(INSTLOC)/lib/python
	cp -rp $(GPMGMT)/bin $(INSTLOC)
	cp -rp $(GPMGMT)/sbin/* $(INSTLOC)/sbin/.
	if [ ! -d ${INSTLOC}/docs ] ; then mkdir ${INSTLOC}/docs ; fi
	if [ -d $(GPMGMT)/doc ]; then cp -rp $(GPMGMT)/doc $(INSTLOC)/docs/cli_help; fi
	if [ -d $(GPMGMT)/demo/gpfdist_transform ]; then \
	  mkdir -p $(INSTLOC)/demo; \
	  $(TAR) -C $(GPMGMT)/demo -czf $(INSTLOC)/demo/gpfdist_transform.tar.gz gpfdist_transform; \
	fi
	$(MAKE) set_scripts_version INSTLOC=$(INSTLOC)
	# Remove unwanted files.
	rm -rf $(INSTLOC)/bin/ext
	rm -rf $(INSTLOC)/bin/pythonSrc
	rm -rf $(INSTLOC)/bin/Makefile
	rm -rf $(INSTLOC)/bin/src
	rm -rf $(INSTLOC)/bin/gppylib
	find $(INSTLOC)/lib/python/gppylib -name test -type d | xargs rm -rf

libcopy=(cd $(1) && $(TAR) cf - $(2)) | (cd $(3) && $(TAR) xvf -)$(check_pipe_for_errors)

copylibs : thirdparty-dist
	# Create the python directory to flag to build scripts that python has been handled
	mkdir -p $(INSTLOC)/ext/python
	@if [ ! -z "$(PYTHONHOME)" ]; then \
	    echo "Copying python, $(BLD_PYTHON_FILESET), from $(PYTHONHOME) into $(INSTLOC)/ext/python..."; \
	    (cd $(PYTHONHOME) && $(TAR) cf - $(BLD_PYTHON_FILESET)) | (cd $(INSTLOC)/ext/python/ && $(TAR) xpf -); \
		echo "...DONE"; \
	else \
	    echo "INFO: Python not found on this platform, $(BLD_ARCH), not copying it into the GPDB package."; \
	fi
	mkdir -p $(INSTLOC)/etc
	mkdir -p $(INSTLOC)/include

copylicense:
	for proddir in $(INSTLOC) $(CLIENTSINSTLOC); do \
	   if [ -d $${proddir} ]; then \
	      echo cp -v ${BLD_TOP}/LICENSE $${proddir}; \
	      echo cp -v ${BLD_TOP}/NOTICE  $${proddir}; \
	   fi; \
	done

HOMEDEP :
	@ #If the HOME variable isn't set, then execute the usage() path
	@if [ x"$(HOME)" = x ]; then $(MAKE) HOMEFAIL; fi

GPROOTDEP :
	@ #If the GPROOT variable isn't set, then execute the usage() path
	@if [ x"$(GPROOT)" = x ]; then $(MAKE) GPROOTFAIL; fi

GPROOTFAIL :
	@echo
	@echo "	The GPROOT path variable is not set."
	@echo
	@echo "	You must decide where you will install to, and set GPROOT to that location, prior to"
	@echo "	installing the GP module with this Makefile."
	@echo
	@exit 1

HOMEFAIL :
	@echo
	@echo "	The HOME environment variable is not set. Please set it to continue."
	@echo
	@exit 1

#---------------------------------------------------------------------
# Cleanup
#---------------------------------------------------------------------

clean :
#	@if [ ! -f $(ISCONFIG) ]; then echo "GPDB root not configured, no need to clean it"; fi
	@if [ -d Debug -a -f Debug/GNUmakefile ]; then cd Debug; $(MAKE) clean; fi
	@if [ -d Release -a -f Release/GNUmakefile ]; then cd Release; $(MAKE) clean; fi
	@if [ -d $(GPPGDIR) -a -f $(GPPGDIR)/GNUmakefile ]; then cd $(GPPGDIR); $(MAKE) clean; fi
	@if [ -d $(GPMGMT)/bin ]; then cd $(GPMGMT)/bin; $(MAKE) clean; fi

distclean :
#	@if [ ! -f $(ISCONFIG) ]; then echo "GPDB root not configured, no need to clean it"; fi
	@if [ -d Debug -a -f Debug/GNUmakefile ]; then cd Debug; $(MAKE) distclean; fi
	@if [ -d Release -a -f Release/GNUmakefile ]; then cd Release; $(MAKE) distclean; fi
	@if [ -d $(GPPGDIR) -a -f $(GPPGDIR)/GNUmakefile ]; then cd $(GPPGDIR); $(MAKE) distclean; fi
	@if [ -d $(GPMGMT)/bin ]; then cd $(GPMGMT)/bin; $(MAKE) distclean; fi
	@rm -f VERSION
	@rm -f env.sh

distprep : $(ISCONFIG)
	@cd $(BUILDDIR) && $(MAKE) distprep
<|MERGE_RESOLUTION|>--- conflicted
+++ resolved
@@ -609,12 +609,6 @@
 # Internal functions
 #---------------------------------------------------------------------
 
-<<<<<<< HEAD
-mkpgbench:
-	@cd $(BUILDDIR)/src/bin/pgbench && $(MAKE) install
-
-=======
->>>>>>> 434e5e3d
 mkpgbouncer:
 ifeq "$(shell uname -s)" "Darwin"
 	echo "pgbouncer can't build on Mac"
